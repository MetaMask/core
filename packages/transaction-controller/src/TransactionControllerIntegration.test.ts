--- conflicted
+++ resolved
@@ -1132,416 +1132,6 @@
     });
   });
 
-<<<<<<< HEAD
-=======
-  describe('startIncomingTransactionPolling', () => {
-    // TODO(JL): IncomingTransactionHelper doesn't populate networkClientId on the generated tx object. Should it?..
-    // eslint-disable-next-line jest/no-disabled-tests
-    it('should add incoming transactions to state with the correct chainId for the given networkClientId on the next block', async () => {
-      mockNetwork({
-        networkClientConfiguration: buildInfuraNetworkClientConfiguration(
-          InfuraNetworkType.mainnet,
-        ),
-        mocks: [
-          buildEthBlockNumberRequestMock('0x1'),
-          buildEthBlockNumberRequestMock('0x2'),
-        ],
-      });
-
-      const selectedAddress = ETHERSCAN_TRANSACTION_BASE_MOCK.to;
-      const selectedAccountMock = createMockInternalAccount({
-        address: selectedAddress,
-      });
-
-      const { networkController, transactionController } =
-        await setupController({}, { selectedAccount: selectedAccountMock });
-
-      const expectedLastFetchedBlockNumbers: Record<string, number> = {};
-      const expectedTransactions: Partial<TransactionMeta>[] = [];
-
-      const networkClients = networkController.getNetworkClientRegistry();
-      const networkClientIds = Object.keys(networkClients);
-      await Promise.all(
-        networkClientIds.map(async (networkClientId) => {
-          const config = networkClients[networkClientId].configuration;
-          mockNetwork({
-            networkClientConfiguration: config,
-            mocks: [
-              buildEthBlockNumberRequestMock('0x1'),
-              buildEthBlockNumberRequestMock('0x2'),
-            ],
-          });
-          nock(getEtherscanApiHost(config.chainId))
-            .get(
-              `/api?module=account&address=${selectedAddress}&offset=40&sort=desc&action=txlist&tag=latest&page=1`,
-            )
-            .reply(200, ETHERSCAN_TRANSACTION_RESPONSE_MOCK);
-
-          transactionController.startIncomingTransactionPolling([
-            networkClientId,
-          ]);
-
-          expectedLastFetchedBlockNumbers[
-            // TODO: Either fix this lint violation or explain why it's necessary to ignore.
-            // eslint-disable-next-line @typescript-eslint/restrict-template-expressions
-            `${config.chainId}#${selectedAddress}#normal`
-          ] = parseInt(ETHERSCAN_TRANSACTION_BASE_MOCK.blockNumber, 10);
-          expectedTransactions.push({
-            blockNumber: ETHERSCAN_TRANSACTION_BASE_MOCK.blockNumber,
-            chainId: config.chainId,
-            type: TransactionType.incoming,
-            verifiedOnBlockchain: false,
-            status: TransactionStatus.confirmed,
-          });
-          expectedTransactions.push({
-            blockNumber: ETHERSCAN_TRANSACTION_BASE_MOCK.blockNumber,
-            chainId: config.chainId,
-            type: TransactionType.incoming,
-            verifiedOnBlockchain: false,
-            status: TransactionStatus.failed,
-          });
-        }),
-      );
-      await advanceTime({ clock, duration: BLOCK_TRACKER_POLLING_INTERVAL });
-
-      expect(transactionController.state.transactions).toHaveLength(
-        2 * networkClientIds.length,
-      );
-      expect(transactionController.state.transactions).toStrictEqual(
-        expect.arrayContaining(
-          expectedTransactions.map(expect.objectContaining),
-        ),
-      );
-      expect(transactionController.state.lastFetchedBlockNumbers).toStrictEqual(
-        expectedLastFetchedBlockNumbers,
-      );
-      transactionController.destroy();
-    });
-
-    describe('when called with multiple networkClients which share the same chainId', () => {
-      it('should only call the etherscan API max every 5 seconds, alternating between the token and txlist endpoints', async () => {
-        const fetchEtherscanNativeTxFetchSpy = jest.spyOn(
-          etherscanUtils,
-          'fetchEtherscanTransactions',
-        );
-
-        const fetchEtherscanTokenTxFetchSpy = jest.spyOn(
-          etherscanUtils,
-          'fetchEtherscanTokenTransactions',
-        );
-
-        // mocking infura mainnet
-        mockNetwork({
-          networkClientConfiguration: buildInfuraNetworkClientConfiguration(
-            InfuraNetworkType.mainnet,
-          ),
-          mocks: [
-            buildEthBlockNumberRequestMock('0x1'),
-            buildEthBlockNumberRequestMock('0x2'),
-          ],
-        });
-
-        // mocking infura goerli
-        mockNetwork({
-          networkClientConfiguration: buildInfuraNetworkClientConfiguration(
-            InfuraNetworkType.goerli,
-          ),
-          mocks: [
-            buildEthBlockNumberRequestMock('0x1'),
-            buildEthBlockNumberRequestMock('0x2'),
-          ],
-        });
-
-        // mock the other goerli network client node requests
-        mockNetwork({
-          networkClientConfiguration: {
-            ...buildInfuraNetworkClientConfiguration(InfuraNetworkType.goerli),
-            type: NetworkClientType.Custom,
-            rpcUrl: 'https://mock.rpc.url',
-          },
-          mocks: [
-            buildEthBlockNumberRequestMock('0x1'),
-            buildEthBlockNumberRequestMock('0x2'),
-            buildEthBlockNumberRequestMock('0x3'),
-            buildEthBlockNumberRequestMock('0x4'),
-          ],
-        });
-
-        const selectedAddress = ETHERSCAN_TRANSACTION_BASE_MOCK.to;
-        const selectedAccountMock = createMockInternalAccount({
-          address: selectedAddress,
-        });
-
-        const { networkController, transactionController } =
-          await setupController({}, { selectedAccount: selectedAccountMock });
-
-        const existingGoerliNetworkConfiguration =
-          networkController.getNetworkConfigurationByChainId(ChainId.goerli);
-        assert(
-          existingGoerliNetworkConfiguration,
-          'Could not find network configuration for Goerli',
-        );
-        const updatedGoerliNetworkConfiguration =
-          await networkController.updateNetwork(ChainId.goerli, {
-            ...existingGoerliNetworkConfiguration,
-            rpcEndpoints: [
-              ...existingGoerliNetworkConfiguration.rpcEndpoints,
-              buildUpdateNetworkCustomRpcEndpointFields({
-                url: 'https://mock.rpc.url',
-              }),
-            ],
-          });
-        const otherGoerliRpcEndpoint =
-          updatedGoerliNetworkConfiguration.rpcEndpoints.find((rpcEndpoint) => {
-            return rpcEndpoint.url === 'https://mock.rpc.url';
-          });
-        assert(
-          otherGoerliRpcEndpoint,
-          'Could not find other Goerli RPC endpoint',
-        );
-
-        // Etherscan API Mocks
-
-        // Non-token transactions
-        nock(getEtherscanApiHost(ChainId.goerli))
-          .get(
-            `/api?module=account&address=${ETHERSCAN_TRANSACTION_BASE_MOCK.to}&offset=40&sort=desc&action=txlist&tag=latest&page=1`,
-          )
-          .reply(200, {
-            status: '1',
-            result: [{ ...ETHERSCAN_TRANSACTION_SUCCESS_MOCK, blockNumber: 1 }],
-          })
-          // block 2
-          .get(
-            `/api?module=account&address=${ETHERSCAN_TRANSACTION_BASE_MOCK.to}&startBlock=2&offset=40&sort=desc&action=txlist&tag=latest&page=1`,
-          )
-          .reply(200, {
-            status: '1',
-            result: [{ ...ETHERSCAN_TRANSACTION_SUCCESS_MOCK, blockNumber: 2 }],
-          })
-          .persist();
-
-        // token transactions
-        nock(getEtherscanApiHost(ChainId.goerli))
-          .get(
-            `/api?module=account&address=${ETHERSCAN_TRANSACTION_BASE_MOCK.to}&offset=40&sort=desc&action=tokentx&tag=latest&page=1`,
-          )
-          .reply(200, {
-            status: '1',
-            result: [{ ...ETHERSCAN_TOKEN_TRANSACTION_MOCK, blockNumber: 1 }],
-          })
-          .get(
-            `/api?module=account&address=${ETHERSCAN_TRANSACTION_BASE_MOCK.to}&startBlock=2&offset=40&sort=desc&action=tokentx&tag=latest&page=1`,
-          )
-          .reply(200, {
-            status: '1',
-            result: [{ ...ETHERSCAN_TOKEN_TRANSACTION_MOCK, blockNumber: 2 }],
-          })
-          .persist();
-
-        // start polling with two clients which share the same chainId
-        transactionController.startIncomingTransactionPolling([
-          NetworkType.goerli,
-          otherGoerliRpcEndpoint.networkClientId,
-        ]);
-        await advanceTime({ clock, duration: 1 });
-        expect(fetchEtherscanNativeTxFetchSpy).toHaveBeenCalledTimes(1);
-        expect(fetchEtherscanTokenTxFetchSpy).toHaveBeenCalledTimes(0);
-        await advanceTime({ clock, duration: 4999 });
-        // after 5 seconds we can call to the etherscan API again, this time to the token transactions endpoint
-        expect(fetchEtherscanNativeTxFetchSpy).toHaveBeenCalledTimes(1);
-        expect(fetchEtherscanTokenTxFetchSpy).toHaveBeenCalledTimes(1);
-        await advanceTime({ clock, duration: 5000 });
-        // after another 5 seconds there should be no new calls to the etherscan API
-        // since no new blocks events have occurred
-        expect(fetchEtherscanNativeTxFetchSpy).toHaveBeenCalledTimes(1);
-        expect(fetchEtherscanTokenTxFetchSpy).toHaveBeenCalledTimes(1);
-        // next block arrives after 20 seconds elapsed from first call
-        await advanceTime({ clock, duration: 10000 });
-        await advanceTime({ clock, duration: 1 }); // flushes extra promises/setTimeouts
-        // first the native transactions are fetched
-        expect(fetchEtherscanNativeTxFetchSpy).toHaveBeenCalledTimes(2);
-        expect(fetchEtherscanTokenTxFetchSpy).toHaveBeenCalledTimes(1);
-        await advanceTime({ clock, duration: 4000 });
-        // no new calls to the etherscan API since 5 seconds have not passed
-        expect(fetchEtherscanNativeTxFetchSpy).toHaveBeenCalledTimes(2);
-        expect(fetchEtherscanTokenTxFetchSpy).toHaveBeenCalledTimes(1);
-        await advanceTime({ clock, duration: 1000 }); // flushes extra promises/setTimeouts
-        // then once 5 seconds have passed since the previous call to the etherscan API
-        // we call the token transactions endpoint
-        expect(fetchEtherscanNativeTxFetchSpy).toHaveBeenCalledTimes(2);
-        expect(fetchEtherscanTokenTxFetchSpy).toHaveBeenCalledTimes(2);
-
-        transactionController.destroy();
-      });
-    });
-  });
-
-  describe('stopIncomingTransactionPolling', () => {
-    it('should not poll for new incoming transactions for the given networkClientId', async () => {
-      const selectedAddress = ETHERSCAN_TRANSACTION_BASE_MOCK.to;
-      const selectedAccountMock = createMockInternalAccount({
-        address: selectedAddress,
-      });
-
-      const { networkController, transactionController } =
-        await setupController({}, { selectedAccount: selectedAccountMock });
-
-      const networkClients = networkController.getNetworkClientRegistry();
-      const networkClientIds = Object.keys(networkClients);
-      await Promise.all(
-        networkClientIds.map(async (networkClientId) => {
-          const config = networkClients[networkClientId].configuration;
-          mockNetwork({
-            networkClientConfiguration: config,
-            mocks: [
-              buildEthBlockNumberRequestMock('0x1'),
-              buildEthBlockNumberRequestMock('0x2'),
-            ],
-          });
-          nock(getEtherscanApiHost(config.chainId))
-            .get(
-              `/api?module=account&address=${selectedAddress}&offset=40&sort=desc&action=txlist&tag=latest&page=1`,
-            )
-            .reply(200, ETHERSCAN_TRANSACTION_RESPONSE_MOCK);
-
-          transactionController.startIncomingTransactionPolling([
-            networkClientId,
-          ]);
-
-          transactionController.stopIncomingTransactionPolling([
-            networkClientId,
-          ]);
-        }),
-      );
-      await advanceTime({ clock, duration: BLOCK_TRACKER_POLLING_INTERVAL });
-
-      expect(transactionController.state.transactions).toStrictEqual([]);
-      expect(transactionController.state.lastFetchedBlockNumbers).toStrictEqual(
-        {},
-      );
-      transactionController.destroy();
-    });
-
-    it('should not poll for incoming transactions on any network client if no network client IDs provided', async () => {
-      const selectedAddress = ETHERSCAN_TRANSACTION_BASE_MOCK.to;
-      const selectedAccountMock = createMockInternalAccount({
-        address: selectedAddress,
-      });
-
-      const { networkController, transactionController } =
-        await setupController({}, { selectedAccount: selectedAccountMock });
-
-      const networkClients = networkController.getNetworkClientRegistry();
-      const networkClientIds = Object.keys(networkClients);
-      await Promise.all(
-        networkClientIds.map(async (networkClientId) => {
-          const config = networkClients[networkClientId].configuration;
-          mockNetwork({
-            networkClientConfiguration: config,
-            mocks: [
-              buildEthBlockNumberRequestMock('0x1'),
-              buildEthBlockNumberRequestMock('0x2'),
-            ],
-          });
-          nock(getEtherscanApiHost(config.chainId))
-            .get(
-              `/api?module=account&address=${selectedAddress}&offset=40&sort=desc&action=txlist&tag=latest&page=1`,
-            )
-            .reply(200, ETHERSCAN_TRANSACTION_RESPONSE_MOCK);
-
-          transactionController.startIncomingTransactionPolling([
-            networkClientId,
-          ]);
-        }),
-      );
-
-      transactionController.stopIncomingTransactionPolling();
-      await advanceTime({ clock, duration: BLOCK_TRACKER_POLLING_INTERVAL });
-
-      expect(transactionController.state.transactions).toStrictEqual([]);
-      expect(transactionController.state.lastFetchedBlockNumbers).toStrictEqual(
-        {},
-      );
-      transactionController.destroy();
-    });
-  });
-
-  describe('updateIncomingTransactions', () => {
-    // eslint-disable-next-line jest/no-disabled-tests
-    it('should add incoming transactions to state with the correct chainId for the given networkClientId without waiting for the next block', async () => {
-      const selectedAddress = ETHERSCAN_TRANSACTION_BASE_MOCK.to;
-      const selectedAccountMock = createMockInternalAccount({
-        address: selectedAddress,
-      });
-
-      const { networkController, transactionController } =
-        await setupController({}, { selectedAccount: selectedAccountMock });
-
-      const expectedLastFetchedBlockNumbers: Record<string, number> = {};
-      const expectedTransactions: Partial<TransactionMeta>[] = [];
-
-      const networkClients = networkController.getNetworkClientRegistry();
-      const networkClientIds = Object.keys(networkClients);
-      await Promise.all(
-        networkClientIds.map(async (networkClientId) => {
-          const config = networkClients[networkClientId].configuration;
-          mockNetwork({
-            networkClientConfiguration: config,
-            mocks: [buildEthBlockNumberRequestMock('0x1')],
-          });
-          nock(getEtherscanApiHost(config.chainId))
-            .get(
-              `/api?module=account&address=${selectedAddress}&offset=40&sort=desc&action=txlist&tag=latest&page=1`,
-            )
-            .reply(200, ETHERSCAN_TRANSACTION_RESPONSE_MOCK);
-
-          // TODO: Either fix this lint violation or explain why it's necessary to ignore.
-          // eslint-disable-next-line @typescript-eslint/no-floating-promises
-          transactionController.updateIncomingTransactions([networkClientId]);
-
-          expectedLastFetchedBlockNumbers[
-            // TODO: Either fix this lint violation or explain why it's necessary to ignore.
-            // eslint-disable-next-line @typescript-eslint/restrict-template-expressions
-            `${config.chainId}#${selectedAddress}#normal`
-          ] = parseInt(ETHERSCAN_TRANSACTION_BASE_MOCK.blockNumber, 10);
-          expectedTransactions.push({
-            blockNumber: ETHERSCAN_TRANSACTION_BASE_MOCK.blockNumber,
-            chainId: config.chainId,
-            type: TransactionType.incoming,
-            verifiedOnBlockchain: false,
-            status: TransactionStatus.confirmed,
-          });
-          expectedTransactions.push({
-            blockNumber: ETHERSCAN_TRANSACTION_BASE_MOCK.blockNumber,
-            chainId: config.chainId,
-            type: TransactionType.incoming,
-            verifiedOnBlockchain: false,
-            status: TransactionStatus.failed,
-          });
-        }),
-      );
-
-      // we have to wait for the mutex to be released after the 5 second API rate limit timer
-      await advanceTime({ clock, duration: 1 });
-      await advanceTime({ clock, duration: 1 });
-
-      expect(transactionController.state.transactions).toHaveLength(
-        2 * networkClientIds.length,
-      );
-      expect(transactionController.state.transactions).toStrictEqual(
-        expect.arrayContaining(
-          expectedTransactions.map(expect.objectContaining),
-        ),
-      );
-      expect(transactionController.state.lastFetchedBlockNumbers).toStrictEqual(
-        expectedLastFetchedBlockNumbers,
-      );
-      transactionController.destroy();
-    });
-  });
-
->>>>>>> ddbd5dbc
   describe('getNonceLock', () => {
     it('should get the nonce lock from the nonceTracker for the given networkClientId', async () => {
       const { networkController, transactionController } =
