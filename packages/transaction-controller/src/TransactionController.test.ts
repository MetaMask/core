/* eslint-disable jest/expect-expect */
import type { TypedTransaction } from '@ethereumjs/tx';
import { TransactionFactory } from '@ethereumjs/tx';
import type {
  AddApprovalRequest,
  AddResult,
} from '@metamask/approval-controller';
import { Messenger } from '@metamask/base-controller';
import {
  ChainId,
  NetworkType,
  toHex,
  ORIGIN_METAMASK,
  InfuraNetworkType,
} from '@metamask/controller-utils';
import type { SafeEventEmitterProvider } from '@metamask/eth-json-rpc-provider';
import EthQuery from '@metamask/eth-query';
import HttpProvider from '@metamask/ethjs-provider-http';
import type {
  BlockTracker,
  NetworkClientConfiguration,
  NetworkClientId,
  NetworkState,
  Provider,
} from '@metamask/network-controller';
import {
  NetworkStatus,
  getDefaultNetworkControllerState,
} from '@metamask/network-controller';
import { errorCodes, providerErrors, rpcErrors } from '@metamask/rpc-errors';
import type { Hex } from '@metamask/utils';
import { createDeferredPromise } from '@metamask/utils';
import assert from 'assert';
import * as uuidModule from 'uuid';

import { getAccountAddressRelationship } from './api/accounts-api';
import { CHAIN_IDS } from './constants';
import { DefaultGasFeeFlow } from './gas-flows/DefaultGasFeeFlow';
import { LineaGasFeeFlow } from './gas-flows/LineaGasFeeFlow';
import { TestGasFeeFlow } from './gas-flows/TestGasFeeFlow';
import { GasFeePoller } from './helpers/GasFeePoller';
import { IncomingTransactionHelper } from './helpers/IncomingTransactionHelper';
import { MethodDataHelper } from './helpers/MethodDataHelper';
import { MultichainTrackingHelper } from './helpers/MultichainTrackingHelper';
import { PendingTransactionTracker } from './helpers/PendingTransactionTracker';
import { shouldResimulate } from './helpers/ResimulateHelper';
import type {
  AllowedActions,
  AllowedEvents,
  MethodData,
  TransactionControllerActions,
  TransactionControllerEvents,
  TransactionControllerOptions,
} from './TransactionController';
import { TransactionController } from './TransactionController';
import type {
  TransactionMeta,
  DappSuggestedGasFees,
  TransactionParams,
  TransactionHistoryEntry,
  TransactionError,
  SimulationData,
  GasFeeFlow,
  GasFeeFlowResponse,
  SubmitHistoryEntry,
  InternalAccount,
} from './types';
import {
  GasFeeEstimateType,
  SimulationErrorCode,
  SimulationTokenStandard,
  TransactionStatus,
  TransactionType,
  WalletDevice,
} from './types';
import { addTransactionBatch } from './utils/batch';
import { addGasBuffer, estimateGas, updateGas } from './utils/gas';
import { updateGasFees } from './utils/gas-fees';
import { getGasFeeFlow } from './utils/gas-flow';
import {
  getTransactionLayer1GasFee,
  updateTransactionLayer1GasFee,
} from './utils/layer1-gas-fee-flow';
import { getSimulationData } from './utils/simulation';
import {
  updatePostTransactionBalance,
  updateSwapsTransaction,
} from './utils/swaps';
import { FakeBlockTracker } from '../../../tests/fake-block-tracker';
import { FakeProvider } from '../../../tests/fake-provider';
import { flushPromises } from '../../../tests/helpers';
import {
  buildCustomNetworkClientConfiguration,
  buildMockGetNetworkClientById,
} from '../../network-controller/tests/helpers';

type UnrestrictedMessenger = Messenger<
  TransactionControllerActions | AllowedActions,
  TransactionControllerEvents | AllowedEvents
>;

const MOCK_V1_UUID = '9b1deb4d-3b7d-4bad-9bdd-2b0d7b3dcb6d';
const TRANSACTION_HASH_MOCK = '0x123456';

jest.mock('@metamask/eth-query');
jest.mock('./api/accounts-api');
jest.mock('./gas-flows/DefaultGasFeeFlow');
jest.mock('./gas-flows/LineaGasFeeFlow');
jest.mock('./gas-flows/TestGasFeeFlow');
jest.mock('./helpers/GasFeePoller');
jest.mock('./helpers/IncomingTransactionHelper');
jest.mock('./helpers/MethodDataHelper');
jest.mock('./helpers/MultichainTrackingHelper');
jest.mock('./helpers/PendingTransactionTracker');
jest.mock('./utils/batch');
jest.mock('./utils/gas');
jest.mock('./utils/gas-fees');
jest.mock('./utils/gas-flow');
jest.mock('./utils/layer1-gas-fee-flow');
jest.mock('./helpers/ResimulateHelper', () => ({
  ...jest.requireActual('./helpers/ResimulateHelper'),
  shouldResimulate: jest.fn(),
}));
jest.mock('./utils/simulation');
jest.mock('./utils/swaps');
jest.mock('uuid');

// TODO: Replace `any` with type
// eslint-disable-next-line @typescript-eslint/no-explicit-any
const mockFlags: { [key: string]: any } = {
  estimateGasError: null,
  estimateGasValue: null,
  getBlockByNumberValue: null,
};

/**
 * Constructs an EthQuery for use in tests, with various methods replaced with
 * fake implementations.
 *
 * @returns The mock EthQuery instance.
 */
function buildMockEthQuery(): EthQuery {
  return {
    // TODO: Replace `any` with type
    // eslint-disable-next-line @typescript-eslint/no-explicit-any
    estimateGas: (_transaction: any, callback: any) => {
      if (mockFlags.estimateGasError) {
        callback(new Error(mockFlags.estimateGasError));
        return;
      }

      if (mockFlags.estimateGasValue) {
        callback(undefined, mockFlags.estimateGasValue);
        return;
      }
      callback(undefined, '0x0');
    },
    // TODO: Replace `any` with type
    // eslint-disable-next-line @typescript-eslint/no-explicit-any
    gasPrice: (callback: any) => {
      callback(undefined, '0x0');
    },
    getBlockByNumber: (
      // TODO: Replace `any` with type
      // eslint-disable-next-line @typescript-eslint/no-explicit-any
      _blocknumber: any,
      _fetchTxs: boolean,
      // TODO: Replace `any` with type
      // eslint-disable-next-line @typescript-eslint/no-explicit-any
      callback: any,
    ) => {
      if (mockFlags.getBlockByNumberValue) {
        callback(undefined, { gasLimit: '0x12a05f200' });
        return;
      }
      callback(undefined, { gasLimit: '0x0' });
    },
    // TODO: Replace `any` with type
    // eslint-disable-next-line @typescript-eslint/no-explicit-any
    getCode: (_to: any, callback: any) => {
      callback(undefined, '0x0');
    },
    // TODO: Replace `any` with type
    // eslint-disable-next-line @typescript-eslint/no-explicit-any
    getTransactionByHash: (_hash: string, callback: any) => {
      // TODO: Replace `any` with type
      // eslint-disable-next-line @typescript-eslint/no-explicit-any
      const txs: any = [
        { blockNumber: '0x1', hash: '1337' },
        { blockNumber: null, hash: '1338' },
      ];
      // TODO: Replace `any` with type
      // eslint-disable-next-line @typescript-eslint/no-explicit-any
      const tx: any = txs.find((element: any) => element.hash === _hash);
      callback(undefined, tx);
    },
    // TODO: Replace `any` with type
    // eslint-disable-next-line @typescript-eslint/no-explicit-any
    getTransactionCount: (_from: any, _to: any, callback: any) => {
      callback(undefined, '0x0');
    },
    // TODO: Replace `any` with type
    // eslint-disable-next-line @typescript-eslint/no-explicit-any
    sendRawTransaction: (_transaction: unknown, callback: any) => {
      callback(undefined, TRANSACTION_HASH_MOCK);
    },
    // TODO: Replace `any` with type
    // eslint-disable-next-line @typescript-eslint/no-explicit-any
    getTransactionReceipt: (_hash: any, callback: any) => {
      // TODO: Replace `any` with type
      // eslint-disable-next-line @typescript-eslint/no-explicit-any
      const txs: any = [
        {
          blockHash: '1337',
          gasUsed: '0x5208',
          hash: '1337',
          status: '0x1',
          transactionIndex: 1337,
        },
        {
          gasUsed: '0x1108',
          hash: '1111',
          status: '0x0',
          transactionIndex: 1111,
        },
      ];
      // TODO: Replace `any` with type
      // eslint-disable-next-line @typescript-eslint/no-explicit-any
      const tx: any = txs.find((element: any) => element.hash === _hash);
      callback(undefined, tx);
    },
    // TODO: Replace `any` with type
    // eslint-disable-next-line @typescript-eslint/no-explicit-any
    getBlockByHash: (_blockHash: any, callback: any) => {
      // TODO: Replace `any` with type
      // eslint-disable-next-line @typescript-eslint/no-explicit-any
      const blocks: any = [
        {
          baseFeePerGas: '0x14',
          hash: '1337',
          number: '0x1',
          timestamp: '628dc0c8',
        },
        { hash: '1338', number: '0x2' },
      ];
      // TODO: Replace `any` with type
      // eslint-disable-next-line @typescript-eslint/no-explicit-any
      const block: any = blocks.find(
        // TODO: Replace `any` with type
        // eslint-disable-next-line @typescript-eslint/no-explicit-any
        (element: any) => element.hash === _blockHash,
      );
      callback(undefined, block);
    },
    sendAsync: () => {
      // do nothing
    },
  };
}

/**
 * Builds a mock block tracker with a canned block number that can be used in
 * tests.
 *
 * @param latestBlockNumber - The block number that the block tracker should
 * always return.
 * @param provider - json rpc provider
 * @returns The mocked block tracker.
 */
function buildMockBlockTracker(
  latestBlockNumber: string,
  provider: SafeEventEmitterProvider,
): BlockTracker {
  const fakeBlockTracker = new FakeBlockTracker({ provider });
  fakeBlockTracker.mockLatestBlockNumber(latestBlockNumber);
  return fakeBlockTracker;
}

/**
 * Builds a mock gas fee flow.
 *
 * @returns The mocked gas fee flow.
 */
function buildMockGasFeeFlow(): jest.Mocked<GasFeeFlow> {
  return {
    matchesTransaction: jest.fn(),
    getGasFees: jest.fn(),
  };
}

/**
 * Wait for the controller to emit a transaction finished event.
 *
 * @param messenger - The messenger to monitor.
 * @param options - Options to customize the wait.
 * @param options.confirmed - Whether to wait for the transaction to be confirmed or just finished.
 * @returns A promise that resolves with the transaction meta when the transaction is finished.
 */
function waitForTransactionFinished(
  messenger: Messenger<
    TransactionControllerActions | AllowedActions,
    TransactionControllerEvents | AllowedEvents
  >,
  { confirmed = false } = {},
): Promise<TransactionMeta> {
  const eventName = confirmed
    ? 'TransactionController:transactionConfirmed'
    : 'TransactionController:transactionFinished';
  return new Promise((resolve) => {
    const subscriber = (transactionMeta: TransactionMeta) => {
      resolve(transactionMeta);
      messenger.unsubscribe(eventName, subscriber);
    };
    messenger.subscribe(eventName, subscriber);
  });
}

const MOCK_PREFERENCES = { state: { selectedAddress: 'foo' } };
const INFURA_PROJECT_ID = 'testinfuraid';
const HTTP_PROVIDERS = {
  goerli: new HttpProvider('https://goerli.infura.io/v3/goerli-pid'),
  // TODO: Investigate and address why tests break when mainet has a different INFURA_PROJECT_ID
  mainnet: new HttpProvider(
    `https://mainnet.infura.io/v3/${INFURA_PROJECT_ID}`,
  ),
  linea: new HttpProvider('https://linea.infura.io/v3/linea-pid'),
  lineaGoerli: new HttpProvider('https://linea-g.infura.io/v3/linea-g-pid'),
  custom: new HttpProvider(`http://127.0.0.123:456/ethrpc?apiKey=foobar`),
  palm: new HttpProvider('https://palm-mainnet.infura.io/v3/palm-pid'),
};

type MockNetwork = {
  chainId: Hex;
  provider: Provider;
  blockTracker: BlockTracker;
  state: NetworkState;
  subscribe: (listener: (state: NetworkState) => void) => void;
};

const MOCK_NETWORK: MockNetwork = {
  chainId: ChainId.goerli,
  provider: HTTP_PROVIDERS.goerli,
  blockTracker: buildMockBlockTracker('0x102833C', HTTP_PROVIDERS.goerli),
  state: {
    selectedNetworkClientId: NetworkType.goerli,
    networksMetadata: {
      [NetworkType.goerli]: {
        EIPS: { 1559: false },
        status: NetworkStatus.Available,
      },
    },
    networkConfigurationsByChainId: {},
  },
  subscribe: () => undefined,
};

const MOCK_LINEA_MAINNET_NETWORK: MockNetwork = {
  chainId: ChainId['linea-mainnet'],
  provider: HTTP_PROVIDERS.linea,
  blockTracker: buildMockBlockTracker('0xA6EDFC', HTTP_PROVIDERS.linea),
  state: {
    selectedNetworkClientId: NetworkType['linea-mainnet'],
    networksMetadata: {
      [NetworkType['linea-mainnet']]: {
        EIPS: { 1559: false },
        status: NetworkStatus.Available,
      },
    },
    networkConfigurationsByChainId: {},
  },
  subscribe: () => undefined,
};

const MOCK_LINEA_GOERLI_NETWORK: MockNetwork = {
  chainId: ChainId['linea-goerli'],
  provider: HTTP_PROVIDERS.lineaGoerli,
  blockTracker: buildMockBlockTracker('0xA6EDFC', HTTP_PROVIDERS.lineaGoerli),
  state: {
    selectedNetworkClientId: NetworkType['linea-goerli'],
    networksMetadata: {
      [NetworkType['linea-goerli']]: {
        EIPS: { 1559: false },
        status: NetworkStatus.Available,
      },
    },
    networkConfigurationsByChainId: {},
  },
  subscribe: () => undefined,
};

const ACCOUNT_MOCK = '0x6bf137f335ea1b8f193b8f6ea92561a60d23a207';

const INTERNAL_ACCOUNT_MOCK: InternalAccount = {
  id: '58def058-d35f-49a1-a7ab-e2580565f6f5',
  address: ACCOUNT_MOCK,
  type: 'eip155:eoa',
  scopes: ['eip155:0'],
  options: {},
  methods: [],
  metadata: {
    name: 'Account 1',
    keyring: { type: 'HD Key Tree' },
    importTime: 1631619180000,
    lastSelected: 1631619180000,
  },
};

const ACCOUNT_2_MOCK = '0x08f137f335ea1b8f193b8f6ea92561a60d23a211';
const NONCE_MOCK = 12;
const ACTION_ID_MOCK = '123456';
const CHAIN_ID_MOCK = MOCK_NETWORK.chainId;
const NETWORK_CLIENT_ID_MOCK = 'networkClientIdMock';

const TRANSACTION_META_MOCK = {
  hash: '0x1',
  id: '1',
  status: TransactionStatus.confirmed as const,
  time: 123456789,
  txParams: {
    from: ACCOUNT_MOCK,
    to: ACCOUNT_2_MOCK,
    value: '0x42',
  },
} as TransactionMeta;

const TRANSACTION_META_2_MOCK = {
  hash: '0x2',
  status: TransactionStatus.confirmed as const,
  time: 987654321,
  txParams: {
    from: '0x3',
  },
} as TransactionMeta;

const SIMULATION_DATA_MOCK: SimulationData = {
  nativeBalanceChange: {
    previousBalance: '0x0',
    newBalance: '0x1',
    difference: '0x1',
    isDecrease: false,
  },
  tokenBalanceChanges: [
    {
      address: '0x123',
      standard: SimulationTokenStandard.erc721,
      id: '0x456',
      previousBalance: '0x1',
      newBalance: '0x3',
      difference: '0x2',
      isDecrease: false,
    },
  ],
};

const GAS_FEE_ESTIMATES_MOCK: GasFeeFlowResponse = {
  estimates: {
    type: GasFeeEstimateType.GasPrice,
    gasPrice: '0x1',
  },
};

const METHOD_DATA_MOCK: MethodData = {
  registryMethod: 'testMethod(uint256,uint256)',
  parsedRegistryMethod: {
    name: 'testMethod',
    args: [{ type: 'uint256' }, { type: 'uint256' }],
  },
};

describe('TransactionController', () => {
  const uuidModuleMock = jest.mocked(uuidModule);
  const EthQueryMock = jest.mocked(EthQuery);
  const updateGasMock = jest.mocked(updateGas);
  const updateGasFeesMock = jest.mocked(updateGasFees);
  const estimateGasMock = jest.mocked(estimateGas);
  const addGasBufferMock = jest.mocked(addGasBuffer);
  const updateSwapsTransactionMock = jest.mocked(updateSwapsTransaction);
  const updatePostTransactionBalanceMock = jest.mocked(
    updatePostTransactionBalance,
  );
  const defaultGasFeeFlowClassMock = jest.mocked(DefaultGasFeeFlow);
  const lineaGasFeeFlowClassMock = jest.mocked(LineaGasFeeFlow);
  const testGasFeeFlowClassMock = jest.mocked(TestGasFeeFlow);
  const gasFeePollerClassMock = jest.mocked(GasFeePoller);
  const getSimulationDataMock = jest.mocked(getSimulationData);
  const getTransactionLayer1GasFeeMock = jest.mocked(
    getTransactionLayer1GasFee,
  );
  const getGasFeeFlowMock = jest.mocked(getGasFeeFlow);
  const shouldResimulateMock = jest.mocked(shouldResimulate);
  const getAccountAddressRelationshipMock = jest.mocked(
    getAccountAddressRelationship,
  );
  const addTransactionBatchMock = jest.mocked(addTransactionBatch);
  const methodDataHelperClassMock = jest.mocked(MethodDataHelper);

  let mockEthQuery: EthQuery;
  let getNonceLockSpy: jest.Mock;
  let incomingTransactionHelperMock: jest.Mocked<IncomingTransactionHelper>;
  let pendingTransactionTrackerMock: jest.Mocked<PendingTransactionTracker>;
  let multichainTrackingHelperMock: jest.Mocked<MultichainTrackingHelper>;
  let defaultGasFeeFlowMock: jest.Mocked<DefaultGasFeeFlow>;
  let lineaGasFeeFlowMock: jest.Mocked<LineaGasFeeFlow>;
  let testGasFeeFlowMock: jest.Mocked<TestGasFeeFlow>;
  let gasFeePollerMock: jest.Mocked<GasFeePoller>;
  let methodDataHelperMock: jest.Mocked<MethodDataHelper>;
  let timeCounter = 0;

  const incomingTransactionHelperClassMock =
    IncomingTransactionHelper as jest.MockedClass<
      typeof IncomingTransactionHelper
    >;

  const pendingTransactionTrackerClassMock =
    PendingTransactionTracker as jest.MockedClass<
      typeof PendingTransactionTracker
    >;

  const multichainTrackingHelperClassMock =
    MultichainTrackingHelper as jest.MockedClass<
      typeof MultichainTrackingHelper
    >;

  /**
   * Constructs an instance of the TransactionController and supporting data for
   * use in tests.
   *
   * @param args - The arguments to this function.
   * @param args.options - TransactionController options.
   * @param args.network - The mock network to use with the controller.
   * @param args.network.blockTracker - The desired block tracker associated
   * with the network.
   * @param args.network.provider - The desired provider associated with the
   * provider.
   * @param args.network.state - The desired NetworkController state.
   * @param args.network.onNetworkStateChange - The function to subscribe to
   * changes in the NetworkController state.
   * @param args.messengerOptions - Options to build the mock unrestricted
   * messenger.
   * @param args.messengerOptions.addTransactionApprovalRequest - Options to
   * mock the `ApprovalController:addRequest` action call for transactions.
   * @param args.selectedAccount - The selected account to use with the controller.
   * @param args.mockNetworkClientConfigurationsByNetworkClientId - Network
   * client configurations by network client ID.
   * @param args.updateToInitialState - Whether to apply the controller state after instantiation via the `update` method.
   * This is required if unapproved transactions are included since they are cleared during instantiation.
   * @returns The new TransactionController instance.
   */
  function setupController({
    options: givenOptions = {},
    network = {},
    messengerOptions = {},
    selectedAccount = INTERNAL_ACCOUNT_MOCK,
    mockNetworkClientConfigurationsByNetworkClientId = {
      [NETWORK_CLIENT_ID_MOCK]: buildCustomNetworkClientConfiguration({
        chainId: CHAIN_ID_MOCK,
      }),
    },
    updateToInitialState = false,
  }: {
    options?: Partial<ConstructorParameters<typeof TransactionController>[0]>;
    network?: {
      blockTracker?: BlockTracker;
      provider?: Provider;
      state?: Partial<NetworkState>;
      onNetworkStateChange?: (
        listener: (networkState: NetworkState) => void,
      ) => void;
    };
    messengerOptions?: {
      addTransactionApprovalRequest?: Parameters<
        typeof mockAddTransactionApprovalRequest
      >[1];
    };
    selectedAccount?: InternalAccount;
    mockNetworkClientConfigurationsByNetworkClientId?: Record<
      NetworkClientId,
      NetworkClientConfiguration
    >;
    updateToInitialState?: boolean;
  } = {}) {
    let networkState = {
      ...getDefaultNetworkControllerState(),
      selectedNetworkClientId: MOCK_NETWORK.state.selectedNetworkClientId,
      ...network.state,
    };
    const onNetworkDidChangeListeners: ((state: NetworkState) => void)[] = [];
    const changeNetwork = ({
      selectedNetworkClientId,
    }: {
      selectedNetworkClientId: NetworkClientId;
    }) => {
      networkState = {
        ...networkState,
        selectedNetworkClientId,
      };
      onNetworkDidChangeListeners.forEach((listener) => {
        listener(networkState);
      });
    };
    const unrestrictedMessenger: UnrestrictedMessenger = new Messenger();
    const getNetworkClientById = buildMockGetNetworkClientById(
      mockNetworkClientConfigurationsByNetworkClientId,
    );
    unrestrictedMessenger.registerActionHandler(
      'NetworkController:getNetworkClientById',
      getNetworkClientById,
    );

    const { addTransactionApprovalRequest = { state: 'pending' } } =
      messengerOptions;
    const mockTransactionApprovalRequest = mockAddTransactionApprovalRequest(
      unrestrictedMessenger,
      addTransactionApprovalRequest,
    );

    const {
      messenger: givenRestrictedMessenger,
      ...otherOptions
    }: Partial<TransactionControllerOptions> = {
      disableHistory: false,
      disableSendFlowHistory: false,
      disableSwaps: false,
      getCurrentNetworkEIP1559Compatibility: async () => false,
      getNetworkState: () => networkState,
      getNetworkClientRegistry: () =>
        // eslint-disable-next-line @typescript-eslint/no-explicit-any
        mockNetworkClientConfigurationsByNetworkClientId as any,
      getPermittedAccounts: async () => [ACCOUNT_MOCK],
      hooks: {},
      sign: async (transaction: TypedTransaction) => transaction,
      transactionHistoryLimit: 40,
      ...givenOptions,
    };

    const restrictedMessenger =
      givenRestrictedMessenger ??
      unrestrictedMessenger.getRestricted({
        name: 'TransactionController',
        allowedActions: [
          'ApprovalController:addRequest',
          'NetworkController:getNetworkClientById',
          'NetworkController:findNetworkClientIdByChainId',
          'AccountsController:getSelectedAccount',
          'AccountsController:getState',
        ],
        allowedEvents: [],
      });

    const mockGetSelectedAccount = jest.fn().mockReturnValue(selectedAccount);
    unrestrictedMessenger.registerActionHandler(
      'AccountsController:getSelectedAccount',
      mockGetSelectedAccount,
    );

    unrestrictedMessenger.registerActionHandler(
      'AccountsController:getState',
      () => ({}) as never,
    );

    const controller = new TransactionController({
      ...otherOptions,
      messenger: restrictedMessenger,
    } as TransactionControllerOptions);

    const state = givenOptions?.state;

    if (updateToInitialState && state) {
      // eslint-disable-next-line @typescript-eslint/no-explicit-any
      (controller as any).update(() => state);
    }

    multichainTrackingHelperClassMock.mock.calls[0][0].createPendingTransactionTracker(
      // eslint-disable-next-line @typescript-eslint/no-explicit-any
      {} as any,
    );

    return {
      controller,
      messenger: unrestrictedMessenger,
      mockTransactionApprovalRequest,
      mockGetSelectedAccount,
      changeNetwork,
    };
  }

  /**
   * Mocks the `ApprovalController:addRequest` action that the
   * TransactionController calls as it creates transactions.
   *
   * This helper allows the `addRequest` action to be in one of three states:
   * approved, rejected, or pending. In the approved state, the promise which
   * the action returns is resolved ahead of time, and in the rejected state,
   * the promise is rejected ahead of time. Otherwise, in the pending state, the
   * promise is unresolved and it is assumed that the test will resolve or
   * reject the promise.
   *
   * @param messenger - The unrestricted messenger.
   * @param options - An options bag which will be used to create an action
   * handler that places the approval request in a certain state. The `state`
   * option controls the state of the promise as outlined above: if the `state`
   * is approved, then its `result` may be specified; if the `state` is
   * rejected, then its `error` may be specified.
   * @returns An object which contains the aforementioned promise, functions to
   * manually approve or reject the approval (and therefore the promise), and
   * finally the mocked version of the action handler itself.
   */
  function mockAddTransactionApprovalRequest(
    messenger: UnrestrictedMessenger,
    options:
      | {
          state: 'approved';
          result?: Partial<AddResult>;
        }
      | {
          state: 'rejected';
          error?: unknown;
        }
      | {
          state: 'pending';
        },
  ): {
    promise: Promise<AddResult>;
    approve: (approvalResult?: Partial<AddResult>) => void;
    reject: (rejectionError: unknown) => void;
    actionHandlerMock: jest.Mock<
      ReturnType<AddApprovalRequest['handler']>,
      Parameters<AddApprovalRequest['handler']>
    >;
  } {
    const { promise, resolve, reject } = createDeferredPromise<AddResult>();

    const approveTransaction = (approvalResult?: Partial<AddResult>) => {
      resolve({
        resultCallbacks: {
          success() {
            // do nothing
          },
          error() {
            // do nothing
          },
        },
        ...approvalResult,
      });
    };

    const rejectTransaction = (
      rejectionError: unknown = {
        code: errorCodes.provider.userRejectedRequest,
      },
    ) => {
      reject(rejectionError);
    };

    const actionHandlerMock: jest.Mock<
      ReturnType<AddApprovalRequest['handler']>,
      Parameters<AddApprovalRequest['handler']>
    > = jest.fn().mockReturnValue(promise);
    if (options.state === 'approved') {
      approveTransaction(options.result);
    } else if (options.state === 'rejected') {
      rejectTransaction(options.error);
    }

    messenger.registerActionHandler(
      'ApprovalController:addRequest',
      actionHandlerMock,
    );

    return {
      promise,
      approve: approveTransaction,
      reject: rejectTransaction,
      actionHandlerMock,
    };
  }

  /**
   * Wait for a specified number of milliseconds.
   *
   * @param ms - The number of milliseconds to wait.
   */
  async function wait(ms: number) {
    await new Promise((resolve) => setTimeout(resolve, ms));
  }

  beforeEach(() => {
    jest.resetAllMocks();

    jest.spyOn(Date, 'now').mockImplementation(() => {
      timeCounter += 1;
      return timeCounter;
    });

    for (const key of Object.keys(mockFlags)) {
      mockFlags[key] = null;
    }

    uuidModuleMock.v1.mockReturnValue(MOCK_V1_UUID);

    mockEthQuery = buildMockEthQuery();
    EthQueryMock.mockImplementation(() => mockEthQuery);

    getNonceLockSpy = jest.fn().mockResolvedValue({
      nextNonce: NONCE_MOCK,
      releaseLock: () => Promise.resolve(),
    });

    incomingTransactionHelperClassMock.mockImplementation(() => {
      incomingTransactionHelperMock = {
        start: jest.fn(),
        stop: jest.fn(),
        update: jest.fn(),
        hub: {
          on: jest.fn(),
          removeAllListeners: jest.fn(),
        },
      } as unknown as jest.Mocked<IncomingTransactionHelper>;
      return incomingTransactionHelperMock;
    });

    pendingTransactionTrackerMock = {
      start: jest.fn(),
      stop: jest.fn(),
      startIfPendingTransactions: jest.fn(),
      hub: {
        on: jest.fn(),
        removeAllListeners: jest.fn(),
      },
      onStateChange: jest.fn(),
      forceCheckTransaction: jest.fn(),
    } as unknown as jest.Mocked<PendingTransactionTracker>;

    pendingTransactionTrackerClassMock.mockImplementation(() => {
      return pendingTransactionTrackerMock;
    });

    multichainTrackingHelperClassMock.mockImplementation(() => {
      multichainTrackingHelperMock = {
        getNetworkClient: jest.fn().mockImplementation(() => {
          return {
            configuration: {
              chainId: CHAIN_ID_MOCK,
            },
            id: NETWORK_CLIENT_ID_MOCK,
            provider: new FakeProvider(),
          } as unknown as NetworkClientConfiguration;
        }),
        checkForPendingTransactionAndStartPolling: jest.fn(),
        getNonceLock: getNonceLockSpy,
        initialize: jest.fn(),
        has: jest.fn().mockReturnValue(true),
      } as unknown as jest.Mocked<MultichainTrackingHelper>;
      return multichainTrackingHelperMock;
    });

    defaultGasFeeFlowClassMock.mockImplementation(() => {
      defaultGasFeeFlowMock = {
        matchesTransaction: () => false,
      } as unknown as jest.Mocked<DefaultGasFeeFlow>;
      return defaultGasFeeFlowMock;
    });

    lineaGasFeeFlowClassMock.mockImplementation(() => {
      lineaGasFeeFlowMock = {
        matchesTransaction: () => false,
      } as unknown as jest.Mocked<LineaGasFeeFlow>;
      return lineaGasFeeFlowMock;
    });

    testGasFeeFlowClassMock.mockImplementation(() => {
      testGasFeeFlowMock = {
        matchesTransaction: () => false,
      } as unknown as jest.Mocked<TestGasFeeFlow>;
      return testGasFeeFlowMock;
    });

    gasFeePollerClassMock.mockImplementation(() => {
      gasFeePollerMock = {
        hub: {
          on: jest.fn(),
        },
      } as unknown as jest.Mocked<GasFeePoller>;
      return gasFeePollerMock;
    });

    methodDataHelperClassMock.mockImplementation(() => {
      methodDataHelperMock = {
        lookup: jest.fn(),
        hub: {
          on: jest.fn(),
        },
      } as unknown as jest.Mocked<MethodDataHelper>;
      return methodDataHelperMock;
    });

    updateSwapsTransactionMock.mockImplementation(
      (transactionMeta) => transactionMeta,
    );

    getAccountAddressRelationshipMock.mockResolvedValue({
      count: 1,
    });
  });

  describe('constructor', () => {
    it('sets default state', () => {
      const { controller } = setupController();
      expect(controller.state).toStrictEqual({
        methodData: {},
        transactions: [],
        lastFetchedBlockNumbers: {},
        submitHistory: [],
      });
    });

    it('provides gas fee flows to GasFeePoller in correct order', () => {
      setupController();

      expect(gasFeePollerClassMock).toHaveBeenCalledTimes(1);
      expect(gasFeePollerClassMock).toHaveBeenCalledWith(
        expect.objectContaining({
          gasFeeFlows: [lineaGasFeeFlowMock, defaultGasFeeFlowMock],
        }),
      );
    });

    it('provides only test flow if option set', () => {
      setupController({
        options: {
          testGasFeeFlows: true,
        },
      });

      expect(gasFeePollerClassMock).toHaveBeenCalledTimes(1);
      expect(gasFeePollerClassMock).toHaveBeenCalledWith(
        expect.objectContaining({
          gasFeeFlows: [testGasFeeFlowMock],
        }),
      );
    });

    it('fails approved and signed transactions for all chains', async () => {
      const mockTransactionMeta = {
        from: ACCOUNT_MOCK,
        txParams: {
          from: ACCOUNT_MOCK,
          to: ACCOUNT_2_MOCK,
        },
      };
      const mockedTransactions = [
        {
          id: '123',
          history: [{ ...mockTransactionMeta, id: '123' }],
          chainId: toHex(5),
          status: TransactionStatus.approved,
          ...mockTransactionMeta,
        },
        {
          id: '456',
          history: [{ ...mockTransactionMeta, id: '456' }],
          chainId: toHex(1),
          status: TransactionStatus.approved,
          ...mockTransactionMeta,
        },
        {
          id: '789',
          history: [{ ...mockTransactionMeta, id: '789' }],
          chainId: toHex(16),
          status: TransactionStatus.approved,
          ...mockTransactionMeta,
        },
        {
          id: '111',
          history: [{ ...mockTransactionMeta, id: '111' }],
          chainId: toHex(5),
          status: TransactionStatus.signed,
          ...mockTransactionMeta,
        },
        {
          id: '222',
          history: [{ ...mockTransactionMeta, id: '222' }],
          chainId: toHex(1),
          status: TransactionStatus.signed,
          ...mockTransactionMeta,
        },
        {
          id: '333',
          history: [{ ...mockTransactionMeta, id: '333' }],
          chainId: toHex(16),
          status: TransactionStatus.signed,
          ...mockTransactionMeta,
        },
      ];

      const mockedControllerState = {
        transactions: mockedTransactions,
        methodData: {},
        lastFetchedBlockNumbers: {},
      };

      const { controller } = setupController({
        options: {
          // TODO: Replace `any` with type
          // eslint-disable-next-line @typescript-eslint/no-explicit-any
          state: mockedControllerState as any,
        },
      });

      await flushPromises();

      const { transactions } = controller.state;

      expect(transactions[0].status).toBe(TransactionStatus.failed);
      expect(transactions[1].status).toBe(TransactionStatus.failed);
      expect(transactions[2].status).toBe(TransactionStatus.failed);
      expect(transactions[3].status).toBe(TransactionStatus.failed);
      expect(transactions[4].status).toBe(TransactionStatus.failed);
      expect(transactions[5].status).toBe(TransactionStatus.failed);
    });

    it('removes unapproved transactions', async () => {
      const mockTransactionMeta = {
        from: ACCOUNT_MOCK,
        txParams: {
          from: ACCOUNT_MOCK,
          to: ACCOUNT_2_MOCK,
        },
      };

      const mockedTransactions = [
        {
          id: '123',
          history: [{ ...mockTransactionMeta, id: '123' }],
          chainId: toHex(5),
          status: TransactionStatus.unapproved,
          ...mockTransactionMeta,
        },
        {
          id: '456',
          history: [{ ...mockTransactionMeta, id: '456' }],
          chainId: toHex(1),
          status: TransactionStatus.unapproved,
          ...mockTransactionMeta,
        },
        {
          id: '789',
          history: [{ ...mockTransactionMeta, id: '789' }],
          chainId: toHex(16),
          status: TransactionStatus.unapproved,
          ...mockTransactionMeta,
        },
      ];

      const mockedControllerState = {
        transactions: mockedTransactions,
        methodData: {},
        lastFetchedBlockNumbers: {},
      };

      const { controller } = setupController({
        options: {
          // TODO: Replace `any` with type
          // eslint-disable-next-line @typescript-eslint/no-explicit-any
          state: mockedControllerState as any,
        },
      });

      await flushPromises();

      const { transactions } = controller.state;

      expect(transactions).toHaveLength(0);
    });
  });

  describe('estimateGas', () => {
    it('returns estimatedGas and simulation fails', async () => {
      const gasMock = '0x123';

      const simulationFailsMock = {
        errorKey: 'testKey',
      };

      const { controller } = setupController();

      estimateGasMock.mockResolvedValue({
        estimatedGas: gasMock,
        simulationFails: simulationFailsMock,
        // TODO: Replace `any` with type
        // eslint-disable-next-line @typescript-eslint/no-explicit-any
      } as any);

      const { gas, simulationFails } = await controller.estimateGas(
        {
          from: ACCOUNT_MOCK,
          to: ACCOUNT_MOCK,
        },
        NETWORK_CLIENT_ID_MOCK,
      );

      expect(gas).toBe(gasMock);
      expect(simulationFails).toBe(simulationFailsMock);
    });
  });

  describe('estimateGasBuffered', () => {
    it('returns estimated gas and simulation fails', async () => {
      const gasMock = '0x123';
      const blockGasLimitMock = '0x1234';
      const expectedEstimatedGas = '0x12345';
      const multiplierMock = 1;
      const transactionParamsMock = {
        from: ACCOUNT_MOCK,
        to: ACCOUNT_MOCK,
      };

      const simulationFailsMock = {
        errorKey: 'testKey',
        reason: 'testReason',
        debug: {
          blockNumber: '123',
          blockGasLimit: '1234',
        },
      };

      const { controller } = setupController();

      estimateGasMock.mockResolvedValue({
        estimatedGas: gasMock,
        blockGasLimit: blockGasLimitMock,
        simulationFails: simulationFailsMock,
      });

      addGasBufferMock.mockReturnValue(expectedEstimatedGas);

      const { gas, simulationFails } = await controller.estimateGasBuffered(
        transactionParamsMock,
        multiplierMock,
        NETWORK_CLIENT_ID_MOCK,
      );

      expect(estimateGasMock).toHaveBeenCalledTimes(1);
      expect(estimateGasMock).toHaveBeenCalledWith(
        transactionParamsMock,
        expect.anything(),
      );

      expect(addGasBufferMock).toHaveBeenCalledTimes(1);
      expect(addGasBufferMock).toHaveBeenCalledWith(
        gasMock,
        blockGasLimitMock,
        multiplierMock,
      );

      expect(gas).toBe(expectedEstimatedGas);
      expect(simulationFails).toBe(simulationFailsMock);
    });
  });

  describe('with actionId', () => {
    it('adds single unapproved transaction when called twice with same actionId', async () => {
      const { controller, mockTransactionApprovalRequest } = setupController();

      const mockOrigin = 'origin';

      await controller.addTransaction(
        {
          from: ACCOUNT_MOCK,
          to: ACCOUNT_MOCK,
        },
        {
          origin: mockOrigin,
          actionId: ACTION_ID_MOCK,
          networkClientId: NETWORK_CLIENT_ID_MOCK,
        },
      );

      const firstTransactionCount = controller.state.transactions.length;

      await controller.addTransaction(
        {
          from: ACCOUNT_MOCK,
          to: ACCOUNT_MOCK,
        },
        {
          origin: mockOrigin,
          actionId: ACTION_ID_MOCK,
          networkClientId: NETWORK_CLIENT_ID_MOCK,
        },
      );
      const secondTransactionCount = controller.state.transactions.length;

      expect(firstTransactionCount).toStrictEqual(secondTransactionCount);
      expect(
        mockTransactionApprovalRequest.actionHandlerMock,
      ).toHaveBeenCalledTimes(1);
      expect(
        mockTransactionApprovalRequest.actionHandlerMock,
      ).toHaveBeenCalledWith(
        {
          id: expect.any(String),
          origin: mockOrigin,
          type: 'transaction',
          requestData: { txId: expect.any(String) },
          expectsResult: true,
        },
        true,
      );
    });

    it('adds multiple transactions with same actionId and ensures second transaction result does not resolves before the first transaction result', async () => {
      const { controller, mockTransactionApprovalRequest } = setupController();

      const mockOrigin = 'origin';
      let firstTransactionCompleted = false;
      let secondTransactionCompleted = false;

      const { result: firstResult } = await controller.addTransaction(
        {
          from: ACCOUNT_MOCK,
          to: ACCOUNT_MOCK,
        },
        {
          origin: mockOrigin,
          actionId: ACTION_ID_MOCK,
          networkClientId: NETWORK_CLIENT_ID_MOCK,
        },
      );

      firstResult
        .then(() => {
          firstTransactionCompleted = true;
        })
        .catch(() => undefined);

      const { result: secondResult } = await controller.addTransaction(
        {
          from: ACCOUNT_MOCK,
          to: ACCOUNT_MOCK,
        },
        {
          origin: mockOrigin,
          actionId: ACTION_ID_MOCK,
          networkClientId: NETWORK_CLIENT_ID_MOCK,
        },
      );
      secondResult
        .then(() => {
          secondTransactionCompleted = true;
        })
        .catch(() => undefined);

      await wait(0);

      expect(firstTransactionCompleted).toBe(false);
      expect(secondTransactionCompleted).toBe(false);

      mockTransactionApprovalRequest.approve();
      await firstResult;
      await secondResult;

      expect(firstTransactionCompleted).toBe(true);
      expect(secondTransactionCompleted).toBe(true);
    });

    it.each([
      [
        'does not add duplicate transaction if actionId already used',
        ACTION_ID_MOCK,
        ACTION_ID_MOCK,
        1,
      ],
      [
        'adds additional transaction if actionId not used',
        ACTION_ID_MOCK,
        '00000',
        2,
      ],
    ])(
      '%s',
      async (_, firstActionId, secondActionId, expectedTransactionCount) => {
        const { controller, mockTransactionApprovalRequest } =
          setupController();
        const expectedRequestApprovalCalledTimes = expectedTransactionCount;

        const mockOrigin = 'origin';

        await controller.addTransaction(
          {
            from: ACCOUNT_MOCK,
            to: ACCOUNT_MOCK,
          },
          {
            origin: mockOrigin,
            actionId: firstActionId,
            networkClientId: NETWORK_CLIENT_ID_MOCK,
          },
        );

        await controller.addTransaction(
          {
            from: ACCOUNT_MOCK,
            to: ACCOUNT_MOCK,
          },
          {
            origin: mockOrigin,
            actionId: secondActionId,
            networkClientId: NETWORK_CLIENT_ID_MOCK,
          },
        );
        const { transactions } = controller.state;

        expect(transactions).toHaveLength(expectedTransactionCount);
        expect(
          mockTransactionApprovalRequest.actionHandlerMock,
        ).toHaveBeenCalledTimes(expectedRequestApprovalCalledTimes);
      },
    );

    it.each([
      [
        'adds single transaction when speed up called twice with the same actionId',
        ACTION_ID_MOCK,
        2,
        1,
      ],
      [
        'adds multiple transactions when speed up called with non-existent actionId',
        '00000',
        3,
        2,
      ],
    ])(
      '%s',
      async (
        _,
        actionId,
        expectedTransactionCount,
        expectedSignCalledTimes,
      ) => {
        const { controller } = setupController();
        const signSpy = jest.spyOn(controller, 'sign');

        const { transactionMeta } = await controller.addTransaction(
          {
            from: ACCOUNT_MOCK,
            gas: '0x0',
            gasPrice: '0x50fd51da',
            to: ACCOUNT_MOCK,
            value: '0x0',
          },
          {
            networkClientId: NETWORK_CLIENT_ID_MOCK,
          },
        );

        await controller.speedUpTransaction(transactionMeta.id, undefined, {
          actionId: ACTION_ID_MOCK,
        });

        await controller.speedUpTransaction(transactionMeta.id, undefined, {
          actionId,
        });

        const { transactions } = controller.state;
        expect(transactions).toHaveLength(expectedTransactionCount);
        expect(signSpy).toHaveBeenCalledTimes(expectedSignCalledTimes);
      },
    );
  });

  describe('addTransaction', () => {
    it('adds unapproved transaction to state', async () => {
      const { controller } = setupController();

      getAccountAddressRelationshipMock.mockResolvedValueOnce({
        count: 0,
      });

      const mockDeviceConfirmedOn = WalletDevice.OTHER;
      const mockOrigin = 'origin';
      const mockSecurityAlertResponse = {
        // TODO: Either fix this lint violation or explain why it's necessary to ignore.

        result_type: 'Malicious',
        reason: 'blur_farming',
        description:
          'A SetApprovalForAll request was made on {contract}. We found the operator {operator} to be malicious',
        args: {
          contract: '0xa7206d878c5c3871826dfdb42191c49b1d11f466',
          operator: '0x92a3b9773b1763efa556f55ccbeb20441962d9b2',
        },
      };
      const mockSendFlowHistory = [
        {
          entry:
            'sendFlow - user selected transfer to my accounts on recipient screen',
          timestamp: 1650663928211,
        },
      ];
      await controller.addTransaction(
        {
          from: ACCOUNT_MOCK,
          to: ACCOUNT_MOCK,
        },
        {
          deviceConfirmedOn: mockDeviceConfirmedOn,
          origin: mockOrigin,
          securityAlertResponse: mockSecurityAlertResponse,
          sendFlowHistory: mockSendFlowHistory,
          networkClientId: NETWORK_CLIENT_ID_MOCK,
        },
      );

      await flushPromises();

      const transactionMeta = controller.state.transactions[0];

      expect(updateSwapsTransactionMock).toHaveBeenCalledTimes(1);
      expect(transactionMeta.txParams.from).toBe(ACCOUNT_MOCK);
      expect(transactionMeta.chainId).toBe(MOCK_NETWORK.chainId);
      expect(transactionMeta.deviceConfirmedOn).toBe(mockDeviceConfirmedOn);
      expect(transactionMeta.origin).toBe(mockOrigin);
      expect(transactionMeta.status).toBe(TransactionStatus.unapproved);
      expect(transactionMeta.securityAlertResponse).toStrictEqual(
        mockSecurityAlertResponse,
      );
      expect(controller.state.transactions[0].sendFlowHistory).toStrictEqual(
        mockSendFlowHistory,
      );
      expect(controller.state.transactions[0].isFirstTimeInteraction).toBe(
        true,
      );
    });

    it('does not check account address relationship if a transaction with the same from, to, and chainId exists', async () => {
      const { controller } = setupController({
        options: {
          state: {
            transactions: [
              {
                id: '1',
                chainId: MOCK_NETWORK.chainId,
                networkClientId: NETWORK_CLIENT_ID_MOCK,
                status: TransactionStatus.confirmed as const,
                time: 123456789,
                txParams: {
                  from: ACCOUNT_MOCK,
                  to: ACCOUNT_MOCK,
                },
                isFirstTimeInteraction: false, // Ensure this is set
              },
            ],
          },
        },
      });

      // Add second transaction with the same from, to, and chainId
      await controller.addTransaction(
        {
          from: ACCOUNT_MOCK,
          to: ACCOUNT_MOCK,
        },
        {
          networkClientId: NETWORK_CLIENT_ID_MOCK,
        },
      );

      await flushPromises();

      expect(controller.state.transactions[1].isFirstTimeInteraction).toBe(
        false,
      );
    });

    it('does not update first time interaction properties if disabled', async () => {
      const { controller } = setupController({
        options: { isFirstTimeInteractionEnabled: () => false },
      });

      await controller.addTransaction(
        {
          from: ACCOUNT_MOCK,
          to: ACCOUNT_MOCK,
        },
        {
          networkClientId: NETWORK_CLIENT_ID_MOCK,
        },
      );

      await flushPromises();

      expect(getAccountAddressRelationshipMock).not.toHaveBeenCalled();
    });

    describe('networkClientId exists in the MultichainTrackingHelper', () => {
      it('adds unapproved transaction to state when using networkClientId', async () => {
        const { controller } = setupController();
        const sepoliaTxParams: TransactionParams = {
          chainId: ChainId.sepolia,
          from: ACCOUNT_MOCK,
          to: ACCOUNT_2_MOCK,
        };

        multichainTrackingHelperMock.has.mockReturnValue(true);

        await controller.addTransaction(sepoliaTxParams, {
          origin: 'metamask',
          actionId: ACTION_ID_MOCK,
          networkClientId: InfuraNetworkType.sepolia,
        });

        const transactionMeta = controller.state.transactions[0];

        expect(transactionMeta.txParams.from).toStrictEqual(
          sepoliaTxParams.from,
        );
        expect(transactionMeta.chainId).toStrictEqual(CHAIN_ID_MOCK);
        expect(transactionMeta.networkClientId).toBe('sepolia');
        expect(transactionMeta.origin).toBe('metamask');
      });

      it('adds unapproved transaction with networkClientId and can be updated to submitted', async () => {
        const { controller, messenger } = setupController({
          messengerOptions: {
            addTransactionApprovalRequest: {
              state: 'approved',
            },
          },
        });
        multichainTrackingHelperMock.has.mockReturnValue(true);

        const submittedEventListener = jest.fn();
        messenger.subscribe(
          'TransactionController:transactionSubmitted',
          submittedEventListener,
        );

        const sepoliaTxParams: TransactionParams = {
          chainId: ChainId.sepolia,
          from: ACCOUNT_MOCK,
          to: ACCOUNT_MOCK,
        };

        const { result } = await controller.addTransaction(sepoliaTxParams, {
          origin: 'metamask',
          actionId: ACTION_ID_MOCK,
          networkClientId: InfuraNetworkType.sepolia,
        });

        await result;

        const { txParams, status, networkClientId, chainId } =
          controller.state.transactions[0];
        expect(submittedEventListener).toHaveBeenCalledTimes(1);
        expect(txParams.from).toBe(ACCOUNT_MOCK);
        expect(networkClientId).toBe('sepolia');
        expect(chainId).toBe(CHAIN_ID_MOCK);
        expect(status).toBe(TransactionStatus.submitted);
      });
    });

    it('generates initial history', async () => {
      const { controller } = setupController();

      await controller.addTransaction(
        {
          from: ACCOUNT_MOCK,
          to: ACCOUNT_MOCK,
        },
        {
          networkClientId: NETWORK_CLIENT_ID_MOCK,
        },
      );

      const expectedInitialSnapshot = {
        actionId: undefined,
        chainId: expect.any(String),
        dappSuggestedGasFees: undefined,
        deviceConfirmedOn: undefined,
        id: expect.any(String),
        isFirstTimeInteraction: undefined,
        nestedTransactions: undefined,
        networkClientId: NETWORK_CLIENT_ID_MOCK,
        origin: undefined,
        securityAlertResponse: undefined,
        sendFlowHistory: expect.any(Array),
        status: TransactionStatus.unapproved as const,
        time: expect.any(Number),
        txParams: expect.anything(),
        userEditedGasLimit: false,
        type: TransactionType.simpleSend,
        verifiedOnBlockchain: expect.any(Boolean),
      };

      // Expect initial snapshot to be in place
      expect(controller.state.transactions[0].history).toStrictEqual([
        expectedInitialSnapshot,
      ]);
    });

    describe('adds dappSuggestedGasFees to transaction', () => {
      it.each([
        ['origin is MM', ORIGIN_METAMASK],
        ['origin is not defined', undefined],
        ['no fee information is given', 'MockDappOrigin'],
      ])('as undefined if %s', async (_testName, origin) => {
        const { controller } = setupController();
        await controller.addTransaction(
          {
            from: ACCOUNT_MOCK,
            to: ACCOUNT_MOCK,
          },
          {
            origin,
            networkClientId: NETWORK_CLIENT_ID_MOCK,
          },
        );
        expect(
          controller.state.transactions[0]?.dappSuggestedGasFees,
        ).toBeUndefined();
      });

      it.each<[keyof DappSuggestedGasFees]>([
        ['gasPrice'],
        ['maxFeePerGas'],
        ['maxPriorityFeePerGas'],
        ['gas'],
      ])(
        'if %s is defined',
        async (gasPropName: keyof DappSuggestedGasFees) => {
          const { controller } = setupController();
          const mockDappOrigin = 'MockDappOrigin';
          const mockGasValue = '0x1';
          await controller.addTransaction(
            {
              from: ACCOUNT_MOCK,
              to: ACCOUNT_MOCK,
              [gasPropName]: mockGasValue,
            },
            {
              origin: mockDappOrigin,
              networkClientId: NETWORK_CLIENT_ID_MOCK,
            },
          );
          expect(
            controller.state.transactions[0]?.dappSuggestedGasFees?.[
              gasPropName
            ],
          ).toBe(mockGasValue);
        },
      );
    });

    it('adds unapproved transaction to state after switching to Infura network', async () => {
      const { controller, changeNetwork } = setupController({
        network: {
          state: {
            selectedNetworkClientId: InfuraNetworkType.goerli,
          },
        },
      });
      changeNetwork({ selectedNetworkClientId: InfuraNetworkType.mainnet });

      await controller.addTransaction(
        {
          from: ACCOUNT_MOCK,
          to: ACCOUNT_MOCK,
        },
        {
          networkClientId: NETWORK_CLIENT_ID_MOCK,
        },
      );

      expect(controller.state.transactions[0].txParams.from).toBe(ACCOUNT_MOCK);
      expect(controller.state.transactions[0].chainId).toBe(CHAIN_ID_MOCK);
      expect(controller.state.transactions[0].status).toBe(
        TransactionStatus.unapproved,
      );
    });

    it('adds unapproved transaction to state after switching to custom network', async () => {
      const { controller, changeNetwork } = setupController({
        network: {
          state: {
            selectedNetworkClientId: InfuraNetworkType.goerli,
          },
        },
        mockNetworkClientConfigurationsByNetworkClientId: {
          'AAAA-BBBB-CCCC-DDDD': buildCustomNetworkClientConfiguration({
            chainId: '0x1337',
          }),
        },
      });
      changeNetwork({ selectedNetworkClientId: 'AAAA-BBBB-CCCC-DDDD' });

      await controller.addTransaction(
        {
          from: ACCOUNT_MOCK,
          to: ACCOUNT_MOCK,
        },
        {
          networkClientId: 'AAAA-BBBB-CCCC-DDDD',
        },
      );

      expect(controller.state.transactions[0].txParams.from).toBe(ACCOUNT_MOCK);
      expect(controller.state.transactions[0].chainId).toBe(CHAIN_ID_MOCK);
      expect(controller.state.transactions[0].status).toBe(
        TransactionStatus.unapproved,
      );
    });

    it('throws if address invalid', async () => {
      const { controller } = setupController();
      await expect(
        controller.addTransaction(
          { from: 'foo' },
          { networkClientId: NETWORK_CLIENT_ID_MOCK },
        ),
      ).rejects.toThrow('Invalid "from" address');
    });

    it('increments nonce when adding a new non-cancel non-speedup transaction', async () => {
      uuidModuleMock.v1
        .mockImplementationOnce(() => 'aaaab1deb4d-3b7d-4bad-9bdd-2b0d7b3dcb6d')
        .mockImplementationOnce(() => 'bbbb1deb4d-3b7d-4bad-9bdd-2b0d7b3dcb6d');

      const { controller } = setupController({
        messengerOptions: {
          addTransactionApprovalRequest: {
            state: 'approved',
          },
        },
      });

      const { result: firstResult } = await controller.addTransaction(
        {
          from: ACCOUNT_MOCK,
          gas: '0x0',
          gasPrice: '0x50fd51da',
          to: ACCOUNT_MOCK,
          value: '0x0',
        },
        {
          networkClientId: NETWORK_CLIENT_ID_MOCK,
        },
      );

      await firstResult.catch(() => undefined);

      const firstTransaction = controller.state.transactions[0];

      // eslint-disable-next-line jest/prefer-spy-on
      multichainTrackingHelperMock.getNonceLock = jest.fn().mockResolvedValue({
        nextNonce: NONCE_MOCK + 1,
        releaseLock: () => Promise.resolve(),
      });

      const { result: secondResult } = await controller.addTransaction(
        {
          from: ACCOUNT_MOCK,
          gas: '0x2',
          gasPrice: '0x50fd51da',
          to: ACCOUNT_MOCK,
          value: '0x1290',
        },
        {
          networkClientId: NETWORK_CLIENT_ID_MOCK,
        },
      );

      await secondResult.catch(() => undefined);

      expect(controller.state.transactions).toHaveLength(2);
      const secondTransaction = controller.state.transactions[1];

      expect(firstTransaction.txParams.nonce).toBe(
        `0x${NONCE_MOCK.toString(16)}`,
      );

      expect(secondTransaction.txParams.nonce).toBe(
        `0x${(NONCE_MOCK + 1).toString(16)}`,
      );
    });

    it('requests approval using the approval controller', async () => {
      const { controller, messenger } = setupController();
      const messengerCallSpy = jest.spyOn(messenger, 'call');

      await controller.addTransaction(
        {
          from: ACCOUNT_MOCK,
          to: ACCOUNT_MOCK,
        },
        {
          networkClientId: NETWORK_CLIENT_ID_MOCK,
        },
      );

      expect(
        messengerCallSpy.mock.calls.filter(
          (args) => args[0] === 'ApprovalController:addRequest',
        ),
      ).toHaveLength(1);
      expect(messengerCallSpy).toHaveBeenCalledWith(
        'ApprovalController:addRequest',
        {
          id: expect.any(String),
          origin: 'metamask',
          type: 'transaction',
          requestData: { txId: expect.any(String) },
          expectsResult: true,
        },
        true,
      );
    });

    it('skips approval if option explicitly false', async () => {
      const { controller, messenger } = setupController();
      jest.spyOn(messenger, 'call');

      await controller.addTransaction(
        {
          from: ACCOUNT_MOCK,
          to: ACCOUNT_MOCK,
        },
        {
          requireApproval: false,
          networkClientId: NETWORK_CLIENT_ID_MOCK,
        },
      );

      expect(messenger.call).not.toHaveBeenCalledWith(
        'ApprovalController:addRequest',
      );
    });

    it('calls security provider with transaction meta and sets response in to securityProviderResponse', async () => {
      const mockRPCMethodName = 'MOCK_RPC_METHOD_NAME';
      const mockSecurityProviderResponse = {
        flagAsDangerous: 1,
        info: 'Mock info',
      };
      const securityProviderRequestMock = jest
        .fn()
        .mockResolvedValue(mockSecurityProviderResponse);

      const { controller } = setupController({
        options: {
          securityProviderRequest: securityProviderRequestMock,
        },
      });

      await controller.addTransaction(
        {
          from: ACCOUNT_MOCK,
          to: ACCOUNT_MOCK,
        },
        {
          method: mockRPCMethodName,
          networkClientId: NETWORK_CLIENT_ID_MOCK,
        },
      );

      expect(securityProviderRequestMock).toHaveBeenCalledTimes(1);
      expect(securityProviderRequestMock).toHaveBeenCalledWith(
        expect.objectContaining({
          id: MOCK_V1_UUID,
        }),
        mockRPCMethodName,
      );

      const { securityProviderResponse } = controller.state.transactions[0];
      expect(securityProviderResponse).toStrictEqual(
        mockSecurityProviderResponse,
      );
    });

    it('updates gas properties', async () => {
      const { controller } = setupController();

      await controller.addTransaction(
        {
          from: ACCOUNT_MOCK,
          to: ACCOUNT_MOCK,
        },
        {
          networkClientId: NETWORK_CLIENT_ID_MOCK,
        },
      );

      expect(updateGasMock).toHaveBeenCalledTimes(1);
      expect(updateGasMock).toHaveBeenCalledWith({
        ethQuery: expect.any(Object),
        chainId: CHAIN_ID_MOCK,
        isCustomNetwork: false,
        txMeta: expect.any(Object),
      });
    });

    it('updates gas fee properties', async () => {
      const { controller } = setupController({
        options: {
          getCurrentNetworkEIP1559Compatibility: async () => true,
          getCurrentAccountEIP1559Compatibility: async () => true,
        },
      });

      await controller.addTransaction(
        {
          from: ACCOUNT_MOCK,
          to: ACCOUNT_MOCK,
        },
        {
          networkClientId: NETWORK_CLIENT_ID_MOCK,
        },
      );

      expect(updateGasFeesMock).toHaveBeenCalledTimes(1);
      expect(updateGasFeesMock).toHaveBeenCalledWith({
        eip1559: true,
        ethQuery: expect.any(Object),
        gasFeeFlows: [lineaGasFeeFlowMock, defaultGasFeeFlowMock],
        getGasFeeEstimates: expect.any(Function),
        getSavedGasFees: expect.any(Function),
        txMeta: expect.any(Object),
      });
    });

    describe('updates simulation data', () => {
      it('by default', async () => {
        getSimulationDataMock.mockResolvedValueOnce(SIMULATION_DATA_MOCK);

        const { controller } = setupController();

        await controller.addTransaction(
          {
            from: ACCOUNT_MOCK,
            to: ACCOUNT_MOCK,
          },
          {
            networkClientId: NETWORK_CLIENT_ID_MOCK,
          },
        );

        await flushPromises();

        expect(getSimulationDataMock).toHaveBeenCalledTimes(1);
        expect(getSimulationDataMock).toHaveBeenCalledWith(
          {
            chainId: MOCK_NETWORK.chainId,
            data: undefined,
            from: ACCOUNT_MOCK,
            to: ACCOUNT_MOCK,
            value: '0x0',
          },
          {
            blockTime: undefined,
          },
        );

        expect(controller.state.transactions[0].simulationData).toStrictEqual(
          SIMULATION_DATA_MOCK,
        );
      });

      it('with error if simulation disabled', async () => {
        getSimulationDataMock.mockResolvedValueOnce(SIMULATION_DATA_MOCK);

        const { controller } = setupController({
          options: { isSimulationEnabled: () => false },
        });

        await controller.addTransaction(
          {
            from: ACCOUNT_MOCK,
            to: ACCOUNT_MOCK,
          },
          {
            networkClientId: NETWORK_CLIENT_ID_MOCK,
          },
        );

        expect(getSimulationDataMock).toHaveBeenCalledTimes(0);
        expect(controller.state.transactions[0].simulationData).toStrictEqual({
          error: {
            code: SimulationErrorCode.Disabled,
            message: 'Simulation disabled',
          },
          tokenBalanceChanges: [],
        });
      });

      it('unless approval not required', async () => {
        getSimulationDataMock.mockResolvedValueOnce(SIMULATION_DATA_MOCK);

        const { controller } = setupController();

        await controller.addTransaction(
          {
            from: ACCOUNT_MOCK,
            to: ACCOUNT_MOCK,
          },
          { requireApproval: false, networkClientId: NETWORK_CLIENT_ID_MOCK },
        );

        expect(getSimulationDataMock).toHaveBeenCalledTimes(0);
        expect(controller.state.transactions[0].simulationData).toBeUndefined();
      });
    });

    describe('on approve', () => {
      it('submits transaction', async () => {
        const { controller, messenger } = setupController({
          messengerOptions: {
            addTransactionApprovalRequest: {
              state: 'approved',
            },
          },
        });
        const submittedEventListener = jest.fn();
        messenger.subscribe(
          'TransactionController:transactionSubmitted',
          submittedEventListener,
        );

        const { result } = await controller.addTransaction(
          {
            from: ACCOUNT_MOCK,
            gas: '0x0',
            gasPrice: '0x0',
            to: ACCOUNT_MOCK,
            value: '0x0',
          },
          {
            networkClientId: NETWORK_CLIENT_ID_MOCK,
          },
        );

        await result;

        expect(controller.state.transactions).toMatchObject([
          expect.objectContaining({
            txParams: expect.objectContaining({
              from: ACCOUNT_MOCK,
              nonce: toHex(NONCE_MOCK),
            }),
            status: TransactionStatus.submitted,
            submittedTime: expect.any(Number),
          }),
        ]);

        expect(submittedEventListener).toHaveBeenCalledTimes(1);
        expect(submittedEventListener).toHaveBeenCalledWith({
          transactionMeta: expect.objectContaining({
            txParams: expect.objectContaining({
              from: ACCOUNT_MOCK,
              nonce: toHex(NONCE_MOCK),
            }),
            status: TransactionStatus.submitted,
            submittedTime: expect.any(Number),
          }),
        });
      });

      it('reports success to approval acceptor', async () => {
        const successCallback = jest.fn();
        const { controller } = setupController({
          messengerOptions: {
            addTransactionApprovalRequest: {
              state: 'approved',
              result: {
                resultCallbacks: {
                  success: successCallback,
                  error: () => {
                    // do nothing
                  },
                },
              },
            },
          },
        });

        const { result } = await controller.addTransaction(
          {
            from: ACCOUNT_MOCK,
            to: ACCOUNT_MOCK,
          },
          {
            networkClientId: NETWORK_CLIENT_ID_MOCK,
          },
        );

        await result;

        expect(successCallback).toHaveBeenCalledTimes(1);
      });

      it('reports error to approval acceptor on error', async () => {
        const errorCallback = jest.fn();
        const { controller } = setupController({
          options: { sign: undefined },
          messengerOptions: {
            addTransactionApprovalRequest: {
              state: 'approved',
              result: {
                resultCallbacks: {
                  success: () => {
                    // do nothing
                  },
                  error: errorCallback,
                },
              },
            },
          },
        });

        const { result } = await controller.addTransaction(
          {
            from: ACCOUNT_MOCK,
            to: ACCOUNT_MOCK,
          },
          {
            networkClientId: NETWORK_CLIENT_ID_MOCK,
          },
        );

        try {
          await result;
        } catch {
          // Expected error
        }

        expect(errorCallback).toHaveBeenCalledTimes(1);
      });

      it('updates transaction if approval result includes updated metadata', async () => {
        const { controller, mockTransactionApprovalRequest } =
          setupController();

        const { result } = await controller.addTransaction(
          {
            from: ACCOUNT_MOCK,
            to: ACCOUNT_MOCK,
          },
          {
            networkClientId: NETWORK_CLIENT_ID_MOCK,
          },
        );

        const transaction = controller.state.transactions[0];

        mockTransactionApprovalRequest.approve({
          value: {
            txMeta: { ...transaction, customNonceValue: '123' },
          },
        });

        await result;

        expect(controller.state.transactions).toStrictEqual([
          expect.objectContaining({
            customNonceValue: '123',
          }),
        ]);
      });

      describe('fails', () => {
        /**
         * Test template to assert adding and submitting a transaction fails.
         *
         * @param controller - The controller instance.
         * @param expectedError - The expected error message.
         */
        async function expectTransactionToFail(
          controller: TransactionController,
          expectedError: string,
        ) {
          const { result } = await controller.addTransaction(
            {
              from: ACCOUNT_MOCK,
              to: ACCOUNT_MOCK,
            },
            {
              networkClientId: NETWORK_CLIENT_ID_MOCK,
            },
          );

          await expect(result).rejects.toThrow(expectedError);

          const { txParams, status } = controller.state.transactions[0];
          expect(txParams.from).toBe(ACCOUNT_MOCK);
          expect(txParams.to).toBe(ACCOUNT_MOCK);
          expect(status).toBe(TransactionStatus.failed);
        }

        it('if signing error', async () => {
          const { controller } = setupController({
            options: {
              sign: () => {
                throw new Error('foo');
              },
            },
            messengerOptions: {
              addTransactionApprovalRequest: {
                state: 'approved',
              },
            },
          });

          await expectTransactionToFail(controller, 'foo');
        });

        it('if no sign method defined', async () => {
          const { controller } = setupController({
            options: {
              sign: undefined,
            },
            messengerOptions: {
              addTransactionApprovalRequest: {
                state: 'approved',
              },
            },
          });

          await expectTransactionToFail(controller, 'No sign method defined');
        });

        it('if unexpected status', async () => {
          const { controller } = setupController({
            messengerOptions: {
              addTransactionApprovalRequest: {
                state: TransactionStatus.rejected,
                error: new Error('Unknown problem'),
              },
            },
          });

          const { result } = await controller.addTransaction(
            {
              from: ACCOUNT_MOCK,
              gas: '0x0',
              gasPrice: '0x0',
              to: ACCOUNT_MOCK,
              value: '0x0',
            },
            {
              networkClientId: NETWORK_CLIENT_ID_MOCK,
            },
          );

          await expect(result).rejects.toThrow('Unknown problem');
        });

        it('if unrecognised error', async () => {
          const { controller } = setupController({
            messengerOptions: {
              addTransactionApprovalRequest: {
                state: TransactionStatus.rejected,
                error: new Error('TestError'),
              },
            },
          });

          const { result } = await controller.addTransaction(
            {
              from: ACCOUNT_MOCK,
              gas: '0x0',
              gasPrice: '0x0',
              to: ACCOUNT_MOCK,
              value: '0x0',
            },
            {
              networkClientId: NETWORK_CLIENT_ID_MOCK,
            },
          );

          await expect(result).rejects.toThrow('TestError');
        });

        it('if transaction removed', async () => {
          const { controller, mockTransactionApprovalRequest } =
            setupController();

          const { result } = await controller.addTransaction(
            {
              from: ACCOUNT_MOCK,
              gas: '0x0',
              gasPrice: '0x0',
              to: ACCOUNT_MOCK,
              value: '0x0',
            },
            {
              networkClientId: NETWORK_CLIENT_ID_MOCK,
            },
          );

          controller.clearUnapprovedTransactions();
          mockTransactionApprovalRequest.reject(new Error('Unknown problem'));

          await expect(result).rejects.toThrow('Unknown problem');
        });
      });
    });

    describe('on reject', () => {
      it('cancels transaction', async () => {
        const { controller, messenger } = setupController({
          messengerOptions: {
            addTransactionApprovalRequest: {
              state: 'rejected',
            },
          },
        });

        const { result } = await controller.addTransaction(
          {
            from: ACCOUNT_MOCK,
            to: ACCOUNT_MOCK,
          },
          {
            networkClientId: NETWORK_CLIENT_ID_MOCK,
          },
        );

        const finishedPromise = waitForTransactionFinished(messenger);

        await expect(result).rejects.toThrow(
          'MetaMask Tx Signature: User denied transaction signature.',
        );

        const { txParams, status } = await finishedPromise;
        expect(txParams.from).toBe(ACCOUNT_MOCK);
        expect(status).toBe(TransactionStatus.rejected);
      });

      it('publishes TransactionController:transactionRejected and TransactionController:transactionFinished', async () => {
        const { controller, messenger } = setupController({
          messengerOptions: {
            addTransactionApprovalRequest: {
              state: 'rejected',
            },
          },
        });
        const rejectedEventListener = jest.fn();

        messenger.subscribe(
          'TransactionController:transactionRejected',
          rejectedEventListener,
        );

        const mockActionId = 'mockActionId';

        const { result } = await controller.addTransaction(
          {
            from: ACCOUNT_MOCK,
            to: ACCOUNT_MOCK,
          },
          {
            actionId: mockActionId,
            networkClientId: NETWORK_CLIENT_ID_MOCK,
          },
        );

        const finishedPromise = waitForTransactionFinished(messenger);

        try {
          await result;
        } catch {
          // Ignore user rejected error as it is expected
        }
        await finishedPromise;

        expect(rejectedEventListener).toHaveBeenCalledTimes(1);
        expect(rejectedEventListener).toHaveBeenCalledWith(
          expect.objectContaining({
            transactionMeta: expect.objectContaining({
              status: 'rejected',
            }),
            actionId: mockActionId,
          }),
        );
      });
    });

    describe('checks from address origin', () => {
      it('throws if `from` address is different from current selected address', async () => {
        const { controller } = setupController();
        const origin = ORIGIN_METAMASK;
        const notSelectedFromAddress = ACCOUNT_2_MOCK;
        await expect(
          controller.addTransaction(
            {
              from: notSelectedFromAddress,
              to: ACCOUNT_MOCK,
            },
            {
              origin: ORIGIN_METAMASK,
              networkClientId: NETWORK_CLIENT_ID_MOCK,
            },
          ),
        ).rejects.toThrow(
          rpcErrors.internal({
            message: `Internally initiated transaction is using invalid account.`,
            data: {
              origin,
              fromAddress: notSelectedFromAddress,
              selectedAddress: ACCOUNT_MOCK,
            },
          }),
        );
      });

      it('throws if the origin does not have permissions to initiate transactions from the specified address', async () => {
        const { controller } = setupController();
        const expectedOrigin = 'originMocked';
        await expect(
          controller.addTransaction(
            { from: ACCOUNT_2_MOCK, to: ACCOUNT_MOCK },
            { origin: expectedOrigin, networkClientId: NETWORK_CLIENT_ID_MOCK },
          ),
        ).rejects.toThrow(
          providerErrors.unauthorized({ data: { origin: expectedOrigin } }),
        );
      });
    });

    describe('updates submit history', () => {
      it('adds entry to start of array', async () => {
        const { controller } = setupController({
          messengerOptions: {
            addTransactionApprovalRequest: {
              state: 'approved',
            },
          },
          options: {
            state: {
              submitHistory: [
                {
                  chainId: CHAIN_IDS.LINEA_MAINNET,
                } as unknown as SubmitHistoryEntry,
              ],
            },
          },
        });

        const { result } = await controller.addTransaction(
          {
            from: ACCOUNT_MOCK,
            to: ACCOUNT_MOCK,
          },
          { origin: ORIGIN_METAMASK, networkClientId: NETWORK_CLIENT_ID_MOCK },
        );

        await result;

        expect(controller.state.submitHistory).toStrictEqual([
          {
            chainId: MOCK_NETWORK.chainId,
            hash: TRANSACTION_HASH_MOCK,
            networkType: NETWORK_CLIENT_ID_MOCK,
            networkUrl: undefined,
            origin: ORIGIN_METAMASK,
            rawTransaction: expect.stringContaining('0x'),
            time: expect.any(Number),
            transaction: {
              from: ACCOUNT_MOCK,
              nonce: '0xc',
              to: ACCOUNT_MOCK,
              value: '0x0',
            },
          },
          {
            chainId: CHAIN_IDS.LINEA_MAINNET,
          },
        ]);
      });

      it('removes last entry if reached maximum size', async () => {
        const existingSubmitHistory = Array(100);

        existingSubmitHistory[99] = {
          chainId: CHAIN_IDS.LINEA_MAINNET,
        } as unknown as SubmitHistoryEntry;

        const { controller } = setupController({
          messengerOptions: {
            addTransactionApprovalRequest: {
              state: 'approved',
            },
          },
          options: {
            state: {
              submitHistory: existingSubmitHistory,
            },
          },
        });

        const { result } = await controller.addTransaction(
          {
            from: ACCOUNT_MOCK,
            to: ACCOUNT_MOCK,
          },
          {
            origin: ORIGIN_METAMASK,
            networkClientId: NETWORK_CLIENT_ID_MOCK,
          },
        );

        await result;

        expect(controller.state.submitHistory).toHaveLength(100);
        expect(controller.state.submitHistory[0]).toStrictEqual(
          expect.objectContaining({
            chainId: MOCK_NETWORK.chainId,
            origin: ORIGIN_METAMASK,
          }),
        );
        expect(controller.state.submitHistory[99]).toBeUndefined();
      });
    });
  });

  describe('wipeTransactions', () => {
    it('removes all transactions on current network', async () => {
      const { controller } = setupController();

      controller.wipeTransactions();

      await controller.addTransaction(
        {
          from: ACCOUNT_MOCK,
          to: ACCOUNT_MOCK,
        },
        {
          networkClientId: NETWORK_CLIENT_ID_MOCK,
        },
      );

      controller.wipeTransactions();

      expect(controller.state.transactions).toHaveLength(0);
    });

    it('removes only txs with given address', async () => {
      const mockFromAccount1 = '0x1bf137f335ea1b8f193b8f6ea92561a60d23a207';
      const mockFromAccount2 = '0x2bf137f335ea1b8f193b8f6ea92561a60d23a207';
      const mockCurrentChainId = toHex(5);
      const { controller } = setupController({
        options: {
          state: {
            transactions: [
              {
                id: '1',
                chainId: mockCurrentChainId,
                networkClientId: NETWORK_CLIENT_ID_MOCK,
                status: TransactionStatus.confirmed as const,
                time: 123456789,
                txParams: {
                  from: mockFromAccount1,
                },
              },
              {
                id: '2',
                chainId: mockCurrentChainId,
                networkClientId: NETWORK_CLIENT_ID_MOCK,
                status: TransactionStatus.confirmed as const,
                time: 987654321,
                txParams: {
                  from: mockFromAccount2,
                },
              },
            ],
          },
        },
      });

      controller.wipeTransactions({ address: mockFromAccount2 });

      expect(controller.state.transactions).toHaveLength(1);
      expect(controller.state.transactions[0].id).toBe('1');
    });

    it('removes only txs with given address only on current network', async () => {
      const mockFromAccount1 = '0x1bf137f335ea1b8f193b8f6ea92561a60d23a207';
      const mockDifferentChainId = toHex(1);
      const mockCurrentChainId = toHex(5);
      const { controller } = setupController({
        options: {
          state: {
            transactions: [
              {
                id: '1',
                chainId: mockCurrentChainId,
                networkClientId: NETWORK_CLIENT_ID_MOCK,
                txParams: {
                  from: mockFromAccount1,
                },
                status: TransactionStatus.confirmed as const,
                time: 123456789,
              },
              {
                id: '4',
                chainId: mockDifferentChainId,
                networkClientId: NETWORK_CLIENT_ID_MOCK,
                txParams: {
                  from: mockFromAccount1,
                },
                status: TransactionStatus.confirmed as const,
                time: 987654321,
              },
            ],
          },
        },
      });

      controller.wipeTransactions({
        chainId: mockCurrentChainId,
        address: mockFromAccount1,
      });

      expect(controller.state.transactions).toHaveLength(1);
      expect(controller.state.transactions[0].id).toBe('4');
    });

    it('updates state when helper emits update event', async () => {
      const { controller } = setupController();

      jest.mocked(methodDataHelperMock.hub.on).mock.calls[0][1]({
        fourBytePrefix: '0x12345678',
        methodData: METHOD_DATA_MOCK,
      });

      expect(controller.state.methodData).toStrictEqual({
        '0x12345678': METHOD_DATA_MOCK,
      });
    });
  });

  describe('stopTransaction', () => {
    it('should avoid creating cancel transaction if actionId already exist', async () => {
      const mockActionId = 'mockActionId';
      const { controller } = setupController({
        options: {
          state: {
            transactions: [
              {
                actionId: mockActionId,
                id: '2',
                chainId: toHex(5),
                networkClientId: NETWORK_CLIENT_ID_MOCK,
                status: TransactionStatus.submitted,
                type: TransactionType.cancel,
                time: 123456789,
                txParams: {
                  from: ACCOUNT_MOCK,
                },
              },
            ],
          },
        },
      });

      await controller.stopTransaction('2', undefined, {
        actionId: mockActionId,
      });

      expect(controller.state.transactions).toHaveLength(1);
    });

    it('should throw error if transaction already confirmed', async () => {
      const { controller } = setupController({
        options: {
          state: {
            transactions: [
              {
                id: '2',
                chainId: toHex(5),
                networkClientId: NETWORK_CLIENT_ID_MOCK,
                status: TransactionStatus.submitted,
                type: TransactionType.cancel,
                time: 123456789,
                txParams: {
                  from: ACCOUNT_MOCK,
                  gasPrice: '0x1',
                },
              },
            ],
          },
        },
      });

      jest
        .spyOn(mockEthQuery, 'sendRawTransaction')
        .mockImplementation((_transaction, callback) => {
          callback(new Error('nonce too low'));
        });

      await expect(controller.stopTransaction('2')).rejects.toThrow(
        'Previous transaction is already confirmed',
      );

      // Expect cancel transaction to be submitted - it will fail
      expect(mockEthQuery.sendRawTransaction).toHaveBeenCalledTimes(1);
      expect(controller.state.transactions).toHaveLength(1);
    });

    it('should throw error if publish transaction fails', async () => {
      const error = new Error('Another reason');
      const { controller } = setupController({
        options: {
          state: {
            transactions: [
              {
                id: '2',
                chainId: toHex(5),
                networkClientId: NETWORK_CLIENT_ID_MOCK,
                status: TransactionStatus.submitted,
                type: TransactionType.cancel,
                time: 123456789,
                txParams: {
                  from: ACCOUNT_MOCK,
                  gasPrice: '0x1',
                },
              },
            ],
          },
        },
      });

      jest
        .spyOn(mockEthQuery, 'sendRawTransaction')
        .mockImplementation((_transaction, callback) => {
          callback(error);
        });

      await expect(controller.stopTransaction('2')).rejects.toThrow(error);

      // Expect cancel transaction to be submitted - it will fail
      expect(mockEthQuery.sendRawTransaction).toHaveBeenCalledTimes(1);
      expect(controller.state.transactions).toHaveLength(1);
    });

    it('submits a cancel transaction', async () => {
      const simpleSendTransactionId =
        'simpleeb1deb4d-3b7d-4bad-9bdd-2b0d7b3dcb6d';
      const cancelTransactionId = 'cancel1deb4d-3b7d-4bad-9bdd-2b0d7b3dcb6d';
      const mockNonce = '0x9';
      uuidModuleMock.v1.mockImplementationOnce(() => cancelTransactionId);
      jest
        .spyOn(mockEthQuery, 'sendRawTransaction')
        .mockImplementation((_transaction, callback) => {
          callback(undefined, 'transaction-hash');
        });

      const { controller } = setupController({
        options: {
          state: {
            transactions: [
              // Assume we have a submitted transaction in the state
              {
                id: simpleSendTransactionId,
                chainId: toHex(5),
                networkClientId: NETWORK_CLIENT_ID_MOCK,
                status: TransactionStatus.submitted,
                type: TransactionType.simpleSend,
                time: 123456789,
                txParams: {
                  from: ACCOUNT_MOCK,
                  nonce: mockNonce,
                  gasPrice: '0x1',
                },
              },
            ],
          },
        },
      });

      await controller.stopTransaction(simpleSendTransactionId, undefined, {
        estimatedBaseFee: '0x123',
      });

      const { transactions } = controller.state;

      const cancelTransaction = transactions.find(
        ({ id }) => id === cancelTransactionId,
      );

      // Expect cancel transaction to be submitted
      expect(mockEthQuery.sendRawTransaction).toHaveBeenCalledTimes(1);
      expect(cancelTransaction?.hash).toBe('transaction-hash');
    });

    it('adds cancel transaction to state', async () => {
      const simpleSendTransactionId =
        'simpleeb1deb4d-3b7d-4bad-9bdd-2b0d7b3dcb6d';
      const cancelTransactionId = 'cancel1deb4d-3b7d-4bad-9bdd-2b0d7b3dcb6d';
      const mockNonce = '0x9';
      uuidModuleMock.v1.mockImplementationOnce(() => cancelTransactionId);

      const { controller } = setupController({
        options: {
          state: {
            transactions: [
              // Assume we have a submitted transaction in the state
              {
                id: simpleSendTransactionId,
                chainId: toHex(5),
                networkClientId: NETWORK_CLIENT_ID_MOCK,
                status: TransactionStatus.submitted,
                type: TransactionType.simpleSend,
                time: 123456789,
                txParams: {
                  from: ACCOUNT_MOCK,
                  nonce: mockNonce,
                  gasPrice: '0x1',
                },
              },
            ],
          },
        },
      });

      await controller.stopTransaction(simpleSendTransactionId, undefined, {
        estimatedBaseFee: '0x123',
      });

      const { transactions } = controller.state;

      const simpleSendTransaction = transactions.find(
        ({ id }) => id === simpleSendTransactionId,
      );
      const cancelTransaction = transactions.find(
        ({ id }) => id === cancelTransactionId,
      );

      expect(transactions).toHaveLength(2);
      expect(simpleSendTransaction?.type).toBe(TransactionType.simpleSend);
      expect(simpleSendTransaction?.status).toBe(TransactionStatus.submitted);

      // This nonce provided while adding first transaction
      expect(cancelTransaction?.txParams.nonce).toBe(mockNonce);

      expect(cancelTransaction?.type).toBe(TransactionType.cancel);
      expect(cancelTransaction?.status).toBe(TransactionStatus.submitted);
    });

    it('rejects unknown transaction', async () => {
      const { controller } = setupController({
        network: MOCK_LINEA_GOERLI_NETWORK,
      });

      await controller.stopTransaction('transactionIdMock', {
        gasPrice: '0x1',
      });

      const signSpy = jest.spyOn(controller, 'sign');

      expect(signSpy).toHaveBeenCalledTimes(0);
    });

    it('throws if no sign method', async () => {
      const { controller } = setupController({ options: { sign: undefined } });

      await controller.addTransaction(
        { from: ACCOUNT_MOCK, to: ACCOUNT_MOCK },
        { networkClientId: NETWORK_CLIENT_ID_MOCK },
      );

      await expect(
        controller.stopTransaction(controller.state.transactions[0].id),
      ).rejects.toThrow('No sign method defined');
    });

    it('publishes transaction events', async () => {
      const { controller, messenger, mockTransactionApprovalRequest } =
        setupController({ network: MOCK_LINEA_GOERLI_NETWORK });

      const approvedEventListener = jest.fn();
      const submittedEventListener = jest.fn();
      const finishedEventListener = jest.fn();

      const mockActionId = 'mockActionId';

      messenger.subscribe(
        'TransactionController:transactionApproved',
        approvedEventListener,
      );
      messenger.subscribe(
        'TransactionController:transactionSubmitted',
        submittedEventListener,
      );

      const { transactionMeta } = await controller.addTransaction(
        {
          from: ACCOUNT_MOCK,
          gas: '0x0',
          gasPrice: '0x1',
          to: ACCOUNT_MOCK,
          value: '0x0',
        },
        {
          networkClientId: NETWORK_CLIENT_ID_MOCK,
        },
      );

      messenger.subscribe(
        'TransactionController:transactionFinished',
        finishedEventListener,
      );

      mockTransactionApprovalRequest.approve();

      // Release for add transaction submission
      await flushPromises();

      await controller.stopTransaction(transactionMeta.id, undefined, {
        estimatedBaseFee: '0x123',
        actionId: mockActionId,
      });

      // Release for cancel transaction submission
      await flushPromises();

      const cancelTransaction = controller.state.transactions.find(
        ({ type }) => type === TransactionType.cancel,
      );

      // All expected events should be emitted twice (add and cancel transaction)
      expect(approvedEventListener).toHaveBeenCalledTimes(2);
      expect(approvedEventListener.mock.calls[1][0]).toStrictEqual({
        actionId: mockActionId,
        transactionMeta: cancelTransaction,
      });

      expect(submittedEventListener).toHaveBeenCalledTimes(2);
      expect(submittedEventListener).toHaveBeenCalledWith({
        actionId: mockActionId,
        transactionMeta: cancelTransaction,
      });

      expect(finishedEventListener).toHaveBeenCalledTimes(2);
      expect(finishedEventListener).toHaveBeenCalledWith(cancelTransaction);
    });

    it('updates submit history', async () => {
      const { controller } = setupController({
        messengerOptions: {
          addTransactionApprovalRequest: {
            state: 'approved',
          },
        },
      });

      const { result } = await controller.addTransaction(
        {
          from: ACCOUNT_MOCK,
          gas: '0xFF',
          gasPrice: '0xEE',
          to: ACCOUNT_MOCK,
          value: '0x0',
        },
        {
          origin: ORIGIN_METAMASK,
          networkClientId: NETWORK_CLIENT_ID_MOCK,
        },
      );

      await result;

      await controller.stopTransaction(controller.state.transactions[0].id);

      const { submitHistory } = controller.state;

      expect(submitHistory).toStrictEqual([
        {
          chainId: MOCK_NETWORK.chainId,
          hash: TRANSACTION_HASH_MOCK,
          networkType: NETWORK_CLIENT_ID_MOCK,
          networkUrl: undefined,
          origin: 'cancel',
          rawTransaction: expect.stringContaining('0x'),
          time: expect.any(Number),
          transaction: {
            from: ACCOUNT_MOCK,
            gas: '0xFF',
            gasLimit: '0xFF',
            gasPrice: '0x105',
            nonce: '0xc',
            to: ACCOUNT_MOCK,
            value: '0x0',
          },
        },
        expect.objectContaining({
          origin: ORIGIN_METAMASK,
        }),
      ]);
    });
  });

  describe('speedUpTransaction', () => {
    it('creates additional transaction', async () => {
      const { controller } = setupController({
        network: MOCK_LINEA_MAINNET_NETWORK,
        options: {
          getCurrentNetworkEIP1559Compatibility: async () => false,
        },
      });

      const { transactionMeta } = await controller.addTransaction(
        {
          from: ACCOUNT_MOCK,
          gas: '0x0',
          gasPrice: '0x50fd51da',
          to: ACCOUNT_MOCK,
          value: '0x0',
        },
        {
          networkClientId: NETWORK_CLIENT_ID_MOCK,
        },
      );

      await controller.speedUpTransaction(transactionMeta.id);

      const { transactions } = controller.state;
      expect(transactions).toHaveLength(2);
      const speedUpTransaction = transactions[1];
      expect(speedUpTransaction.originalType).toBe(transactionMeta.type);
      expect(speedUpTransaction.type).toBe(TransactionType.retry);
    });

    it('should avoid creating speedup transaction if actionId already exist', async () => {
      const mockActionId = 'mockActionId';
      const { controller } = setupController({
        options: {
          state: {
            transactions: [
              {
                actionId: mockActionId,
                id: '2',
                networkClientId: NETWORK_CLIENT_ID_MOCK,
                chainId: toHex(5),
                status: TransactionStatus.submitted,
                type: TransactionType.retry,
                time: 123456789,
                txParams: {
                  from: ACCOUNT_MOCK,
                },
              },
            ],
          },
        },
      });

      await controller.speedUpTransaction('2', undefined, {
        actionId: mockActionId,
      });

      expect(controller.state.transactions).toHaveLength(1);
    });

    it('should throw error if transaction already confirmed', async () => {
      const { controller } = setupController({
        options: {
          state: {
            transactions: [
              {
                id: '2',
                chainId: toHex(5),
                networkClientId: NETWORK_CLIENT_ID_MOCK,
                status: TransactionStatus.submitted,
                type: TransactionType.retry,
                time: 123456789,
                txParams: {
                  from: ACCOUNT_MOCK,
                  gasPrice: '0x1',
                },
              },
            ],
          },
        },
      });

      jest
        .spyOn(mockEthQuery, 'sendRawTransaction')
        .mockImplementation((_transaction, callback) => {
          callback(new Error('nonce too low'));
        });

      await expect(controller.speedUpTransaction('2')).rejects.toThrow(
        'Previous transaction is already confirmed',
      );

      // Expect speedup transaction to be submitted - it will fail
      expect(mockEthQuery.sendRawTransaction).toHaveBeenCalledTimes(1);
      expect(controller.state.transactions).toHaveLength(1);
    });

    it('should throw error if publish transaction fails', async () => {
      const error = new Error('Another reason');
      const { controller } = setupController({
        options: {
          state: {
            transactions: [
              {
                id: '2',
                chainId: toHex(5),
                networkClientId: NETWORK_CLIENT_ID_MOCK,
                status: TransactionStatus.submitted,
                type: TransactionType.retry,
                time: 123456789,
                txParams: {
                  from: ACCOUNT_MOCK,
                  gasPrice: '0x1',
                },
              },
            ],
          },
        },
      });

      jest
        .spyOn(mockEthQuery, 'sendRawTransaction')
        .mockImplementation((_transaction, callback) => {
          callback(error);
        });

      await expect(controller.speedUpTransaction('2')).rejects.toThrow(error);

      // Expect speedup transaction to be submitted - it will fail
      expect(mockEthQuery.sendRawTransaction).toHaveBeenCalledTimes(1);
      expect(controller.state.transactions).toHaveLength(1);
    });

    it('creates additional transaction with increased gas', async () => {
      const { controller } = setupController({
        network: MOCK_LINEA_MAINNET_NETWORK,
        options: {
          getCurrentNetworkEIP1559Compatibility: async () => false,
        },
      });

      const { transactionMeta } = await controller.addTransaction(
        {
          from: ACCOUNT_MOCK,
          gas: '0x0',
          gasPrice: '0x50fd51da',
          to: ACCOUNT_MOCK,
          value: '0x0',
        },
        {
          networkClientId: NETWORK_CLIENT_ID_MOCK,
        },
      );

      await controller.speedUpTransaction(transactionMeta.id);

      const { transactions } = controller.state;
      expect(transactions).toHaveLength(2);
      expect(transactions[1].txParams.gasPrice).toBe(
        '0x5916a6d6', // 1.1 * 0x50fd51da
      );
    });

    it('verifies s,r and v values are correctly populated', async () => {
      const { controller } = setupController({
        network: MOCK_LINEA_MAINNET_NETWORK,
        options: {
          sign: async (transaction) => {
            return Object.assign(transaction, {
              r: 128n,
              s: 256n,
              v: 512n,
            });
          },
        },
      });

      const { transactionMeta } = await controller.addTransaction(
        {
          from: ACCOUNT_MOCK,
          gas: '0x0',
          gasPrice: '0x50fd51da',
          to: ACCOUNT_MOCK,
          value: '0x0',
        },
        {
          networkClientId: NETWORK_CLIENT_ID_MOCK,
        },
      );

      await controller.speedUpTransaction(transactionMeta.id);

      const { transactions } = controller.state;
      expect(transactions).toHaveLength(2);
      const speedUpTransaction = transactions[1];
      expect(speedUpTransaction).toMatchObject({
        r: '0x80',
        s: '0x100',
        v: '0x200',
      });
    });

    it('verifies s,r and v values are correctly populated if values are zero', async () => {
      const { controller } = setupController({
        network: MOCK_LINEA_MAINNET_NETWORK,
        options: {
          // TODO: Replace `any` with type
          // eslint-disable-next-line @typescript-eslint/no-explicit-any
          sign: async (transaction: any) => {
            return Object.assign(transaction, {
              r: 0n,
              s: 0n,
              v: 0n,
            });
          },
        },
      });

      const { transactionMeta } = await controller.addTransaction(
        {
          from: ACCOUNT_MOCK,
          gas: '0x0',
          gasPrice: '0x50fd51da',
          to: ACCOUNT_MOCK,
          value: '0x0',
        },
        {
          networkClientId: NETWORK_CLIENT_ID_MOCK,
        },
      );

      await controller.speedUpTransaction(transactionMeta.id);

      const { transactions } = controller.state;
      expect(transactions).toHaveLength(2);
      const speedUpTransaction = transactions[1];
      expect(speedUpTransaction.r).toBe('0x0');
      expect(speedUpTransaction.s).toBe('0x0');
      expect(speedUpTransaction.v).toBe('0x0');
    });

    it('creates additional transaction specifying the gasPrice', async () => {
      const { controller } = setupController({
        network: MOCK_LINEA_MAINNET_NETWORK,
        options: {
          getCurrentNetworkEIP1559Compatibility: async () => false,
        },
      });

      const { transactionMeta } = await controller.addTransaction(
        {
          from: ACCOUNT_MOCK,
          gas: '0x0',
          gasPrice: '0x50fd51da',
          to: ACCOUNT_MOCK,
          value: '0x0',
        },
        {
          networkClientId: NETWORK_CLIENT_ID_MOCK,
        },
      );

      await controller.speedUpTransaction(transactionMeta.id, {
        gasPrice: '0x62DEF4DA',
      });

      const { transactions } = controller.state;
      expect(transactions).toHaveLength(2);
      expect(transactions[1].txParams.gasPrice).toBe('0x62DEF4DA');
    });

    it('uses the same nonce', async () => {
      const { controller } = setupController({
        messengerOptions: {
          addTransactionApprovalRequest: {
            state: 'approved',
          },
        },
      });

      const { transactionMeta, result } = await controller.addTransaction(
        {
          from: ACCOUNT_MOCK,
          gas: '0x1',
          gasPrice: '0x50fd51da',
          to: ACCOUNT_MOCK,
          value: '0x0',
        },
        {
          networkClientId: NETWORK_CLIENT_ID_MOCK,
        },
      );

      await result;
      await controller.speedUpTransaction(transactionMeta.id, undefined, {
        estimatedBaseFee: '0x123',
      });

      const { transactions } = controller.state;
      expect(getNonceLockSpy).toHaveBeenCalledTimes(1);
      expect(transactions).toHaveLength(2);
      expect(transactions[0].txParams.nonce).toBeDefined();
      expect(transactions[0].txParams.nonce).toStrictEqual(
        transactions[1].txParams.nonce,
      );
      expect(transactions[1].estimatedBaseFee).toBe('0x123');
      expect(transactions[1].originalGasEstimate).toBe('0x1');
    });

    it('allows transaction count to exceed txHistorylimit', async () => {
      const { controller } = setupController({
        options: {
          transactionHistoryLimit: 1,
        },
        messengerOptions: {
          addTransactionApprovalRequest: {
            state: 'approved',
          },
        },
      });

      const { transactionMeta, result } = await controller.addTransaction(
        {
          from: ACCOUNT_MOCK,
          nonce: '1111111',
          gas: '0x0',
          gasPrice: '0x50fd51da',
          to: ACCOUNT_MOCK,
          value: '0x0',
        },
        {
          networkClientId: NETWORK_CLIENT_ID_MOCK,
        },
      );

      await result;
      await controller.speedUpTransaction(transactionMeta.id);

      expect(controller.state.transactions).toHaveLength(2);
    });

    it('publishes transaction events', async () => {
      const { controller, messenger } = setupController({
        network: MOCK_LINEA_MAINNET_NETWORK,
      });

      const approvedEventListener = jest.fn();
      const submittedEventListener = jest.fn();
      const speedupEventListener = jest.fn();

      const mockActionId = 'mockActionId';

      messenger.subscribe(
        'TransactionController:transactionApproved',
        approvedEventListener,
      );
      messenger.subscribe(
        'TransactionController:transactionSubmitted',
        submittedEventListener,
      );

      const { transactionMeta: firstTransactionMeta } =
        await controller.addTransaction(
          {
            from: ACCOUNT_MOCK,
            gas: '0x0',
            gasPrice: '0x1',
            to: ACCOUNT_MOCK,
            value: '0x0',
          },
          {
            networkClientId: NETWORK_CLIENT_ID_MOCK,
          },
        );

      messenger.subscribe(
        'TransactionController:speedupTransactionAdded',
        speedupEventListener,
      );

      await controller.speedUpTransaction(firstTransactionMeta.id, undefined, {
        actionId: mockActionId,
      });

      const { transactions } = controller.state;
      const speedUpTransaction = transactions[1];

      expect(approvedEventListener).toHaveBeenCalledTimes(1);
      expect(approvedEventListener).toHaveBeenCalledWith({
        actionId: mockActionId,
        transactionMeta: speedUpTransaction,
      });

      expect(submittedEventListener).toHaveBeenCalledTimes(1);
      expect(submittedEventListener).toHaveBeenCalledWith({
        actionId: mockActionId,
        transactionMeta: speedUpTransaction,
      });

      expect(speedupEventListener).toHaveBeenCalledTimes(1);
      expect(speedupEventListener).toHaveBeenCalledWith(speedUpTransaction);
    });

    it('updates submit history', async () => {
      const { controller } = setupController({
        messengerOptions: {
          addTransactionApprovalRequest: {
            state: 'approved',
          },
        },
      });

      const { result } = await controller.addTransaction(
        {
          from: ACCOUNT_MOCK,
          gas: '0xFF',
          gasPrice: '0xEE',
          to: ACCOUNT_MOCK,
          value: '0x0',
        },
        {
          origin: ORIGIN_METAMASK,
          networkClientId: NETWORK_CLIENT_ID_MOCK,
        },
      );

      await result;

      await controller.speedUpTransaction(controller.state.transactions[0].id);

      const { submitHistory } = controller.state;

      expect(submitHistory).toStrictEqual([
        {
          chainId: MOCK_NETWORK.chainId,
          hash: TRANSACTION_HASH_MOCK,
          networkType: NETWORK_CLIENT_ID_MOCK,
          networkUrl: undefined,
          origin: 'speed up',
          rawTransaction: expect.stringContaining('0x'),
          time: expect.any(Number),
          transaction: {
            from: ACCOUNT_MOCK,
            gas: '0xFF',
            gasLimit: '0xFF',
            gasPrice: '0x105',
            nonce: '0xc',
            to: ACCOUNT_MOCK,
            value: '0x0',
          },
        },
        expect.objectContaining({
          origin: ORIGIN_METAMASK,
        }),
      ]);
    });
  });

  describe('confirmExternalTransaction', () => {
    it('adds external transaction to the state as confirmed', async () => {
      const { controller } = setupController();

      const externalTransactionToConfirm = {
        id: '1',
        chainId: toHex(1),
        networkClientId: NETWORK_CLIENT_ID_MOCK,
        time: 123456789,
        status: TransactionStatus.confirmed as const,
        txParams: {
          gasUsed: undefined,
          from: ACCOUNT_MOCK,
          to: ACCOUNT_2_MOCK,
        },
      };
      const externalTransactionReceipt = {
        gasUsed: '0x5208',
      };
      const externalBaseFeePerGas = '0x14';

      await controller.confirmExternalTransaction(
        externalTransactionToConfirm,
        externalTransactionReceipt,
        externalBaseFeePerGas,
      );

      expect(controller.state.transactions[0].status).toBe(
        TransactionStatus.confirmed,
      );
      expect(controller.state.transactions[0].baseFeePerGas).toBe(
        externalBaseFeePerGas,
      );
      expect(controller.state.transactions[0]?.txReceipt?.gasUsed).toBe(
        externalTransactionReceipt.gasUsed,
      );
    });

    it('generates initial history', async () => {
      const { controller } = setupController();

      const externalTransactionToConfirm = {
        from: ACCOUNT_MOCK,
        to: ACCOUNT_2_MOCK,
        id: '1',
        chainId: toHex(1),
        networkClientId: NETWORK_CLIENT_ID_MOCK,
        status: TransactionStatus.confirmed as const,
        time: 123456789,
        txParams: {
          gasUsed: undefined,
          from: ACCOUNT_MOCK,
          to: ACCOUNT_2_MOCK,
        },
      };

      const externalTransactionReceipt = {
        gasUsed: '0x5208',
      };

      const externalBaseFeePerGas = '0x14';

      await controller.confirmExternalTransaction(
        externalTransactionToConfirm,
        externalTransactionReceipt,
        externalBaseFeePerGas,
      );

      const expectedInitialSnapshot = {
        chainId: '0x1',
        from: ACCOUNT_MOCK,
        id: '1',
        networkClientId: NETWORK_CLIENT_ID_MOCK,
        time: 123456789,
        status: TransactionStatus.confirmed as const,
        to: ACCOUNT_2_MOCK,
        txParams: {
          from: ACCOUNT_MOCK,
          to: ACCOUNT_2_MOCK,
          gasUsed: undefined,
        },
      };

      // Expect initial snapshot to be the first history item
      expect(controller.state.transactions[0]?.history?.[0]).toStrictEqual(
        expectedInitialSnapshot,
      );
      // Expect modification history to be present
      expect(controller.state.transactions[0]?.history?.[1]).toStrictEqual([
        {
          note: expect.any(String),
          op: 'remove',
          path: '/txParams/gasUsed',
          timestamp: expect.any(Number),
        },
        {
          op: 'add',
          path: '/txParams/value',
          value: '0x0',
        },
        {
          op: 'add',
          path: '/txReceipt',
          value: expect.anything(),
        },
        {
          op: 'add',
          path: '/baseFeePerGas',
          value: expect.any(String),
        },
      ]);
    });

    it('marks local transactions with the same nonce and chainId as status dropped and defines replacedBy properties', async () => {
      const externalTransactionId = '1';
      const externalTransactionHash = '0x1';
      const externalTransactionToConfirm = {
        from: ACCOUNT_MOCK,
        to: ACCOUNT_2_MOCK,
        hash: externalTransactionHash,
        id: externalTransactionId,
        chainId: toHex(5),
        networkClientId: NETWORK_CLIENT_ID_MOCK,
        status: TransactionStatus.confirmed as const,
        time: 123456789,
        txParams: {
          from: ACCOUNT_MOCK,
          to: ACCOUNT_2_MOCK,
          nonce: toHex(NONCE_MOCK),
          value: '0x42',
        },
      };
      const externalTransactionReceipt = {
        gasUsed: '0x5208',
      };
      const externalBaseFeePerGas = '0x14';

      const localTransactionIdWithSameNonce = '9';

      const droppedEventListener = jest.fn();
      const statusUpdatedEventListener = jest.fn();

      const { controller, messenger } = setupController({
        options: {
          disableHistory: true,
          state: {
            transactions: [
              // Local unapproved transaction with the same chainId and nonce
              {
                id: localTransactionIdWithSameNonce,
                chainId: toHex(5),
                networkClientId: NETWORK_CLIENT_ID_MOCK,
                status: TransactionStatus.unapproved as const,
                time: 123456789,
                txParams: {
                  from: ACCOUNT_MOCK,
                  to: ACCOUNT_2_MOCK,
                  nonce: toHex(NONCE_MOCK),
                  value: '0x42',
                },
              },
            ],
          },
        },
        updateToInitialState: true,
      });
      messenger.subscribe(
        'TransactionController:transactionDropped',
        droppedEventListener,
      );
      messenger.subscribe(
        'TransactionController:transactionStatusUpdated',
        statusUpdatedEventListener,
      );

      await controller.confirmExternalTransaction(
        externalTransactionToConfirm,
        externalTransactionReceipt,
        externalBaseFeePerGas,
      );

      const droppedTx = controller.state.transactions.find(
        (transaction) => transaction.id === localTransactionIdWithSameNonce,
      );
      assert(droppedTx, 'Could not find dropped transaction');
      const externalTx = controller.state.transactions.find(
        (transaction) => transaction.id === externalTransactionId,
      );

      expect(droppedTx.status).toBe(TransactionStatus.dropped);
      expect(droppedTx.replacedById).toBe(externalTransactionId);
      expect(droppedTx.replacedBy).toBe(externalTransactionHash);

      expect(droppedEventListener).toHaveBeenCalledTimes(1);
      expect(droppedEventListener).toHaveBeenCalledWith({
        transactionMeta: droppedTx,
      });

      expect(statusUpdatedEventListener).toHaveBeenCalledTimes(2);
      expect(statusUpdatedEventListener.mock.calls[0][0]).toStrictEqual({
        transactionMeta: droppedTx,
      });
      expect(statusUpdatedEventListener.mock.calls[1][0]).toStrictEqual({
        transactionMeta: externalTx,
      });
    });

    it('doesnt mark transaction as dropped if local transaction with same nonce and chainId has status of failed', async () => {
      const externalTransactionId = '1';
      const externalTransactionHash = '0x1';
      const externalTransactionToConfirm = {
        from: ACCOUNT_MOCK,
        to: ACCOUNT_2_MOCK,
        hash: externalTransactionHash,
        id: externalTransactionId,
        networkClientId: NETWORK_CLIENT_ID_MOCK,
        chainId: toHex(5),
        status: TransactionStatus.confirmed as const,
        time: 123456789,
        txParams: {
          from: ACCOUNT_MOCK,
          to: ACCOUNT_2_MOCK,
          nonce: toHex(NONCE_MOCK),
        },
      };
      const externalTransactionReceipt = {
        gasUsed: '0x5208',
      };
      const externalBaseFeePerGas = '0x14';

      const localTransactionIdWithSameNonce = '9';
      const { controller } = setupController({
        options: {
          state: {
            transactions: [
              {
                // Off-chain failed local transaction with the same chainId and nonce
                id: localTransactionIdWithSameNonce,
                chainId: toHex(5),
                networkClientId: NETWORK_CLIENT_ID_MOCK,
                status: TransactionStatus.failed as const,
                error: new Error('mock error'),
                time: 123456789,
                txParams: {
                  from: ACCOUNT_MOCK,
                  to: ACCOUNT_2_MOCK,
                  nonce: toHex(NONCE_MOCK),
                },
              },
            ],
          },
        },
      });

      await controller.confirmExternalTransaction(
        externalTransactionToConfirm,
        externalTransactionReceipt,
        externalBaseFeePerGas,
      );

      const failedTx = controller.state.transactions.find(
        (transaction) => transaction.id === localTransactionIdWithSameNonce,
      );

      expect(failedTx?.status).toBe(TransactionStatus.failed);

      expect(failedTx?.replacedById).toBe(externalTransactionId);

      expect(failedTx?.replacedBy).toBe(externalTransactionHash);
    });

    it('updates post transaction balance if type is swap', async () => {
      const mockPostTxBalance = '7a00';
      const mockApprovalTransactionMeta = {
        id: '2',
      };
      updatePostTransactionBalanceMock.mockImplementationOnce(
        // TODO: Replace `any` with type
        // eslint-disable-next-line @typescript-eslint/no-explicit-any
        async (transactionMeta: TransactionMeta, _request: any) => {
          return Promise.resolve({
            updatedTransactionMeta: {
              ...transactionMeta,
              postTxBalance: mockPostTxBalance,
            },
            approvalTransactionMeta:
              mockApprovalTransactionMeta as TransactionMeta,
          });
        },
      );
      const postTransactionBalanceUpdatedListener = jest.fn();
      const { controller, messenger } = setupController();
      messenger.subscribe(
        'TransactionController:postTransactionBalanceUpdated',
        postTransactionBalanceUpdatedListener,
      );

      const externalTransactionToConfirm = {
        from: ACCOUNT_MOCK,
        to: ACCOUNT_2_MOCK,
        id: '1',
        chainId: '0x1',
        status: TransactionStatus.confirmed,
        type: TransactionType.swap,
        txParams: {
          gasUsed: undefined,
          from: ACCOUNT_MOCK,
          to: ACCOUNT_2_MOCK,
        },
        preTxBalance: '8b11',
        // Default token address
        destinationTokenAddress: '0x0000000000000000000000000000000000000000',
        // TODO: Replace `any` with type
        // eslint-disable-next-line @typescript-eslint/no-explicit-any
      } as any;

      const externalTransactionReceipt = {
        gasUsed: '0x5208',
      };
      const externalBaseFeePerGas = '0x14';

      await controller.confirmExternalTransaction(
        externalTransactionToConfirm,
        externalTransactionReceipt,
        externalBaseFeePerGas,
      );

      await flushPromises();

      expect(postTransactionBalanceUpdatedListener).toHaveBeenCalledTimes(1);
      expect(postTransactionBalanceUpdatedListener).toHaveBeenCalledWith(
        expect.objectContaining({
          transactionMeta: expect.objectContaining({
            postTxBalance: mockPostTxBalance,
          }),
          approvalTransactionMeta: expect.objectContaining(
            mockApprovalTransactionMeta,
          ),
        }),
      );
    });

    it('publishes TransactionController:transactionConfirmed', async () => {
      const { controller, messenger } = setupController();

      const confirmedEventListener = jest.fn();

      messenger.subscribe(
        'TransactionController:transactionConfirmed',
        confirmedEventListener,
      );

      const externalTransactionToConfirm = {
        from: ACCOUNT_MOCK,
        to: ACCOUNT_2_MOCK,
        id: '1',
        chainId: toHex(5),
        status: TransactionStatus.confirmed,
        txParams: {
          gasUsed: undefined,
          from: ACCOUNT_MOCK,
          to: ACCOUNT_2_MOCK,
        },
        // TODO: Replace `any` with type
        // eslint-disable-next-line @typescript-eslint/no-explicit-any
      } as any;
      const externalTransactionReceipt = {
        gasUsed: '0x5208',
      };
      const externalBaseFeePerGas = '0x14';

      await controller.confirmExternalTransaction(
        externalTransactionToConfirm,
        externalTransactionReceipt,
        externalBaseFeePerGas,
      );

      expect(confirmedEventListener).toHaveBeenCalledTimes(1);
      expect(confirmedEventListener).toHaveBeenCalledWith(
        expect.objectContaining(externalTransactionToConfirm),
      );
    });
  });

  describe('updateTransactionSendFlowHistory', () => {
    it('appends sendFlowHistory entries to transaction meta', async () => {
      const { controller } = setupController();
      const mockSendFlowHistory = [
        {
          entry:
            'sendFlow - user selected transfer to my accounts on recipient screen',
          timestamp: 1650663928211,
        },
      ];
      await controller.addTransaction(
        {
          from: ACCOUNT_MOCK,
          to: ACCOUNT_MOCK,
        },
        { networkClientId: NETWORK_CLIENT_ID_MOCK },
      );
      const addedTxId = controller.state.transactions[0].id;
      controller.updateTransactionSendFlowHistory(
        addedTxId,
        0,
        mockSendFlowHistory,
      );

      expect(controller.state.transactions[0].sendFlowHistory).toStrictEqual(
        mockSendFlowHistory,
      );
    });

    it('appends sendFlowHistory entries to existing entries in transaction meta', async () => {
      const { controller } = setupController();
      const mockSendFlowHistory = [
        {
          entry:
            'sendFlow - user selected transfer to my accounts on recipient screen',
          timestamp: 1650663928211,
        },
      ];
      const mockExistingSendFlowHistory = [
        {
          entry: 'sendFlow - user selected transfer to my accounts',
          timestamp: 1650663928210,
        },
      ];
      await controller.addTransaction(
        {
          from: ACCOUNT_MOCK,
          to: ACCOUNT_MOCK,
        },
        {
          sendFlowHistory: mockExistingSendFlowHistory,
          networkClientId: NETWORK_CLIENT_ID_MOCK,
        },
      );
      const addedTxId = controller.state.transactions[0].id;
      controller.updateTransactionSendFlowHistory(
        addedTxId,
        1,
        mockSendFlowHistory,
      );

      expect(controller.state.transactions[0].sendFlowHistory).toStrictEqual([
        ...mockExistingSendFlowHistory,
        ...mockSendFlowHistory,
      ]);
    });

    it('doesnt append if current sendFlowHistory lengths doesnt match', async () => {
      const { controller } = setupController();
      const mockSendFlowHistory = [
        {
          entry:
            'sendFlow - user selected transfer to my accounts on recipient screen',
          timestamp: 1650663928211,
        },
      ];
      await controller.addTransaction(
        {
          from: ACCOUNT_MOCK,
          to: ACCOUNT_MOCK,
        },
        {
          networkClientId: NETWORK_CLIENT_ID_MOCK,
        },
      );
      const addedTxId = controller.state.transactions[0].id;
      controller.updateTransactionSendFlowHistory(
        addedTxId,
        5,
        mockSendFlowHistory,
      );

      expect(controller.state.transactions[0].sendFlowHistory).toStrictEqual(
        [],
      );
    });

    it('throws if sendFlowHistory persistence is disabled', async () => {
      const { controller } = setupController({
        options: { disableSendFlowHistory: true },
      });
      const mockSendFlowHistory = [
        {
          entry:
            'sendFlow - user selected transfer to my accounts on recipient screen',
          timestamp: 1650663928211,
        },
      ];
      await controller.addTransaction(
        {
          from: ACCOUNT_MOCK,
          to: ACCOUNT_MOCK,
        },
        {
          networkClientId: NETWORK_CLIENT_ID_MOCK,
        },
      );
      const addedTxId = controller.state.transactions[0].id;
      expect(() =>
        controller.updateTransactionSendFlowHistory(
          addedTxId,
          0,
          mockSendFlowHistory,
        ),
      ).toThrow(
        'Send flow history is disabled for the current transaction controller',
      );
    });

    it('throws if transactionMeta is not found', async () => {
      const { controller } = setupController();
      const mockSendFlowHistory = [
        {
          entry:
            'sendFlow - user selected transfer to my accounts on recipient screen',
          timestamp: 1650663928211,
        },
      ];
      expect(() =>
        controller.updateTransactionSendFlowHistory(
          'foo',
          0,
          mockSendFlowHistory,
        ),
      ).toThrow(
        'Cannot update send flow history as no transaction metadata found',
      );
    });

    it('throws if the transaction is not unapproved status', async () => {
      const { controller } = setupController({
        options: {
          state: {
            transactions: [
              {
                id: 'foo',
                chainId: toHex(5),
                networkClientId: NETWORK_CLIENT_ID_MOCK,
                hash: '1337',
                status: TransactionStatus.submitted as const,
                time: 123456789,
                txParams: {
                  from: MOCK_PREFERENCES.state.selectedAddress,
                },
              },
            ],
          },
        },
      });
      const mockSendFlowHistory = [
        {
          entry:
            'sendFlow - user selected transfer to my accounts on recipient screen',
          timestamp: 1650663928211,
        },
      ];
      expect(() =>
        controller.updateTransactionSendFlowHistory(
          'foo',
          0,
          mockSendFlowHistory,
        ),
      )
        .toThrow(`TransactionsController: Can only call updateTransactionSendFlowHistory on an unapproved transaction.
      Current tx status: submitted`);
    });
  });

  describe('clearUnapprovedTransactions', () => {
    it('clears unapproved transactions', async () => {
      const firstUnapprovedTxId = '1';
      const secondUnapprovedTxId = '2';
      const firstConfirmedTxId = '3';
      const secondConfirmedTxId = '4';

      const transactionMeta = {
        chainId: toHex(5),
        networkClientId: NETWORK_CLIENT_ID_MOCK,
        status: TransactionStatus.unapproved as const,
        time: 123456789,
        txParams: {
          from: '0x1bf137f335ea1b8f193b8f6ea92561a60d23a207',
        },
      };

      const confirmedTxMeta = {
        ...transactionMeta,
        status: TransactionStatus.confirmed as const,
      };

      const unapprovedTxMeta = {
        ...transactionMeta,
        status: TransactionStatus.unapproved as const,
      };

      const { controller } = setupController({
        options: {
          state: {
            transactions: [
              {
                ...unapprovedTxMeta,
                id: firstUnapprovedTxId,
              },
              {
                ...unapprovedTxMeta,
                id: secondUnapprovedTxId,
              },
              {
                ...confirmedTxMeta,
                id: firstConfirmedTxId,
              },
              {
                ...confirmedTxMeta,
                id: secondConfirmedTxId,
              },
            ],
          },
        },
      });

      controller.clearUnapprovedTransactions();

      const { transactions } = controller.state;
      expect(transactions).toHaveLength(2);
      expect(
        transactions.find(({ id }) => id === firstConfirmedTxId)?.status,
      ).toBe(TransactionStatus.confirmed);
      expect(
        transactions.find(({ id }) => id === secondConfirmedTxId)?.status,
      ).toBe(TransactionStatus.confirmed);
    });
  });

  describe('on incoming transaction helper transactions event', () => {
    it('adds new transactions to state', async () => {
      const { controller } = setupController();

      // TODO: Replace `any` with type
      // eslint-disable-next-line @typescript-eslint/no-explicit-any
      await (incomingTransactionHelperMock.hub.on as any).mock.calls[0][1]([
        TRANSACTION_META_MOCK,
        TRANSACTION_META_2_MOCK,
      ]);

      expect(controller.state.transactions).toStrictEqual([
        { ...TRANSACTION_META_MOCK, networkClientId: NETWORK_CLIENT_ID_MOCK },
        { ...TRANSACTION_META_2_MOCK, networkClientId: NETWORK_CLIENT_ID_MOCK },
      ]);
    });

    it('limits max transactions when adding to state', async () => {
      const { controller } = setupController({
        options: { transactionHistoryLimit: 1 },
      });

      // TODO: Replace `any` with type
      // eslint-disable-next-line @typescript-eslint/no-explicit-any
      await (incomingTransactionHelperMock.hub.on as any).mock.calls[0][1]([
        TRANSACTION_META_MOCK,
        TRANSACTION_META_2_MOCK,
      ]);

      expect(controller.state.transactions).toStrictEqual([
        { ...TRANSACTION_META_2_MOCK, networkClientId: NETWORK_CLIENT_ID_MOCK },
      ]);
    });

    it('publishes TransactionController:incomingTransactionsReceived', async () => {
      const listener = jest.fn();

      const { messenger } = setupController();
      messenger.subscribe(
        'TransactionController:incomingTransactionsReceived',
        listener,
      );

      // TODO: Replace `any` with type
      // eslint-disable-next-line @typescript-eslint/no-explicit-any
      await (incomingTransactionHelperMock.hub.on as any).mock.calls[0][1]([
        TRANSACTION_META_MOCK,
        TRANSACTION_META_2_MOCK,
      ]);

      expect(listener).toHaveBeenCalledTimes(1);
      expect(listener).toHaveBeenCalledWith([
        { ...TRANSACTION_META_MOCK, networkClientId: NETWORK_CLIENT_ID_MOCK },
        { ...TRANSACTION_META_2_MOCK, networkClientId: NETWORK_CLIENT_ID_MOCK },
      ]);
    });

    it('does not publish TransactionController:incomingTransactionsReceived if no new transactions', async () => {
      const listener = jest.fn();

      const { messenger } = setupController();

      messenger.subscribe(
        'TransactionController:incomingTransactionsReceived',
        listener,
      );

      // TODO: Replace `any` with type
      // eslint-disable-next-line @typescript-eslint/no-explicit-any
      await (incomingTransactionHelperMock.hub.on as any).mock.calls[0][1]([]);

      expect(listener).toHaveBeenCalledTimes(0);
    });
  });

  describe('on incoming transaction helper updateCache call', () => {
    it('updates state', async () => {
      const { controller } = setupController();
      const key = 'testKey';
      const value = 123;

      incomingTransactionHelperClassMock.mock.calls[0][0].updateCache(
        (cache) => {
          cache[key] = value;
        },
      );

      expect(controller.state.lastFetchedBlockNumbers).toStrictEqual({
        [key]: value,
      });
    });
  });

  describe('updateTransactionGasFees', () => {
    it('throws if transaction does not exist', async () => {
      const { controller } = setupController();
      expect(() =>
        controller.updateTransactionGasFees('123', {
          gasPrice: '0x1',
        }),
      ).toThrow('Cannot update transaction as no transaction metadata found');
    });

    it('throws if transaction not unapproved status', async () => {
      const transactionId = '123';
      const fnName = 'updateTransactionGasFees';
      const status = TransactionStatus.failed;
      const { controller } = setupController({
        options: {
          state: {
            transactions: [
              {
                id: transactionId,
                status,
                error: new Error('mock error'),
                chainId: '0x1',
                networkClientId: NETWORK_CLIENT_ID_MOCK,
                time: 123456789,
                txParams: {} as TransactionParams,
              },
            ],
          },
        },
      });
      expect(() =>
        controller.updateTransactionGasFees(transactionId, {
          gasPrice: '0x1',
        }),
      )
        .toThrow(`TransactionsController: Can only call ${fnName} on an unapproved transaction.
      Current tx status: ${status}`);
    });

    it('updates provided legacy gas values', async () => {
      const transactionId = '123';
      const { controller } = setupController({
        options: {
          state: {
            transactions: [
              {
                id: transactionId,
                chainId: '0x1',
                networkClientId: NETWORK_CLIENT_ID_MOCK,
                time: 123456789,
                status: TransactionStatus.unapproved as const,
                history: [
                  {} as TransactionMeta,
                  ...([{}] as TransactionHistoryEntry[]),
                ],
                txParams: {
                  from: ACCOUNT_MOCK,
                  to: ACCOUNT_2_MOCK,
                },
              },
            ],
          },
        },
        updateToInitialState: true,
      });

      const gas = '0x1';
      const gasLimit = '0x2';
      const gasPrice = '0x12';
      const estimateUsed = '0x3';
      const estimateSuggested = '0x123';
      const defaultGasEstimates = '0x124';
      const originalGasEstimate = '0x134';
      const userEditedGasLimit = true;
      const userFeeLevel = '0xuserFeeLevel';

      controller.updateTransactionGasFees(transactionId, {
        gas,
        gasLimit,
        gasPrice,
        estimateUsed,
        estimateSuggested,
        defaultGasEstimates,
        originalGasEstimate,
        userEditedGasLimit,
        userFeeLevel,
      });

      const transaction = controller.state.transactions.find(
        ({ id }) => id === transactionId,
      );

      expect(transaction?.txParams?.gas).toBe(gas);
      expect(transaction?.txParams?.gasLimit).toBe(gasLimit);
      expect(transaction?.txParams?.gasPrice).toBe(gasPrice);
      expect(transaction?.estimateUsed).toBe(estimateUsed);
      expect(transaction?.estimateSuggested).toBe(estimateSuggested);
      expect(transaction?.defaultGasEstimates).toBe(defaultGasEstimates);
      expect(transaction?.originalGasEstimate).toBe(originalGasEstimate);
      expect(transaction?.userEditedGasLimit).toBe(userEditedGasLimit);
      expect(transaction?.userFeeLevel).toBe(userFeeLevel);
    });

    it('updates provided 1559 gas values', async () => {
      const maxPriorityFeePerGas = '0x01';
      const maxFeePerGas = '0x01';
      const transactionId = '123';

      const { controller } = setupController({
        options: {
          state: {
            transactions: [
              {
                id: transactionId,
                chainId: '0x1',
                networkClientId: NETWORK_CLIENT_ID_MOCK,
                time: 123456789,
                status: TransactionStatus.unapproved as const,
                history: [
                  {} as TransactionMeta,
                  ...([{}] as TransactionHistoryEntry[]),
                ],
                txParams: {
                  from: ACCOUNT_MOCK,
                  to: ACCOUNT_2_MOCK,
                },
              },
            ],
          },
        },
        updateToInitialState: true,
      });

      controller.updateTransactionGasFees(transactionId, {
        maxPriorityFeePerGas,
        maxFeePerGas,
      });

      const txToBeUpdatedWithoutGasPrice = controller.state.transactions.find(
        ({ id }) => id === transactionId,
      );

      expect(txToBeUpdatedWithoutGasPrice?.txParams?.maxPriorityFeePerGas).toBe(
        maxPriorityFeePerGas,
      );
      expect(txToBeUpdatedWithoutGasPrice?.txParams?.maxFeePerGas).toBe(
        maxFeePerGas,
      );
    });
  });

  describe('updatePreviousGasParams', () => {
    it('throws if transaction does not exist', async () => {
      const { controller } = setupController();
      expect(() =>
        controller.updatePreviousGasParams('123', {
          maxFeePerGas: '0x1',
        }),
      ).toThrow('Cannot update transaction as no transaction metadata found');
    });

    it('throws if transaction not unapproved status', async () => {
      const transactionId = '123';
      const fnName = 'updatePreviousGasParams';
      const status = TransactionStatus.failed;
      const { controller } = setupController({
        options: {
          state: {
            transactions: [
              // TODO: Replace `any` with type
              // eslint-disable-next-line @typescript-eslint/no-explicit-any
              { id: transactionId, status } as any,
            ],
          },
        },
        updateToInitialState: true,
      });
      expect(() =>
        controller.updatePreviousGasParams(transactionId, {
          maxFeePerGas: '0x1',
        }),
      )
        .toThrow(`TransactionsController: Can only call ${fnName} on an unapproved transaction.
      Current tx status: ${status}`);
    });

    it('updates previous gas values', async () => {
      const transactionId = '123';
      const { controller } = setupController({
        options: {
          state: {
            transactions: [
              {
                id: transactionId,
                status: TransactionStatus.unapproved,
                history: [{}],
                txParams: {
                  from: ACCOUNT_MOCK,
                  to: ACCOUNT_2_MOCK,
                },
                // TODO: Replace `any` with type
                // eslint-disable-next-line @typescript-eslint/no-explicit-any
              } as any,
            ],
          },
        },
        updateToInitialState: true,
      });

      const gasLimit = '0xgasLimit';
      const maxFeePerGas = '0xmaxFeePerGas';
      const maxPriorityFeePerGas = '0xmaxPriorityFeePerGas';

      controller.updatePreviousGasParams(transactionId, {
        gasLimit,
        maxFeePerGas,
        maxPriorityFeePerGas,
      });

      const transaction = controller.state.transactions[0];

      expect(transaction?.previousGas?.gasLimit).toBe(gasLimit);
      expect(transaction?.previousGas?.maxFeePerGas).toBe(maxFeePerGas);
      expect(transaction?.previousGas?.maxPriorityFeePerGas).toBe(
        maxPriorityFeePerGas,
      );
    });
  });

  describe('on pending transactions tracker event', () => {
    /**
     * Simulate an event from the pending transaction tracker.
     *
     * @param eventName - The name of the event to fire.
     * @param args - The arguments to pass to the event handler.
     */
    function firePendingTransactionTrackerEvent(
      eventName: string,
      // TODO: Replace `any` with type
      // eslint-disable-next-line @typescript-eslint/no-explicit-any
      ...args: any
    ) {
      (pendingTransactionTrackerMock.hub.on as jest.Mock).mock.calls.find(
        (call) => call[0] === eventName,
      )[1](...args);
    }

    describe('on transaction-confirmed event', () => {
      it('bubbles event', async () => {
        const listener = jest.fn();
        const statusUpdateListener = jest.fn();
        const { messenger } = setupController();

        messenger.subscribe(
          'TransactionController:transactionConfirmed',
          listener,
        );
        messenger.subscribe(
          'TransactionController:transactionStatusUpdated',
          statusUpdateListener,
        );

        firePendingTransactionTrackerEvent(
          'transaction-confirmed',
          TRANSACTION_META_MOCK,
        );

        expect(listener).toHaveBeenCalledTimes(1);
        expect(listener).toHaveBeenCalledWith(TRANSACTION_META_MOCK);

        expect(statusUpdateListener).toHaveBeenCalledTimes(1);
        expect(statusUpdateListener).toHaveBeenCalledWith({
          transactionMeta: TRANSACTION_META_MOCK,
        });
      });

      it('marks duplicate nonce transactions as dropped', async () => {
        const confirmed = {
          ...TRANSACTION_META_MOCK,
          id: 'testId1',
          chainId: MOCK_NETWORK.chainId,
          hash: '0x3',
          status: TransactionStatus.confirmed,
          txParams: { ...TRANSACTION_META_MOCK.txParams, nonce: '0x1' },
        };

        const duplicate_1 = {
          ...confirmed,
          id: 'testId2',
          status: TransactionStatus.submitted,
        };

        const duplicate_2 = {
          ...duplicate_1,
          id: 'testId3',
          status: TransactionStatus.approved,
        };

        const duplicate_3 = {
          ...duplicate_1,
          id: 'testId4',
          status: TransactionStatus.failed,
        };

        const wrongChain = {
          ...duplicate_1,
          id: 'testId5',
          chainId: '0x2',
          txParams: { ...duplicate_1.txParams },
        };

        const wrongNonce = {
          ...duplicate_1,
          id: 'testId6',
          txParams: { ...duplicate_1.txParams, nonce: '0x2' },
        };

        const wrongFrom = {
          ...duplicate_1,
          id: 'testId7',
          txParams: { ...duplicate_1.txParams, from: '0x2' },
        };

        const wrongType = {
          ...duplicate_1,
          id: 'testId8',
          status: TransactionStatus.confirmed,
          type: TransactionType.incoming,
        };

        const { controller } = setupController({
          options: {
            state: {
              transactions: [
                confirmed,
                wrongChain,
                wrongNonce,
                wrongFrom,
                wrongType,
                duplicate_1,
                duplicate_2,
                duplicate_3,
              ] as TransactionMeta[],
            },
          },
          updateToInitialState: true,
        });

        firePendingTransactionTrackerEvent('transaction-confirmed', confirmed);

        expect(
          controller.state.transactions.map((tx) => tx.status),
        ).toStrictEqual([
          TransactionStatus.confirmed,
          TransactionStatus.submitted,
          TransactionStatus.submitted,
          TransactionStatus.submitted,
          TransactionStatus.confirmed,
          TransactionStatus.dropped,
          TransactionStatus.dropped,
          TransactionStatus.failed,
        ]);

        expect(
          controller.state.transactions.map((tx) => tx.replacedBy),
        ).toStrictEqual([
          undefined,
          undefined,
          undefined,
          undefined,
          undefined,
          confirmed.hash,
          confirmed.hash,
          confirmed.hash,
        ]);

        expect(
          controller.state.transactions.map((tx) => tx.replacedById),
        ).toStrictEqual([
          undefined,
          undefined,
          undefined,
          undefined,
          undefined,
          confirmed.id,
          confirmed.id,
          confirmed.id,
        ]);
      });
    });

    it('sets status to dropped on transaction-dropped event', async () => {
      const { controller } = setupController({
        options: {
          disableHistory: true,
          state: {
            transactions: [{ ...TRANSACTION_META_MOCK }],
          },
        },
      });

      firePendingTransactionTrackerEvent(
        'transaction-dropped',
        TRANSACTION_META_MOCK,
      );

      expect(controller.state.transactions).toStrictEqual([
        { ...TRANSACTION_META_MOCK, status: TransactionStatus.dropped },
      ]);
    });

    it('sets status to failed on transaction-failed event', async () => {
      const statusUpdatedEventListener = jest.fn();
      const { controller, messenger } = setupController({
        options: {
          disableHistory: true,
          state: {
            transactions: [{ ...TRANSACTION_META_MOCK }],
          },
        },
      });
      messenger.subscribe(
        'TransactionController:transactionStatusUpdated',
        statusUpdatedEventListener,
      );

      const errorMock = new Error('TestError');
      const expectedTransactionError: TransactionError = {
        message: errorMock.message,
        name: errorMock.name,
        stack: errorMock.stack,
        code: undefined,
        rpc: undefined,
      };

      firePendingTransactionTrackerEvent(
        'transaction-failed',
        TRANSACTION_META_MOCK,
        errorMock,
      );

      const failedTx = {
        ...TRANSACTION_META_MOCK,
        status: TransactionStatus.failed,
        error: expectedTransactionError,
      };

      expect(controller.state.transactions[0]).toStrictEqual(failedTx);

      expect(statusUpdatedEventListener).toHaveBeenCalledTimes(1);
      expect(statusUpdatedEventListener).toHaveBeenCalledWith({
        transactionMeta: failedTx,
      });
    });

    it('updates transaction on transaction-updated event', async () => {
      const { controller } = setupController({
        options: {
          state: {
            transactions: [TRANSACTION_META_MOCK],
          },
          disableHistory: true,
        },
      });

      firePendingTransactionTrackerEvent(
        'transaction-updated',
        { ...TRANSACTION_META_MOCK, retryCount: 123 },
        'TestNote',
      );

      expect(controller.state.transactions).toStrictEqual([
        {
          ...TRANSACTION_META_MOCK,
          retryCount: 123,
        },
      ]);
    });
  });

  describe('approveTransactionsWithSameNonce', () => {
    it('throws error if no sign method', async () => {
      const { controller } = setupController({
        options: {
          sign: undefined,
        },
      });
      const mockTransactionParam2 = {
        from: ACCOUNT_MOCK,
        nonce: '0x1',
        gas: '0x222',
        to: ACCOUNT_2_MOCK,
        value: '0x1',
        chainId: MOCK_NETWORK.chainId,
      };

      await expect(
        controller.approveTransactionsWithSameNonce([mockTransactionParam2]),
      ).rejects.toThrow('No sign method defined.');
    });

    it('returns empty string if no transactions are provided', async () => {
      const { controller } = setupController();
      const result = await controller.approveTransactionsWithSameNonce([]);
      expect(result).toBe('');
    });

    it('return empty string if transaction is already being signed', async () => {
      const { controller } = setupController({
        options: {
          // We never resolve this promise, so the transaction is always in the process of being signed
          sign: async () =>
            new Promise(() => {
              /* noop */
            }),
        },
      });
      const mockTransactionParam = {
        from: ACCOUNT_MOCK,
        nonce: '0x1',
        gas: '0x5208',
        to: ACCOUNT_2_MOCK,
        value: '0x0',
        chainId: MOCK_NETWORK.chainId,
      };

      // Send the transaction to put it in the process of being signed
      // TODO: Either fix this lint violation or explain why it's necessary to ignore.
      // eslint-disable-next-line @typescript-eslint/no-floating-promises
      controller.approveTransactionsWithSameNonce([mockTransactionParam]);

      // Now send it one more time to test that it doesn't get signed again
      const result = await controller.approveTransactionsWithSameNonce([
        mockTransactionParam,
      ]);

      expect(result).toBe('');
    });

    it('signs transactions and return raw transactions', async () => {
      const signMock = jest
        .fn()
        .mockImplementation(async (transactionParams) =>
          Promise.resolve(TransactionFactory.fromTxData(transactionParams)),
        );
      const { controller } = setupController({
        options: {
          sign: signMock,
        },
      });
      const mockTransactionParam = {
        from: ACCOUNT_MOCK,
        nonce: '0x1',
        gas: '0x111',
        to: ACCOUNT_2_MOCK,
        value: '0x0',
        chainId: MOCK_NETWORK.chainId,
      };
      const mockTransactionParam2 = {
        from: ACCOUNT_MOCK,
        nonce: '0x1',
        gas: '0x222',
        to: ACCOUNT_2_MOCK,
        value: '0x1',
        chainId: MOCK_NETWORK.chainId,
      };

      const result = await controller.approveTransactionsWithSameNonce([
        mockTransactionParam,
        mockTransactionParam2,
      ]);

      expect(result).toHaveLength(2);
      expect(result).toStrictEqual([expect.any(String), expect.any(String)]);
    });

    it('throws if error while signing transaction', async () => {
      const mockSignError = 'Error while signing transaction';

      const signMock = jest
        .fn()
        .mockImplementation(async () =>
          Promise.reject(new Error(mockSignError)),
        );
      const { controller } = setupController({
        options: {
          sign: signMock,
        },
      });
      const mockTransactionParam = {
        from: ACCOUNT_MOCK,
        nonce: '0x1',
        gas: '0x111',
        to: ACCOUNT_2_MOCK,
        value: '0x0',
        chainId: MOCK_NETWORK.chainId,
      };
      const mockTransactionParam2 = {
        from: ACCOUNT_MOCK,
        nonce: '0x1',
        gas: '0x222',
        to: ACCOUNT_2_MOCK,
        value: '0x1',
        chainId: MOCK_NETWORK.chainId,
      };

      await expect(
        controller.approveTransactionsWithSameNonce([
          mockTransactionParam,
          mockTransactionParam2,
        ]),
      ).rejects.toThrow(mockSignError);
    });

    it('does not create nonce lock if hasNonce set', async () => {
      const { controller } = setupController();

      const mockTransactionParam = {
        from: ACCOUNT_MOCK,
        nonce: '0x1',
        gas: '0x111',
        to: ACCOUNT_2_MOCK,
        value: '0x0',
        chainId: MOCK_NETWORK.chainId,
      };

      const mockTransactionParam2 = {
        from: ACCOUNT_MOCK,
        nonce: '0x1',
        gas: '0x222',
        to: ACCOUNT_2_MOCK,
        value: '0x1',
        chainId: MOCK_NETWORK.chainId,
      };

      await controller.approveTransactionsWithSameNonce(
        [mockTransactionParam, mockTransactionParam2],
        { hasNonce: true },
      );

      expect(getNonceLockSpy).not.toHaveBeenCalled();
    });

    it('uses the nonceTracker for the networkClientId matching the chainId', async () => {
      const { controller, messenger } = setupController();
      messenger.registerActionHandler(
        'NetworkController:findNetworkClientIdByChainId',
        () => 'goerli',
      );

      const mockTransactionParam = {
        from: ACCOUNT_MOCK,
        nonce: '0x1',
        gas: '0x111',
        to: ACCOUNT_2_MOCK,
        value: '0x0',
        chainId: MOCK_NETWORK.chainId,
      };

      const mockTransactionParam2 = {
        from: ACCOUNT_MOCK,
        nonce: '0x1',
        gas: '0x222',
        to: ACCOUNT_2_MOCK,
        value: '0x1',
        chainId: MOCK_NETWORK.chainId,
      };

      await controller.approveTransactionsWithSameNonce([
        mockTransactionParam,
        mockTransactionParam2,
      ]);

      expect(getNonceLockSpy).toHaveBeenCalledWith(
        ACCOUNT_MOCK,
        NETWORK_CLIENT_ID_MOCK,
      );
    });
  });

  describe('with hooks', () => {
    const paramsMock: TransactionParams = {
      from: ACCOUNT_MOCK,
      to: ACCOUNT_MOCK,
    };

    const metadataMock: TransactionMeta = {
      txParams: paramsMock,
      chainId: '0x1' as const,
      networkClientId: NETWORK_CLIENT_ID_MOCK,
      id: '1',
      time: 0,
      status: TransactionStatus.approved,
    };

    it('adds a transaction, signs and update status to `approved`', async () => {
      const { controller, mockTransactionApprovalRequest } = setupController({
        options: {
          hooks: {
            afterSign: () => false,
            beforePublish: () => false,
            getAdditionalSignArguments: () => [metadataMock],
          },
        },
      });
      const signSpy = jest.spyOn(controller, 'sign');
      const updateTransactionSpy = jest.spyOn(controller, 'updateTransaction');

      await controller.addTransaction(paramsMock, {
        origin: 'origin',
        actionId: ACTION_ID_MOCK,
        networkClientId: NETWORK_CLIENT_ID_MOCK,
      });

      mockTransactionApprovalRequest.approve({
        value: TRANSACTION_META_MOCK,
      });
      await wait(0);

      const transactionMeta = controller.state.transactions[0];

      expect(signSpy).toHaveBeenCalledTimes(1);

      expect(transactionMeta.txParams).toStrictEqual(
        expect.objectContaining(paramsMock),
      );
      expect(updateTransactionSpy).toHaveBeenCalledTimes(1);
      expect(updateTransactionSpy).toHaveBeenCalledWith(
        expect.objectContaining({
          txParams: expect.objectContaining(paramsMock),
        }),
        'TransactionController#signTransaction - Update after sign',
      );

      expect(transactionMeta.status).toBe(TransactionStatus.approved);
    });

    it('adds a transaction and signing returns undefined', async () => {
      const { controller, mockTransactionApprovalRequest } = setupController({
        options: {
          hooks: {
            afterSign: () => false,
            beforePublish: () => false,
            getAdditionalSignArguments: () => [metadataMock],
          },
          // @ts-expect-error sign intentionally returns undefined
          sign: async () => undefined,
        },
      });
      const signSpy = jest.spyOn(controller, 'sign');

      await controller.addTransaction(paramsMock, {
        origin: 'origin',
        actionId: ACTION_ID_MOCK,
        networkClientId: NETWORK_CLIENT_ID_MOCK,
      });

      mockTransactionApprovalRequest.approve({
        value: TRANSACTION_META_MOCK,
      });
      await wait(0);

      expect(signSpy).toHaveBeenCalledTimes(1);
    });

    it('adds a transaction, signs and skips publish the transaction', async () => {
      const { controller, mockTransactionApprovalRequest } = setupController({
        options: {
          hooks: {
            beforePublish: undefined,
            afterSign: () => false,
            getAdditionalSignArguments: () => [metadataMock],
          },
        },
      });
      const signSpy = jest.spyOn(controller, 'sign');
      const updateTransactionSpy = jest.spyOn(controller, 'updateTransaction');

      await controller.addTransaction(paramsMock, {
        origin: 'origin',
        actionId: ACTION_ID_MOCK,
        networkClientId: NETWORK_CLIENT_ID_MOCK,
      });

      mockTransactionApprovalRequest.approve();
      await wait(0);

      const transactionMeta = controller.state.transactions[0];

      expect(transactionMeta.txParams).toStrictEqual(
        expect.objectContaining(paramsMock),
      );

      expect(signSpy).toHaveBeenCalledTimes(1);
      expect(updateTransactionSpy).toHaveBeenCalledTimes(1);
      expect(updateTransactionSpy).toHaveBeenCalledWith(
        expect.objectContaining({
          txParams: expect.objectContaining(paramsMock),
        }),
        'TransactionController#signTransaction - Update after sign',
      );
    });

    it('gets transaction hash from publish hook and does not submit to provider', async () => {
      const { controller } = setupController({
        options: {
          hooks: {
            publish: async () => ({
              transactionHash: '0x123',
            }),
          },
        },
        messengerOptions: {
          addTransactionApprovalRequest: {
            state: 'approved',
          },
        },
      });
      jest.spyOn(mockEthQuery, 'sendRawTransaction');

      const { result } = await controller.addTransaction(paramsMock, {
        networkClientId: NETWORK_CLIENT_ID_MOCK,
      });

      await result;

      expect(controller.state.transactions[0].hash).toBe('0x123');
      expect(mockEthQuery.sendRawTransaction).not.toHaveBeenCalled();
    });

    it('submits to provider if publish hook returns no transaction hash', async () => {
      jest
        .spyOn(mockEthQuery, 'sendRawTransaction')
        .mockImplementation((_transaction, callback) => {
          callback(undefined, 'some-transaction-hash');
        });
      const { controller } = setupController({
        options: {
          hooks: {
            // @ts-expect-error We are intentionally having this hook return no
            // transaction hash
            publish: async () => ({}),
          },
        },
        messengerOptions: {
          addTransactionApprovalRequest: {
            state: 'approved',
          },
        },
      });

      const { result } = await controller.addTransaction(paramsMock, {
        networkClientId: NETWORK_CLIENT_ID_MOCK,
      });

      await result;

      expect(controller.state.transactions[0].hash).toBe(
        'some-transaction-hash',
      );

      expect(mockEthQuery.sendRawTransaction).toHaveBeenCalledTimes(1);
    });

    it('submits to publish hook with final transaction meta', async () => {
      const publishHook = jest
        .fn()
        .mockResolvedValue({ transactionHash: TRANSACTION_META_MOCK.hash });

      const { controller } = setupController({
        options: {
          hooks: {
            publish: publishHook,
          },
        },
        messengerOptions: {
          addTransactionApprovalRequest: {
            state: 'approved',
          },
        },
      });

      const { result } = await controller.addTransaction(paramsMock, {
        networkClientId: NETWORK_CLIENT_ID_MOCK,
      });

      await result;

      expect(publishHook).toHaveBeenCalledTimes(1);
      expect(publishHook).toHaveBeenCalledWith(
        expect.objectContaining({
          txParams: expect.objectContaining({ nonce: toHex(NONCE_MOCK) }),
        }),
        expect.any(String),
      );
    });
  });

  describe('updateSecurityAlertResponse', () => {
    const mockSendFlowHistory = [
      {
        entry:
          'sendFlow - user selected transfer to my accounts on recipient screen',
        timestamp: 1650663928211,
      },
    ];

    it('add securityAlertResponse to transaction meta', async () => {
      const transactionMeta = TRANSACTION_META_MOCK;
      const { controller } = setupController({
        options: {
          state: {
            transactions: [transactionMeta],
          },
        },
      });

      controller.updateSecurityAlertResponse(transactionMeta.id, {
        reason: 'NA',
        result_type: 'Benign',
      });

      expect(
        controller.state.transactions[0].securityAlertResponse,
      ).toBeDefined();
    });

    it('should throw error if transactionMetaId is not defined', async () => {
      const { controller } = setupController({
        options: {
          state: {
            transactions: [TRANSACTION_META_MOCK],
          },
        },
      });

      expect(() =>
        // @ts-expect-error Intentionally passing invalid input
        controller.updateSecurityAlertResponse(undefined, {
          reason: 'NA',
          result_type: 'Benign',
        }),
      ).toThrow(
        'Cannot update security alert response as no transaction metadata found',
      );
    });

    it('should throw error if securityAlertResponse is not defined', async () => {
      const transactionMetaId = '123';
      const status = TransactionStatus.submitted;
      const { controller } = setupController({
        options: {
          state: {
            transactions: [
              {
                id: transactionMetaId,
                status,
                // TODO: Replace `any` with type
                // eslint-disable-next-line @typescript-eslint/no-explicit-any
              } as any,
            ],
          },
        },
        updateToInitialState: true,
      });
      expect(controller.state.transactions[0]).toBeDefined();

      expect(() =>
        controller.updateSecurityAlertResponse(
          transactionMetaId,
          // TODO: Replace `any` with type
          // eslint-disable-next-line @typescript-eslint/no-explicit-any
          undefined as any,
        ),
      ).toThrow(
        'updateSecurityAlertResponse: securityAlertResponse should not be null',
      );
    });

    it('should throw error if transaction with given id does not exist', async () => {
      const transactionMetaId = '123';
      const status = TransactionStatus.submitted;
      const { controller } = setupController({
        options: {
          state: {
            transactions: [
              {
                id: transactionMetaId,
                status,
                txParams: {
                  from: ACCOUNT_MOCK,
                  to: ACCOUNT_2_MOCK,
                },
                history: mockSendFlowHistory,
                // TODO: Replace `any` with type
                // eslint-disable-next-line @typescript-eslint/no-explicit-any
              } as any,
            ],
          },
        },
      });
      expect(controller.state.transactions[0]).toBeDefined();

      expect(() =>
        controller.updateSecurityAlertResponse('456', {
          reason: 'NA',
          result_type: 'Benign',
        }),
      ).toThrow(
        'Cannot update security alert response as no transaction metadata found',
      );
    });
  });

  describe('updateCustodialTransaction', () => {
    let transactionId: string;
    let statusMock: TransactionStatus;
    let baseTransaction: TransactionMeta;
    let transactionMeta: TransactionMeta;

    beforeEach(() => {
      transactionId = '1';
      statusMock = TransactionStatus.unapproved as const;
      baseTransaction = {
        id: transactionId,
        chainId: toHex(5),
        networkClientId: NETWORK_CLIENT_ID_MOCK,
        status: statusMock,
        time: 123456789,
        txParams: {
          from: ACCOUNT_MOCK,
          to: ACCOUNT_2_MOCK,
        },
      };
      transactionMeta = {
        ...baseTransaction,
        custodyId: '123',
        history: [{ ...baseTransaction }],
      };
    });

    it.each([
      {
        newStatus: TransactionStatus.signed,
      },
      {
        newStatus: TransactionStatus.submitted,
      },
      {
        newStatus: TransactionStatus.failed,
        errorMessage: 'Error mock',
      },
    ])(
      'updates transaction status to $newStatus',
      async ({ newStatus, errorMessage }) => {
        const { controller } = setupController({
          options: {
            state: {
              transactions: [transactionMeta],
            },
          },
          updateToInitialState: true,
        });

        controller.updateCustodialTransaction(transactionId, {
          status: newStatus,
          errorMessage,
        });

        const updatedTransaction = controller.state.transactions[0];

        expect(updatedTransaction?.status).toStrictEqual(newStatus);
      },
    );

    it.each([
      {
        newStatus: TransactionStatus.submitted,
      },
      {
        newStatus: TransactionStatus.failed,
        errorMessage: 'Error mock',
      },
    ])(
      'publishes TransactionController:transactionFinished when update transaction status to $newStatus',
      async ({ newStatus, errorMessage }) => {
        const finishedEventListener = jest.fn();
        const { controller, messenger } = setupController({
          options: {
            state: {
              transactions: [transactionMeta],
            },
          },
          updateToInitialState: true,
        });
        messenger.subscribe(
          'TransactionController:transactionFinished',
          finishedEventListener,
        );

        controller.updateCustodialTransaction(transactionId, {
          status: newStatus,
          errorMessage,
        });

        const updatedTransaction = controller.state.transactions[0];

        expect(finishedEventListener).toHaveBeenCalledTimes(1);
        expect(finishedEventListener).toHaveBeenCalledWith(
          expect.objectContaining({
            ...transactionMeta,
            status: newStatus,
          }),
        );
        expect(updatedTransaction.status).toStrictEqual(newStatus);
      },
    );

    it('updates transaction hash', async () => {
      const newHash = '1234';
      const { controller } = setupController({
        options: {
          state: {
            transactions: [transactionMeta],
          },
        },
        updateToInitialState: true,
      });

      controller.updateCustodialTransaction(transactionId, {
        hash: newHash,
      });

      const updatedTransaction = controller.state.transactions[0];

      expect(updatedTransaction.hash).toStrictEqual(newHash);
    });

    it('throws if custodial transaction does not exists', async () => {
      const nonExistentId = 'nonExistentId';
      const newStatus = TransactionStatus.approved as const;
      const { controller } = setupController();

      expect(() =>
        controller.updateCustodialTransaction(nonExistentId, {
          status: newStatus,
        }),
      ).toThrow(
        'Cannot update custodial transaction as no transaction metadata found',
      );
    });

    it('throws if transaction is not a custodial transaction', async () => {
      const nonCustodialTransaction: TransactionMeta = {
        ...baseTransaction,
        history: [{ ...baseTransaction }],
      };
      const newStatus = TransactionStatus.approved as const;
      const { controller } = setupController({
        options: {
          state: {
            transactions: [nonCustodialTransaction],
          },
        },
        updateToInitialState: true,
      });

      expect(() =>
        controller.updateCustodialTransaction(nonCustodialTransaction.id, {
          status: newStatus,
        }),
      ).toThrow('Transaction must be a custodian transaction');
    });

    it('throws if status is invalid', async () => {
      const newStatus = TransactionStatus.approved as const;
      const { controller } = setupController({
        options: {
          state: {
            transactions: [transactionMeta],
          },
        },
        updateToInitialState: true,
      });

      expect(() =>
        controller.updateCustodialTransaction(transactionMeta.id, {
          status: newStatus,
        }),
      ).toThrow(
        `Cannot update custodial transaction with status: ${newStatus}`,
      );
    });

    it('no property was updated', async () => {
      const { controller } = setupController({
        options: {
          state: {
            transactions: [transactionMeta],
          },
        },
        updateToInitialState: true,
      });

      controller.updateCustodialTransaction(transactionId, {});

      const updatedTransaction = controller.state.transactions[0];

      expect(updatedTransaction.status).toStrictEqual(transactionMeta.status);
      expect(updatedTransaction.hash).toStrictEqual(transactionMeta.hash);
    });
  });

  describe('getTransactions', () => {
    it('returns transactions matching values in search criteria', () => {
      const transactions: TransactionMeta[] = [
        {
          chainId: '0x1',
          id: 'testId1',
          networkClientId: NETWORK_CLIENT_ID_MOCK,
          status: TransactionStatus.confirmed,
          time: 1,
          txParams: { from: '0x1' },
        },
        {
          chainId: '0x1',
          id: 'testId2',
          networkClientId: NETWORK_CLIENT_ID_MOCK,
          status: TransactionStatus.unapproved,
          time: 2,
          txParams: { from: '0x2' },
        },
        {
          chainId: '0x1',
          id: 'testId3',
          networkClientId: NETWORK_CLIENT_ID_MOCK,
          status: TransactionStatus.submitted,
          time: 1,
          txParams: { from: '0x3' },
        },
      ];

      const { controller } = setupController({
        options: {
          state: { transactions },
        },
        updateToInitialState: true,
      });

      expect(
        controller.getTransactions({
          searchCriteria: { time: 1 },
        }),
      ).toStrictEqual([transactions[0], transactions[2]]);
    });

    it('returns transactions matching param values in search criteria', () => {
      const transactions: TransactionMeta[] = [
        {
          chainId: '0x1',
          id: 'testId1',
          networkClientId: NETWORK_CLIENT_ID_MOCK,
          status: TransactionStatus.confirmed,
          time: 1,
          txParams: { from: '0x1' },
        },
        {
          chainId: '0x1',
          id: 'testId2',
          networkClientId: NETWORK_CLIENT_ID_MOCK,
          status: TransactionStatus.unapproved,
          time: 2,
          txParams: { from: '0x2' },
        },
        {
          chainId: '0x1',
          id: 'testId3',
          networkClientId: NETWORK_CLIENT_ID_MOCK,
          status: TransactionStatus.submitted,
          time: 3,
          txParams: { from: '0x1' },
        },
      ];

      const { controller } = setupController({
        options: {
          state: { transactions },
        },
        updateToInitialState: true,
      });

      expect(
        controller.getTransactions({
          searchCriteria: { from: '0x1' },
        }),
      ).toStrictEqual([transactions[0], transactions[2]]);
    });

    it('returns transactions matching multiple values in search criteria', () => {
      const transactions: TransactionMeta[] = [
        {
          chainId: '0x1',
          id: 'testId1',
          networkClientId: NETWORK_CLIENT_ID_MOCK,
          status: TransactionStatus.confirmed,
          time: 1,
          txParams: { from: '0x1' },
        },
        {
          chainId: '0x1',
          id: 'testId2',
          networkClientId: NETWORK_CLIENT_ID_MOCK,
          status: TransactionStatus.unapproved,
          time: 2,
          txParams: { from: '0x2' },
        },
        {
          chainId: '0x1',
          id: 'testId3',
          networkClientId: NETWORK_CLIENT_ID_MOCK,
          status: TransactionStatus.submitted,
          time: 1,
          txParams: { from: '0x1' },
        },
      ];

      const { controller } = setupController({
        options: {
          state: { transactions },
        },
        updateToInitialState: true,
      });

      expect(
        controller.getTransactions({
          searchCriteria: { from: '0x1', time: 1 },
        }),
      ).toStrictEqual([transactions[0], transactions[2]]);
    });

    it('returns transactions matching function in search criteria', () => {
      const transactions: TransactionMeta[] = [
        {
          chainId: '0x1',
          id: 'testId1',
          networkClientId: NETWORK_CLIENT_ID_MOCK,
          status: TransactionStatus.confirmed,
          time: 1,
          txParams: { from: '0x1' },
        },
        {
          chainId: '0x1',
          id: 'testId2',
          networkClientId: NETWORK_CLIENT_ID_MOCK,
          status: TransactionStatus.unapproved,
          time: 2,
          txParams: { from: '0x2' },
        },
        {
          chainId: '0x1',
          id: 'testId3',
          networkClientId: NETWORK_CLIENT_ID_MOCK,
          status: TransactionStatus.submitted,
          time: 1,
          txParams: { from: '0x3' },
        },
      ];

      const { controller } = setupController({
        options: {
          state: { transactions },
        },
        updateToInitialState: true,
      });

      expect(
        controller.getTransactions({
          // TODO: Replace `any` with type
          // eslint-disable-next-line @typescript-eslint/no-explicit-any
          searchCriteria: { time: (v: any) => v === 1 },
        }),
      ).toStrictEqual([transactions[0], transactions[2]]);
    });

    it('returns transactions matching specified chain', () => {
      const transactions: TransactionMeta[] = [
        {
          chainId: MOCK_NETWORK.chainId,
          id: 'testId1',
          networkClientId: NETWORK_CLIENT_ID_MOCK,
          status: TransactionStatus.confirmed,
          time: 1,
          txParams: { from: '0x1' },
        },
        {
          chainId: '0x2',
          id: 'testId2',
          networkClientId: NETWORK_CLIENT_ID_MOCK,
          status: TransactionStatus.unapproved,
          time: 2,
          txParams: { from: '0x2' },
        },
        {
          chainId: MOCK_NETWORK.chainId,
          id: 'testId3',
          networkClientId: NETWORK_CLIENT_ID_MOCK,
          status: TransactionStatus.submitted,
          time: 1,
          txParams: { from: '0x3' },
        },
      ];

      const { controller } = setupController({
        options: {
          state: { transactions },
        },
        updateToInitialState: true,
      });

      expect(
        controller.getTransactions({
          searchCriteria: { chainId: MOCK_NETWORK.chainId },
        }),
      ).toStrictEqual([transactions[0], transactions[2]]);
    });

    it('returns transactions from specified list', () => {
      const { controller } = setupController();

      const transactions: TransactionMeta[] = [
        {
          chainId: '0x1',
          id: 'testId1',
          networkClientId: NETWORK_CLIENT_ID_MOCK,
          status: TransactionStatus.confirmed,
          time: 1,
          txParams: { from: '0x1' },
        },
        {
          chainId: '0x1',
          id: 'testId2',
          networkClientId: NETWORK_CLIENT_ID_MOCK,
          status: TransactionStatus.unapproved,
          time: 2,
          txParams: { from: '0x2' },
        },
        {
          chainId: '0x1',
          id: 'testId3',
          networkClientId: NETWORK_CLIENT_ID_MOCK,
          status: TransactionStatus.submitted,
          time: 1,
          txParams: { from: '0x3' },
        },
      ];

      expect(
        controller.getTransactions({
          searchCriteria: { time: 1 },
          initialList: transactions,
        }),
      ).toStrictEqual([transactions[0], transactions[2]]);
    });

    it('returns limited number of transactions sorted by ascending time', () => {
      const transactions: TransactionMeta[] = [
        {
          chainId: '0x1',
          id: 'testId1',
          networkClientId: NETWORK_CLIENT_ID_MOCK,
          status: TransactionStatus.confirmed,
          time: 1,
          txParams: { from: '0x1', nonce: '0x1' },
        },
        {
          chainId: '0x1',
          id: 'testId2',
          networkClientId: NETWORK_CLIENT_ID_MOCK,
          status: TransactionStatus.confirmed,
          time: 2,
          txParams: { from: '0x1', nonce: '0x2' },
        },
        {
          chainId: '0x1',
          id: 'testId3',
          networkClientId: NETWORK_CLIENT_ID_MOCK,
          status: TransactionStatus.unapproved,
          time: 3,
          txParams: { from: '0x2', nonce: '0x3' },
        },
        {
          chainId: '0x1',
          id: 'testId4',
          networkClientId: NETWORK_CLIENT_ID_MOCK,
          status: TransactionStatus.submitted,
          time: 4,
          txParams: { from: '0x1', nonce: '0x4' },
        },
      ];

      const { controller } = setupController({
        options: {
          state: { transactions },
        },
        updateToInitialState: true,
      });

      expect(
        controller.getTransactions({
          searchCriteria: { from: '0x1' },
          limit: 2,
        }),
      ).toStrictEqual([transactions[1], transactions[3]]);
    });

    it('returns limited number of transactions except for duplicate nonces', () => {
      const transactions: TransactionMeta[] = [
        {
          chainId: '0x1',
          id: 'testId1',
          networkClientId: NETWORK_CLIENT_ID_MOCK,
          status: TransactionStatus.confirmed,
          time: 1,
          txParams: { from: '0x1', nonce: '0x1' },
        },
        {
          chainId: '0x1',
          id: 'testId2',
          networkClientId: NETWORK_CLIENT_ID_MOCK,
          status: TransactionStatus.unapproved,
          time: 2,
          txParams: { from: '0x2', nonce: '0x2' },
        },
        {
          chainId: '0x1',
          id: 'testId3',
          networkClientId: NETWORK_CLIENT_ID_MOCK,
          status: TransactionStatus.submitted,
          time: 3,
          txParams: { from: '0x1', nonce: '0x1' },
        },
        {
          chainId: '0x1',
          id: 'testId4',
          networkClientId: NETWORK_CLIENT_ID_MOCK,
          status: TransactionStatus.submitted,
          time: 4,
          txParams: { from: '0x1', nonce: '0x3' },
        },
      ];

      const { controller } = setupController({
        options: {
          state: { transactions },
        },
        updateToInitialState: true,
      });

      expect(
        controller.getTransactions({
          searchCriteria: { from: '0x1' },
          limit: 2,
        }),
      ).toStrictEqual([transactions[0], transactions[2], transactions[3]]);
    });
  });

  describe('updateEditableParams', () => {
    const transactionId = '1';
    const params = {
      data: '0x12',
      from: ACCOUNT_2_MOCK,
      gas: '0x0',
      gasPrice: '0x50fd51da',
      to: ACCOUNT_MOCK,
      value: '0x0',
    };

    const baseTransaction = {
      id: transactionId,
      chainId: toHex(5),
      networkClientId: NETWORK_CLIENT_ID_MOCK,
      status: TransactionStatus.unapproved as const,
      time: 123456789,
      txParams: {
        data: 'originalData',
        gas: '50000',
        gasPrice: '1000000000',
        from: ACCOUNT_MOCK,
        to: ACCOUNT_2_MOCK,
        value: '5000000000000000000',
      },
    };
    const transactionMeta: TransactionMeta = {
      ...baseTransaction,
      history: [{ ...baseTransaction }],
    };

    it('updates editable params and returns updated transaction metadata', async () => {
      const { controller } = setupController({
        options: {
          state: {
            transactions: [transactionMeta],
          },
        },
        updateToInitialState: true,
      });

      const updatedTransaction = await controller.updateEditableParams(
        transactionId,
        params,
      );

      expect(updatedTransaction?.txParams).toStrictEqual(params);
    });

    it('updates transaction layer 1 gas fee updater', async () => {
      const { controller } = setupController({
        options: {
          state: {
            transactions: [transactionMeta],
          },
        },
        updateToInitialState: true,
      });

      const updatedTransaction = await controller.updateEditableParams(
        transactionId,
        params,
      );

      expect(updateTransactionLayer1GasFee).toHaveBeenCalledTimes(1);
      expect(updateTransactionLayer1GasFee).toHaveBeenCalledWith(
        expect.objectContaining({
          transactionMeta: {
            ...updatedTransaction,
            history: expect.any(Array),
          },
        }),
      );
    });

    it('throws an error if no transaction metadata is found', async () => {
      const { controller } = setupController();
      await expect(
        controller.updateEditableParams(transactionId, params),
      ).rejects.toThrow(
        'Cannot update editable params as no transaction metadata found',
      );
    });

    it('throws an error if the transaction is not unapproved', async () => {
      const { controller } = setupController({
        options: {
          state: {
            transactions: [
              {
                ...transactionMeta,
                status: TransactionStatus.submitted as const,
              },
            ],
          },
        },
      });
      await expect(controller.updateEditableParams(transactionId, params))
        .rejects
        .toThrow(`TransactionsController: Can only call updateEditableParams on an unapproved transaction.
      Current tx status: ${TransactionStatus.submitted}`);
    });
  });

  describe('abortTransactionSigning', () => {
    it('throws if transaction does not exist', () => {
      const { controller } = setupController();

      expect(() =>
        controller.abortTransactionSigning(TRANSACTION_META_MOCK.id),
      ).toThrow('Cannot abort signing as no transaction metadata found');
    });

    it('throws if transaction not being signed', () => {
      const { controller } = setupController({
        options: {
          state: {
            transactions: [TRANSACTION_META_MOCK],
          },
        },
      });

      expect(() =>
        controller.abortTransactionSigning(TRANSACTION_META_MOCK.id),
      ).toThrow(
        'Cannot abort signing as transaction is not waiting for signing',
      );
    });

    it('sets status to failed if transaction being signed', async () => {
      const { controller } = setupController({
        options: {
          sign: jest.fn().mockReturnValue(createDeferredPromise().promise),
        },
        messengerOptions: {
          addTransactionApprovalRequest: {
            state: 'approved',
          },
        },
      });

      const { transactionMeta, result } = await controller.addTransaction(
        {
          from: ACCOUNT_MOCK,
          to: ACCOUNT_MOCK,
        },
        {
          networkClientId: NETWORK_CLIENT_ID_MOCK,
        },
      );

      result.catch(() => {
        // Ignore error
      });

      await flushPromises();

      controller.abortTransactionSigning(transactionMeta.id);

      await flushPromises();

      expect(controller.state.transactions[0].status).toBe(
        TransactionStatus.failed,
      );
      expect(
        (
          controller.state.transactions[0] as TransactionMeta & {
            status: TransactionStatus.failed;
          }
        ).error.message,
      ).toBe('Signing aborted by user');
    });
  });

  describe('getLayer1GasFee', () => {
    it('calls getTransactionLayer1GasFee with the correct parameters', async () => {
      const chainIdMock = '0x1';
      const networkClientIdMock = 'mainnet';
      const layer1GasFeeMock = '0x12356';

      getTransactionLayer1GasFeeMock.mockResolvedValueOnce(layer1GasFeeMock);

      const { controller } = setupController();

      const result = await controller.getLayer1GasFee({
        transactionParams: TRANSACTION_META_MOCK.txParams,
        chainId: chainIdMock,
        networkClientId: networkClientIdMock,
      });

      expect(result).toBe(layer1GasFeeMock);
      expect(getTransactionLayer1GasFee).toHaveBeenCalledTimes(1);
    });
  });

  describe('estimateGasFee', () => {
    it('returns estimates from gas fee flow', async () => {
      const gasFeeFlowMock = buildMockGasFeeFlow();

      gasFeeFlowMock.getGasFees.mockResolvedValueOnce(GAS_FEE_ESTIMATES_MOCK);
      getGasFeeFlowMock.mockReturnValueOnce(gasFeeFlowMock);

      const { controller } = setupController();

      const result = await controller.estimateGasFee({
        transactionParams: TRANSACTION_META_MOCK.txParams,
        networkClientId: NETWORK_CLIENT_ID_MOCK,
      });

      expect(result).toStrictEqual(GAS_FEE_ESTIMATES_MOCK);
    });

    it('calls flow with transaction metadata matching args', async () => {
      const gasFeeFlowMock = buildMockGasFeeFlow();

      gasFeeFlowMock.getGasFees.mockResolvedValueOnce(GAS_FEE_ESTIMATES_MOCK);
      getGasFeeFlowMock.mockReturnValueOnce(gasFeeFlowMock);

      const { controller } = setupController();

      await controller.estimateGasFee({
        transactionParams: TRANSACTION_META_MOCK.txParams,
        chainId: CHAIN_ID_MOCK,
        networkClientId: NETWORK_CLIENT_ID_MOCK,
      });

      expect(gasFeeFlowMock.getGasFees).toHaveBeenCalledTimes(1);
      expect(gasFeeFlowMock.getGasFees).toHaveBeenCalledWith(
        expect.objectContaining({
          transactionMeta: {
            txParams: TRANSACTION_META_MOCK.txParams,
            chainId: CHAIN_ID_MOCK,
            networkClientId: NETWORK_CLIENT_ID_MOCK,
          },
        }),
      );
    });
  });

  describe('resimulate', () => {
    it('triggers simulation if re-simulation detected on state update', async () => {
      const { controller } = setupController({
        options: {
          state: {
            transactions: [
              {
                ...TRANSACTION_META_MOCK,
                status: TransactionStatus.unapproved,
              },
            ],
          },
        },
        updateToInitialState: true,
      });

      expect(getSimulationDataMock).toHaveBeenCalledTimes(0);

      shouldResimulateMock.mockReturnValueOnce({
        blockTime: 123,
        resimulate: true,
      });

      await controller.updateEditableParams(TRANSACTION_META_MOCK.id, {});

      await flushPromises();

      expect(getSimulationDataMock).toHaveBeenCalledTimes(1);
      expect(getSimulationDataMock).toHaveBeenCalledWith(
        {
          from: ACCOUNT_MOCK,
          to: ACCOUNT_2_MOCK,
          value: TRANSACTION_META_MOCK.txParams.value,
        },
        {
          blockTime: 123,
        },
      );
    });

    it('does not trigger simulation loop', async () => {
      const { controller } = setupController({
        options: {
          state: {
            transactions: [
              {
                ...TRANSACTION_META_MOCK,
                status: TransactionStatus.unapproved,
              },
            ],
          },
        },
        updateToInitialState: true,
      });

      expect(getSimulationDataMock).toHaveBeenCalledTimes(0);

      shouldResimulateMock.mockReturnValue({
        blockTime: 123,
        resimulate: true,
      });

      await controller.updateEditableParams(TRANSACTION_META_MOCK.id, {});

      await flushPromises();

      expect(getSimulationDataMock).toHaveBeenCalledTimes(1);
      expect(getSimulationDataMock).toHaveBeenCalledWith(
        {
          from: ACCOUNT_MOCK,
          to: ACCOUNT_2_MOCK,
          value: TRANSACTION_META_MOCK.txParams.value,
        },
        {
          blockTime: 123,
        },
      );
    });
  });

<<<<<<< HEAD
  describe('addTransactionBatch', () => {
    it('invokes util', async () => {
      const { controller } = setupController();

      await controller.addTransactionBatch({
        from: ACCOUNT_MOCK,
        networkClientId: NETWORK_CLIENT_ID_MOCK,
        transactions: [
          {
            params: {
              to: ACCOUNT_2_MOCK,
              data: '0x123456',
              value: '0x123',
            },
          },
        ],
      });

      expect(addTransactionBatchMock).toHaveBeenCalledTimes(1);
=======
  describe('setTransactionActive', () => {
    it('throws if transaction does not exist', async () => {
      const { controller } = setupController();
      expect(() => controller.setTransactionActive('123', true)).toThrow(
        'Transaction with id 123 not found',
      );
    });

    it('updates the isActive state of a transaction', async () => {
      const transactionId = '123';
      const { controller } = setupController({
        options: {
          state: {
            transactions: [
              {
                id: transactionId,
                status: TransactionStatus.unapproved,
                history: [{}],
                txParams: {
                  from: ACCOUNT_MOCK,
                  to: ACCOUNT_2_MOCK,
                },
              } as unknown as TransactionMeta,
            ],
          },
        },
        updateToInitialState: true,
      });

      controller.setTransactionActive(transactionId, true);

      const transaction = controller.state.transactions[0];

      expect(transaction?.isActive).toBe(true);
>>>>>>> 0223bedd
    });
  });
});<|MERGE_RESOLUTION|>--- conflicted
+++ resolved
@@ -6076,27 +6076,6 @@
     });
   });
 
-<<<<<<< HEAD
-  describe('addTransactionBatch', () => {
-    it('invokes util', async () => {
-      const { controller } = setupController();
-
-      await controller.addTransactionBatch({
-        from: ACCOUNT_MOCK,
-        networkClientId: NETWORK_CLIENT_ID_MOCK,
-        transactions: [
-          {
-            params: {
-              to: ACCOUNT_2_MOCK,
-              data: '0x123456',
-              value: '0x123',
-            },
-          },
-        ],
-      });
-
-      expect(addTransactionBatchMock).toHaveBeenCalledTimes(1);
-=======
   describe('setTransactionActive', () => {
     it('throws if transaction does not exist', async () => {
       const { controller } = setupController();
@@ -6131,7 +6110,28 @@
       const transaction = controller.state.transactions[0];
 
       expect(transaction?.isActive).toBe(true);
->>>>>>> 0223bedd
+    });
+  });
+
+  describe('addTransactionBatch', () => {
+    it('invokes util', async () => {
+      const { controller } = setupController();
+
+      await controller.addTransactionBatch({
+        from: ACCOUNT_MOCK,
+        networkClientId: NETWORK_CLIENT_ID_MOCK,
+        transactions: [
+          {
+            params: {
+              to: ACCOUNT_2_MOCK,
+              data: '0x123456',
+              value: '0x123',
+            },
+          },
+        ],
+      });
+
+      expect(addTransactionBatchMock).toHaveBeenCalledTimes(1);
     });
   });
 });