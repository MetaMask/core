/* eslint-disable jest/expect-expect */
import { TransactionFactory } from '@ethereumjs/tx';
import type {
  AcceptResultCallbacks,
  AddResult,
} from '@metamask/approval-controller';
import {
  ChainId,
  NetworkType,
  NetworksTicker,
  toHex,
  BUILT_IN_NETWORKS,
  ORIGIN_METAMASK,
} from '@metamask/controller-utils';
import HttpProvider from '@metamask/ethjs-provider-http';
import type {
  BlockTracker,
  NetworkState,
  Provider,
} from '@metamask/network-controller';
import { NetworkClientType, NetworkStatus } from '@metamask/network-controller';
import { errorCodes, providerErrors, rpcErrors } from '@metamask/rpc-errors';
import { EventEmitter } from 'events';
import * as NonceTrackerPackage from 'nonce-tracker';

import { FakeBlockTracker } from '../../../tests/fake-block-tracker';
import { mockNetwork } from '../../../tests/mock-network';
import { IncomingTransactionHelper } from './helpers/IncomingTransactionHelper';
import { PendingTransactionTracker } from './helpers/PendingTransactionTracker';
import type {
  TransactionControllerMessenger,
  TransactionConfig,
  TransactionState,
  TransactionControllerEventEmitter,
} from './TransactionController';
import { TransactionController } from './TransactionController';
import type {
  TransactionMeta,
  DappSuggestedGasFees,
  TransactionParams,
  TransactionHistoryEntry,
  TransactionError,
} from './types';
import { TransactionStatus, TransactionType, WalletDevice } from './types';
import { addGasBuffer, estimateGas, updateGas } from './utils/gas';
import { updateGasFees } from './utils/gas-fees';
import {
  updatePostTransactionBalance,
  updateSwapsTransaction,
} from './utils/swaps';

const MOCK_V1_UUID = '9b1deb4d-3b7d-4bad-9bdd-2b0d7b3dcb6d';
const v1Stub = jest.fn().mockImplementation(() => MOCK_V1_UUID);

jest.mock('uuid', () => {
  return {
    ...jest.requireActual('uuid'),
    v1: () => v1Stub(),
  };
});

jest.mock('./utils/gas');
jest.mock('./utils/gas-fees');
jest.mock('./utils/swaps');

// TODO: Replace `any` with type
// eslint-disable-next-line @typescript-eslint/no-explicit-any
const mockFlags: { [key: string]: any } = {
  estimateGasError: null,
  estimateGasValue: null,
  getBlockByNumberValue: null,
};

const SEPOLIA = {
  chainId: toHex(11155111),
  type: NetworkType.sepolia,
  ticker: NetworksTicker.sepolia,
};
const GOERLI = {
  chainId: toHex(5),
  type: NetworkType.goerli,
  ticker: NetworksTicker.goerli,
};

const ethQueryMockResults = {
  sendRawTransaction: 'mockSendRawTransactionResult',
};
const mockSendRawTransaction = jest
  .fn()
  // TODO: Replace `any` with type
  // eslint-disable-next-line @typescript-eslint/no-explicit-any
  .mockImplementation((_transaction: any, callback: any) => {
    callback(undefined, ethQueryMockResults.sendRawTransaction);
  });
jest.mock('@metamask/eth-query', () =>
  jest.fn().mockImplementation(() => {
    return {
      // TODO: Replace `any` with type
      // eslint-disable-next-line @typescript-eslint/no-explicit-any
      estimateGas: (_transaction: any, callback: any) => {
        if (mockFlags.estimateGasError) {
          callback(new Error(mockFlags.estimateGasError));
          return;
        }

        if (mockFlags.estimateGasValue) {
          callback(undefined, mockFlags.estimateGasValue);
          return;
        }
        callback(undefined, '0x0');
      },
      // TODO: Replace `any` with type
      // eslint-disable-next-line @typescript-eslint/no-explicit-any
      gasPrice: (callback: any) => {
        callback(undefined, '0x0');
      },
      getBlockByNumber: (
        // TODO: Replace `any` with type
        // eslint-disable-next-line @typescript-eslint/no-explicit-any
        _blocknumber: any,
        _fetchTxs: boolean,
        // TODO: Replace `any` with type
        // eslint-disable-next-line @typescript-eslint/no-explicit-any
        callback: any,
      ) => {
        if (mockFlags.getBlockByNumberValue) {
          callback(undefined, { gasLimit: '0x12a05f200' });
          return;
        }
        callback(undefined, { gasLimit: '0x0' });
      },
      // TODO: Replace `any` with type
      // eslint-disable-next-line @typescript-eslint/no-explicit-any
      getCode: (_to: any, callback: any) => {
        callback(undefined, '0x0');
      },
      // TODO: Replace `any` with type
      // eslint-disable-next-line @typescript-eslint/no-explicit-any
      getTransactionByHash: (_hash: string, callback: any) => {
        // TODO: Replace `any` with type
        // eslint-disable-next-line @typescript-eslint/no-explicit-any
        const txs: any = [
          { blockNumber: '0x1', hash: '1337' },
          { blockNumber: null, hash: '1338' },
        ];
        // TODO: Replace `any` with type
        // eslint-disable-next-line @typescript-eslint/no-explicit-any
        const tx: any = txs.find((element: any) => element.hash === _hash);
        callback(undefined, tx);
      },
      // TODO: Replace `any` with type
      // eslint-disable-next-line @typescript-eslint/no-explicit-any
      getTransactionCount: (_from: any, _to: any, callback: any) => {
        callback(undefined, '0x0');
      },
      sendRawTransaction: mockSendRawTransaction,
      // TODO: Replace `any` with type
      // eslint-disable-next-line @typescript-eslint/no-explicit-any
      getTransactionReceipt: (_hash: any, callback: any) => {
        // TODO: Replace `any` with type
        // eslint-disable-next-line @typescript-eslint/no-explicit-any
        const txs: any = [
          {
            blockHash: '1337',
            gasUsed: '0x5208',
            hash: '1337',
            status: '0x1',
            transactionIndex: 1337,
          },
          {
            gasUsed: '0x1108',
            hash: '1111',
            status: '0x0',
            transactionIndex: 1111,
          },
        ];
        // TODO: Replace `any` with type
        // eslint-disable-next-line @typescript-eslint/no-explicit-any
        const tx: any = txs.find((element: any) => element.hash === _hash);
        callback(undefined, tx);
      },
      // TODO: Replace `any` with type
      // eslint-disable-next-line @typescript-eslint/no-explicit-any
      getBlockByHash: (_blockHash: any, callback: any) => {
        // TODO: Replace `any` with type
        // eslint-disable-next-line @typescript-eslint/no-explicit-any
        const blocks: any = [
          {
            baseFeePerGas: '0x14',
            hash: '1337',
            number: '0x1',
            timestamp: '628dc0c8',
          },
          { hash: '1338', number: '0x2' },
        ];
        // TODO: Replace `any` with type
        // eslint-disable-next-line @typescript-eslint/no-explicit-any
        const block: any = blocks.find(
          // TODO: Replace `any` with type
          // eslint-disable-next-line @typescript-eslint/no-explicit-any
          (element: any) => element.hash === _blockHash,
        );
        callback(undefined, block);
      },
    };
  }),
);

jest.mock('./helpers/IncomingTransactionHelper');
jest.mock('./helpers/PendingTransactionTracker');

/**
 * Builds a mock block tracker with a canned block number that can be used in
 * tests.
 *
 * @param latestBlockNumber - The block number that the block tracker should
 * always return.
 * @returns The mocked block tracker.
 */
function buildMockBlockTracker(latestBlockNumber: string): BlockTracker {
  const fakeBlockTracker = new FakeBlockTracker();
  fakeBlockTracker.mockLatestBlockNumber(latestBlockNumber);
  return fakeBlockTracker;
}

/**
 * Create an object containing mock result callbacks to be used when testing the approval process.
 *
 * @returns The mock result callbacks.
 */
function buildMockResultCallbacks(): AcceptResultCallbacks {
  return {
    success: jest.fn(),
    error: jest.fn(),
  };
}

/**
 * Create a mock controller messenger.
 *
 * @param opts - Options to customize the mock messenger.
 * @param opts.approved - Whether transactions should immediately be approved or rejected.
 * @param opts.delay - Whether to delay approval or rejection until the returned functions are called.
 * @param opts.resultCallbacks - The result callbacks to return when a request is approved.
 * @returns The mock controller messenger.
 */
function buildMockMessenger({
  approved,
  delay,
  resultCallbacks,
}: {
  approved?: boolean;
  delay?: boolean;
  resultCallbacks?: AcceptResultCallbacks;
}): {
  messenger: TransactionControllerMessenger;
  approve: () => void;
  reject: (reason: unknown) => void;
} {
  let approve, reject;
  let promise: Promise<AddResult>;

  if (delay) {
    promise = new Promise((res, rej) => {
      // TODO: Replace `any` with type
      // eslint-disable-next-line @typescript-eslint/no-explicit-any
      approve = (value?: any) => res({ resultCallbacks, value });
      reject = rej;
    });
  }

  const mockSubscribe = jest.fn();
  mockSubscribe.mockImplementation((_type, handler) => {
    setTimeout(() => {
      handler({}, [
        {
          op: 'add',
          path: ['networkConfigurations', 'foo', 'bar'],
          value: 'foo',
        },
      ]);
    }, 0);
  });

  const messenger = {
    subscribe: mockSubscribe,
    call: jest.fn().mockImplementation(() => {
      if (approved) {
        return Promise.resolve({ resultCallbacks });
      }

      if (delay) {
        return promise;
      }

      // eslint-disable-next-line prefer-promise-reject-errors
      return Promise.reject({
        code: errorCodes.provider.userRejectedRequest,
      });
    }),
  } as unknown as TransactionControllerMessenger;

  return {
    messenger,
    // TODO: Replace `any` with type
    // eslint-disable-next-line @typescript-eslint/no-explicit-any
    approve: approve as unknown as (value?: any) => void,
    reject: reject as unknown as (reason: unknown) => void,
  };
}

/**
 * Wait for the controller to emit a transaction finished event.
 *
 * @param controller - The transaction controller to monitor.
 * @param options - Options to customize the wait.
 * @param options.confirmed - Whether to wait for the transaction to be confirmed or just finished.
 * @returns A promise that resolves with the transaction meta when the transaction is finished.
 */
function waitForTransactionFinished(
  controller: TransactionController,
  { confirmed = false } = {},
): Promise<TransactionMeta> {
  return new Promise((resolve) => {
    controller.hub.once(
      `${controller.state.transactions[0].id}:${
        confirmed ? 'confirmed' : 'finished'
      }`,
      (txMeta) => {
        resolve(txMeta);
      },
    );
  });
}

/**
 * Resolve all pending promises.
 * This method is used for async tests that use fake timers.
 * See https://stackoverflow.com/a/58716087 and https://jestjs.io/docs/timer-mocks.
 */
function flushPromises(): Promise<unknown> {
  return new Promise(jest.requireActual('timers').setImmediate);
}

const MOCK_PREFERENCES = { state: { selectedAddress: 'foo' } };
const INFURA_PROJECT_ID = '341eacb578dd44a1a049cbc5f6fd4035';
const GOERLI_PROVIDER = new HttpProvider(
  `https://goerli.infura.io/v3/${INFURA_PROJECT_ID}`,
);
const MAINNET_PROVIDER = new HttpProvider(
  `https://mainnet.infura.io/v3/${INFURA_PROJECT_ID}`,
);
const PALM_PROVIDER = new HttpProvider(
  `https://palm-mainnet.infura.io/v3/${INFURA_PROJECT_ID}`,
);

type MockNetwork = {
  provider: Provider;
  blockTracker: BlockTracker;
  state: NetworkState;
  subscribe: (listener: (state: NetworkState) => void) => void;
};

const MOCK_NETWORK: MockNetwork = {
  provider: MAINNET_PROVIDER,
  blockTracker: buildMockBlockTracker('0x102833C'),
  state: {
    selectedNetworkClientId: NetworkType.goerli,
    networksMetadata: {
      [NetworkType.goerli]: {
        EIPS: { 1559: false },
        status: NetworkStatus.Available,
      },
    },
    providerConfig: {
      type: NetworkType.goerli,
      chainId: ChainId.goerli,
      ticker: NetworksTicker.goerli,
    },
    networkConfigurations: {},
  },
  subscribe: () => undefined,
};
const MOCK_NETWORK_WITHOUT_CHAIN_ID: MockNetwork = {
  provider: GOERLI_PROVIDER,
  blockTracker: buildMockBlockTracker('0x102833C'),
  state: {
    selectedNetworkClientId: NetworkType.goerli,
    networksMetadata: {
      [NetworkType.goerli]: {
        EIPS: { 1559: false },
        status: NetworkStatus.Available,
      },
    },
    providerConfig: {
      type: NetworkType.goerli,
    } as NetworkState['providerConfig'],
    networkConfigurations: {},
  },
  subscribe: () => undefined,
};
const MOCK_MAINNET_NETWORK: MockNetwork = {
  provider: MAINNET_PROVIDER,
  blockTracker: buildMockBlockTracker('0x102833C'),
  state: {
    selectedNetworkClientId: NetworkType.mainnet,
    networksMetadata: {
      [NetworkType.mainnet]: {
        EIPS: { 1559: false },
        status: NetworkStatus.Available,
      },
    },
    providerConfig: {
      type: NetworkType.mainnet,
      chainId: ChainId.mainnet,
      ticker: NetworksTicker.mainnet,
    },
    networkConfigurations: {},
  },
  subscribe: () => undefined,
};

const MOCK_LINEA_MAINNET_NETWORK: MockNetwork = {
  provider: PALM_PROVIDER,
  blockTracker: buildMockBlockTracker('0xA6EDFC'),
  state: {
    selectedNetworkClientId: NetworkType['linea-mainnet'],
    networksMetadata: {
      [NetworkType['linea-mainnet']]: {
        EIPS: { 1559: false },
        status: NetworkStatus.Available,
      },
    },
    providerConfig: {
      type: NetworkType['linea-mainnet'],
      chainId: toHex(59144),
      ticker: NetworksTicker['linea-mainnet'],
    },
    networkConfigurations: {},
  },
  subscribe: () => undefined,
};

const MOCK_LINEA_GOERLI_NETWORK: MockNetwork = {
  provider: PALM_PROVIDER,
  blockTracker: buildMockBlockTracker('0xA6EDFC'),
  state: {
    selectedNetworkClientId: NetworkType['linea-goerli'],
    networksMetadata: {
      [NetworkType['linea-goerli']]: {
        EIPS: { 1559: false },
        status: NetworkStatus.Available,
      },
    },
    providerConfig: {
      type: NetworkType['linea-goerli'],
      chainId: toHex(59140),
      ticker: NetworksTicker['linea-goerli'],
    },
    networkConfigurations: {},
  },
  subscribe: () => undefined,
};

const MOCK_CUSTOM_NETWORK: MockNetwork = {
  provider: PALM_PROVIDER,
  blockTracker: buildMockBlockTracker('0xA6EDFC'),
  state: {
    selectedNetworkClientId: 'uuid-1',
    networksMetadata: {
      'uuid-1': {
        EIPS: { 1559: false },
        status: NetworkStatus.Available,
      },
    },
    providerConfig: {
      type: NetworkType.rpc,
      chainId: toHex(11297108109),
      ticker: 'TEST',
    },
    networkConfigurations: {},
  },
  subscribe: () => undefined,
};

const ACCOUNT_MOCK = '0x6bf137f335ea1b8f193b8f6ea92561a60d23a207';
const ACCOUNT_2_MOCK = '0x08f137f335ea1b8f193b8f6ea92561a60d23a211';
const NONCE_MOCK = 12;
const ACTION_ID_MOCK = '123456';

const TRANSACTION_META_MOCK = {
  hash: '0x1',
  status: TransactionStatus.confirmed as const,
  time: 123456789,
  txParams: {
    from: ACCOUNT_MOCK,
    to: ACCOUNT_2_MOCK,
  },
} as TransactionMeta;

const TRANSACTION_META_2_MOCK = {
  hash: '0x2',
  status: TransactionStatus.confirmed as const,
  time: 987654321,
  txParams: {
    from: '0x3',
  },
} as TransactionMeta;

describe('TransactionController', () => {
  const updateGasMock = jest.mocked(updateGas);
  const updateGasFeesMock = jest.mocked(updateGasFees);
  const estimateGasMock = jest.mocked(estimateGas);
  const addGasBufferMock = jest.mocked(addGasBuffer);
  const updateSwapsTransactionMock = jest.mocked(updateSwapsTransaction);
  const updatePostTransactionBalanceMock = jest.mocked(
    updatePostTransactionBalance,
  );

  let resultCallbacksMock: AcceptResultCallbacks;
  let messengerMock: TransactionControllerMessenger;
  let rejectMessengerMock: TransactionControllerMessenger;
  let delayMessengerMock: TransactionControllerMessenger;
  // TODO: Replace `any` with type
  // eslint-disable-next-line @typescript-eslint/no-explicit-any
  let approveTransaction: (value?: any) => void;
  let getNonceLockSpy: jest.Mock;
  let incomingTransactionHelperMock: jest.Mocked<IncomingTransactionHelper>;
  let pendingTransactionTrackerMock: jest.Mocked<PendingTransactionTracker>;
  let timeCounter = 0;

  const incomingTransactionHelperClassMock =
    IncomingTransactionHelper as jest.MockedClass<
      typeof IncomingTransactionHelper
    >;

  const pendingTransactionTrackerClassMock =
    PendingTransactionTracker as jest.MockedClass<
      typeof PendingTransactionTracker
    >;

  /**
   * Create a new instance of the TransactionController.
   *
   * @param opts - Options to use when creating the controller.
   * @param opts.options - Any controller options to override the test defaults.
   * @param opts.config - Any configuration to override the test defaults.
   * @param opts.network - The mock network to use with the controller.
   * @param opts.approve - Whether transactions should be immediately approved.
   * @param opts.reject - Whether transactions should be immediately rejected.
   * @param opts.state - The initial state to use for the controller.
   * @returns The new TransactionController instance.
   */
  function newController({
    options,
    config,
    network,
    approve,
    reject,
    state,
  }: {
    // TODO: Replace `any` with type
    // eslint-disable-next-line @typescript-eslint/no-explicit-any
    options?: any;
    config?: Partial<TransactionConfig>;
    network?: MockNetwork;
    approve?: boolean;
    reject?: boolean;
    state?: Partial<TransactionState>;
  } = {}): TransactionController {
    const finalNetwork = network ?? MOCK_NETWORK;
    let messenger = delayMessengerMock;

    if (approve) {
      messenger = messengerMock;
    }

    if (reject) {
      messenger = rejectMessengerMock;
    }

    const mockGetNetworkClientById = jest
      .fn()
      .mockImplementation((networkClientId) => {
        switch (networkClientId) {
          // TODO(JL): This needs to use different provider from globally selected
          case 'mainnet':
            return {
              configuration: {
                chainId: toHex(1),
              },
              blockTracker: finalNetwork.blockTracker,
              provider: finalNetwork.provider,
            };
<<<<<<< HEAD
          case 'sepolia':
            return {
              configuration: {
                chainId: SEPOLIA.chainId,
              },
              blockTracker: buildMockBlockTracker('0x1'),
              provider: MAINNET_PROVIDER,
            };
          case 'goerli':
            return {
              configuration: {
                chainId: GOERLI.chainId,
              },
              blockTracker: buildMockBlockTracker('0x1'),
              provider: MAINNET_PROVIDER,
            };
          case 'customNetworkClientId-1':
            return {
              configuration: {
                chainId: '0xa',
              },
              blockTracker: buildMockBlockTracker('0x1'),
              provider: MAINNET_PROVIDER,
=======
          case 'global':
            return {
              configuration: {
                chainId: finalNetwork.state.providerConfig.chainId,
              },
              blockTracker: finalNetwork.blockTracker,
              provider: finalNetwork.provider,
>>>>>>> 7a527b2e
            };
          default:
            throw new Error(`Invalid network client id ${networkClientId}`);
        }
      });

    const mockFindNetworkClientIdByChainId = jest
      .fn()
      .mockImplementation((chainId) => {
        if (chainId !== finalNetwork.state.providerConfig.chainId) {
          throw new Error("Couldn't find networkClientId for chainId");
        }
        return 'global';
      });

    return new TransactionController(
      {
        blockTracker: finalNetwork.blockTracker,
        getNetworkState: () => finalNetwork.state,
        getCurrentAccountEIP1559Compatibility: () => true,
        getCurrentNetworkEIP1559Compatibility: () => true,
        getSavedGasFees: () => undefined,
        getGasFeeEstimates: () => Promise.resolve({}),
        getPermittedAccounts: () => [ACCOUNT_MOCK],
        getSelectedAddress: () => ACCOUNT_MOCK,
        getNetworkClientRegistry: () => ({
          sepolia: {
            configuration: {
              chainId: SEPOLIA.chainId,
            },
          },
          goerli: {
            configuration: {
              chainId: GOERLI.chainId,
            },
          },
          'customNetworkClientId-1': {
            configuration: {
              chainId: '0xa',
            },
          },
        }),
        messenger,
        onNetworkStateChange: finalNetwork.subscribe,
        provider: finalNetwork.provider,
        getNetworkClientById: mockGetNetworkClientById,
        findNetworkClientIdByChainId: mockFindNetworkClientIdByChainId,
        ...options,
      },
      {
        // TODO: Replace `any` with type
        // eslint-disable-next-line @typescript-eslint/no-explicit-any
        sign: async (transaction: any) => transaction,
        ...config,
      },
      state ?? undefined,
    );
  }

  /**
   * Wait for a specified number of milliseconds.
   *
   * @param ms - The number of milliseconds to wait.
   */
  async function wait(ms: number) {
    await new Promise((resolve) => setTimeout(resolve, ms));
  }

  beforeEach(() => {
    jest.spyOn(Date, 'now').mockImplementation(() => {
      timeCounter += 1;
      return timeCounter;
    });

    for (const key of Object.keys(mockFlags)) {
      mockFlags[key] = null;
    }

    resultCallbacksMock = buildMockResultCallbacks();

    messengerMock = buildMockMessenger({
      approved: true,
      resultCallbacks: resultCallbacksMock,
    }).messenger;

    rejectMessengerMock = buildMockMessenger({
      approved: false,
      resultCallbacks: resultCallbacksMock,
    }).messenger;

    ({ messenger: delayMessengerMock, approve: approveTransaction } =
      buildMockMessenger({
        delay: true,
        resultCallbacks: resultCallbacksMock,
      }));

    getNonceLockSpy = jest.fn().mockResolvedValue({
      nextNonce: NONCE_MOCK,
      releaseLock: () => Promise.resolve(),
    });

    NonceTrackerPackage.NonceTracker.prototype.getNonceLock = getNonceLockSpy;

    incomingTransactionHelperMock = {
      stop: jest.fn(),
      hub: {
        on: jest.fn(),
      },
    } as unknown as jest.Mocked<IncomingTransactionHelper>;

    pendingTransactionTrackerMock = {
      start: jest.fn(),
      stop: jest.fn(),
      hub: {
        on: jest.fn(),
        removeAllListeners: jest.fn(),
      },
      onStateChange: jest.fn(),
    } as unknown as jest.Mocked<PendingTransactionTracker>;

    incomingTransactionHelperClassMock.mockReturnValue(
      incomingTransactionHelperMock,
    );

    pendingTransactionTrackerClassMock.mockReturnValue(
      pendingTransactionTrackerMock,
    );
  });

  afterEach(() => {
    jest.clearAllMocks();
  });

  describe('constructor', () => {
    it('sets default state', () => {
      const controller = newController();
      expect(controller.state).toStrictEqual({
        methodData: {},
        transactions: [],
        lastFetchedBlockNumbers: {},
      });
    });

    it('sets default config', () => {
      const controller = newController();
      expect(controller.config).toStrictEqual({
        txHistoryLimit: 40,
        sign: expect.any(Function),
      });
    });

    describe('nonce tracker', () => {
      it('uses external pending transactions', async () => {
        const nonceTrackerMock = jest
          .spyOn(NonceTrackerPackage, 'NonceTracker')
          .mockImplementation();

        const externalPendingTransactions = [
          {
            from: '0x1',
          },
          { from: '0x2' },
        ];

        const getExternalPendingTransactions = jest
          .fn()
          .mockReturnValueOnce(externalPendingTransactions);

        const controller = newController({
          options: { getExternalPendingTransactions },
        });

        controller.state.transactions = [
          {
            ...TRANSACTION_META_MOCK,
            chainId: MOCK_NETWORK.state.providerConfig.chainId,
            status: TransactionStatus.submitted,
          },
        ];

        // this feels like a weird thing to test here
        const pendingTransactions =
          nonceTrackerMock.mock.calls[0][0].getPendingTransactions(
            ACCOUNT_MOCK,
          );

        // gets called in constructor now
        expect(nonceTrackerMock).toHaveBeenCalledTimes(4);
        expect(pendingTransactions).toStrictEqual([
          expect.any(Object),
          ...externalPendingTransactions,
        ]);
        expect(getExternalPendingTransactions).toHaveBeenCalledTimes(1);
        expect(getExternalPendingTransactions).toHaveBeenCalledWith(
          ACCOUNT_MOCK,
          // This is undefined for the base nonceTracker
          // TODO (AD) add tests for using external pending transactions with a networkClientId once we have trackingMaps instantiated
          undefined,
        );
      });
    });

    describe('onBootCleanup', () => {
      afterEach(() => {
        updateGasMock.mockReset();
        updateGasFeesMock.mockReset();
      });

      it('submits approved transactions for all chains', async () => {
        const mockTransactionMeta = {
          from: ACCOUNT_MOCK,
          status: TransactionStatus.approved,
          txParams: {
            from: ACCOUNT_MOCK,
            to: ACCOUNT_2_MOCK,
          },
        };
        const mockedTransactions = [
          {
            id: '123',
            history: [{ ...mockTransactionMeta, id: '123' }],
            chainId: toHex(5),
            ...mockTransactionMeta,
          },
          {
            id: '456',
            history: [{ ...mockTransactionMeta, id: '456' }],
            chainId: toHex(1),
            ...mockTransactionMeta,
          },
          {
            id: '789',
            history: [{ ...mockTransactionMeta, id: '789' }],
            chainId: toHex(16),
            ...mockTransactionMeta,
          },
        ];

        const mockedControllerState = {
          transactions: mockedTransactions,
          methodData: {},
          lastFetchedBlockNumbers: {},
        };

        const controller = newController({
          // TODO: Replace `any` with type
          // eslint-disable-next-line @typescript-eslint/no-explicit-any
          state: mockedControllerState as any,
        });

        await flushPromises();

        const { transactions } = controller.state;

        expect(transactions[0].status).toBe(TransactionStatus.submitted);
        expect(transactions[1].status).toBe(TransactionStatus.submitted);
        expect(transactions[2].status).toBe(TransactionStatus.submitted);
      });
    });
  });

  describe('estimateGas', () => {
    it('returns estimatedGas and simulation fails', async () => {
      const gasMock = '0x123';

      const simulationFailsMock = {
        errorKey: 'testKey',
      };

      const controller = newController();

      estimateGasMock.mockResolvedValue({
        estimatedGas: gasMock,
        simulationFails: simulationFailsMock,
        // TODO: Replace `any` with type
        // eslint-disable-next-line @typescript-eslint/no-explicit-any
      } as any);

      const { gas, simulationFails } = await controller.estimateGas({
        from: ACCOUNT_MOCK,
        to: ACCOUNT_MOCK,
      });

      expect(gas).toBe(gasMock);
      expect(simulationFails).toBe(simulationFailsMock);
    });
  });

  describe('estimateGasBuffered', () => {
    it('returns estimated gas and simulation fails', async () => {
      const gasMock = '0x123';
      const blockGasLimitMock = '0x1234';
      const expectedEstimatedGas = '0x12345';
      const multiplierMock = 1;
      const transactionParamsMock = {
        from: ACCOUNT_MOCK,
        to: ACCOUNT_MOCK,
      };

      const simulationFailsMock = {
        errorKey: 'testKey',
        reason: 'testReason',
        debug: {
          blockNumber: '123',
          blockGasLimit: '1234',
        },
      };

      const controller = newController();

      estimateGasMock.mockResolvedValue({
        estimatedGas: gasMock,
        blockGasLimit: blockGasLimitMock,
        simulationFails: simulationFailsMock,
      });

      addGasBufferMock.mockReturnValue(expectedEstimatedGas);

      const { gas, simulationFails } = await controller.estimateGasBuffered(
        transactionParamsMock,
        multiplierMock,
      );

      expect(estimateGasMock).toHaveBeenCalledTimes(1);
      expect(estimateGasMock).toHaveBeenCalledWith(
        transactionParamsMock,
        expect.anything(),
      );

      expect(addGasBufferMock).toHaveBeenCalledTimes(1);
      expect(addGasBufferMock).toHaveBeenCalledWith(
        gasMock,
        blockGasLimitMock,
        multiplierMock,
      );

      expect(gas).toBe(expectedEstimatedGas);
      expect(simulationFails).toBe(simulationFailsMock);
    });
  });

  describe('with actionId', () => {
    it('adds single unapproved transaction when called twice with same actionId', async () => {
      const controller = newController();

      const mockOrigin = 'origin';

      await controller.addTransaction(
        {
          from: ACCOUNT_MOCK,
          to: ACCOUNT_MOCK,
        },
        {
          origin: mockOrigin,
          actionId: ACTION_ID_MOCK,
        },
      );

      const firstTransactionCount = controller.state.transactions.length;

      await controller.addTransaction(
        {
          from: ACCOUNT_MOCK,
          to: ACCOUNT_MOCK,
        },
        {
          origin: mockOrigin,
          actionId: ACTION_ID_MOCK,
        },
      );
      const secondTransactionCount = controller.state.transactions.length;

      expect(firstTransactionCount).toStrictEqual(secondTransactionCount);
      expect(delayMessengerMock.call).toHaveBeenCalledTimes(1);
      expect(delayMessengerMock.call).toHaveBeenCalledWith(
        'ApprovalController:addRequest',
        {
          id: expect.any(String),
          origin: mockOrigin,
          type: 'transaction',
          requestData: { txId: expect.any(String) },
          expectsResult: true,
        },
        true,
      );
    });

    it('adds multiple transactions with same actionId and ensures second transaction result does not resolves before the first transaction result', async () => {
      const controller = newController();

      const mockOrigin = 'origin';
      let firstTransactionCompleted = false;
      let secondTransactionCompleted = false;

      const { result: firstResult } = await controller.addTransaction(
        {
          from: ACCOUNT_MOCK,
          to: ACCOUNT_MOCK,
        },
        {
          origin: mockOrigin,
          actionId: ACTION_ID_MOCK,
        },
      );

      firstResult
        .then(() => {
          firstTransactionCompleted = true;
        })
        .catch(() => undefined);

      const { result: secondResult } = await controller.addTransaction(
        {
          from: ACCOUNT_MOCK,
          to: ACCOUNT_MOCK,
        },
        {
          origin: mockOrigin,
          actionId: ACTION_ID_MOCK,
        },
      );
      secondResult
        .then(() => {
          secondTransactionCompleted = true;
        })
        .catch(() => undefined);

      await wait(0);

      expect(firstTransactionCompleted).toBe(false);
      expect(secondTransactionCompleted).toBe(false);

      approveTransaction();
      await firstResult;
      await secondResult;

      expect(firstTransactionCompleted).toBe(true);
      expect(secondTransactionCompleted).toBe(true);
    });

    it.each([
      [
        'does not add duplicate transaction if actionId already used',
        ACTION_ID_MOCK,
        ACTION_ID_MOCK,
        1,
      ],
      [
        'adds additional transaction if actionId not used',
        ACTION_ID_MOCK,
        '00000',
        2,
      ],
    ])(
      '%s',
      async (_, firstActionId, secondActionId, expectedTransactionCount) => {
        const controller = newController();
        const expectedRequestApprovalCalledTimes = expectedTransactionCount;

        const mockOrigin = 'origin';

        await controller.addTransaction(
          {
            from: ACCOUNT_MOCK,
            to: ACCOUNT_MOCK,
          },
          {
            origin: mockOrigin,
            actionId: firstActionId,
          },
        );

        await controller.addTransaction(
          {
            from: ACCOUNT_MOCK,
            to: ACCOUNT_MOCK,
          },
          {
            origin: mockOrigin,
            actionId: secondActionId,
          },
        );
        const { transactions } = controller.state;

        expect(transactions).toHaveLength(expectedTransactionCount);
        expect(delayMessengerMock.call).toHaveBeenCalledTimes(
          expectedRequestApprovalCalledTimes,
        );
      },
    );

    it.each([
      [
        'adds single transaction when speed up called twice with the same actionId',
        ACTION_ID_MOCK,
        2,
        1,
      ],
      [
        'adds multiple transactions when speed up called with non-existent actionId',
        '00000',
        3,
        2,
      ],
    ])(
      '%s',
      async (
        _,
        actionId,
        expectedTransactionCount,
        expectedSignCalledTimes,
      ) => {
        const controller = newController();
        const signSpy = jest.spyOn(controller, 'sign');

        const { transactionMeta } = await controller.addTransaction({
          from: ACCOUNT_MOCK,
          gas: '0x0',
          gasPrice: '0x50fd51da',
          to: ACCOUNT_MOCK,
          value: '0x0',
        });
        await controller.speedUpTransaction(transactionMeta.id, undefined, {
          actionId: ACTION_ID_MOCK,
        });

        await controller.speedUpTransaction(transactionMeta.id, undefined, {
          actionId,
        });

        const { transactions } = controller.state;
        expect(transactions).toHaveLength(expectedTransactionCount);
        expect(signSpy).toHaveBeenCalledTimes(expectedSignCalledTimes);
      },
    );
  });

  describe('addTransaction', () => {
    it('adds unapproved transaction to state', async () => {
      const controller = newController();

      const mockDeviceConfirmedOn = WalletDevice.OTHER;
      const mockOrigin = 'origin';
      const mockSecurityAlertResponse = {
        result_type: 'Malicious',
        reason: 'blur_farming',
        description:
          'A SetApprovalForAll request was made on {contract}. We found the operator {operator} to be malicious',
        args: {
          contract: '0xa7206d878c5c3871826dfdb42191c49b1d11f466',
          operator: '0x92a3b9773b1763efa556f55ccbeb20441962d9b2',
        },
      };
      const mockSendFlowHistory = [
        {
          entry:
            'sendFlow - user selected transfer to my accounts on recipient screen',
          timestamp: 1650663928211,
        },
      ];
      await controller.addTransaction(
        {
          from: ACCOUNT_MOCK,
          to: ACCOUNT_MOCK,
        },
        {
          deviceConfirmedOn: mockDeviceConfirmedOn,
          origin: mockOrigin,
          securityAlertResponse: mockSecurityAlertResponse,
          sendFlowHistory: mockSendFlowHistory,
        },
      );

      const transactionMeta = controller.state.transactions[0];

      expect(updateSwapsTransactionMock).toHaveBeenCalledTimes(1);
      expect(transactionMeta.txParams.from).toBe(ACCOUNT_MOCK);
      expect(transactionMeta.chainId).toBe(
        MOCK_NETWORK.state.providerConfig.chainId,
      );
      expect(transactionMeta.deviceConfirmedOn).toBe(mockDeviceConfirmedOn);
      expect(transactionMeta.origin).toBe(mockOrigin);
      expect(transactionMeta.status).toBe(TransactionStatus.unapproved);
      expect(transactionMeta.securityAlertResponse).toBe(
        mockSecurityAlertResponse,
      );
      expect(controller.state.transactions[0].sendFlowHistory).toStrictEqual(
        mockSendFlowHistory,
      );
    });

    it('generates initial history', async () => {
      const controller = newController();

      await controller.addTransaction({
        from: ACCOUNT_MOCK,
        to: ACCOUNT_MOCK,
      });

      const expectedInitialSnapshot = {
        actionId: undefined,
        chainId: expect.any(String),
        networkClientId: undefined,
        dappSuggestedGasFees: undefined,
        deviceConfirmedOn: undefined,
        id: expect.any(String),
        origin: undefined,
        securityAlertResponse: undefined,
        sendFlowHistory: expect.any(Array),
        status: TransactionStatus.unapproved as const,
        time: expect.any(Number),
        txParams: expect.anything(),
        userEditedGasLimit: false,
        type: TransactionType.simpleSend,
        verifiedOnBlockchain: expect.any(Boolean),
      };

      // Expect initial snapshot to be in place
      expect(controller.state.transactions[0]?.history).toStrictEqual([
        expectedInitialSnapshot,
      ]);
    });

    it('only reads the current chain id to filter to initially populate the metadata', async () => {
      const getNetworkStateMock = jest.fn().mockReturnValue(MOCK_NETWORK.state);
      const controller = newController({
        options: { getNetworkState: getNetworkStateMock },
      });

      await controller.addTransaction({
        from: ACCOUNT_MOCK,
        to: ACCOUNT_MOCK,
      });

      expect(getNetworkStateMock).toHaveBeenCalledTimes(2); // we shouldn't test like this
    });

    describe('adds dappSuggestedGasFees to transaction', () => {
      it.each([
        ['origin is MM', ORIGIN_METAMASK],
        ['origin is not defined', undefined],
        ['no fee information is given', 'MockDappOrigin'],
      ])('as undefined if %s', async (_testName, origin) => {
        const controller = newController();
        await controller.addTransaction(
          {
            from: ACCOUNT_MOCK,
            to: ACCOUNT_MOCK,
          },
          {
            origin,
          },
        );
        expect(
          controller.state.transactions[0]?.dappSuggestedGasFees,
        ).toBeUndefined();
      });

      it.each<[keyof DappSuggestedGasFees]>([
        ['gasPrice'],
        ['maxFeePerGas'],
        ['maxPriorityFeePerGas'],
        ['gas'],
      ])(
        'if %s is defined',
        async (gasPropName: keyof DappSuggestedGasFees) => {
          const controller = newController();
          const mockDappOrigin = 'MockDappOrigin';
          const mockGasValue = '0x1';
          await controller.addTransaction(
            {
              from: ACCOUNT_MOCK,
              to: ACCOUNT_MOCK,
              [gasPropName]: mockGasValue,
            },
            {
              origin: mockDappOrigin,
            },
          );
          expect(
            controller.state.transactions[0]?.dappSuggestedGasFees?.[
              gasPropName
            ],
          ).toBe(mockGasValue);
        },
      );
    });

    it.each([
      ['mainnet', MOCK_MAINNET_NETWORK],
      ['custom network', MOCK_CUSTOM_NETWORK],
    ])(
      'adds unapproved transaction to state after switching to %s',
      async (_networkName, newNetwork) => {
        const getNetworkState = jest.fn().mockReturnValue(MOCK_NETWORK.state);

        let networkStateChangeListener: ((state: NetworkState) => void) | null =
          null;

        const onNetworkStateChange = (
          listener: (state: NetworkState) => void,
        ) => {
          networkStateChangeListener = listener;
        };

        const controller = newController({
          options: { getNetworkState, onNetworkStateChange },
        });

        // switch from Goerli to Mainnet
        getNetworkState.mockReturnValue(newNetwork.state);

        // eslint-disable-next-line @typescript-eslint/no-non-null-assertion
        networkStateChangeListener!(newNetwork.state);

        await controller.addTransaction({
          from: ACCOUNT_MOCK,
          to: ACCOUNT_MOCK,
        });

        expect(controller.state.transactions[0].txParams.from).toBe(
          ACCOUNT_MOCK,
        );
        expect(controller.state.transactions[0].chainId).toBe(
          newNetwork.state.providerConfig.chainId,
        );
        expect(controller.state.transactions[0].status).toBe(
          TransactionStatus.unapproved,
        );
      },
    );

    it('throws if address invalid', async () => {
      const controller = newController();
      await expect(controller.addTransaction({ from: 'foo' })).rejects.toThrow(
        'Invalid "from" address',
      );
    });

    it('increments nonce when adding a new non-cancel non-speedup transaction', async () => {
      v1Stub
        .mockImplementationOnce(() => 'aaaab1deb4d-3b7d-4bad-9bdd-2b0d7b3dcb6d')
        .mockImplementationOnce(() => 'bbbb1deb4d-3b7d-4bad-9bdd-2b0d7b3dcb6d');

      const controller = newController({ approve: true });

      const { result: firstResult } = await controller.addTransaction({
        from: ACCOUNT_MOCK,
        gas: '0x0',
        gasPrice: '0x50fd51da',
        to: ACCOUNT_MOCK,
        value: '0x0',
      });

      await firstResult.catch(() => undefined);

      const firstTransaction = controller.state.transactions[0];

      // eslint-disable-next-line jest/prefer-spy-on
      NonceTrackerPackage.NonceTracker.prototype.getNonceLock = jest
        .fn()
        .mockResolvedValue({
          nextNonce: NONCE_MOCK + 1,
          releaseLock: () => Promise.resolve(),
        });

      const { result: secondResult } = await controller.addTransaction({
        from: ACCOUNT_MOCK,
        gas: '0x2',
        gasPrice: '0x50fd51da',
        to: ACCOUNT_MOCK,
        value: '0x1290',
      });

      await secondResult.catch(() => undefined);

      expect(controller.state.transactions).toHaveLength(2);
      const secondTransaction = controller.state.transactions[1];

      expect(firstTransaction.txParams.nonce).toBe(
        `0x${NONCE_MOCK.toString(16)}`,
      );

      expect(secondTransaction.txParams.nonce).toBe(
        `0x${(NONCE_MOCK + 1).toString(16)}`,
      );
    });

    it('requests approval using the approval controller', async () => {
      const controller = newController();

      await controller.addTransaction({
        from: ACCOUNT_MOCK,
        to: ACCOUNT_MOCK,
      });

      expect(delayMessengerMock.call).toHaveBeenCalledTimes(1);
      expect(delayMessengerMock.call).toHaveBeenCalledWith(
        'ApprovalController:addRequest',
        {
          id: expect.any(String),
          origin: 'metamask',
          type: 'transaction',
          requestData: { txId: expect.any(String) },
          expectsResult: true,
        },
        true,
      );
    });

    it('skips approval if option explicitly false', async () => {
      const controller = newController();

      await controller.addTransaction(
        {
          from: ACCOUNT_MOCK,
          to: ACCOUNT_MOCK,
        },
        {
          requireApproval: false,
        },
      );

      expect(delayMessengerMock.call).toHaveBeenCalledTimes(0);
    });

    it('calls security provider with transaction meta and sets response in to securityProviderResponse', async () => {
      const mockRPCMethodName = 'MOCK_RPC_METHOD_NAME';
      const mockSecurityProviderResponse = {
        flagAsDangerous: 1,
        info: 'Mock info',
      };
      const securityProviderRequestMock = jest
        .fn()
        .mockResolvedValue(mockSecurityProviderResponse);

      const controller = newController({
        options: {
          securityProviderRequest: securityProviderRequestMock,
        },
      });

      await controller.addTransaction(
        {
          from: ACCOUNT_MOCK,
          to: ACCOUNT_MOCK,
        },
        {
          method: mockRPCMethodName,
        },
      );

      expect(securityProviderRequestMock).toHaveBeenCalledTimes(1);
      expect(securityProviderRequestMock).toHaveBeenCalledWith(
        expect.objectContaining({
          id: MOCK_V1_UUID,
        }),
        mockRPCMethodName,
      );

      const { securityProviderResponse } = controller.state.transactions[0];
      expect(securityProviderResponse).toBe(mockSecurityProviderResponse);
    });

    it('updates gas properties', async () => {
      const controller = newController();

      await controller.addTransaction({
        from: ACCOUNT_MOCK,
        to: ACCOUNT_MOCK,
      });

      expect(updateGasMock).toHaveBeenCalledTimes(1);
      expect(updateGasMock).toHaveBeenCalledWith({
        ethQuery: expect.any(Object),
        chainId: MOCK_NETWORK.state.providerConfig.chainId,
        isCustomNetwork:
          MOCK_NETWORK.state.providerConfig.type === NetworkType.rpc,
        txMeta: expect.any(Object),
      });
    });

    it('updates gas fee properties', async () => {
      const controller = newController();

      await controller.addTransaction({
        from: ACCOUNT_MOCK,
        to: ACCOUNT_MOCK,
      });

      expect(updateGasFeesMock).toHaveBeenCalledTimes(1);
      expect(updateGasFeesMock).toHaveBeenCalledWith({
        eip1559: true,
        ethQuery: expect.any(Object),
        getSavedGasFees: expect.any(Function),
        getGasFeeEstimates: expect.any(Function),
        txMeta: expect.any(Object),
      });
    });

    describe('on approve', () => {
      it('submits transaction', async () => {
        const controller = newController({ approve: true });
        const submittedEventListener = jest.fn();
        controller.hub.on('transaction-submitted', submittedEventListener);

        const { result } = await controller.addTransaction({
          from: ACCOUNT_MOCK,
          gas: '0x0',
          gasPrice: '0x0',
          to: ACCOUNT_MOCK,
          value: '0x0',
        });

        await result;

        const { txParams, status, submittedTime } =
          controller.state.transactions[0];
        expect(txParams.from).toBe(ACCOUNT_MOCK);
        expect(txParams.nonce).toBe(`0x${NONCE_MOCK.toString(16)}`);
        expect(status).toBe(TransactionStatus.submitted);
        expect(submittedTime).toStrictEqual(expect.any(Number));

        expect(submittedEventListener).toHaveBeenCalledTimes(1);
        expect(submittedEventListener).toHaveBeenCalledWith({
          transactionMeta: controller.state.transactions[0],
        });
      });

      it('reports success to approval acceptor', async () => {
        const controller = newController({ approve: true });

        const { result } = await controller.addTransaction({
          from: ACCOUNT_MOCK,
          to: ACCOUNT_MOCK,
        });

        await result;

        expect(resultCallbacksMock.success).toHaveBeenCalledTimes(1);
      });

      it('reports error to approval acceptor on error', async () => {
        const controller = newController({
          approve: true,
          config: { sign: undefined },
        });

        const { result } = await controller.addTransaction({
          from: ACCOUNT_MOCK,
          to: ACCOUNT_MOCK,
        });

        try {
          await result;
        } catch {
          // Expected error
        }

        expect(resultCallbacksMock.error).toHaveBeenCalledTimes(1);
      });

      it('updates transaction if approval result includes updated metadata', async () => {
        const controller = newController();

        const { result } = await controller.addTransaction({
          from: ACCOUNT_MOCK,
          to: ACCOUNT_MOCK,
        });

        const transaction = controller.state.transactions[0];

        approveTransaction({
          txMeta: { ...transaction, customNonceValue: '123' },
        });

        await result;

        expect(controller.state.transactions).toStrictEqual([
          expect.objectContaining({
            customNonceValue: '123',
          }),
        ]);
      });

      describe('fails', () => {
        /**
         * Test template to assert adding and submitting a transaction fails.
         *
         * @param controller - The controller instance.
         * @param expectedError - The expected error message.
         */
        async function expectTransactionToFail(
          controller: TransactionController,
          expectedError: string,
        ) {
          const { result } = await controller.addTransaction({
            from: ACCOUNT_MOCK,
            to: ACCOUNT_MOCK,
          });

          await expect(result).rejects.toThrow(expectedError);

          const { txParams, status } = controller.state.transactions[0];
          expect(txParams.from).toBe(ACCOUNT_MOCK);
          expect(txParams.to).toBe(ACCOUNT_MOCK);
          expect(status).toBe(TransactionStatus.failed);
        }

        it('if signing error', async () => {
          const controller = newController({
            approve: true,
            config: {
              sign: () => {
                throw new Error('foo');
              },
            },
          });

          await expectTransactionToFail(controller, 'foo');
        });

        it('if no sign method defined', async () => {
          const controller = newController({
            approve: true,
            config: {
              sign: undefined,
            },
          });

          await expectTransactionToFail(controller, 'No sign method defined');
        });

        it('if no chainId defined', async () => {
          const controller = newController({
            approve: true,
            network: MOCK_NETWORK_WITHOUT_CHAIN_ID,
          });

          await expectTransactionToFail(controller, 'No chainId defined');
        });

        it('if unexpected status', async () => {
          const controller = newController();

          // TODO: Replace `any` with type
          // eslint-disable-next-line @typescript-eslint/no-explicit-any
          const callMock = delayMessengerMock.call as jest.MockedFunction<any>;
          callMock.mockImplementationOnce(() => {
            throw new Error('Unknown problem');
          });

          const { result } = await controller.addTransaction({
            from: ACCOUNT_MOCK,
            gas: '0x0',
            gasPrice: '0x0',
            to: ACCOUNT_MOCK,
            value: '0x0',
          });

          await expect(result).rejects.toThrow('Unknown problem');
        });

        it('if unrecognised error', async () => {
          const controller = newController();

          // TODO: Replace `any` with type
          // eslint-disable-next-line @typescript-eslint/no-explicit-any
          const callMock = delayMessengerMock.call as jest.MockedFunction<any>;
          callMock.mockImplementationOnce(() => {
            throw new Error('TestError');
          });

          const { result } = await controller.addTransaction({
            from: ACCOUNT_MOCK,
            gas: '0x0',
            gasPrice: '0x0',
            to: ACCOUNT_MOCK,
            value: '0x0',
          });

          await expect(result).rejects.toThrow('TestError');
        });

        it('if transaction removed', async () => {
          const controller = newController();

          // TODO: Replace `any` with type
          // eslint-disable-next-line @typescript-eslint/no-explicit-any
          const callMock = delayMessengerMock.call as jest.MockedFunction<any>;
          callMock.mockImplementationOnce(() => {
            controller.state.transactions = [];
            throw new Error('Unknown problem');
          });

          const { result } = await controller.addTransaction({
            from: ACCOUNT_MOCK,
            gas: '0x0',
            gasPrice: '0x0',
            to: ACCOUNT_MOCK,
            value: '0x0',
          });

          await expect(result).rejects.toThrow('Unknown problem');
        });
      });
    });

    describe('on reject', () => {
      it('cancels transaction', async () => {
        const controller = newController({ reject: true });

        const { result } = await controller.addTransaction({
          from: ACCOUNT_MOCK,
          to: ACCOUNT_MOCK,
        });

        const finishedPromise = waitForTransactionFinished(controller);

        await expect(result).rejects.toThrow(
          'MetaMask Tx Signature: User denied transaction signature.',
        );

        const { txParams, status } = await finishedPromise;
        expect(txParams.from).toBe(ACCOUNT_MOCK);
        expect(status).toBe(TransactionStatus.rejected);
      });

      it('emits rejected and finished event', async () => {
        const controller = newController({ reject: true });
        const rejectedEventListener = jest.fn();
        const finishedEventListener = jest.fn();

        controller.hub.on('transaction-rejected', rejectedEventListener);

        const mockActionId = 'mockActionId';

        const { result, transactionMeta } = await controller.addTransaction(
          {
            from: ACCOUNT_MOCK,
            to: ACCOUNT_MOCK,
          },
          {
            actionId: mockActionId,
          },
        );

        controller.hub.on(
          `${transactionMeta.id}:finished`,
          finishedEventListener,
        );

        const finishedPromise = waitForTransactionFinished(controller);

        try {
          await result;
        } catch (error) {
          // Ignore user rejected error as it is expected
        }
        await finishedPromise;

        expect(rejectedEventListener).toHaveBeenCalledTimes(1);
        expect(rejectedEventListener).toHaveBeenCalledWith({
          transactionMeta,
          actionId: mockActionId,
        });

        expect(finishedEventListener).toHaveBeenCalledTimes(1);
        expect(finishedEventListener).toHaveBeenCalledWith(transactionMeta);
      });
    });

    describe('checks from address origin', () => {
      it('throws if `from` address is different from current selected address', async () => {
        const controller = newController();
        const origin = ORIGIN_METAMASK;
        const notSelectedFromAddress = ACCOUNT_2_MOCK;
        await expect(
          controller.addTransaction(
            {
              from: notSelectedFromAddress,
              to: ACCOUNT_MOCK,
            },
            { origin: ORIGIN_METAMASK },
          ),
        ).rejects.toThrow(
          rpcErrors.internal({
            message: `Internally initiated transaction is using invalid account.`,
            data: {
              origin,
              fromAddress: notSelectedFromAddress,
              selectedAddress: ACCOUNT_MOCK,
            },
          }),
        );
      });

      it('throws if the origin does not have permissions to initiate transactions from the specified address', async () => {
        const controller = newController();
        const expectedOrigin = 'originMocked';
        await expect(
          controller.addTransaction(
            { from: ACCOUNT_2_MOCK, to: ACCOUNT_MOCK },
            { origin: expectedOrigin },
          ),
        ).rejects.toThrow(
          providerErrors.unauthorized({ data: { origin: expectedOrigin } }),
        );
      });
    });
  });

  describe('wipeTransactions', () => {
    it('removes all transactions on current network', async () => {
      const controller = newController();

      controller.wipeTransactions();

      await controller.addTransaction({
        from: ACCOUNT_MOCK,
        to: ACCOUNT_MOCK,
      });

      controller.wipeTransactions();

      expect(controller.state.transactions).toHaveLength(0);
    });

    it('removes only txs with given address', async () => {
      const controller = newController();

      controller.wipeTransactions();

      const mockFromAccount1 = '0x1bf137f335ea1b8f193b8f6ea92561a60d23a207';
      const mockFromAccount2 = '0x2bf137f335ea1b8f193b8f6ea92561a60d23a207';
      const mockCurrentChainId = toHex(5);

      controller.state.transactions.push({
        id: '1',
        chainId: mockCurrentChainId,
        status: TransactionStatus.confirmed as const,
        time: 123456789,
        txParams: {
          from: mockFromAccount1,
        },
      });

      controller.state.transactions.push({
        id: '2',
        chainId: mockCurrentChainId,
        status: TransactionStatus.confirmed as const,
        time: 987654321,
        txParams: {
          from: mockFromAccount2,
        },
      });

      controller.wipeTransactions(true, mockFromAccount2);

      expect(controller.state.transactions).toHaveLength(1);
      expect(controller.state.transactions[0].id).toBe('1');
    });

    it('removes only txs with given address only on current network', async () => {
      const controller = newController();

      controller.wipeTransactions();

      const mockFromAccount1 = '0x1bf137f335ea1b8f193b8f6ea92561a60d23a207';
      const mockDifferentChainId = toHex(1);
      const mockCurrentChainId = toHex(5);

      controller.state.transactions.push({
        id: '1',
        chainId: mockCurrentChainId,
        txParams: {
          from: mockFromAccount1,
        },
        status: TransactionStatus.confirmed as const,
        time: 123456789,
      });

      controller.state.transactions.push({
        id: '4',
        chainId: mockDifferentChainId,
        txParams: {
          from: mockFromAccount1,
        },
        status: TransactionStatus.confirmed as const,
        time: 987654321,
      });

      controller.wipeTransactions(false, mockFromAccount1);

      expect(controller.state.transactions).toHaveLength(1);
      expect(controller.state.transactions[0].id).toBe('4');
    });
  });

  describe('handleMethodData', () => {
    it('loads method data from registry', async () => {
      const controller = newController({ network: MOCK_MAINNET_NETWORK });
      mockNetwork({
        networkClientConfiguration: {
          chainId: BUILT_IN_NETWORKS.mainnet.chainId,
          ticker: BUILT_IN_NETWORKS.mainnet.ticker,
          type: NetworkClientType.Infura,
          network: 'mainnet',
          infuraProjectId: INFURA_PROJECT_ID,
        },
        mocks: [
          {
            request: {
              method: 'eth_call',
              params: [
                {
                  to: '0x44691B39d1a75dC4E0A0346CBB15E310e6ED1E86',
                  data: '0xb46bcdaaf39b5b9b00000000000000000000000000000000000000000000000000000000',
                },
                'latest',
              ],
            },
            response: {
              result:
                '0x00000000000000000000000000000000000000000000000000000000000000200000000000000000000000000000000000000000000000000000000000000024657468546f546f6b656e53776170496e7075742875696e743235362c75696e743235362900000000000000000000000000000000000000000000000000000000',
            },
          },
        ],
      });
      const registry = await controller.handleMethodData('0xf39b5b9b');

      expect(registry.parsedRegistryMethod).toStrictEqual({
        args: [{ type: 'uint256' }, { type: 'uint256' }],
        name: 'Eth To Token Swap Input',
      });
      expect(registry.registryMethod).toBe(
        'ethToTokenSwapInput(uint256,uint256)',
      );
    });

    it('skips reading registry if already cached in state', async () => {
      const controller = newController({ network: MOCK_MAINNET_NETWORK });
      mockNetwork({
        networkClientConfiguration: {
          ticker: BUILT_IN_NETWORKS.mainnet.ticker,
          chainId: BUILT_IN_NETWORKS.mainnet.chainId,
          type: NetworkClientType.Infura,
          network: 'mainnet',
          infuraProjectId: INFURA_PROJECT_ID,
        },
        mocks: [
          {
            request: {
              method: 'eth_call',
              params: [
                {
                  to: '0x44691B39d1a75dC4E0A0346CBB15E310e6ED1E86',
                  data: '0xb46bcdaaf39b5b9b00000000000000000000000000000000000000000000000000000000',
                },
                'latest',
              ],
            },
            response: {
              result:
                '0x00000000000000000000000000000000000000000000000000000000000000200000000000000000000000000000000000000000000000000000000000000024657468546f546f6b656e53776170496e7075742875696e743235362c75696e743235362900000000000000000000000000000000000000000000000000000000',
            },
          },
        ],
      });

      await controller.handleMethodData('0xf39b5b9b');

      const registryLookup = jest.spyOn<TransactionController, never>(
        controller,
        'registryLookup' as never,
      );

      await controller.handleMethodData('0xf39b5b9b');

      expect(registryLookup).not.toHaveBeenCalled();
    });
  });

  describe('stopTransaction', () => {
    it('should avoid creating cancel transaction if actionId already exist', async () => {
      const mockActionId = 'mockActionId';
      const controller = newController();

      controller.state.transactions.push({
        actionId: mockActionId,
        id: '2',
        chainId: toHex(5),
        status: TransactionStatus.submitted,
        type: TransactionType.cancel,
        time: 123456789,
        txParams: {
          from: ACCOUNT_MOCK,
        },
      });

      await controller.stopTransaction('2', undefined, {
        actionId: mockActionId,
      });

      expect(controller.state.transactions).toHaveLength(1);
    });

    it('submits a cancel transaction', async () => {
      const simpleSendTransactionId =
        'simpleeb1deb4d-3b7d-4bad-9bdd-2b0d7b3dcb6d';
      const cancelTransactionId = 'cancel1deb4d-3b7d-4bad-9bdd-2b0d7b3dcb6d';
      const mockNonce = '0x9';
      v1Stub.mockImplementationOnce(() => cancelTransactionId);

      const controller = newController();

      // Assume we have a submitted transaction in the state
      controller.state.transactions.push({
        id: simpleSendTransactionId,
        chainId: toHex(5),
        status: TransactionStatus.submitted,
        type: TransactionType.simpleSend,
        time: 123456789,
        txParams: {
          from: ACCOUNT_MOCK,
          nonce: mockNonce,
        },
      });

      await controller.stopTransaction(simpleSendTransactionId, undefined, {
        estimatedBaseFee: '0x123',
      });

      const { transactions } = controller.state;

      const cancelTransaction = transactions.find(
        ({ id }) => id === cancelTransactionId,
      );

      // Expect cancel transaction to be submitted
      expect(mockSendRawTransaction).toHaveBeenCalledTimes(1);
      expect(cancelTransaction?.hash).toBe(
        ethQueryMockResults.sendRawTransaction,
      );
    });

    it('adds cancel transaction to state', async () => {
      const simpleSendTransactionId =
        'simpleeb1deb4d-3b7d-4bad-9bdd-2b0d7b3dcb6d';
      const cancelTransactionId = 'cancel1deb4d-3b7d-4bad-9bdd-2b0d7b3dcb6d';
      const mockNonce = '0x9';
      v1Stub.mockImplementationOnce(() => cancelTransactionId);

      const controller = newController();

      // Assume we have a submitted transaction in the state
      controller.state.transactions.push({
        id: simpleSendTransactionId,
        chainId: toHex(5),
        status: TransactionStatus.submitted,
        type: TransactionType.simpleSend,
        time: 123456789,
        txParams: {
          from: ACCOUNT_MOCK,
          nonce: mockNonce,
        },
      });

      await controller.stopTransaction(simpleSendTransactionId, undefined, {
        estimatedBaseFee: '0x123',
      });

      const { transactions } = controller.state;

      const simpleSendTransaction = transactions.find(
        ({ id }) => id === simpleSendTransactionId,
      );
      const cancelTransaction = transactions.find(
        ({ id }) => id === cancelTransactionId,
      );

      expect(transactions).toHaveLength(2);
      expect(simpleSendTransaction?.type).toBe(TransactionType.simpleSend);
      expect(simpleSendTransaction?.status).toBe(TransactionStatus.submitted);

      // This nonce provided while adding first transaction
      expect(cancelTransaction?.txParams.nonce).toBe(mockNonce);

      expect(cancelTransaction?.type).toBe(TransactionType.cancel);
      expect(cancelTransaction?.status).toBe(TransactionStatus.submitted);
    });

    it('rejects unknown transaction', async () => {
      const controller = newController({
        network: MOCK_LINEA_GOERLI_NETWORK,
      });

      await controller.stopTransaction('transactionIdMock', {
        gasPrice: '0x1',
      });

      const signSpy = jest.spyOn(controller, 'sign');

      expect(signSpy).toHaveBeenCalledTimes(0);
    });

    it('throws if no sign method', async () => {
      const controller = newController({ config: { sign: undefined } });

      await controller.addTransaction({ from: ACCOUNT_MOCK, to: ACCOUNT_MOCK });

      await expect(
        controller.stopTransaction(controller.state.transactions[0].id),
      ).rejects.toThrow('No sign method defined');
    });

    it('emits transaction events', async () => {
      const controller = newController({
        network: MOCK_LINEA_GOERLI_NETWORK,
      });

      const approvedEventListener = jest.fn();
      const submittedEventListener = jest.fn();
      const finishedEventListener = jest.fn();

      const mockActionId = 'mockActionId';

      controller.hub.on('transaction-approved', approvedEventListener);
      controller.hub.on('transaction-approved', submittedEventListener);

      const { transactionMeta } = await controller.addTransaction({
        from: ACCOUNT_MOCK,
        gas: '0x0',
        gasPrice: '0x1',
        to: ACCOUNT_MOCK,
        value: '0x0',
        type: TransactionType.simpleSend,
      });

      controller.hub.on(
        `${transactionMeta.id}:finished`,
        finishedEventListener,
      );

      approveTransaction();

      // Release for add transaction transaction submission
      await flushPromises();

      await controller.stopTransaction(transactionMeta.id, undefined, {
        estimatedBaseFee: '0x123',
        actionId: mockActionId,
      });

      // Release for cancel transaction submission
      await flushPromises();

      const cancelTransaction = controller.state.transactions.find(
        ({ type }) => type === TransactionType.cancel,
      );

      // All expected events should be emitted twice (add and cancel transaction)
      expect(approvedEventListener).toHaveBeenCalledTimes(2);
      expect(approvedEventListener.mock.calls[1][0]).toStrictEqual({
        actionId: mockActionId,
        transactionMeta: cancelTransaction,
      });

      expect(submittedEventListener).toHaveBeenCalledTimes(2);
      expect(submittedEventListener).toHaveBeenCalledWith({
        actionId: mockActionId,
        transactionMeta: cancelTransaction,
      });

      expect(finishedEventListener).toHaveBeenCalledTimes(2);
      expect(finishedEventListener).toHaveBeenCalledWith(cancelTransaction);
    });
  });

  describe('speedUpTransaction', () => {
    it('creates additional transaction', async () => {
      const controller = newController({
        network: MOCK_LINEA_MAINNET_NETWORK,
        options: {
          getCurrentNetworkEIP1559Compatibility: () => false,
        },
      });

      const { transactionMeta } = await controller.addTransaction({
        from: ACCOUNT_MOCK,
        gas: '0x0',
        gasPrice: '0x50fd51da',
        to: ACCOUNT_MOCK,
        value: '0x0',
      });

      await controller.speedUpTransaction(transactionMeta.id);

      const { transactions } = controller.state;
      expect(transactions).toHaveLength(2);
      const speedUpTransaction = transactions[1];
      expect(speedUpTransaction.originalType).toBe(transactionMeta.type);
      expect(speedUpTransaction.type).toBe(TransactionType.retry);
    });

    it('should avoid creating speedup transaction if actionId already exist', async () => {
      const mockActionId = 'mockActionId';
      const controller = newController();

      controller.state.transactions.push({
        actionId: mockActionId,
        id: '2',
        chainId: toHex(5),
        status: TransactionStatus.submitted,
        type: TransactionType.retry,
        time: 123456789,
        txParams: {
          from: ACCOUNT_MOCK,
        },
      });

      await controller.speedUpTransaction('2', undefined, {
        actionId: mockActionId,
      });

      expect(controller.state.transactions).toHaveLength(1);
    });

    it('creates additional transaction with increased gas', async () => {
      const controller = newController({
        network: MOCK_LINEA_MAINNET_NETWORK,
        options: {
          getCurrentNetworkEIP1559Compatibility: () => false,
        },
      });

      const { transactionMeta } = await controller.addTransaction({
        from: ACCOUNT_MOCK,
        gas: '0x0',
        gasPrice: '0x50fd51da',
        to: ACCOUNT_MOCK,
        value: '0x0',
      });

      await controller.speedUpTransaction(transactionMeta.id);

      const { transactions } = controller.state;
      expect(transactions).toHaveLength(2);
      expect(transactions[1].txParams.gasPrice).toBe(
        '0x5916a6d6', // 1.1 * 0x50fd51da
      );
    });

    it('verifies s,r and v values are correctly populated', async () => {
      const controller = newController({
        network: MOCK_LINEA_MAINNET_NETWORK,
        config: {
          // TODO: Replace `any` with type
          // eslint-disable-next-line @typescript-eslint/no-explicit-any
          sign: async (transaction: any) => {
            transaction.r = '1b';
            transaction.s = 'abc';
            transaction.v = '123';
            return transaction;
          },
        },
      });

      const { transactionMeta } = await controller.addTransaction({
        from: ACCOUNT_MOCK,
        gas: '0x0',
        gasPrice: '0x50fd51da',
        to: ACCOUNT_MOCK,
        value: '0x0',
      });

      await controller.speedUpTransaction(transactionMeta.id);

      const { transactions } = controller.state;
      expect(transactions).toHaveLength(2);
      const speedUpTransaction = transactions[1];
      expect(speedUpTransaction.r).toBe('0x1b');
      expect(speedUpTransaction.s).toBe('0xabc');
      expect(speedUpTransaction.v).toBe('0x123');
    });

    it('verifies s,r and v values are correctly populated if values are zero', async () => {
      const controller = newController({
        network: MOCK_LINEA_MAINNET_NETWORK,
        config: {
          // TODO: Replace `any` with type
          // eslint-disable-next-line @typescript-eslint/no-explicit-any
          sign: async (transaction: any) => {
            transaction.r = 0;
            transaction.s = 0;
            transaction.v = 0;
            return transaction;
          },
        },
      });

      const { transactionMeta } = await controller.addTransaction({
        from: ACCOUNT_MOCK,
        gas: '0x0',
        gasPrice: '0x50fd51da',
        to: ACCOUNT_MOCK,
        value: '0x0',
      });

      await controller.speedUpTransaction(transactionMeta.id);

      const { transactions } = controller.state;
      expect(transactions).toHaveLength(2);
      const speedUpTransaction = transactions[1];
      expect(speedUpTransaction.r).toBe('0x0');
      expect(speedUpTransaction.s).toBe('0x0');
      expect(speedUpTransaction.v).toBe('0x0');
    });

    it('creates additional transaction specifying the gasPrice', async () => {
      const controller = newController({
        network: MOCK_LINEA_MAINNET_NETWORK,
        options: {
          getCurrentNetworkEIP1559Compatibility: () => false,
        },
      });

      const { transactionMeta } = await controller.addTransaction({
        from: ACCOUNT_MOCK,
        gas: '0x0',
        gasPrice: '0x50fd51da',
        to: ACCOUNT_MOCK,
        value: '0x0',
      });

      await controller.speedUpTransaction(transactionMeta.id, {
        gasPrice: '0x62DEF4DA',
      });

      const { transactions } = controller.state;
      expect(transactions).toHaveLength(2);
      expect(transactions[1].txParams.gasPrice).toBe('0x62DEF4DA');
    });

    it('uses the same nonce', async () => {
      const controller = newController({ approve: true });

      const { transactionMeta, result } = await controller.addTransaction({
        from: ACCOUNT_MOCK,
        gas: '0x1',
        gasPrice: '0x50fd51da',
        to: ACCOUNT_MOCK,
        value: '0x0',
      });

      await result;
      await controller.speedUpTransaction(transactionMeta.id, undefined, {
        estimatedBaseFee: '0x123',
      });

      const { transactions } = controller.state;
      expect(getNonceLockSpy).toHaveBeenCalledTimes(1);
      expect(transactions).toHaveLength(2);
      expect(transactions[0].txParams.nonce).toBeDefined();
      expect(transactions[0].txParams.nonce).toStrictEqual(
        transactions[1].txParams.nonce,
      );
      expect(transactions[1].estimatedBaseFee).toBe('0x123');
      expect(transactions[1].originalGasEstimate).toBe('0x1');
    });

    it('allows transaction count to exceed txHistorylimit', async () => {
      const controller = newController({
        approve: true,
        config: {
          txHistoryLimit: 1,
        },
      });

      const { transactionMeta, result } = await controller.addTransaction({
        from: ACCOUNT_MOCK,
        nonce: '1111111',
        gas: '0x0',
        gasPrice: '0x50fd51da',
        to: ACCOUNT_MOCK,
        value: '0x0',
      });

      await result;
      await controller.speedUpTransaction(transactionMeta.id);

      expect(controller.state.transactions).toHaveLength(2);
    });

    it('emits transaction events', async () => {
      const controller = newController({
        network: MOCK_LINEA_MAINNET_NETWORK,
      });

      const approvedEventListener = jest.fn();
      const submittedEventListener = jest.fn();
      const finishedEventListener = jest.fn();

      const mockActionId = 'mockActionId';

      controller.hub.on('transaction-approved', approvedEventListener);
      controller.hub.on('transaction-approved', submittedEventListener);

      const { transactionMeta: firstTransactionMeta } =
        await controller.addTransaction({
          from: ACCOUNT_MOCK,
          gas: '0x0',
          gasPrice: '0x1',
          to: ACCOUNT_MOCK,
          value: '0x0',
        });

      controller.hub.on(
        `${firstTransactionMeta.id}:speedup`,
        finishedEventListener,
      );

      await controller.speedUpTransaction(firstTransactionMeta.id, undefined, {
        actionId: mockActionId,
      });

      const { transactions } = controller.state;
      const speedUpTransaction = transactions[1];

      expect(approvedEventListener).toHaveBeenCalledTimes(1);
      expect(approvedEventListener).toHaveBeenCalledWith({
        actionId: mockActionId,
        transactionMeta: speedUpTransaction,
      });

      expect(submittedEventListener).toHaveBeenCalledTimes(1);
      expect(submittedEventListener).toHaveBeenCalledWith({
        actionId: mockActionId,
        transactionMeta: speedUpTransaction,
      });

      expect(finishedEventListener).toHaveBeenCalledTimes(1);
      expect(finishedEventListener).toHaveBeenCalledWith(speedUpTransaction);
    });
  });

  describe('getNonceLock', () => {
    it('gets the next nonce according to the nonce-tracker', async () => {
      const controller = newController({
        network: MOCK_LINEA_MAINNET_NETWORK,
      });

      const { nextNonce } = await controller.getNonceLock(ACCOUNT_MOCK);

      expect(getNonceLockSpy).toHaveBeenCalledTimes(1);
      expect(getNonceLockSpy).toHaveBeenCalledWith(ACCOUNT_MOCK);
      expect(nextNonce).toBe(NONCE_MOCK);
    });
  });

  describe('confirmExternalTransaction', () => {
    it('adds external transaction to the state as confirmed', async () => {
      const controller = newController();

      const externalTransactionToConfirm = {
        id: '1',
        chainId: toHex(1),
        time: 123456789,
        status: TransactionStatus.confirmed as const,
        txParams: {
          gasUsed: undefined,
          from: ACCOUNT_MOCK,
          to: ACCOUNT_2_MOCK,
        },
      };
      const externalTransactionReceipt = {
        gasUsed: '0x5208',
      };
      const externalBaseFeePerGas = '0x14';

      await controller.confirmExternalTransaction(
        externalTransactionToConfirm,
        externalTransactionReceipt,
        externalBaseFeePerGas,
      );

      expect(controller.state.transactions[0].status).toBe(
        TransactionStatus.confirmed,
      );
      expect(controller.state.transactions[0].baseFeePerGas).toBe(
        externalBaseFeePerGas,
      );
      expect(controller.state.transactions[0]?.txReceipt?.gasUsed).toBe(
        externalTransactionReceipt.gasUsed,
      );
    });

    it('generates initial history', async () => {
      const controller = newController();

      const externalTransactionToConfirm = {
        from: ACCOUNT_MOCK,
        to: ACCOUNT_2_MOCK,
        id: '1',
        chainId: toHex(1),
        status: TransactionStatus.confirmed as const,
        time: 123456789,
        txParams: {
          gasUsed: undefined,
          from: ACCOUNT_MOCK,
          to: ACCOUNT_2_MOCK,
        },
      };

      const externalTransactionReceipt = {
        gasUsed: '0x5208',
      };

      const externalBaseFeePerGas = '0x14';

      await controller.confirmExternalTransaction(
        externalTransactionToConfirm,
        externalTransactionReceipt,
        externalBaseFeePerGas,
      );

      const expectedInitialSnapshot = {
        chainId: '0x1',
        from: ACCOUNT_MOCK,
        id: '1',
        time: 123456789,
        status: TransactionStatus.confirmed as const,
        to: ACCOUNT_2_MOCK,
        txParams: {
          from: ACCOUNT_MOCK,
          to: ACCOUNT_2_MOCK,
          gasUsed: undefined,
        },
      };

      // Expect initial snapshot to be the first history item
      expect(controller.state.transactions[0]?.history?.[0]).toStrictEqual(
        expectedInitialSnapshot,
      );
      // Expect modification history to be present
      expect(controller.state.transactions[0]?.history?.[1]).toStrictEqual([
        {
          note: expect.any(String),
          op: 'remove',
          path: '/txParams/gasUsed',
          timestamp: expect.any(Number),
        },
        {
          op: 'add',
          path: '/txParams/value',
          value: '0x0',
        },
        {
          op: 'add',
          path: '/txReceipt',
          value: expect.anything(),
        },
        {
          op: 'add',
          path: '/baseFeePerGas',
          value: expect.any(String),
        },
      ]);
    });

    it('marks local transactions with the same nonce and chainId as status dropped and defines replacedBy properties', async () => {
      const droppedEventListener = jest.fn();
      const changedStatusEventListener = jest.fn();
      const controller = newController({
        options: {
          disableHistory: true,
        },
      });
      controller.hub.on('transaction-dropped', droppedEventListener);
      controller.hub.on(
        'transaction-status-update',
        changedStatusEventListener,
      );

      const externalTransactionId = '1';
      const externalTransactionHash = '0x1';
      const externalTransactionToConfirm = {
        from: ACCOUNT_MOCK,
        to: ACCOUNT_2_MOCK,
        hash: externalTransactionHash,
        id: externalTransactionId,
        chainId: toHex(5),
        status: TransactionStatus.confirmed as const,
        time: 123456789,
        txParams: {
          from: ACCOUNT_MOCK,
          to: ACCOUNT_2_MOCK,
          nonce: String(NONCE_MOCK),
        },
      };
      const externalTransactionReceipt = {
        gasUsed: '0x5208',
      };
      const externalBaseFeePerGas = '0x14';

      // Local unapproved transaction with the same chainId and nonce
      const localTransactionIdWithSameNonce = '9';
      controller.state.transactions.push({
        id: localTransactionIdWithSameNonce,
        chainId: toHex(5),
        status: TransactionStatus.unapproved as const,
        time: 123456789,
        txParams: {
          from: ACCOUNT_MOCK,
          to: ACCOUNT_2_MOCK,
          nonce: String(NONCE_MOCK),
        },
      });

      await controller.confirmExternalTransaction(
        externalTransactionToConfirm,
        externalTransactionReceipt,
        externalBaseFeePerGas,
      );

      const droppedTx = controller.state.transactions.find(
        (transaction) => transaction.id === localTransactionIdWithSameNonce,
      );

      const externalTx = controller.state.transactions.find(
        (transaction) => transaction.id === externalTransactionId,
      );

      expect(droppedTx?.status).toBe(TransactionStatus.dropped);

      expect(droppedTx?.replacedById).toBe(externalTransactionId);

      expect(droppedTx?.replacedBy).toBe(externalTransactionHash);
      expect(droppedEventListener).toHaveBeenCalledTimes(1);
      expect(droppedEventListener).toHaveBeenCalledWith({
        transactionMeta: droppedTx,
      });

      expect(changedStatusEventListener).toHaveBeenCalledTimes(2);
      expect(changedStatusEventListener.mock.calls[0][0]).toStrictEqual({
        transactionMeta: droppedTx,
      });
      expect(changedStatusEventListener.mock.calls[1][0]).toStrictEqual({
        transactionMeta: externalTx,
      });
    });

    it('doesnt mark transaction as dropped if local transaction with same nonce and chainId has status of failed', async () => {
      const controller = newController();
      const externalTransactionId = '1';
      const externalTransactionHash = '0x1';
      const externalTransactionToConfirm = {
        from: ACCOUNT_MOCK,
        to: ACCOUNT_2_MOCK,
        hash: externalTransactionHash,
        id: externalTransactionId,
        chainId: toHex(5),
        status: TransactionStatus.confirmed as const,
        time: 123456789,
        txParams: {
          from: ACCOUNT_MOCK,
          to: ACCOUNT_2_MOCK,
          nonce: String(NONCE_MOCK),
        },
      };
      const externalTransactionReceipt = {
        gasUsed: '0x5208',
      };
      const externalBaseFeePerGas = '0x14';

      // Off-chain failed local transaction with the same chainId and nonce
      const localTransactionIdWithSameNonce = '9';
      controller.state.transactions.push({
        id: localTransactionIdWithSameNonce,
        chainId: toHex(5),
        status: TransactionStatus.failed as const,
        error: new Error('mock error'),
        time: 123456789,
        txParams: {
          from: ACCOUNT_MOCK,
          to: ACCOUNT_2_MOCK,
          nonce: String(NONCE_MOCK),
        },
      });

      await controller.confirmExternalTransaction(
        externalTransactionToConfirm,
        externalTransactionReceipt,
        externalBaseFeePerGas,
      );

      const failedTx = controller.state.transactions.find(
        (transaction) => transaction.id === localTransactionIdWithSameNonce,
      );

      expect(failedTx?.status).toBe(TransactionStatus.failed);

      expect(failedTx?.replacedById).toBe(externalTransactionId);

      expect(failedTx?.replacedBy).toBe(externalTransactionHash);
    });
    it('updates post transaction balance if type is swap', async () => {
      const mockPostTxBalance = '7a00';
      const mockApprovalTransactionMeta = {
        id: '2',
      };
      updatePostTransactionBalanceMock.mockImplementationOnce(
        // TODO: Replace `any` with type
        // eslint-disable-next-line @typescript-eslint/no-explicit-any
        async (transactionMeta: TransactionMeta, _request: any) => {
          return Promise.resolve({
            updatedTransactionMeta: {
              ...transactionMeta,
              postTxBalance: mockPostTxBalance,
            },
            approvalTransactionMeta:
              mockApprovalTransactionMeta as TransactionMeta,
          });
        },
      );
      const mockPostTransactionBalanceUpdatedListener = jest.fn();
      const controller = newController();
      controller.hub.on(
        'post-transaction-balance-updated',
        mockPostTransactionBalanceUpdatedListener,
      );

      const externalTransactionToConfirm = {
        from: ACCOUNT_MOCK,
        to: ACCOUNT_2_MOCK,
        id: '1',
        chainId: '0x1',
        status: TransactionStatus.confirmed,
        type: TransactionType.swap,
        txParams: {
          gasUsed: undefined,
          from: ACCOUNT_MOCK,
          to: ACCOUNT_2_MOCK,
        },
        preTxBalance: '8b11',
        // Default token address
        destinationTokenAddress: '0x0000000000000000000000000000000000000000',
        // TODO: Replace `any` with type
        // eslint-disable-next-line @typescript-eslint/no-explicit-any
      } as any;

      const externalTransactionReceipt = {
        gasUsed: '0x5208',
      };
      const externalBaseFeePerGas = '0x14';

      await controller.confirmExternalTransaction(
        externalTransactionToConfirm,
        externalTransactionReceipt,
        externalBaseFeePerGas,
      );

      await new Promise(jest.requireActual('timers').setImmediate);

      expect(mockPostTransactionBalanceUpdatedListener).toHaveBeenCalledTimes(
        1,
      );
      expect(mockPostTransactionBalanceUpdatedListener).toHaveBeenCalledWith(
        expect.objectContaining({
          transactionMeta: expect.objectContaining({
            postTxBalance: mockPostTxBalance,
          }),
          approvalTransactionMeta: expect.objectContaining(
            mockApprovalTransactionMeta,
          ),
        }),
      );
    });

    it('emits confirmed event', async () => {
      const controller = newController();

      const confirmedEventListener = jest.fn();

      controller.hub.on('transaction-confirmed', confirmedEventListener);

      const externalTransactionToConfirm = {
        from: ACCOUNT_MOCK,
        to: ACCOUNT_2_MOCK,
        id: '1',
        chainId: toHex(5),
        status: TransactionStatus.confirmed,
        txParams: {
          gasUsed: undefined,
          from: ACCOUNT_MOCK,
          to: ACCOUNT_2_MOCK,
        },
        // TODO: Replace `any` with type
        // eslint-disable-next-line @typescript-eslint/no-explicit-any
      } as any;
      const externalTransactionReceipt = {
        gasUsed: '0x5208',
      };
      const externalBaseFeePerGas = '0x14';

      await controller.confirmExternalTransaction(
        externalTransactionToConfirm,
        externalTransactionReceipt,
        externalBaseFeePerGas,
      );

      const externalTransaction = controller.state.transactions[0];

      expect(confirmedEventListener).toHaveBeenCalledTimes(1);
      expect(confirmedEventListener).toHaveBeenCalledWith({
        transactionMeta: externalTransaction,
      });
    });

    it('emits confirmed event with transaction chainId regardless of whether it matches globally selected chainId', async () => {
      const mockGloballySelectedNetwork = {
        ...MOCK_NETWORK,
        state: {
          ...MOCK_NETWORK.state,
          providerConfig: {
            type: NetworkType.sepolia,
            chainId: ChainId.sepolia,
            ticker: NetworksTicker.sepolia,
          },
        },
      };
      const controller = newController({
        network: mockGloballySelectedNetwork,
      });

      const confirmedEventListener = jest.fn();

      controller.hub.on('transaction-confirmed', confirmedEventListener);

      const externalTransactionToConfirm = {
        from: ACCOUNT_MOCK,
        to: ACCOUNT_2_MOCK,
        id: '1',
        chainId: ChainId.goerli, // doesn't match globally selected chainId (which is sepolia)
        status: TransactionStatus.confirmed,
        txParams: {
          gasUsed: undefined,
          from: ACCOUNT_MOCK,
          to: ACCOUNT_2_MOCK,
        },
        // TODO: Replace `any` with type
        // eslint-disable-next-line @typescript-eslint/no-explicit-any
      } as any;
      const externalTransactionReceipt = {
        gasUsed: '0x5208',
      };
      const externalBaseFeePerGas = '0x14';

      await controller.confirmExternalTransaction(
        externalTransactionToConfirm,
        externalTransactionReceipt,
        externalBaseFeePerGas,
      );

      const [[{ transactionMeta }]] = confirmedEventListener.mock.calls;
      expect(transactionMeta.chainId).toBe(ChainId.goerli);
    });
  });

  describe('updateTransactionSendFlowHistory', () => {
    it('appends sendFlowHistory entries to transaction meta', async () => {
      const controller = newController();
      const mockSendFlowHistory = [
        {
          entry:
            'sendFlow - user selected transfer to my accounts on recipient screen',
          timestamp: 1650663928211,
        },
      ];
      await controller.addTransaction({
        from: ACCOUNT_MOCK,
        to: ACCOUNT_MOCK,
      });
      const addedTxId = controller.state.transactions[0].id;
      controller.updateTransactionSendFlowHistory(
        addedTxId,
        0,
        mockSendFlowHistory,
      );

      expect(controller.state.transactions[0].sendFlowHistory).toStrictEqual(
        mockSendFlowHistory,
      );
    });

    it('appends sendFlowHistory entries to existing entries in transaction meta', async () => {
      const controller = newController();
      const mockSendFlowHistory = [
        {
          entry:
            'sendFlow - user selected transfer to my accounts on recipient screen',
          timestamp: 1650663928211,
        },
      ];
      const mockExistingSendFlowHistory = [
        {
          entry: 'sendFlow - user selected transfer to my accounts',
          timestamp: 1650663928210,
        },
      ];
      await controller.addTransaction(
        {
          from: ACCOUNT_MOCK,
          to: ACCOUNT_MOCK,
        },
        {
          sendFlowHistory: mockExistingSendFlowHistory,
        },
      );
      const addedTxId = controller.state.transactions[0].id;
      controller.updateTransactionSendFlowHistory(
        addedTxId,
        1,
        mockSendFlowHistory,
      );

      expect(controller.state.transactions[0].sendFlowHistory).toStrictEqual([
        ...mockExistingSendFlowHistory,
        ...mockSendFlowHistory,
      ]);
    });

    it('doesnt append if current sendFlowHistory lengths doesnt match', async () => {
      const controller = newController();
      const mockSendFlowHistory = [
        {
          entry:
            'sendFlow - user selected transfer to my accounts on recipient screen',
          timestamp: 1650663928211,
        },
      ];
      await controller.addTransaction({
        from: ACCOUNT_MOCK,
        to: ACCOUNT_MOCK,
      });
      const addedTxId = controller.state.transactions[0].id;
      controller.updateTransactionSendFlowHistory(
        addedTxId,
        5,
        mockSendFlowHistory,
      );

      expect(controller.state.transactions[0].sendFlowHistory).toStrictEqual(
        [],
      );
    });

    it('throws if sendFlowHistory persistence is disabled', async () => {
      const controller = newController({
        options: { disableSendFlowHistory: true },
      });
      const mockSendFlowHistory = [
        {
          entry:
            'sendFlow - user selected transfer to my accounts on recipient screen',
          timestamp: 1650663928211,
        },
      ];
      await controller.addTransaction({
        from: ACCOUNT_MOCK,
        to: ACCOUNT_MOCK,
      });
      const addedTxId = controller.state.transactions[0].id;
      expect(() =>
        controller.updateTransactionSendFlowHistory(
          addedTxId,
          0,
          mockSendFlowHistory,
        ),
      ).toThrow(
        'Send flow history is disabled for the current transaction controller',
      );
    });

    it('throws if transactionMeta is not found', async () => {
      const controller = newController();
      const mockSendFlowHistory = [
        {
          entry:
            'sendFlow - user selected transfer to my accounts on recipient screen',
          timestamp: 1650663928211,
        },
      ];
      expect(() =>
        controller.updateTransactionSendFlowHistory(
          'foo',
          0,
          mockSendFlowHistory,
        ),
      ).toThrow(
        'Cannot update send flow history as no transaction metadata found',
      );
    });

    it('throws if the transaction is not unapproved status', async () => {
      const controller = newController();
      const mockSendFlowHistory = [
        {
          entry:
            'sendFlow - user selected transfer to my accounts on recipient screen',
          timestamp: 1650663928211,
        },
      ];
      controller.state.transactions.push({
        id: 'foo',
        chainId: toHex(5),
        hash: '1337',
        status: TransactionStatus.submitted as const,
        time: 123456789,
        txParams: {
          from: MOCK_PREFERENCES.state.selectedAddress,
        },
      });
      expect(() =>
        controller.updateTransactionSendFlowHistory(
          'foo',
          0,
          mockSendFlowHistory,
        ),
      )
        .toThrow(`TransactionsController: Can only call updateTransactionSendFlowHistory on an unapproved transaction.
      Current tx status: submitted`);
    });
  });

  describe('clearUnapprovedTransactions', () => {
    it('clears unapproved transactions', async () => {
      const controller = newController();

      const firstUnapprovedTxId = '1';
      const secondUnapprovedTxId = '2';
      const firstConfirmedTxId = '3';
      const secondConfirmedTxId = '4';

      const transactionMeta = {
        chainId: toHex(5),
        status: TransactionStatus.unapproved as const,
        time: 123456789,
        txParams: {
          from: '0x1bf137f335ea1b8f193b8f6ea92561a60d23a207',
        },
      };

      const confirmedTxMeta = {
        ...transactionMeta,
        status: TransactionStatus.confirmed as const,
      };

      const unapprovedTxMeta = {
        ...transactionMeta,
        status: TransactionStatus.unapproved as const,
      };

      controller.state.transactions.push(
        {
          ...unapprovedTxMeta,
          id: firstUnapprovedTxId,
        },
        {
          ...unapprovedTxMeta,
          id: secondUnapprovedTxId,
        },
        {
          ...confirmedTxMeta,
          id: firstConfirmedTxId,
        },
        {
          ...confirmedTxMeta,
          id: secondConfirmedTxId,
        },
      );

      controller.clearUnapprovedTransactions();

      const { transactions } = controller.state;

      expect(transactions).toHaveLength(2);
      expect(
        transactions.find(({ id }) => id === firstConfirmedTxId)?.status,
      ).toBe(TransactionStatus.confirmed);
      expect(
        transactions.find(({ id }) => id === secondConfirmedTxId)?.status,
      ).toBe(TransactionStatus.confirmed);
    });
  });

  describe('on incoming transaction helper transactions event', () => {
    it('adds new transactions to state', async () => {
      const controller = newController();

      // TODO: Replace `any` with type
      // eslint-disable-next-line @typescript-eslint/no-explicit-any
      await (incomingTransactionHelperMock.hub.on as any).mock.calls[0][1]({
        added: [TRANSACTION_META_MOCK, TRANSACTION_META_2_MOCK],
        updated: [],
      });

      expect(controller.state.transactions).toStrictEqual([
        TRANSACTION_META_MOCK,
        TRANSACTION_META_2_MOCK,
      ]);
    });

    it('updates existing transactions in state', async () => {
      const controller = newController();

      controller.state.transactions = [
        TRANSACTION_META_MOCK,
        TRANSACTION_META_2_MOCK,
      ];

      const updatedTransaction = {
        ...TRANSACTION_META_MOCK,
        status: 'failed',
      };

      // TODO: Replace `any` with type
      // eslint-disable-next-line @typescript-eslint/no-explicit-any
      await (incomingTransactionHelperMock.hub.on as any).mock.calls[0][1]({
        added: [],
        updated: [updatedTransaction],
      });

      expect(controller.state.transactions).toStrictEqual([
        updatedTransaction,
        TRANSACTION_META_2_MOCK,
      ]);
    });

    it('limits max transactions when adding to state', async () => {
      const controller = newController({ config: { txHistoryLimit: 1 } });

      // TODO: Replace `any` with type
      // eslint-disable-next-line @typescript-eslint/no-explicit-any
      await (incomingTransactionHelperMock.hub.on as any).mock.calls[0][1]({
        added: [TRANSACTION_META_MOCK, TRANSACTION_META_2_MOCK],
        updated: [],
      });

      expect(controller.state.transactions).toStrictEqual([
        TRANSACTION_META_2_MOCK,
      ]);
    });
  });

  describe('on incoming transaction helper lastFetchedBlockNumbers event', () => {
    it('updates state', async () => {
      const controller = newController();

      const lastFetchedBlockNumbers = {
        key: 234,
      };

      // TODO: Replace `any` with type
      // eslint-disable-next-line @typescript-eslint/no-explicit-any
      await (incomingTransactionHelperMock.hub.on as any).mock.calls[1][1]({
        lastFetchedBlockNumbers,
        blockNumber: 123,
      });

      expect(controller.state.lastFetchedBlockNumbers).toStrictEqual(
        lastFetchedBlockNumbers,
      );
    });

    it('emits incomingTransactionBlock event', async () => {
      const blockNumber = 123;
      const listener = jest.fn();

      const controller = newController();
      controller.hub.on('incomingTransactionBlock', listener);

      // TODO: Replace `any` with type
      // eslint-disable-next-line @typescript-eslint/no-explicit-any
      await (incomingTransactionHelperMock.hub.on as any).mock.calls[1][1]({
        lastFetchedBlockNumbers: {
          key: 234,
        },
        blockNumber,
      });

      expect(listener).toHaveBeenCalledTimes(1);
      expect(listener).toHaveBeenCalledWith(blockNumber);
    });
  });

  describe('updateTransactionGasFees', () => {
    it('throws if transaction does not exist', async () => {
      const controller = newController();
      expect(() =>
        controller.updateTransactionGasFees('123', {
          gasPrice: '0x1',
        }),
      ).toThrow('Cannot update transaction as no transaction metadata found');
    });

    it('throws if transaction not unapproved status', async () => {
      const transactionId = '123';
      const fnName = 'updateTransactionGasFees';
      const status = TransactionStatus.failed;
      const controller = newController();
      controller.state.transactions.push({
        id: transactionId,
        status,
        error: new Error('mock error'),
        chainId: '0x1',
        time: 123456789,
        txParams: {} as TransactionParams,
      });
      expect(() =>
        controller.updateTransactionGasFees(transactionId, {
          gasPrice: '0x1',
        }),
      )
        .toThrow(`TransactionsController: Can only call ${fnName} on an unapproved transaction.
      Current tx status: ${status}`);
    });

    it('updates provided legacy gas values', async () => {
      const transactionId = '123';
      const controller = newController();

      const gas = '0xgas';
      const gasLimit = '0xgasLimit';
      const gasPrice = '0xgasPrice';
      const estimateUsed = '0xestimateUsed';
      const estimateSuggested = '0xestimateSuggested';
      const defaultGasEstimates = '0xdefaultGasEstimates';
      const originalGasEstimate = '0xoriginalGasEstimate';
      const userEditedGasLimit = true;
      const userFeeLevel = '0xuserFeeLevel';

      controller.state.transactions.push({
        id: transactionId,
        chainId: '0x1',
        time: 123456789,
        status: TransactionStatus.unapproved as const,
        history: [
          {} as TransactionMeta,
          ...([{}] as TransactionHistoryEntry[]),
        ],
        txParams: {
          from: ACCOUNT_MOCK,
          to: ACCOUNT_2_MOCK,
        },
      });

      controller.updateTransactionGasFees(transactionId, {
        gas,
        gasLimit,
        gasPrice,
        estimateUsed,
        estimateSuggested,
        defaultGasEstimates,
        originalGasEstimate,
        userEditedGasLimit,
        userFeeLevel,
      });

      const transaction = controller.state.transactions.find(
        ({ id }) => id === transactionId,
      );

      expect(transaction?.txParams?.gas).toBe(gas);
      expect(transaction?.txParams?.gasLimit).toBe(gasLimit);
      expect(transaction?.txParams?.gasPrice).toBe(gasPrice);
      expect(transaction?.estimateUsed).toBe(estimateUsed);
      expect(transaction?.estimateSuggested).toBe(estimateSuggested);
      expect(transaction?.defaultGasEstimates).toBe(defaultGasEstimates);
      expect(transaction?.originalGasEstimate).toBe(originalGasEstimate);
      expect(transaction?.userEditedGasLimit).toBe(userEditedGasLimit);
      expect(transaction?.userFeeLevel).toBe(userFeeLevel);
    });

    it('updates provided 1559 gas values', async () => {
      const maxPriorityFeePerGas = '0xmaxPriorityFeePerGas';
      const maxFeePerGas = '0xmaxFeePerGas';
      const transactionId = '123';

      const controller = newController();

      controller.state.transactions.push({
        id: transactionId,
        chainId: '0x1',
        time: 123456789,
        status: TransactionStatus.unapproved as const,
        history: [
          {} as TransactionMeta,
          ...([{}] as TransactionHistoryEntry[]),
        ],
        txParams: {
          from: ACCOUNT_MOCK,
          to: ACCOUNT_2_MOCK,
        },
      });

      controller.updateTransactionGasFees(transactionId, {
        maxPriorityFeePerGas,
        maxFeePerGas,
      });

      const txToBeUpdatedWithoutGasPrice = controller.state.transactions.find(
        ({ id }) => id === transactionId,
      );

      expect(txToBeUpdatedWithoutGasPrice?.txParams?.maxPriorityFeePerGas).toBe(
        maxPriorityFeePerGas,
      );
      expect(txToBeUpdatedWithoutGasPrice?.txParams?.maxFeePerGas).toBe(
        maxFeePerGas,
      );
    });
  });

  describe('updatePreviousGasParams', () => {
    it('throws if transaction does not exist', async () => {
      const controller = newController();
      expect(() =>
        controller.updatePreviousGasParams('123', {
          maxFeePerGas: '0x1',
        }),
      ).toThrow('Cannot update transaction as no transaction metadata found');
    });

    it('throws if transaction not unapproved status', async () => {
      const transactionId = '123';
      const fnName = 'updatePreviousGasParams';
      const status = TransactionStatus.failed;
      const controller = newController();
      controller.state.transactions.push({
        id: transactionId,
        status,
        // TODO: Replace `any` with type
        // eslint-disable-next-line @typescript-eslint/no-explicit-any
      } as any);
      expect(() =>
        controller.updatePreviousGasParams(transactionId, {
          maxFeePerGas: '0x1',
        }),
      )
        .toThrow(`TransactionsController: Can only call ${fnName} on an unapproved transaction.
      Current tx status: ${status}`);
    });

    it('updates previous gas values', async () => {
      const transactionId = '123';
      const controller = newController();

      const gasLimit = '0xgasLimit';
      const maxFeePerGas = '0xmaxFeePerGas';
      const maxPriorityFeePerGas = '0xmaxPriorityFeePerGas';

      controller.state.transactions.push({
        id: transactionId,
        status: TransactionStatus.unapproved,
        history: [{}],
        txParams: {
          from: ACCOUNT_MOCK,
          to: ACCOUNT_2_MOCK,
        },
        // TODO: Replace `any` with type
        // eslint-disable-next-line @typescript-eslint/no-explicit-any
      } as any);

      controller.updatePreviousGasParams(transactionId, {
        gasLimit,
        maxFeePerGas,
        maxPriorityFeePerGas,
      });

      const transaction = controller.state.transactions[0];

      expect(transaction?.previousGas?.gasLimit).toBe(gasLimit);
      expect(transaction?.previousGas?.maxFeePerGas).toBe(maxFeePerGas);
      expect(transaction?.previousGas?.maxPriorityFeePerGas).toBe(
        maxPriorityFeePerGas,
      );
    });
  });

  describe('on pending transactions tracker event', () => {
    /**
     * Simulate an event from the pending transaction tracker.
     *
     * @param eventName - The name of the event to fire.
     * @param args - The arguments to pass to the event handler.
     */
    function firePendingTransactionTrackerEvent(
      eventName: string,
      // TODO: Replace `any` with type
      // eslint-disable-next-line @typescript-eslint/no-explicit-any
      ...args: any
    ) {
      (pendingTransactionTrackerMock.hub.on as jest.Mock).mock.calls.find(
        (call) => call[0] === eventName,
      )[1](...args);
    }

    describe('on transaction-confirmed event', () => {
      it('bubbles event', async () => {
        const listener = jest.fn();
        const statusUpdateListener = jest.fn();
        const controller = newController();

        controller.hub.on(`${TRANSACTION_META_MOCK.id}:confirmed`, listener);
        controller.hub.on(`transaction-status-update`, statusUpdateListener);

        firePendingTransactionTrackerEvent(
          'transaction-confirmed',
          TRANSACTION_META_MOCK,
        );

        expect(listener).toHaveBeenCalledTimes(1);
        expect(listener).toHaveBeenCalledWith(TRANSACTION_META_MOCK);

        expect(statusUpdateListener).toHaveBeenCalledTimes(1);
        expect(statusUpdateListener).toHaveBeenCalledWith({
          transactionMeta: TRANSACTION_META_MOCK,
        });
      });

      it('marks duplicate nonce transactions as dropped', async () => {
        const controller = newController();

        const confirmed = {
          ...TRANSACTION_META_MOCK,
          id: 'testId1',
          chainId: MOCK_NETWORK.state.providerConfig.chainId,
          hash: '0x3',
          status: TransactionStatus.confirmed,
          txParams: { ...TRANSACTION_META_MOCK.txParams, nonce: '0x1' },
        };

        const duplicate_1 = {
          ...confirmed,
          id: 'testId2',
          status: TransactionStatus.submitted,
        };

        const duplicate_2 = {
          ...duplicate_1,
          id: 'testId3',
          status: TransactionStatus.approved,
        };

        const duplicate_3 = {
          ...duplicate_1,
          id: 'testId4',
          status: TransactionStatus.failed,
        };

        const wrongChain = {
          ...duplicate_1,
          id: 'testId5',
          chainId: '0x2',
          txParams: { ...duplicate_1.txParams },
        };

        const wrongNonce = {
          ...duplicate_1,
          id: 'testId6',
          txParams: { ...duplicate_1.txParams, nonce: '0x2' },
        };

        const wrongFrom = {
          ...duplicate_1,
          id: 'testId7',
          txParams: { ...duplicate_1.txParams, from: '0x2' },
        };

        const wrongType = {
          ...duplicate_1,
          id: 'testId8',
          status: TransactionStatus.confirmed,
          type: TransactionType.incoming,
        };

        controller.state.transactions = [
          confirmed,
          wrongChain,
          wrongNonce,
          wrongFrom,
          wrongType,
          duplicate_1,
          duplicate_2,
          duplicate_3,
        ] as TransactionMeta[];

        firePendingTransactionTrackerEvent('transaction-confirmed', confirmed);

        expect(
          controller.state.transactions.map((tx) => tx.status),
        ).toStrictEqual([
          TransactionStatus.confirmed,
          TransactionStatus.submitted,
          TransactionStatus.submitted,
          TransactionStatus.submitted,
          TransactionStatus.confirmed,
          TransactionStatus.dropped,
          TransactionStatus.dropped,
          TransactionStatus.failed,
        ]);

        expect(
          controller.state.transactions.map((tx) => tx.replacedBy),
        ).toStrictEqual([
          undefined,
          undefined,
          undefined,
          undefined,
          undefined,
          confirmed.hash,
          confirmed.hash,
          confirmed.hash,
        ]);

        expect(
          controller.state.transactions.map((tx) => tx.replacedById),
        ).toStrictEqual([
          undefined,
          undefined,
          undefined,
          undefined,
          undefined,
          confirmed.id,
          confirmed.id,
          confirmed.id,
        ]);
      });
    });

    it('sets status to dropped on transaction-dropped event', async () => {
      const controller = newController({
        options: { disableHistory: true },
      });

      controller.state.transactions = [{ ...TRANSACTION_META_MOCK }];

      firePendingTransactionTrackerEvent(
        'transaction-dropped',
        TRANSACTION_META_MOCK,
      );

      expect(controller.state.transactions).toStrictEqual([
        { ...TRANSACTION_META_MOCK, status: TransactionStatus.dropped },
      ]);
    });

    it('sets status to failed on transaction-failed event', async () => {
      const changedStatusEventListener = jest.fn();
      const controller = newController({
        options: { disableHistory: true },
      });
      controller.hub.on(
        'transaction-status-update',
        changedStatusEventListener,
      );

      const errorMock = new Error('TestError');
      const expectedTransactionError: TransactionError = {
        message: errorMock.message,
        name: errorMock.name,
        stack: errorMock.stack,
        code: undefined,
        rpc: undefined,
      };

      controller.state.transactions = [{ ...TRANSACTION_META_MOCK }];

      firePendingTransactionTrackerEvent(
        'transaction-failed',
        TRANSACTION_META_MOCK,
        errorMock,
      );

      const failedTx = {
        ...TRANSACTION_META_MOCK,
        status: TransactionStatus.failed,
        error: expectedTransactionError,
      };

      expect(controller.state.transactions[0]).toStrictEqual(failedTx);

      expect(changedStatusEventListener).toHaveBeenCalledTimes(1);
      expect(changedStatusEventListener).toHaveBeenCalledWith({
        transactionMeta: failedTx,
      });
    });

    it('updates transaction on transaction-updated event', async () => {
      const controller = newController({
        options: { disableHistory: true },
      });

      controller.state.transactions = [{ ...TRANSACTION_META_MOCK }];

      firePendingTransactionTrackerEvent(
        'transaction-updated',
        { ...TRANSACTION_META_MOCK, retryCount: 123 },
        'TestNote',
      );

      expect(controller.state.transactions).toStrictEqual([
        {
          ...TRANSACTION_META_MOCK,
          retryCount: 123,
        },
      ]);
    });
  });

  describe('approveTransactionsWithSameNonce', () => {
    it('throws error if no sign method', async () => {
      const controller = newController({
        config: {
          sign: undefined,
        },
      });
      const mockTransactionParam2 = {
        from: ACCOUNT_MOCK,
        nonce: '0x1',
        gas: '0x222',
        to: ACCOUNT_2_MOCK,
        value: '0x1',
        chainId: MOCK_NETWORK.state.providerConfig.chainId,
      };

      await expect(
        controller.approveTransactionsWithSameNonce([mockTransactionParam2]),
      ).rejects.toThrow('No sign method defined.');
    });

    it('returns empty string if no transactions are provided', async () => {
      const controller = newController();
      const result = await controller.approveTransactionsWithSameNonce([]);
      expect(result).toBe('');
    });

    it('return empty string if transaction is already being signed', async () => {
      const controller = newController({
        config: {
          // We never resolve this promise, so the transaction is always in the process of being signed
          sign: async () =>
            new Promise(() => {
              /* noop */
            }),
        },
      });
      const mockTransactionParam = {
        from: ACCOUNT_MOCK,
        nonce: '0x1',
        gas: '0x5208',
        to: ACCOUNT_2_MOCK,
        value: '0x0',
        chainId: MOCK_NETWORK.state.providerConfig.chainId,
      };

      // Send the transaction to put it in the process of being signed
      controller.approveTransactionsWithSameNonce([mockTransactionParam]);

      // Now send it one more time to test that it doesn't get signed again
      const result = await controller.approveTransactionsWithSameNonce([
        mockTransactionParam,
      ]);

      expect(result).toBe('');
    });

    it('signs transactions and return raw transactions', async () => {
      const signMock = jest
        .fn()
        .mockImplementation(async (transactionParams) =>
          Promise.resolve(TransactionFactory.fromTxData(transactionParams)),
        );
      const controller = newController({
        config: {
          sign: signMock,
        },
      });
      const mockTransactionParam = {
        from: ACCOUNT_MOCK,
        nonce: '0x1',
        gas: '0x111',
        to: ACCOUNT_2_MOCK,
        value: '0x0',
        chainId: MOCK_NETWORK.state.providerConfig.chainId,
      };
      const mockTransactionParam2 = {
        from: ACCOUNT_MOCK,
        nonce: '0x1',
        gas: '0x222',
        to: ACCOUNT_2_MOCK,
        value: '0x1',
        chainId: MOCK_NETWORK.state.providerConfig.chainId,
      };

      const result = await controller.approveTransactionsWithSameNonce([
        mockTransactionParam,
        mockTransactionParam2,
      ]);

      expect(result).toHaveLength(2);
      expect(result).toStrictEqual([expect.any(String), expect.any(String)]);
    });

    it('throws if error while signing transaction', async () => {
      const mockSignError = 'Error while signing transaction';

      const signMock = jest
        .fn()
        .mockImplementation(async () =>
          Promise.reject(new Error(mockSignError)),
        );
      const controller = newController({
        config: {
          sign: signMock,
        },
      });
      const mockTransactionParam = {
        from: ACCOUNT_MOCK,
        nonce: '0x1',
        gas: '0x111',
        to: ACCOUNT_2_MOCK,
        value: '0x0',
        chainId: MOCK_NETWORK.state.providerConfig.chainId,
      };
      const mockTransactionParam2 = {
        from: ACCOUNT_MOCK,
        nonce: '0x1',
        gas: '0x222',
        to: ACCOUNT_2_MOCK,
        value: '0x1',
        chainId: MOCK_NETWORK.state.providerConfig.chainId,
      };

      await expect(
        controller.approveTransactionsWithSameNonce([
          mockTransactionParam,
          mockTransactionParam2,
        ]),
      ).rejects.toThrow(mockSignError);
    });
  });

  describe('with hooks', () => {
    const paramsMock = {
      from: ACCOUNT_MOCK,
      to: ACCOUNT_MOCK,
    };

    const metadataMock = {
      txParams: paramsMock,
    };

    it('adds a transaction, signs and update status to `approved`', async () => {
      const controller = newController({
        options: {
          hooks: {
            afterSign: () => false,
            beforeApproveOnInit: () => false,
            beforePublish: () => false,
            getAdditionalSignArguments: () => [metadataMock],
          },
        },
      });
      // TODO: Replace `any` with type
      // eslint-disable-next-line @typescript-eslint/no-explicit-any
      const signSpy = jest.spyOn(controller, 'sign' as any);
      const updateTransactionSpy = jest.spyOn(controller, 'updateTransaction');

      await controller.addTransaction(paramsMock, {
        origin: 'origin',
        actionId: ACTION_ID_MOCK,
      });

      approveTransaction();
      await wait(0);

      const transactionMeta = controller.state.transactions[0];

      expect(signSpy).toHaveBeenCalledTimes(1);

      expect(updateTransactionSpy).toHaveBeenCalledTimes(2);
      expect(updateTransactionSpy).toHaveBeenCalledWith(
        expect.objectContaining({
          txParams: expect.objectContaining(paramsMock),
        }),
        'TransactionController#approveTransaction - Transaction approved',
      );
      expect(updateTransactionSpy).toHaveBeenCalledWith(
        expect.objectContaining({
          txParams: expect.objectContaining(paramsMock),
        }),
        'TransactionController#signTransaction - Update after sign',
      );

      expect(transactionMeta.status).toBe(TransactionStatus.approved);
    });

    it('adds a transaction and signing returns undefined', async () => {
      const controller = newController({
        options: {
          hooks: {
            afterSign: () => false,
            beforeApproveOnInit: () => false,
            beforePublish: () => false,
            getAdditionalSignArguments: () => [metadataMock],
          },
        },
        config: { sign: async () => undefined },
      });
      // TODO: Replace `any` with type
      // eslint-disable-next-line @typescript-eslint/no-explicit-any
      const signSpy = jest.spyOn(controller, 'sign' as any);
      const updateTransactionSpy = jest.spyOn(controller, 'updateTransaction');

      await controller.addTransaction(paramsMock, {
        origin: 'origin',
        actionId: ACTION_ID_MOCK,
      });

      approveTransaction();
      await wait(0);

      expect(signSpy).toHaveBeenCalledTimes(1);
      expect(updateTransactionSpy).toHaveBeenCalledTimes(1);
    });

    it('adds a transaction, signs and skips publish the transaction', async () => {
      const controller = newController({
        options: {
          hooks: {
            beforePublish: undefined,
            afterSign: () => false,
            getAdditionalSignArguments: () => [metadataMock],
          },
        },
      });
      // TODO: Replace `any` with type
      // eslint-disable-next-line @typescript-eslint/no-explicit-any
      const signSpy = jest.spyOn(controller, 'sign' as any);
      const updateTransactionSpy = jest.spyOn(controller, 'updateTransaction');

      await controller.addTransaction(paramsMock, {
        origin: 'origin',
        actionId: ACTION_ID_MOCK,
      });

      approveTransaction();
      await wait(0);

      expect(signSpy).toHaveBeenCalledTimes(1);

      expect(updateTransactionSpy).toHaveBeenCalledTimes(2);
      expect(updateTransactionSpy).toHaveBeenCalledWith(
        expect.objectContaining({
          txParams: expect.objectContaining(paramsMock),
        }),
        'TransactionController#approveTransaction - Transaction approved',
      );
      expect(updateTransactionSpy).toHaveBeenCalledWith(
        expect.objectContaining({
          txParams: expect.objectContaining(paramsMock),
        }),
        'TransactionController#signTransaction - Update after sign',
      );
    });
  });

  describe('updateSecurityAlertResponse', () => {
    const mockSendFlowHistory = [
      {
        entry:
          'sendFlow - user selected transfer to my accounts on recipient screen',
        timestamp: 1650663928211,
      },
    ];

    it('add securityAlertResponse to transaction meta', async () => {
      const transactionMetaId = '123';
      const status = TransactionStatus.submitted;
      const controller = newController();
      controller.state.transactions.push({
        id: transactionMetaId,
        status,
        txParams: {
          from: ACCOUNT_MOCK,
          to: ACCOUNT_2_MOCK,
        },
        history: mockSendFlowHistory,
        // TODO: Replace `any` with type
        // eslint-disable-next-line @typescript-eslint/no-explicit-any
      } as any);
      expect(controller.state.transactions[0]).toBeDefined();
      controller.updateSecurityAlertResponse(transactionMetaId, {
        reason: 'NA',
        result_type: 'Benign',
      });

      expect(
        controller.state.transactions[0].securityAlertResponse,
      ).toBeDefined();
    });

    it('should throw error if transactionMetaId is not defined', async () => {
      const transactionMetaId = '123';
      const status = TransactionStatus.submitted;
      const controller = newController();
      controller.state.transactions.push({
        id: transactionMetaId,
        status,
        // TODO: Replace `any` with type
        // eslint-disable-next-line @typescript-eslint/no-explicit-any
      } as any);
      expect(controller.state.transactions[0]).toBeDefined();

      expect(() =>
        // TODO: Replace `any` with type
        // eslint-disable-next-line @typescript-eslint/no-explicit-any
        controller.updateSecurityAlertResponse(undefined as any, {
          reason: 'NA',
          result_type: 'Benign',
        }),
      ).toThrow(
        'Cannot update security alert response as no transaction metadata found',
      );
    });

    it('should throw error if securityAlertResponse is not defined', async () => {
      const transactionMetaId = '123';
      const status = TransactionStatus.submitted;
      const controller = newController();
      controller.state.transactions.push({
        id: transactionMetaId,
        status,
        // TODO: Replace `any` with type
        // eslint-disable-next-line @typescript-eslint/no-explicit-any
      } as any);
      expect(controller.state.transactions[0]).toBeDefined();

      expect(() =>
        controller.updateSecurityAlertResponse(
          transactionMetaId,
          // TODO: Replace `any` with type
          // eslint-disable-next-line @typescript-eslint/no-explicit-any
          undefined as any,
        ),
      ).toThrow(
        'updateSecurityAlertResponse: securityAlertResponse should not be null',
      );
    });

    it('should throw error if transaction with given id does not exist', async () => {
      const transactionMetaId = '123';
      const status = TransactionStatus.submitted;
      const controller = newController();
      controller.state.transactions.push({
        id: transactionMetaId,
        status,
        txParams: {
          from: ACCOUNT_MOCK,
          to: ACCOUNT_2_MOCK,
        },
        history: mockSendFlowHistory,
        // TODO: Replace `any` with type
        // eslint-disable-next-line @typescript-eslint/no-explicit-any
      } as any);
      expect(controller.state.transactions[0]).toBeDefined();

      expect(() =>
        controller.updateSecurityAlertResponse('456', {
          reason: 'NA',
          result_type: 'Benign',
        }),
      ).toThrow(
        'Cannot update security alert response as no transaction metadata found',
      );
    });

    describe('updateCustodialTransaction', () => {
      const transactionId = '1';
      const statusMock = TransactionStatus.unapproved as const;
      const baseTransaction = {
        id: transactionId,
        chainId: toHex(5),
        status: statusMock,
        time: 123456789,
        txParams: {
          from: ACCOUNT_MOCK,
          to: ACCOUNT_2_MOCK,
        },
      };
      const transactionMeta: TransactionMeta = {
        ...baseTransaction,
        custodyId: '123',
        history: [{ ...baseTransaction }],
      };
      it.each([
        {
          newStatus: TransactionStatus.signed,
        },
        {
          newStatus: TransactionStatus.submitted,
        },
        {
          newStatus: TransactionStatus.failed,
          errorMessage: 'Error mock',
        },
      ])(
        'updates transaction status to $newStatus',
        async ({ newStatus, errorMessage }) => {
          const newHash = '1234';
          const controller = newController();
          controller.state.transactions.push(transactionMeta);

          controller.updateCustodialTransaction(transactionId, {
            status: newStatus,
            hash: newHash,
            errorMessage,
          });

          const updatedTransaction = controller.state.transactions[0];

          expect(updatedTransaction?.status).toStrictEqual(newStatus);
          expect(updatedTransaction?.hash).toStrictEqual(newHash);
        },
      );

      it('throws if custodial transaction does not exists', async () => {
        const nonExistentId = 'nonExistentId';
        const newStatus = TransactionStatus.approved as const;
        const controller = newController();

        expect(() =>
          controller.updateCustodialTransaction(nonExistentId, {
            status: newStatus,
          }),
        ).toThrow(
          'Cannot update custodial transaction as no transaction metadata found',
        );
      });

      it('throws if transaction is not a custodial transaction', async () => {
        const nonCustodialTransaction: TransactionMeta = {
          ...baseTransaction,
          history: [{ ...baseTransaction }],
        };
        const newStatus = TransactionStatus.approved as const;
        const controller = newController();
        controller.state.transactions.push(nonCustodialTransaction);

        expect(() =>
          controller.updateCustodialTransaction(nonCustodialTransaction.id, {
            status: newStatus,
          }),
        ).toThrow('Transaction must be a custodian transaction');
      });

      it('throws if status is invalid', async () => {
        const newStatus = TransactionStatus.approved as const;
        const controller = newController();
        controller.state.transactions.push(transactionMeta);

        expect(() =>
          controller.updateCustodialTransaction(transactionMeta.id, {
            status: newStatus,
          }),
        ).toThrow(
          `Cannot update custodial transaction with status: ${newStatus}`,
        );
      });

      it('no property was updated', async () => {
        const controller = newController();
        controller.state.transactions.push(transactionMeta);

        controller.updateCustodialTransaction(transactionId, {});

        const updatedTransaction = controller.state.transactions[0];

        expect(updatedTransaction?.status).toStrictEqual(
          transactionMeta.status,
        );
        expect(updatedTransaction?.hash).toStrictEqual(transactionMeta.hash);
      });
    });

    describe('initApprovals', () => {
      it('creates approvals for all unapproved transaction', async () => {
        const mockTransactionMeta = {
          from: ACCOUNT_MOCK,
          chainId: toHex(5),
          status: TransactionStatus.unapproved,
          txParams: {
            from: ACCOUNT_MOCK,
            to: ACCOUNT_2_MOCK,
          },
        };

        const mockedTransactions = [
          {
            id: '123',
            ...mockTransactionMeta,
            history: [{ ...mockTransactionMeta, id: '123' }],
          },
          {
            id: '1234',
            ...mockTransactionMeta,
            history: [{ ...mockTransactionMeta, id: '1234' }],
          },
          {
            id: '12345',
            ...mockTransactionMeta,
            history: [{ ...mockTransactionMeta, id: '12345' }],
            isUserOperation: true,
          },
        ];

        const mockedControllerState = {
          transactions: mockedTransactions,
          methodData: {},
          lastFetchedBlockNumbers: {},
        };

        const controller = newController({
          // TODO: Replace `any` with type
          // eslint-disable-next-line @typescript-eslint/no-explicit-any
          state: mockedControllerState as any,
        });

        controller.initApprovals();
        await flushPromises();

        expect(delayMessengerMock.call).toHaveBeenCalledTimes(2);
        expect(delayMessengerMock.call).toHaveBeenCalledWith(
          'ApprovalController:addRequest',
          {
            expectsResult: true,
            id: '123',
            origin: 'metamask',
            requestData: { txId: '123' },
            type: 'transaction',
          },
          false,
        );
        expect(delayMessengerMock.call).toHaveBeenCalledWith(
          'ApprovalController:addRequest',
          {
            expectsResult: true,
            id: '1234',
            origin: 'metamask',
            requestData: { txId: '1234' },
            type: 'transaction',
          },
          false,
        );
      });

      it('only reads the current chain id to filter for unapproved transactions', async () => {
        const mockTransactionMeta = {
          from: ACCOUNT_MOCK,
          chainId: toHex(5),
          status: TransactionStatus.unapproved,
          txParams: {
            from: ACCOUNT_MOCK,
            to: ACCOUNT_2_MOCK,
          },
        };

        const mockedTransactions = [
          {
            id: '123',
            ...mockTransactionMeta,
            history: [{ ...mockTransactionMeta, id: '123' }],
          },
          {
            id: '1234',
            ...mockTransactionMeta,
            history: [{ ...mockTransactionMeta, id: '1234' }],
          },
          {
            id: '12345',
            ...mockTransactionMeta,
            history: [{ ...mockTransactionMeta, id: '12345' }],
            isUserOperation: true,
          },
        ];

        const mockedControllerState = {
          transactions: mockedTransactions,
          methodData: {},
          lastFetchedBlockNumbers: {},
        };

        const getNetworkStateMock = jest
          .fn()
          .mockReturnValue(MOCK_NETWORK.state);

        const controller = newController({
          // TODO: Replace `any` with type
          // eslint-disable-next-line @typescript-eslint/no-explicit-any
          state: mockedControllerState as any,
          options: { getNetworkState: getNetworkStateMock },
        });

        controller.initApprovals();
        await flushPromises();

        expect(getNetworkStateMock).toHaveBeenCalledTimes(1);
      });

      it('catches error without code property in error object while creating approval', async () => {
        const mockTransactionMeta = {
          from: ACCOUNT_MOCK,
          chainId: toHex(5),
          status: TransactionStatus.unapproved,
          txParams: {
            from: ACCOUNT_MOCK,
            to: ACCOUNT_2_MOCK,
          },
        };

        const mockedTransactions = [
          {
            id: '123',
            ...mockTransactionMeta,
            history: [{ ...mockTransactionMeta, id: '123' }],
          },
          {
            id: '1234',
            ...mockTransactionMeta,
            history: [{ ...mockTransactionMeta, id: '1234' }],
          },
        ];

        const mockedControllerState = {
          transactions: mockedTransactions,
          methodData: {},
          lastFetchedBlockNumbers: {},
        };

        const mockedErrorMessage = 'mocked error';

        // Expect both calls to throw error, one with code property to check if it is handled
        // TODO: Replace `any` with type
        // eslint-disable-next-line @typescript-eslint/no-explicit-any
        (delayMessengerMock.call as jest.MockedFunction<any>)
          .mockImplementationOnce(() => {
            // eslint-disable-next-line @typescript-eslint/no-throw-literal
            throw { message: mockedErrorMessage };
          })
          .mockImplementationOnce(() => {
            // eslint-disable-next-line @typescript-eslint/no-throw-literal
            throw {
              message: mockedErrorMessage,
              code: errorCodes.provider.userRejectedRequest,
            };
          });
        const consoleSpy = jest.spyOn(console, 'error').mockImplementation();

        const controller = newController({
          // TODO: Replace `any` with type
          // eslint-disable-next-line @typescript-eslint/no-explicit-any
          state: mockedControllerState as any,
        });

        controller.initApprovals();

        await flushPromises();

        expect(consoleSpy).toHaveBeenCalledTimes(1);
        expect(consoleSpy).toHaveBeenCalledWith(
          'Error during persisted transaction approval',
          new Error(mockedErrorMessage),
        );
        expect(delayMessengerMock.call).toHaveBeenCalledTimes(2);
      });

      it('does not create any approval when there is no unapproved transaction', async () => {
        const controller = newController();
        controller.initApprovals();
        await flushPromises();
        expect(delayMessengerMock.call).not.toHaveBeenCalled();
      });
    });

    describe('getTransactions', () => {
      it('returns transactions matching values in search criteria', () => {
        const controller = newController();

        const transactions: TransactionMeta[] = [
          {
            chainId: '0x1',
            id: 'testId1',
            status: TransactionStatus.confirmed,
            time: 1,
            txParams: { from: '0x1' },
          },
          {
            chainId: '0x1',
            id: 'testId2',
            status: TransactionStatus.unapproved,
            time: 2,
            txParams: { from: '0x2' },
          },
          {
            chainId: '0x1',
            id: 'testId3',
            status: TransactionStatus.submitted,
            time: 1,
            txParams: { from: '0x3' },
          },
        ];

        controller.state.transactions = transactions;

        expect(
          controller.getTransactions({
            searchCriteria: { time: 1 },
            filterToCurrentNetwork: false,
          }),
        ).toStrictEqual([transactions[0], transactions[2]]);
      });

      it('returns transactions matching param values in search criteria', () => {
        const controller = newController();

        const transactions: TransactionMeta[] = [
          {
            chainId: '0x1',
            id: 'testId1',
            status: TransactionStatus.confirmed,
            time: 1,
            txParams: { from: '0x1' },
          },
          {
            chainId: '0x1',
            id: 'testId2',
            status: TransactionStatus.unapproved,
            time: 2,
            txParams: { from: '0x2' },
          },
          {
            chainId: '0x1',
            id: 'testId3',
            status: TransactionStatus.submitted,
            time: 3,
            txParams: { from: '0x1' },
          },
        ];

        controller.state.transactions = transactions;

        expect(
          controller.getTransactions({
            searchCriteria: { from: '0x1' },
            filterToCurrentNetwork: false,
          }),
        ).toStrictEqual([transactions[0], transactions[2]]);
      });

      it('returns transactions matching multiple values in search criteria', () => {
        const controller = newController();

        const transactions: TransactionMeta[] = [
          {
            chainId: '0x1',
            id: 'testId1',
            status: TransactionStatus.confirmed,
            time: 1,
            txParams: { from: '0x1' },
          },
          {
            chainId: '0x1',
            id: 'testId2',
            status: TransactionStatus.unapproved,
            time: 2,
            txParams: { from: '0x2' },
          },
          {
            chainId: '0x1',
            id: 'testId3',
            status: TransactionStatus.submitted,
            time: 1,
            txParams: { from: '0x1' },
          },
        ];

        controller.state.transactions = transactions;

        expect(
          controller.getTransactions({
            searchCriteria: { from: '0x1', time: 1 },
            filterToCurrentNetwork: false,
          }),
        ).toStrictEqual([transactions[0], transactions[2]]);
      });

      it('returns transactions matching function in search criteria', () => {
        const controller = newController();

        const transactions: TransactionMeta[] = [
          {
            chainId: '0x1',
            id: 'testId1',
            status: TransactionStatus.confirmed,
            time: 1,
            txParams: { from: '0x1' },
          },
          {
            chainId: '0x1',
            id: 'testId2',
            status: TransactionStatus.unapproved,
            time: 2,
            txParams: { from: '0x2' },
          },
          {
            chainId: '0x1',
            id: 'testId3',
            status: TransactionStatus.submitted,
            time: 1,
            txParams: { from: '0x3' },
          },
        ];

        controller.state.transactions = transactions;

        expect(
          controller.getTransactions({
            // TODO: Replace `any` with type
            // eslint-disable-next-line @typescript-eslint/no-explicit-any
            searchCriteria: { time: (v: any) => v === 1 },
            filterToCurrentNetwork: false,
          }),
        ).toStrictEqual([transactions[0], transactions[2]]);
      });

      it('returns transactions matching current network', () => {
        const controller = newController();

        const transactions: TransactionMeta[] = [
          {
            chainId: MOCK_NETWORK.state.providerConfig.chainId,
            id: 'testId1',
            status: TransactionStatus.confirmed,
            time: 1,
            txParams: { from: '0x1' },
          },
          {
            chainId: '0x2',
            id: 'testId2',
            status: TransactionStatus.unapproved,
            time: 2,
            txParams: { from: '0x2' },
          },
          {
            chainId: MOCK_NETWORK.state.providerConfig.chainId,
            id: 'testId3',
            status: TransactionStatus.submitted,
            time: 1,
            txParams: { from: '0x3' },
          },
        ];

        controller.state.transactions = transactions;

        expect(
          controller.getTransactions({
            filterToCurrentNetwork: true,
          }),
        ).toStrictEqual([transactions[0], transactions[2]]);
      });

      it('returns transactions from specified list', () => {
        const controller = newController();

        const transactions: TransactionMeta[] = [
          {
            chainId: '0x1',
            id: 'testId1',
            status: TransactionStatus.confirmed,
            time: 1,
            txParams: { from: '0x1' },
          },
          {
            chainId: '0x1',
            id: 'testId2',
            status: TransactionStatus.unapproved,
            time: 2,
            txParams: { from: '0x2' },
          },
          {
            chainId: '0x1',
            id: 'testId3',
            status: TransactionStatus.submitted,
            time: 1,
            txParams: { from: '0x3' },
          },
        ];

        expect(
          controller.getTransactions({
            searchCriteria: { time: 1 },
            initialList: transactions,
            filterToCurrentNetwork: false,
          }),
        ).toStrictEqual([transactions[0], transactions[2]]);
      });

      it('returns limited number of transactions sorted by ascending time', () => {
        const controller = newController();

        const transactions: TransactionMeta[] = [
          {
            chainId: '0x1',
            id: 'testId1',
            status: TransactionStatus.confirmed,
            time: 1,
            txParams: { from: '0x1', nonce: '0x1' },
          },
          {
            chainId: '0x1',
            id: 'testId2',
            status: TransactionStatus.confirmed,
            time: 2,
            txParams: { from: '0x1', nonce: '0x2' },
          },
          {
            chainId: '0x1',
            id: 'testId3',
            status: TransactionStatus.unapproved,
            time: 3,
            txParams: { from: '0x2', nonce: '0x3' },
          },
          {
            chainId: '0x1',
            id: 'testId4',
            status: TransactionStatus.submitted,
            time: 4,
            txParams: { from: '0x1', nonce: '0x4' },
          },
        ];

        controller.state.transactions = transactions;

        expect(
          controller.getTransactions({
            searchCriteria: { from: '0x1' },
            filterToCurrentNetwork: false,
            limit: 2,
          }),
        ).toStrictEqual([transactions[1], transactions[3]]);
      });

      it('returns limited number of transactions except for duplicate nonces', () => {
        const controller = newController();

        const transactions: TransactionMeta[] = [
          {
            chainId: '0x1',
            id: 'testId1',
            status: TransactionStatus.confirmed,
            time: 1,
            txParams: { from: '0x1', nonce: '0x1' },
          },
          {
            chainId: '0x1',
            id: 'testId2',

            status: TransactionStatus.unapproved,
            time: 2,
            txParams: { from: '0x2', nonce: '0x2' },
          },
          {
            chainId: '0x1',
            id: 'testId3',
            status: TransactionStatus.submitted,
            time: 3,
            txParams: { from: '0x1', nonce: '0x1' },
          },
          {
            chainId: '0x1',
            id: 'testId4',
            status: TransactionStatus.submitted,
            time: 4,
            txParams: { from: '0x1', nonce: '0x3' },
          },
        ];

        controller.state.transactions = transactions;

        expect(
          controller.getTransactions({
            searchCriteria: { from: '0x1' },
            filterToCurrentNetwork: false,
            limit: 2,
          }),
        ).toStrictEqual([transactions[0], transactions[2], transactions[3]]);
      });
    });
  });

  describe('updateEditableParams', () => {
    const transactionId = '1';
    const params = {
      data: '0x0',
      from: ACCOUNT_2_MOCK,
      gas: '0x0',
      gasPrice: '0x50fd51da',
      to: ACCOUNT_MOCK,
      value: '0x0',
    };

    const baseTransaction = {
      id: transactionId,
      chainId: toHex(5),
      status: TransactionStatus.unapproved as const,
      time: 123456789,
      txParams: {
        data: 'originalData',
        gas: '50000',
        gasPrice: '1000000000',
        from: ACCOUNT_MOCK,
        to: ACCOUNT_2_MOCK,
        value: '5000000000000000000',
      },
    };
    const transactionMeta: TransactionMeta = {
      ...baseTransaction,
      history: [{ ...baseTransaction }],
    };

    it('updates editable params and returns updated transaction metadata', async () => {
      const controller = newController();
      controller.state.transactions.push(transactionMeta);

      const updatedTransaction = await controller.updateEditableParams(
        transactionId,
        params,
      );

      expect(updatedTransaction?.txParams).toStrictEqual(params);
    });

    it('throws an error if no transaction metadata is found', async () => {
      const controller = newController();
      await expect(
        controller.updateEditableParams(transactionId, params),
      ).rejects.toThrow(
        'Cannot update editable params as no transaction metadata found',
      );
    });

    it('throws an error if the transaction is not unapproved', async () => {
      const controller = newController();
      controller.state.transactions.push({
        ...transactionMeta,
        status: TransactionStatus.submitted as const,
      });
      await expect(controller.updateEditableParams(transactionId, params))
        .rejects
        .toThrow(`TransactionsController: Can only call updateEditableParams on an unapproved transaction.
      Current tx status: ${TransactionStatus.submitted}`);
    });
  });
<<<<<<< HEAD
  describe('startTrackingByNetworkClientId', () => {
=======

  describe('startTrackinbByNetworkClientId', () => {
>>>>>>> 7a527b2e
    it('should start tracking in a tracking map', () => {
      const controller = newController();
      const trackingMap = controller.startTrackingByNetworkClientId('mainnet');
      expect(trackingMap.get('mainnet')?.nonceTracker).toBeDefined();
      expect(
        trackingMap.get('mainnet')?.incomingTransactionHelper,
      ).toBeDefined();
      expect(
        trackingMap.get('mainnet')?.pendingTransactionTracker,
      ).toBeDefined();
    });
    it('should stop tracking in a tracking map', () => {
      const controller = newController();
      const trackingMap = controller.startTrackingByNetworkClientId('mainnet');
      const incomingTransactionHelper =
        trackingMap.get('mainnet')?.incomingTransactionHelper;
      if (!incomingTransactionHelper) {
        throw new Error('incomingTransactionHelper is undefined');
      }
      const stopSpy = jest.spyOn(incomingTransactionHelper, 'stop');
      controller.stopTrackingByNetworkClientId('mainnet');
      expect(stopSpy).toHaveBeenCalledTimes(1);
    });
  });
  describe('initTrackingMap', () => {
    // eslint-disable-next-line jest/no-done-callback
    it('should initialize the tracking map on construction', (done) => {
      const hub = new EventEmitter() as TransactionControllerEventEmitter;
      hub.on('tracking-map-init', () => {
        done();
      });
      const controller = newController({
        options: {
          hub,
        },
      });
      expect(controller).toBeDefined();
    });
    it('should handle removals in the networkController registry', (done) => {
      const hub = new EventEmitter() as TransactionControllerEventEmitter;
      let stateChangeFn: (state: any) => void;
      const mockGetNetworkClientRegistry = jest.fn();
      mockGetNetworkClientRegistry.mockImplementationOnce(() => ({
        sepolia: {
          configuration: {
            chainId: SEPOLIA.chainId,
          },
        },
        goerli: {
          configuration: {
            chainId: GOERLI.chainId,
          },
        },
        'customNetworkClientId-1': {
          configuration: {
            chainId: '0xa',
          },
        },
      }));
      hub.on('tracking-map-init', () => {
        mockGetNetworkClientRegistry.mockClear();
        mockGetNetworkClientRegistry.mockImplementationOnce(() => ({
          sepolia: {
            configuration: {
              chainId: SEPOLIA.chainId,
            },
          },
          goerli: {
            configuration: {
              chainId: GOERLI.chainId,
            },
          },
        }));
      });
      hub.on('tracking-map-remove', () => {
        done();
      });
      const controller = newController({
        options: {
          getNetworkClientRegistry: mockGetNetworkClientRegistry,
          onNetworkStateChange: (fn: (state: any) => void) => {
            stateChangeFn = fn;
          },
          hub,
        },
      });
      expect(controller).toBeDefined();
    });
  });
  // eslint-disable-next-line jest/no-done-callback
  it('should handle removals in the networkController registry', (done) => {
    const hub = new EventEmitter() as TransactionControllerEventEmitter;
    let stateChangeFn: (state: any) => void;
    const mockGetNetworkClientRegistry = jest.fn();
    mockGetNetworkClientRegistry.mockImplementationOnce(() => ({
      sepolia: {
        configuration: {
          chainId: SEPOLIA.chainId,
        },
      },
    }));
    hub.on('tracking-map-init', () => {
      mockGetNetworkClientRegistry.mockClear();
      mockGetNetworkClientRegistry.mockImplementationOnce(() => ({
        sepolia: {
          configuration: {
            chainId: SEPOLIA.chainId,
          },
        },
        goerli: {
          configuration: {
            chainId: GOERLI.chainId,
          },
        },
      }));
    });
    hub.on('tracking-map-add', ([trackedNetworkClientId]) => {
      expect(trackedNetworkClientId).toBe('goerli');
      done();
    });
    const mockMessenger = buildMockMessenger({});
    (mockMessenger.messenger.subscribe as jest.Mock).mockImplementation(
      (_type, handler) => {
        setTimeout(() => {
          handler({}, [
            {
              op: 'remove',
              path: ['networkConfigurations', 'foo', 'bar'],
              value: 'foo',
            },
          ]);
        }, 0);
      },
    );

    const controller = newController({
      options: {
        messenger: mockMessenger.messenger,
        getNetworkClientRegistry: mockGetNetworkClientRegistry,
        onNetworkStateChange: (fn: (state: any) => void) => {
          stateChangeFn = fn;
        },
        hub,
      },
    });
    expect(controller).toBeDefined();
  });
});<|MERGE_RESOLUTION|>--- conflicted
+++ resolved
@@ -592,7 +592,6 @@
               blockTracker: finalNetwork.blockTracker,
               provider: finalNetwork.provider,
             };
-<<<<<<< HEAD
           case 'sepolia':
             return {
               configuration: {
@@ -616,7 +615,7 @@
               },
               blockTracker: buildMockBlockTracker('0x1'),
               provider: MAINNET_PROVIDER,
-=======
+            };
           case 'global':
             return {
               configuration: {
@@ -624,7 +623,6 @@
               },
               blockTracker: finalNetwork.blockTracker,
               provider: finalNetwork.provider,
->>>>>>> 7a527b2e
             };
           default:
             throw new Error(`Invalid network client id ${networkClientId}`);
@@ -4700,12 +4698,7 @@
       Current tx status: ${TransactionStatus.submitted}`);
     });
   });
-<<<<<<< HEAD
   describe('startTrackingByNetworkClientId', () => {
-=======
-
-  describe('startTrackinbByNetworkClientId', () => {
->>>>>>> 7a527b2e
     it('should start tracking in a tracking map', () => {
       const controller = newController();
       const trackingMap = controller.startTrackingByNetworkClientId('mainnet');
