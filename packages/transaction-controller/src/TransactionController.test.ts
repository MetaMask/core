--- conflicted
+++ resolved
@@ -1442,39 +1442,6 @@
     });
   });
 
-<<<<<<< HEAD
-  describe('getCommonConfiguration', () => {
-    it('gets the common network configuration for mainnet', () => {
-      const controller = newController({ network: MOCK_MAINNET_NETWORK });
-
-      const config = controller.getCommonConfiguration();
-
-      expect(config).toStrictEqual(
-        new Common({ chain: 'mainnet', hardfork: HARDFORK }),
-      );
-    });
-
-    it.each([
-      ['linea-mainnet', MOCK_LINEA_MAINNET_NETWORK, 59144],
-      ['linea-goerli', MOCK_LINEA_GOERLI_NETWORK, 59140],
-    ])(
-      'gets a custom network configuration for %s',
-      async (_, network: MockNetwork, chainId: number) => {
-        const controller = newController({ network });
-
-        const config = controller.getCommonConfiguration();
-
-        expect(config).toStrictEqual(
-          Common.custom({
-            name: undefined,
-            chainId,
-            networkId: chainId,
-            defaultHardfork: HARDFORK,
-          }),
-        );
-      },
-    );
-=======
   describe('initApprovals', () => {
     it('creates approvals for all unapproved transaction', async () => {
       const transaction = {
@@ -1525,7 +1492,6 @@
 
       expect(delayMessengerMock.call).not.toHaveBeenCalled();
     });
->>>>>>> 3a198f29
   });
 
   describe('on incoming transaction helper transactions event', () => {
