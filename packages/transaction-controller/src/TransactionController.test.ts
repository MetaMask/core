/* eslint-disable jest/expect-expect */
import { TransactionFactory } from '@ethereumjs/tx';
import type {
  AcceptResultCallbacks,
  AddResult,
} from '@metamask/approval-controller';
import {
  ChainId,
  NetworkType,
  NetworksTicker,
  toHex,
  BUILT_IN_NETWORKS,
  ORIGIN_METAMASK,
} from '@metamask/controller-utils';
import type {
  BlockTracker,
  NetworkState,
  Provider,
} from '@metamask/network-controller';
import { NetworkClientType, NetworkStatus } from '@metamask/network-controller';
import { errorCodes, providerErrors, rpcErrors } from '@metamask/rpc-errors';
import HttpProvider from 'ethjs-provider-http';
import NonceTracker from 'nonce-tracker';

import { FakeBlockTracker } from '../../../tests/fake-block-tracker';
import { mockNetwork } from '../../../tests/mock-network';
import { IncomingTransactionHelper } from './helpers/IncomingTransactionHelper';
import { PendingTransactionTracker } from './helpers/PendingTransactionTracker';
import type {
  TransactionControllerMessenger,
  TransactionConfig,
  TransactionState,
} from './TransactionController';
import { TransactionController } from './TransactionController';
import type {
  TransactionMeta,
  DappSuggestedGasFees,
  TransactionParams,
  TransactionHistoryEntry,
} from './types';
import { WalletDevice, TransactionStatus, TransactionType } from './types';
import { estimateGas, updateGas } from './utils/gas';
import { updateGasFees } from './utils/gas-fees';

const MOCK_V1_UUID = '9b1deb4d-3b7d-4bad-9bdd-2b0d7b3dcb6d';
const v1Stub = jest.fn().mockImplementation(() => MOCK_V1_UUID);

jest.mock('uuid', () => {
  return {
    ...jest.requireActual('uuid'),
    v1: () => v1Stub(),
  };
});

jest.mock('./utils/gas');
jest.mock('./utils/gas-fees');

const mockFlags: { [key: string]: any } = {
  estimateGasError: null,
  estimateGasValue: null,
  getBlockByNumberValue: null,
};

jest.mock('@metamask/eth-query', () =>
  jest.fn().mockImplementation(() => {
    return {
      estimateGas: (_transaction: any, callback: any) => {
        if (mockFlags.estimateGasError) {
          callback(new Error(mockFlags.estimateGasError));
          return;
        }

        if (mockFlags.estimateGasValue) {
          callback(undefined, mockFlags.estimateGasValue);
          return;
        }
        callback(undefined, '0x0');
      },
      gasPrice: (callback: any) => {
        callback(undefined, '0x0');
      },
      getBlockByNumber: (
        _blocknumber: any,
        _fetchTxs: boolean,
        callback: any,
      ) => {
        if (mockFlags.getBlockByNumberValue) {
          callback(undefined, { gasLimit: '0x12a05f200' });
          return;
        }
        callback(undefined, { gasLimit: '0x0' });
      },
      getCode: (_to: any, callback: any) => {
        callback(undefined, '0x0');
      },
      getTransactionByHash: (_hash: string, callback: any) => {
        const txs: any = [
          { blockNumber: '0x1', hash: '1337' },
          { blockNumber: null, hash: '1338' },
        ];
        const tx: any = txs.find((element: any) => element.hash === _hash);
        callback(undefined, tx);
      },
      getTransactionCount: (_from: any, _to: any, callback: any) => {
        callback(undefined, '0x0');
      },
      sendRawTransaction: (_transaction: any, callback: any) => {
        callback(undefined, '1337');
      },
      getTransactionReceipt: (_hash: any, callback: any) => {
        const txs: any = [
          {
            blockHash: '1337',
            gasUsed: '0x5208',
            hash: '1337',
            status: '0x1',
            transactionIndex: 1337,
          },
          {
            gasUsed: '0x1108',
            hash: '1111',
            status: '0x0',
            transactionIndex: 1111,
          },
        ];
        const tx: any = txs.find((element: any) => element.hash === _hash);
        callback(undefined, tx);
      },
      getBlockByHash: (_blockHash: any, callback: any) => {
        const blocks: any = [
          {
            baseFeePerGas: '0x14',
            hash: '1337',
            number: '0x1',
            timestamp: '628dc0c8',
          },
          { hash: '1338', number: '0x2' },
        ];
        const block: any = blocks.find(
          (element: any) => element.hash === _blockHash,
        );
        callback(undefined, block);
      },
    };
  }),
);

jest.mock('./helpers/IncomingTransactionHelper');
jest.mock('./helpers/PendingTransactionTracker');

/**
 * Builds a mock block tracker with a canned block number that can be used in
 * tests.
 *
 * @param latestBlockNumber - The block number that the block tracker should
 * always return.
 * @returns The mocked block tracker.
 */
function buildMockBlockTracker(latestBlockNumber: string): BlockTracker {
  const fakeBlockTracker = new FakeBlockTracker();
  fakeBlockTracker.mockLatestBlockNumber(latestBlockNumber);
  return fakeBlockTracker;
}

/**
 * Create an object containing mock result callbacks to be used when testing the approval process.
 *
 * @returns The mock result callbacks.
 */
function buildMockResultCallbacks(): AcceptResultCallbacks {
  return {
    success: jest.fn(),
    error: jest.fn(),
  };
}

/**
 * Create a mock controller messenger.
 *
 * @param opts - Options to customize the mock messenger.
 * @param opts.approved - Whether transactions should immediately be approved or rejected.
 * @param opts.delay - Whether to delay approval or rejection until the returned functions are called.
 * @param opts.resultCallbacks - The result callbacks to return when a request is approved.
 * @returns The mock controller messenger.
 */
function buildMockMessenger({
  approved,
  delay,
  resultCallbacks,
}: {
  approved?: boolean;
  delay?: boolean;
  resultCallbacks?: AcceptResultCallbacks;
}): {
  messenger: TransactionControllerMessenger;
  approve: () => void;
  reject: (reason: unknown) => void;
} {
  let approve, reject;
  let promise: Promise<AddResult>;

  if (delay) {
    promise = new Promise((res, rej) => {
      approve = () => res({ resultCallbacks });
      reject = rej;
    });
  }

  const messenger = {
    call: jest.fn().mockImplementation(() => {
      if (approved) {
        return Promise.resolve({ resultCallbacks });
      }

      if (delay) {
        return promise;
      }

      // eslint-disable-next-line prefer-promise-reject-errors
      return Promise.reject({
        code: errorCodes.provider.userRejectedRequest,
      });
    }),
  } as unknown as TransactionControllerMessenger;

  return {
    messenger,
    approve: approve as unknown as () => void,
    reject: reject as unknown as (reason: unknown) => void,
  };
}

/**
 * Wait for the controller to emit a transaction finished event.
 *
 * @param controller - The transaction controller to monitor.
 * @param options - Options to customize the wait.
 * @param options.confirmed - Whether to wait for the transaction to be confirmed or just finished.
 * @returns A promise that resolves with the transaction meta when the transaction is finished.
 */
function waitForTransactionFinished(
  controller: TransactionController,
  { confirmed = false } = {},
): Promise<TransactionMeta> {
  return new Promise((resolve) => {
    controller.hub.once(
      `${controller.state.transactions[0].id}:${
        confirmed ? 'confirmed' : 'finished'
      }`,
      (txMeta) => {
        resolve(txMeta);
      },
    );
  });
}

/**
 * Resolve all pending promises.
 * This method is used for async tests that use fake timers.
 * See https://stackoverflow.com/a/58716087 and https://jestjs.io/docs/timer-mocks.
 */
function flushPromises(): Promise<unknown> {
  return new Promise(jest.requireActual('timers').setImmediate);
}

const MOCK_PREFERENCES = { state: { selectedAddress: 'foo' } };
const INFURA_PROJECT_ID = '341eacb578dd44a1a049cbc5f6fd4035';
const GOERLI_PROVIDER = new HttpProvider(
  `https://goerli.infura.io/v3/${INFURA_PROJECT_ID}`,
);
const MAINNET_PROVIDER = new HttpProvider(
  `https://mainnet.infura.io/v3/${INFURA_PROJECT_ID}`,
);
const PALM_PROVIDER = new HttpProvider(
  `https://palm-mainnet.infura.io/v3/${INFURA_PROJECT_ID}`,
);

type MockNetwork = {
  provider: Provider;
  blockTracker: BlockTracker;
  state: NetworkState;
  subscribe: (listener: (state: NetworkState) => void) => void;
};

const MOCK_NETWORK: MockNetwork = {
  provider: MAINNET_PROVIDER,
  blockTracker: buildMockBlockTracker('0x102833C'),
  state: {
    selectedNetworkClientId: NetworkType.goerli,
    networksMetadata: {
      [NetworkType.goerli]: {
        EIPS: { 1559: false },
        status: NetworkStatus.Available,
      },
    },
    providerConfig: {
      type: NetworkType.goerli,
      chainId: ChainId.goerli,
      ticker: NetworksTicker.goerli,
    },
    networkConfigurations: {},
  },
  subscribe: () => undefined,
};
const MOCK_NETWORK_WITHOUT_CHAIN_ID: MockNetwork = {
  provider: GOERLI_PROVIDER,
  blockTracker: buildMockBlockTracker('0x102833C'),
  state: {
    selectedNetworkClientId: NetworkType.goerli,
    networksMetadata: {
      [NetworkType.goerli]: {
        EIPS: { 1559: false },
        status: NetworkStatus.Available,
      },
    },
    providerConfig: {
      type: NetworkType.goerli,
    } as NetworkState['providerConfig'],
    networkConfigurations: {},
  },
  subscribe: () => undefined,
};
const MOCK_MAINNET_NETWORK: MockNetwork = {
  provider: MAINNET_PROVIDER,
  blockTracker: buildMockBlockTracker('0x102833C'),
  state: {
    selectedNetworkClientId: NetworkType.mainnet,
    networksMetadata: {
      [NetworkType.mainnet]: {
        EIPS: { 1559: false },
        status: NetworkStatus.Available,
      },
    },
    providerConfig: {
      type: NetworkType.mainnet,
      chainId: ChainId.mainnet,
      ticker: NetworksTicker.mainnet,
    },
    networkConfigurations: {},
  },
  subscribe: () => undefined,
};

const MOCK_LINEA_MAINNET_NETWORK: MockNetwork = {
  provider: PALM_PROVIDER,
  blockTracker: buildMockBlockTracker('0xA6EDFC'),
  state: {
    selectedNetworkClientId: NetworkType['linea-mainnet'],
    networksMetadata: {
      [NetworkType['linea-mainnet']]: {
        EIPS: { 1559: false },
        status: NetworkStatus.Available,
      },
    },
    providerConfig: {
      type: NetworkType['linea-mainnet'],
      chainId: toHex(59144),
      ticker: NetworksTicker['linea-mainnet'],
    },
    networkConfigurations: {},
  },
  subscribe: () => undefined,
};

const MOCK_LINEA_GOERLI_NETWORK: MockNetwork = {
  provider: PALM_PROVIDER,
  blockTracker: buildMockBlockTracker('0xA6EDFC'),
  state: {
    selectedNetworkClientId: NetworkType['linea-goerli'],
    networksMetadata: {
      [NetworkType['linea-goerli']]: {
        EIPS: { 1559: false },
        status: NetworkStatus.Available,
      },
    },
    providerConfig: {
      type: NetworkType['linea-goerli'],
      chainId: toHex(59140),
      ticker: NetworksTicker['linea-goerli'],
    },
    networkConfigurations: {},
  },
  subscribe: () => undefined,
};

const MOCK_CUSTOM_NETWORK: MockNetwork = {
  provider: PALM_PROVIDER,
  blockTracker: buildMockBlockTracker('0xA6EDFC'),
  state: {
    selectedNetworkClientId: 'uuid-1',
    networksMetadata: {
      'uuid-1': {
        EIPS: { 1559: false },
        status: NetworkStatus.Available,
      },
    },
    providerConfig: {
      type: NetworkType.rpc,
      chainId: toHex(11297108109),
      ticker: 'TEST',
    },
    networkConfigurations: {},
  },
  subscribe: () => undefined,
};

const ACCOUNT_MOCK = '0x6bf137f335ea1b8f193b8f6ea92561a60d23a207';
const ACCOUNT_2_MOCK = '0x08f137f335ea1b8f193b8f6ea92561a60d23a211';
const NONCE_MOCK = 12;
const ACTION_ID_MOCK = '123456';

const TRANSACTION_META_MOCK = {
  hash: '0x1',
  status: TransactionStatus.confirmed as const,
  time: 123456789,
  txParams: {
    from: ACCOUNT_MOCK,
    to: ACCOUNT_2_MOCK,
  },
} as TransactionMeta;

const TRANSACTION_META_2_MOCK = {
  hash: '0x2',
  status: TransactionStatus.confirmed as const,
  time: 987654321,
  txParams: {
    from: '0x3',
  },
} as TransactionMeta;

describe('TransactionController', () => {
  const updateGasMock = jest.mocked(updateGas);
  const updateGasFeesMock = jest.mocked(updateGasFees);
  const estimateGasMock = jest.mocked(estimateGas);

  let resultCallbacksMock: AcceptResultCallbacks;
  let messengerMock: TransactionControllerMessenger;
  let rejectMessengerMock: TransactionControllerMessenger;
  let delayMessengerMock: TransactionControllerMessenger;
  let approveTransaction: () => void;
  let getNonceLockSpy: jest.Mock;
  let incomingTransactionHelperMock: jest.Mocked<IncomingTransactionHelper>;
  let pendingTransactionTrackerMock: jest.Mocked<PendingTransactionTracker>;
  let timeCounter = 0;

  const incomingTransactionHelperClassMock =
    IncomingTransactionHelper as jest.MockedClass<
      typeof IncomingTransactionHelper
    >;

  const pendingTransactionTrackerClassMock =
    PendingTransactionTracker as jest.MockedClass<
      typeof PendingTransactionTracker
    >;

  /**
   * Create a new instance of the TransactionController.
   *
   * @param opts - Options to use when creating the controller.
   * @param opts.options - Any controller options to override the test defaults.
   * @param opts.config - Any configuration to override the test defaults.
   * @param opts.network - The mock network to use with the controller.
   * @param opts.approve - Whether transactions should be immediately approved.
   * @param opts.reject - Whether transactions should be immediately rejected.
   * @param opts.state - The initial state to use for the controller.
   * @returns The new TransactionController instance.
   */
  function newController({
    options,
    config,
    network,
    approve,
    reject,
    state,
  }: {
    options?: any;
    config?: Partial<TransactionConfig>;
    network?: MockNetwork;
    approve?: boolean;
    reject?: boolean;
    state?: Partial<TransactionState>;
  } = {}): TransactionController {
    const finalNetwork = network ?? MOCK_NETWORK;
    let messenger = delayMessengerMock;

    if (approve) {
      messenger = messengerMock;
    }

    if (reject) {
      messenger = rejectMessengerMock;
    }

    return new TransactionController(
      {
        blockTracker: finalNetwork.blockTracker,
        getNetworkState: () => finalNetwork.state,
        getCurrentAccountEIP1559Compatibility: () => true,
        getCurrentNetworkEIP1559Compatibility: () => true,
        getSavedGasFees: () => undefined,
        getGasFeeEstimates: () => Promise.resolve({}),
        getPermittedAccounts: () => [ACCOUNT_MOCK],
        getSelectedAddress: () => ACCOUNT_MOCK,
        messenger,
        onNetworkStateChange: finalNetwork.subscribe,
        provider: finalNetwork.provider,
        ...options,
      },
      {
        sign: async (transaction: any) => transaction,
        ...config,
      },
      state ?? undefined,
    );
  }

  /**
   * Wait for a specified number of milliseconds.
   *
   * @param ms - The number of milliseconds to wait.
   */
  async function wait(ms: number) {
    await new Promise((resolve) => setTimeout(resolve, ms));
  }

  beforeEach(() => {
    jest.spyOn(Date, 'now').mockImplementation(() => {
      timeCounter += 1;
      return timeCounter;
    });

    for (const key of Object.keys(mockFlags)) {
      mockFlags[key] = null;
    }

    resultCallbacksMock = buildMockResultCallbacks();

    messengerMock = buildMockMessenger({
      approved: true,
      resultCallbacks: resultCallbacksMock,
    }).messenger;

    rejectMessengerMock = buildMockMessenger({
      approved: false,
      resultCallbacks: resultCallbacksMock,
    }).messenger;

    ({ messenger: delayMessengerMock, approve: approveTransaction } =
      buildMockMessenger({
        delay: true,
        resultCallbacks: resultCallbacksMock,
      }));

    getNonceLockSpy = jest.fn().mockResolvedValue({
      nextNonce: NONCE_MOCK,
      releaseLock: () => Promise.resolve(),
    });

    NonceTracker.prototype.getNonceLock = getNonceLockSpy;

    incomingTransactionHelperMock = {
      hub: {
        on: jest.fn(),
      },
    } as unknown as jest.Mocked<IncomingTransactionHelper>;

    pendingTransactionTrackerMock = {
      start: jest.fn(),
      hub: {
        on: jest.fn(),
      },
    } as unknown as jest.Mocked<PendingTransactionTracker>;

    incomingTransactionHelperClassMock.mockReturnValue(
      incomingTransactionHelperMock,
    );

    pendingTransactionTrackerClassMock.mockReturnValue(
      pendingTransactionTrackerMock,
    );
  });

  afterEach(() => {
    jest.clearAllMocks();
  });

  describe('constructor', () => {
    it('sets default state', () => {
      const controller = newController();
      expect(controller.state).toStrictEqual({
        methodData: {},
        transactions: [],
        lastFetchedBlockNumbers: {},
      });
    });

    it('sets default config', () => {
      const controller = newController();
      expect(controller.config).toStrictEqual({
        txHistoryLimit: 40,
        sign: expect.any(Function),
      });
    });

    describe('onBootCleanup', () => {
      afterEach(() => {
        updateGasMock.mockReset();
        updateGasFeesMock.mockReset();
      });

      it('creates approvals for all unapproved transaction', async () => {
        const mockTransactionMeta = {
          from: ACCOUNT_MOCK,
          chainId: toHex(5),
          status: TransactionStatus.unapproved,
          txParams: {
            from: ACCOUNT_MOCK,
            to: ACCOUNT_2_MOCK,
          },
        };

        const mockedTransactions = [
          {
            id: '123',
            ...mockTransactionMeta,
            history: [{ ...mockTransactionMeta, id: '123' }],
          },
          {
            id: '1234',
            ...mockTransactionMeta,
            history: [{ ...mockTransactionMeta, id: '1234' }],
          },
        ];

        const mockedControllerState = {
          transactions: mockedTransactions,
          methodData: {},
          lastFetchedBlockNumbers: {},
        };

        newController({
          state: mockedControllerState as any,
        });

        expect(delayMessengerMock.call).toHaveBeenCalledTimes(2);
        expect(delayMessengerMock.call).toHaveBeenCalledWith(
          'ApprovalController:addRequest',
          {
            expectsResult: true,
            id: '123',
            origin: 'metamask',
            requestData: { txId: '123' },
            type: 'transaction',
          },
          false,
        );
        expect(delayMessengerMock.call).toHaveBeenCalledWith(
          'ApprovalController:addRequest',
          {
            expectsResult: true,
            id: '1234',
            origin: 'metamask',
            requestData: { txId: '1234' },
            type: 'transaction',
          },
          false,
        );
      });

      it('catches error without code property in error object while creating approval', async () => {
        const mockTransactionMeta = {
          from: ACCOUNT_MOCK,
          chainId: toHex(5),
          status: TransactionStatus.unapproved,
          txParams: {
            from: ACCOUNT_MOCK,
            to: ACCOUNT_2_MOCK,
          },
        };

        const mockedTransactions = [
          {
            id: '123',
            ...mockTransactionMeta,
            history: [{ ...mockTransactionMeta, id: '123' }],
          },
          {
            id: '1234',
            ...mockTransactionMeta,
            history: [{ ...mockTransactionMeta, id: '1234' }],
          },
        ];

        const mockedControllerState = {
          transactions: mockedTransactions,
          methodData: {},
          lastFetchedBlockNumbers: {},
        };

        const mockedErrorMessage = 'mocked error';

        // Expect both calls to throw error, one with code property to check if it is handled
        (delayMessengerMock.call as jest.MockedFunction<any>)
          .mockImplementationOnce(() => {
            // eslint-disable-next-line @typescript-eslint/no-throw-literal
            throw { message: mockedErrorMessage };
          })
          .mockImplementationOnce(() => {
            // eslint-disable-next-line @typescript-eslint/no-throw-literal
            throw {
              message: mockedErrorMessage,
              code: errorCodes.provider.userRejectedRequest,
            };
          });
        const consoleSpy = jest.spyOn(console, 'error');

        newController({
          state: mockedControllerState as any,
        });

        await flushPromises();

        expect(consoleSpy).toHaveBeenCalledTimes(1);
        expect(consoleSpy).toHaveBeenCalledWith(
          'Error during persisted transaction approval',
          new Error(mockedErrorMessage),
        );
        expect(delayMessengerMock.call).toHaveBeenCalledTimes(2);
      });

      it('does not create any approval when there is no unapproved transaction', async () => {
        newController();
        expect(delayMessengerMock.call).not.toHaveBeenCalled();
      });

      it('updates gas values of unapproved transactions', async () => {
        const mockTransactionMeta = {
          from: ACCOUNT_MOCK,
          chainId: toHex(5),
          status: TransactionStatus.unapproved,
          txParams: {
            from: ACCOUNT_MOCK,
            to: ACCOUNT_2_MOCK,
          },
        };
        const mockGasPrice = '0x2';
        const mockGas = '0x1';
        const mockedTransactions = [
          {
            id: '123',
            ...mockTransactionMeta,
            history: [{ ...mockTransactionMeta, id: '123' }],
          },
          {
            id: '1234',
            ...mockTransactionMeta,
            history: [{ ...mockTransactionMeta, id: '1234' }],
          },
        ];

        const mockedControllerState = {
          transactions: mockedTransactions,
          methodData: {},
          lastFetchedBlockNumbers: {},
        };

        updateGasFeesMock.mockImplementation(({ txMeta }) => {
          // Assume this is a sample update
          txMeta.txParams.gasPrice = mockGasPrice;
          return Promise.resolve();
        });

        updateGasMock.mockImplementation(({ txMeta }) => {
          // Assume this is a sample update
          txMeta.txParams.gas = mockGas;
          return Promise.resolve();
        });

        const controller = newController({
          state: mockedControllerState as any,
        });

        await flushPromises();

        [updateGasMock, updateGasFeesMock].forEach((mockedGasFn) => {
          expect(mockedGasFn).toHaveBeenCalledTimes(2);
          expect(mockedGasFn.mock.calls[0][0]).toStrictEqual(
            expect.objectContaining({
              txMeta: expect.objectContaining({
                id: '123',
              }),
            }),
          );
          expect(mockedGasFn.mock.calls[1][0]).toStrictEqual(
            expect.objectContaining({
              txMeta: expect.objectContaining({
                id: '1234',
              }),
            }),
          );
        });

        const { transactions } = controller.state;

        expect(transactions[0].txParams.gasPrice).toBe(mockGasPrice);
        expect(transactions[1].txParams.gasPrice).toBe(mockGasPrice);
      });

      it('updates transaction as failed if failes to update gas fees', async () => {
        const mockGasPrice = '0x1';
        const mockGas = '0x1';

        const mockTransactionMeta = {
          from: ACCOUNT_MOCK,
          chainId: toHex(5),
          status: TransactionStatus.unapproved,
          txParams: {
            from: ACCOUNT_MOCK,
            to: ACCOUNT_2_MOCK,
          },
        };
        const mockedTransactions = [
          {
            id: '123',
            ...mockTransactionMeta,
            history: [{ ...mockTransactionMeta, id: '123' }],
          },
          {
            id: '1234',
            ...mockTransactionMeta,
            history: [{ ...mockTransactionMeta, id: '1234' }],
          },
        ];

        const mockedControllerState = {
          transactions: mockedTransactions,
          methodData: {},
          lastFetchedBlockNumbers: {},
        };

        // Let the first update pass and fail the second one
        // to test the failure case
        updateGasFeesMock
          .mockImplementationOnce(({ txMeta }) => {
            // Assume this is a sample update
            txMeta.txParams.gasPrice = mockGasPrice;
            return Promise.resolve();
          })
          .mockImplementationOnce(() => {
            return Promise.reject(new Error('unexpected failure'));
          });

        updateGasMock.mockImplementation(({ txMeta }) => {
          // Assume this is a sample update
          txMeta.txParams.gasPrice = mockGas;
          return Promise.resolve();
        });

        const controller = newController({
          state: mockedControllerState as any,
        });

        await flushPromises();

        const { transactions } = controller.state;

        expect(transactions[0].status).toBe(TransactionStatus.unapproved);
        expect(transactions[1].status).toBe(TransactionStatus.failed);
      });

      it('submits an approved transaction', async () => {
        const mockTransactionMeta = {
          from: ACCOUNT_MOCK,
          chainId: toHex(5),
          status: TransactionStatus.approved,
          txParams: {
            from: ACCOUNT_MOCK,
            to: ACCOUNT_2_MOCK,
          },
        };
        const mockedTransactions = [
          {
            id: '123',
            ...mockTransactionMeta,
            history: [{ ...mockTransactionMeta, id: '123' }],
          },
        ];

        const mockedControllerState = {
          transactions: mockedTransactions,
          methodData: {},
          lastFetchedBlockNumbers: {},
        };

        const controller = newController({
          state: mockedControllerState as any,
        });

        await flushPromises();

        const { transactions } = controller.state;

        expect(transactions[0].status).toBe(TransactionStatus.submitted);
      });
    });
  });

  describe('estimateGas', () => {
    it('returns estimatedGas and simulation fails', async () => {
      const gasMock = '0x123';

      const simulationFailsMock = {
        errorKey: 'testKey',
      };

      const controller = newController();

      estimateGasMock.mockResolvedValue({
        estimatedGas: gasMock,
        simulationFails: simulationFailsMock,
      } as any);

      const { gas, simulationFails } = await controller.estimateGas({
        from: ACCOUNT_MOCK,
        to: ACCOUNT_MOCK,
      });

      expect(gas).toBe(gasMock);
      expect(simulationFails).toBe(simulationFailsMock);
    });
  });

  describe('with actionId', () => {
    it('adds single unapproved transaction when called twice with same actionId', async () => {
      const controller = newController();

      const mockOrigin = 'origin';

      await controller.addTransaction(
        {
          from: ACCOUNT_MOCK,
          to: ACCOUNT_MOCK,
        },
        {
          origin: mockOrigin,
          actionId: ACTION_ID_MOCK,
        },
      );

      const firstTransactionCount = controller.state.transactions.length;

      await controller.addTransaction(
        {
          from: ACCOUNT_MOCK,
          to: ACCOUNT_MOCK,
        },
        {
          origin: mockOrigin,
          actionId: ACTION_ID_MOCK,
        },
      );
      const secondTransactionCount = controller.state.transactions.length;

      expect(firstTransactionCount).toStrictEqual(secondTransactionCount);
      expect(delayMessengerMock.call).toHaveBeenCalledTimes(1);
      expect(delayMessengerMock.call).toHaveBeenCalledWith(
        'ApprovalController:addRequest',
        {
          id: expect.any(String),
          origin: mockOrigin,
          type: 'transaction',
          requestData: { txId: expect.any(String) },
          expectsResult: true,
        },
        true,
      );
    });

    it('adds multiple transactions with same actionId and ensures second transaction result does not resolves before the first transaction result', async () => {
      const controller = newController();

      const mockOrigin = 'origin';
      let firstTransactionCompleted = false;
      let secondTransactionCompleted = false;

      const { result: firstResult } = await controller.addTransaction(
        {
          from: ACCOUNT_MOCK,
          to: ACCOUNT_MOCK,
        },
        {
          origin: mockOrigin,
          actionId: ACTION_ID_MOCK,
        },
      );

      firstResult
        .then(() => {
          firstTransactionCompleted = true;
        })
        .catch(() => undefined);

      const { result: secondResult } = await controller.addTransaction(
        {
          from: ACCOUNT_MOCK,
          to: ACCOUNT_MOCK,
        },
        {
          origin: mockOrigin,
          actionId: ACTION_ID_MOCK,
        },
      );
      secondResult
        .then(() => {
          secondTransactionCompleted = true;
        })
        .catch(() => undefined);

      await wait(0);

      expect(firstTransactionCompleted).toBe(false);
      expect(secondTransactionCompleted).toBe(false);

      approveTransaction();
      await firstResult;
      await secondResult;

      expect(firstTransactionCompleted).toBe(true);
      expect(secondTransactionCompleted).toBe(true);
    });

    it.each([
      [
        'does not add duplicate transaction if actionId already used',
        ACTION_ID_MOCK,
        ACTION_ID_MOCK,
        1,
      ],
      [
        'adds additional transaction if actionId not used',
        ACTION_ID_MOCK,
        '00000',
        2,
      ],
    ])(
      '%s',
      async (_, firstActionId, secondActionId, expectedTransactionCount) => {
        const controller = newController();
        const expectedRequestApprovalCalledTimes = expectedTransactionCount;

        const mockOrigin = 'origin';

        await controller.addTransaction(
          {
            from: ACCOUNT_MOCK,
            to: ACCOUNT_MOCK,
          },
          {
            origin: mockOrigin,
            actionId: firstActionId,
          },
        );

        await controller.addTransaction(
          {
            from: ACCOUNT_MOCK,
            to: ACCOUNT_MOCK,
          },
          {
            origin: mockOrigin,
            actionId: secondActionId,
          },
        );
        const { transactions } = controller.state;

        expect(transactions).toHaveLength(expectedTransactionCount);
        expect(delayMessengerMock.call).toHaveBeenCalledTimes(
          expectedRequestApprovalCalledTimes,
        );
      },
    );

    it.each([
      [
        'adds single transaction when speed up called twice with the same actionId',
        ACTION_ID_MOCK,
        2,
        1,
      ],
      [
        'adds multiple transactions when speed up called with non-existent actionId',
        '00000',
        3,
        2,
      ],
    ])(
      '%s',
      async (
        _,
        actionId,
        expectedTransactionCount,
        expectedSignCalledTimes,
      ) => {
        const controller = newController();
        const signSpy = jest.spyOn(controller, 'sign');

        const { transactionMeta } = await controller.addTransaction({
          from: ACCOUNT_MOCK,
          gas: '0x0',
          gasPrice: '0x50fd51da',
          to: ACCOUNT_MOCK,
          value: '0x0',
        });
        await controller.speedUpTransaction(transactionMeta.id, undefined, {
          actionId: ACTION_ID_MOCK,
        });

        await controller.speedUpTransaction(transactionMeta.id, undefined, {
          actionId,
        });

        const { transactions } = controller.state;
        expect(transactions).toHaveLength(expectedTransactionCount);
        expect(signSpy).toHaveBeenCalledTimes(expectedSignCalledTimes);
      },
    );
  });

  describe('addTransaction', () => {
    it('adds unapproved transaction to state', async () => {
      const controller = newController();

      const mockDeviceConfirmedOn = WalletDevice.OTHER;
      const mockOrigin = 'origin';
      const mockSecurityAlertResponse = {
        resultType: 'Malicious',
        reason: 'blur_farming',
        description:
          'A SetApprovalForAll request was made on {contract}. We found the operator {operator} to be malicious',
        args: {
          contract: '0xa7206d878c5c3871826dfdb42191c49b1d11f466',
          operator: '0x92a3b9773b1763efa556f55ccbeb20441962d9b2',
        },
      };
      const mockSendFlowHistory = [
        {
          entry:
            'sendFlow - user selected transfer to my accounts on recipient screen',
          timestamp: 1650663928211,
        },
      ];
      await controller.addTransaction(
        {
          from: ACCOUNT_MOCK,
          to: ACCOUNT_MOCK,
        },
        {
          deviceConfirmedOn: mockDeviceConfirmedOn,
          origin: mockOrigin,
          securityAlertResponse: mockSecurityAlertResponse,
          sendFlowHistory: mockSendFlowHistory,
        },
      );

      const transactionMeta = controller.state.transactions[0];

      expect(transactionMeta.txParams.from).toBe(ACCOUNT_MOCK);
      expect(transactionMeta.chainId).toBe(
        MOCK_NETWORK.state.providerConfig.chainId,
      );
      expect(transactionMeta.deviceConfirmedOn).toBe(mockDeviceConfirmedOn);
      expect(transactionMeta.origin).toBe(mockOrigin);
      expect(transactionMeta.status).toBe(TransactionStatus.unapproved);
      expect(transactionMeta.securityAlertResponse).toBe(
        mockSecurityAlertResponse,
      );
      expect(controller.state.transactions[0].sendFlowHistory).toStrictEqual(
        mockSendFlowHistory,
      );
    });

    it('generates initial history', async () => {
      const controller = newController();

      await controller.addTransaction({
        from: ACCOUNT_MOCK,
        to: ACCOUNT_MOCK,
      });

      const expectedInitialSnapshot = {
        actionId: undefined,
        chainId: expect.any(String),
        dappSuggestedGasFees: undefined,
        deviceConfirmedOn: undefined,
        id: expect.any(String),
        origin: undefined,
        securityAlertResponse: undefined,
        sendFlowHistory: expect.any(Array),
        status: TransactionStatus.unapproved as const,
        time: expect.any(Number),
        txParams: expect.anything(),
        userEditedGasLimit: false,
        type: TransactionType.simpleSend,
        verifiedOnBlockchain: expect.any(Boolean),
      };

      // Expect initial snapshot to be in place
      expect(controller.state.transactions[0]?.history).toStrictEqual([
        expectedInitialSnapshot,
      ]);
    });

    describe('adds dappSuggestedGasFees to transaction', () => {
      it.each([
        ['origin is MM', ORIGIN_METAMASK],
        ['origin is not defined', undefined],
        ['no fee information is given', 'MockDappOrigin'],
      ])('as undefined if %s', async (_testName, origin) => {
        const controller = newController();
        await controller.addTransaction(
          {
            from: ACCOUNT_MOCK,
            to: ACCOUNT_MOCK,
          },
          {
            origin,
          },
        );
        expect(
          controller.state.transactions[0]?.dappSuggestedGasFees,
        ).toBeUndefined();
      });

      it.each<[keyof DappSuggestedGasFees]>([
        ['gasPrice'],
        ['maxFeePerGas'],
        ['maxPriorityFeePerGas'],
        ['gas'],
      ])(
        'if %s is defined',
        async (gasPropName: keyof DappSuggestedGasFees) => {
          const controller = newController();
          const mockDappOrigin = 'MockDappOrigin';
          const mockGasValue = '0x1';
          await controller.addTransaction(
            {
              from: ACCOUNT_MOCK,
              to: ACCOUNT_MOCK,
              [gasPropName]: mockGasValue,
            },
            {
              origin: mockDappOrigin,
            },
          );
          expect(
            controller.state.transactions[0]?.dappSuggestedGasFees?.[
              gasPropName
            ],
          ).toBe(mockGasValue);
        },
      );
    });

    it.each([
      ['mainnet', MOCK_MAINNET_NETWORK],
      ['custom network', MOCK_CUSTOM_NETWORK],
    ])(
      'adds unapproved transaction to state after switching to %s',
      async (_networkName, newNetwork) => {
        const getNetworkState = jest.fn().mockReturnValue(MOCK_NETWORK.state);

        let networkStateChangeListener: ((state: NetworkState) => void) | null =
          null;

        const onNetworkStateChange = (
          listener: (state: NetworkState) => void,
        ) => {
          networkStateChangeListener = listener;
        };

        const controller = newController({
          options: { getNetworkState, onNetworkStateChange },
        });

        // switch from Goerli to Mainnet
        getNetworkState.mockReturnValue(newNetwork.state);

        // eslint-disable-next-line @typescript-eslint/no-non-null-assertion
        networkStateChangeListener!(newNetwork.state);

        await controller.addTransaction({
          from: ACCOUNT_MOCK,
          to: ACCOUNT_MOCK,
        });

        expect(controller.state.transactions[0].txParams.from).toBe(
          ACCOUNT_MOCK,
        );
        expect(controller.state.transactions[0].chainId).toBe(
          newNetwork.state.providerConfig.chainId,
        );
        expect(controller.state.transactions[0].status).toBe(
          TransactionStatus.unapproved,
        );
      },
    );

    it('throws if address invalid', async () => {
      const controller = newController();
      await expect(controller.addTransaction({ from: 'foo' })).rejects.toThrow(
        'Invalid "from" address',
      );
    });

    it('increments nonce when adding a new non-cancel non-speedup transaction', async () => {
      v1Stub
        .mockImplementationOnce(() => 'aaaab1deb4d-3b7d-4bad-9bdd-2b0d7b3dcb6d')
        .mockImplementationOnce(() => 'bbbb1deb4d-3b7d-4bad-9bdd-2b0d7b3dcb6d');

      const controller = newController({ approve: true });

      const { result: firstResult } = await controller.addTransaction({
        from: ACCOUNT_MOCK,
        gas: '0x0',
        gasPrice: '0x50fd51da',
        to: ACCOUNT_MOCK,
        value: '0x0',
      });

      await firstResult.catch(() => undefined);

      const firstTransaction = controller.state.transactions[0];

      // eslint-disable-next-line jest/prefer-spy-on
      NonceTracker.prototype.getNonceLock = jest.fn().mockResolvedValue({
        nextNonce: NONCE_MOCK + 1,
        releaseLock: () => Promise.resolve(),
      });

      const { result: secondResult } = await controller.addTransaction({
        from: ACCOUNT_MOCK,
        gas: '0x2',
        gasPrice: '0x50fd51da',
        to: ACCOUNT_MOCK,
        value: '0x1290',
      });

      await secondResult.catch(() => undefined);

      expect(controller.state.transactions).toHaveLength(2);
      const secondTransaction = controller.state.transactions[1];

      expect(firstTransaction.txParams.nonce).toBe(
        `0x${NONCE_MOCK.toString(16)}`,
      );

      expect(secondTransaction.txParams.nonce).toBe(
        `0x${(NONCE_MOCK + 1).toString(16)}`,
      );
    });

    it('requests approval using the approval controller', async () => {
      const controller = newController();

      await controller.addTransaction({
        from: ACCOUNT_MOCK,
        to: ACCOUNT_MOCK,
      });

      expect(delayMessengerMock.call).toHaveBeenCalledTimes(1);
      expect(delayMessengerMock.call).toHaveBeenCalledWith(
        'ApprovalController:addRequest',
        {
          id: expect.any(String),
          origin: 'metamask',
          type: 'transaction',
          requestData: { txId: expect.any(String) },
          expectsResult: true,
        },
        true,
      );
    });

    it('skips approval if option explicitly false', async () => {
      const controller = newController();

      await controller.addTransaction(
        {
          from: ACCOUNT_MOCK,
          to: ACCOUNT_MOCK,
        },
        {
          requireApproval: false,
        },
      );

      expect(delayMessengerMock.call).toHaveBeenCalledTimes(0);
    });

    it('calls security provider with transaction meta and sets response in to securityProviderResponse', async () => {
      const mockRPCMethodName = 'MOCK_RPC_METHOD_NAME';
      const mockSecurityProviderResponse = {
        flagAsDangerous: 1,
        info: 'Mock info',
      };
      const securityProviderRequestMock = jest
        .fn()
        .mockResolvedValue(mockSecurityProviderResponse);

      const controller = newController({
        options: {
          securityProviderRequest: securityProviderRequestMock,
        },
      });

      await controller.addTransaction(
        {
          from: ACCOUNT_MOCK,
          to: ACCOUNT_MOCK,
        },
        {
          method: mockRPCMethodName,
        },
      );

      expect(securityProviderRequestMock).toHaveBeenCalledTimes(1);
      expect(securityProviderRequestMock).toHaveBeenCalledWith(
        expect.objectContaining({
          id: MOCK_V1_UUID,
        }),
        mockRPCMethodName,
      );

      const { securityProviderResponse } = controller.state.transactions[0];
      expect(securityProviderResponse).toBe(mockSecurityProviderResponse);
    });

    it('updates gas properties', async () => {
      const controller = newController();

      await controller.addTransaction({
        from: ACCOUNT_MOCK,
        to: ACCOUNT_MOCK,
      });

      expect(updateGasMock).toHaveBeenCalledTimes(1);
      expect(updateGasMock).toHaveBeenCalledWith({
        ethQuery: expect.any(Object),
        providerConfig: MOCK_NETWORK.state.providerConfig,
        txMeta: expect.any(Object),
      });
    });

    it('updates gas fee properties', async () => {
      const controller = newController();

      await controller.addTransaction({
        from: ACCOUNT_MOCK,
        to: ACCOUNT_MOCK,
      });

      expect(updateGasFeesMock).toHaveBeenCalledTimes(1);
      expect(updateGasFeesMock).toHaveBeenCalledWith({
        eip1559: true,
        ethQuery: expect.any(Object),
        getSavedGasFees: expect.any(Function),
        getGasFeeEstimates: expect.any(Function),
        txMeta: expect.any(Object),
      });
    });

    describe('on approve', () => {
      it('submits transaction', async () => {
        const controller = newController({ approve: true });
        const submittedEventListener = jest.fn();
        controller.hub.on('transaction-submitted', submittedEventListener);

        const { result } = await controller.addTransaction({
          from: ACCOUNT_MOCK,
          gas: '0x0',
          gasPrice: '0x0',
          to: ACCOUNT_MOCK,
          value: '0x0',
        });

        await result;

        const { txParams, status, submittedTime } =
          controller.state.transactions[0];
        expect(txParams.from).toBe(ACCOUNT_MOCK);
        expect(txParams.nonce).toBe(`0x${NONCE_MOCK.toString(16)}`);
        expect(status).toBe(TransactionStatus.submitted);
        expect(submittedTime).toStrictEqual(expect.any(Number));

        expect(submittedEventListener).toHaveBeenCalledTimes(1);
        expect(submittedEventListener).toHaveBeenCalledWith({
          transactionMeta: controller.state.transactions[0],
        });
      });

      it('reports success to approval acceptor', async () => {
        const controller = newController({ approve: true });

        const { result } = await controller.addTransaction({
          from: ACCOUNT_MOCK,
          to: ACCOUNT_MOCK,
        });

        await result;

        expect(resultCallbacksMock.success).toHaveBeenCalledTimes(1);
      });

      it('reports error to approval acceptor on error', async () => {
        const controller = newController({
          approve: true,
          config: { sign: undefined },
        });

        const { result } = await controller.addTransaction({
          from: ACCOUNT_MOCK,
          to: ACCOUNT_MOCK,
        });

        try {
          await result;
        } catch {
          // Expected error
        }

        expect(resultCallbacksMock.error).toHaveBeenCalledTimes(1);
      });

      describe('fails', () => {
        /**
         * Test template to assert adding and submitting a transaction fails.
         *
         * @param controller - The controller instance.
         * @param expectedError - The expected error message.
         */
        async function expectTransactionToFail(
          controller: TransactionController,
          expectedError: string,
        ) {
          const { result } = await controller.addTransaction({
            from: ACCOUNT_MOCK,
            to: ACCOUNT_MOCK,
          });

          await expect(result).rejects.toThrow(expectedError);

          const { txParams, status } = controller.state.transactions[0];
          expect(txParams.from).toBe(ACCOUNT_MOCK);
          expect(txParams.to).toBe(ACCOUNT_MOCK);
          expect(status).toBe(TransactionStatus.failed);
        }

        it('if signing error', async () => {
          const controller = newController({
            approve: true,
            config: {
              sign: () => {
                throw new Error('foo');
              },
            },
          });

          await expectTransactionToFail(controller, 'foo');
        });

        it('if no sign method defined', async () => {
          const controller = newController({
            approve: true,
            config: {
              sign: undefined,
            },
          });

          await expectTransactionToFail(controller, 'No sign method defined');
        });

        it('if no chainId defined', async () => {
          const controller = newController({
            approve: true,
            network: MOCK_NETWORK_WITHOUT_CHAIN_ID,
          });

          await expectTransactionToFail(controller, 'No chainId defined');
        });

        it('if unexpected status', async () => {
          const controller = newController();

          (
            delayMessengerMock.call as jest.MockedFunction<any>
          ).mockImplementationOnce(() => {
            throw new Error('Unknown problem');
          });

          const { result } = await controller.addTransaction({
            from: ACCOUNT_MOCK,
            gas: '0x0',
            gasPrice: '0x0',
            to: ACCOUNT_MOCK,
            value: '0x0',
          });

          await expect(result).rejects.toThrow('Unknown problem');
        });

        it('if unrecognised error', async () => {
          const controller = newController();

          (
            delayMessengerMock.call as jest.MockedFunction<any>
          ).mockImplementationOnce(() => {
            throw new Error('TestError');
          });

          const { result } = await controller.addTransaction({
            from: ACCOUNT_MOCK,
            gas: '0x0',
            gasPrice: '0x0',
            to: ACCOUNT_MOCK,
            value: '0x0',
          });

          await expect(result).rejects.toThrow('TestError');
        });

        it('if transaction removed', async () => {
          const controller = newController();

          (
            delayMessengerMock.call as jest.MockedFunction<any>
          ).mockImplementationOnce(() => {
            controller.state.transactions = [];
            throw new Error('Unknown problem');
          });

          const { result } = await controller.addTransaction({
            from: ACCOUNT_MOCK,
            gas: '0x0',
            gasPrice: '0x0',
            to: ACCOUNT_MOCK,
            value: '0x0',
          });

          await expect(result).rejects.toThrow('Unknown problem');
        });
      });
    });

    describe('on reject', () => {
      it('cancels transaction', async () => {
        const controller = newController({ reject: true });

        const { result } = await controller.addTransaction({
          from: ACCOUNT_MOCK,
          to: ACCOUNT_MOCK,
        });

        const finishedPromise = waitForTransactionFinished(controller);

        await expect(result).rejects.toThrow('User rejected the transaction');

        const { txParams, status } = await finishedPromise;
        expect(txParams.from).toBe(ACCOUNT_MOCK);
        expect(status).toBe(TransactionStatus.rejected);
      });

      it('emits rejected and finished event', async () => {
        const controller = newController({ reject: true });
        const rejectedEventListener = jest.fn();
        const finishedEventListener = jest.fn();

        controller.hub.on('transaction-rejected', rejectedEventListener);

        const mockActionId = 'mockActionId';

        const { result, transactionMeta } = await controller.addTransaction(
          {
            from: ACCOUNT_MOCK,
            to: ACCOUNT_MOCK,
          },
          {
            actionId: mockActionId,
          },
        );

        controller.hub.on(
          `${transactionMeta.id}:finished`,
          finishedEventListener,
        );

        const finishedPromise = waitForTransactionFinished(controller);

        try {
          await result;
        } catch (error) {
          // Ignore user rejected error as it is expected
        }
        await finishedPromise;

        expect(rejectedEventListener).toHaveBeenCalledTimes(1);
        expect(rejectedEventListener).toHaveBeenCalledWith({
          transactionMeta,
          actionId: mockActionId,
        });

        expect(finishedEventListener).toHaveBeenCalledTimes(1);
        expect(finishedEventListener).toHaveBeenCalledWith(transactionMeta);
      });
    });

    describe('checks from address origin', () => {
      it('throws if `from` address is different from current selected address', async () => {
        const controller = newController();
        const origin = ORIGIN_METAMASK;
        const notSelectedFromAddress = ACCOUNT_2_MOCK;
        await expect(
          controller.addTransaction(
            {
              from: notSelectedFromAddress,
              to: ACCOUNT_MOCK,
            },
            { origin: ORIGIN_METAMASK },
          ),
        ).rejects.toThrow(
          rpcErrors.internal({
            message: `Internally initiated transaction is using invalid account.`,
            data: {
              origin,
              fromAddress: notSelectedFromAddress,
              selectedAddress: ACCOUNT_MOCK,
            },
          }),
        );
      });

      it('throws if the origin does not have permissions to initiate transactions from the specified address', async () => {
        const controller = newController();
        const expectedOrigin = 'originMocked';
        await expect(
          controller.addTransaction(
            { from: ACCOUNT_2_MOCK, to: ACCOUNT_MOCK },
            { origin: expectedOrigin },
          ),
        ).rejects.toThrow(
          providerErrors.unauthorized({ data: { origin: expectedOrigin } }),
        );
      });
    });
  });

  describe('wipeTransactions', () => {
    it('removes all transactions on current network', async () => {
      const controller = newController();

      controller.wipeTransactions();

      await controller.addTransaction({
        from: ACCOUNT_MOCK,
        to: ACCOUNT_MOCK,
      });

      controller.wipeTransactions();

      expect(controller.state.transactions).toHaveLength(0);
    });

    it('removes only txs with given address', async () => {
      const controller = newController();

      controller.wipeTransactions();

      const mockFromAccount1 = '0x1bf137f335ea1b8f193b8f6ea92561a60d23a207';
      const mockFromAccount2 = '0x2bf137f335ea1b8f193b8f6ea92561a60d23a207';
      const mockCurrentChainId = toHex(5);

      controller.state.transactions.push({
        id: '1',
        chainId: mockCurrentChainId,
        status: TransactionStatus.confirmed as const,
        time: 123456789,
        txParams: {
          from: mockFromAccount1,
        },
      });

      controller.state.transactions.push({
        id: '2',
        chainId: mockCurrentChainId,
        status: TransactionStatus.confirmed as const,
        time: 987654321,
        txParams: {
          from: mockFromAccount2,
        },
      });

      controller.wipeTransactions(true, mockFromAccount2);

      expect(controller.state.transactions).toHaveLength(1);
      expect(controller.state.transactions[0].id).toBe('1');
    });

    it('removes only txs with given address only on current network', async () => {
      const controller = newController();

      controller.wipeTransactions();

      const mockFromAccount1 = '0x1bf137f335ea1b8f193b8f6ea92561a60d23a207';
      const mockDifferentChainId = toHex(1);
      const mockCurrentChainId = toHex(5);

      controller.state.transactions.push({
        id: '1',
        chainId: mockCurrentChainId,
        txParams: {
          from: mockFromAccount1,
        },
        status: TransactionStatus.confirmed as const,
        time: 123456789,
      });

      controller.state.transactions.push({
        id: '4',
        chainId: mockDifferentChainId,
        txParams: {
          from: mockFromAccount1,
        },
        status: TransactionStatus.confirmed as const,
        time: 987654321,
      });

      controller.wipeTransactions(false, mockFromAccount1);

      expect(controller.state.transactions).toHaveLength(1);
      expect(controller.state.transactions[0].id).toBe('4');
    });
  });

  describe('handleMethodData', () => {
    it('loads method data from registry', async () => {
      const controller = newController({ network: MOCK_MAINNET_NETWORK });
      mockNetwork({
        networkClientConfiguration: {
          chainId: BUILT_IN_NETWORKS.mainnet.chainId,
          ticker: BUILT_IN_NETWORKS.mainnet.ticker,
          type: NetworkClientType.Infura,
          network: 'mainnet',
          infuraProjectId: INFURA_PROJECT_ID,
        },
        mocks: [
          {
            request: {
              method: 'eth_call',
              params: [
                {
                  to: '0x44691B39d1a75dC4E0A0346CBB15E310e6ED1E86',
                  data: '0xb46bcdaaf39b5b9b00000000000000000000000000000000000000000000000000000000',
                },
                'latest',
              ],
            },
            response: {
              result:
                '0x00000000000000000000000000000000000000000000000000000000000000200000000000000000000000000000000000000000000000000000000000000024657468546f546f6b656e53776170496e7075742875696e743235362c75696e743235362900000000000000000000000000000000000000000000000000000000',
            },
          },
        ],
      });
      const registry = await controller.handleMethodData('0xf39b5b9b');

      expect(registry.parsedRegistryMethod).toStrictEqual({
        args: [{ type: 'uint256' }, { type: 'uint256' }],
        name: 'Eth To Token Swap Input',
      });
      expect(registry.registryMethod).toBe(
        'ethToTokenSwapInput(uint256,uint256)',
      );
    });

    it('skips reading registry if already cached in state', async () => {
      const controller = newController({ network: MOCK_MAINNET_NETWORK });
      mockNetwork({
        networkClientConfiguration: {
          ticker: BUILT_IN_NETWORKS.mainnet.ticker,
          chainId: BUILT_IN_NETWORKS.mainnet.chainId,
          type: NetworkClientType.Infura,
          network: 'mainnet',
          infuraProjectId: INFURA_PROJECT_ID,
        },
        mocks: [
          {
            request: {
              method: 'eth_call',
              params: [
                {
                  to: '0x44691B39d1a75dC4E0A0346CBB15E310e6ED1E86',
                  data: '0xb46bcdaaf39b5b9b00000000000000000000000000000000000000000000000000000000',
                },
                'latest',
              ],
            },
            response: {
              result:
                '0x00000000000000000000000000000000000000000000000000000000000000200000000000000000000000000000000000000000000000000000000000000024657468546f546f6b656e53776170496e7075742875696e743235362c75696e743235362900000000000000000000000000000000000000000000000000000000',
            },
          },
        ],
      });

      await controller.handleMethodData('0xf39b5b9b');

      const registryLookup = jest.spyOn<TransactionController, never>(
        controller,
        'registryLookup' as never,
      );

      await controller.handleMethodData('0xf39b5b9b');

      expect(registryLookup).not.toHaveBeenCalled();
    });
  });

  describe('stopTransaction', () => {
    it('rejects result promise', async () => {
      const controller = newController({
        network: MOCK_LINEA_GOERLI_NETWORK,
      });

      const { result, transactionMeta } = await controller.addTransaction({
        from: ACCOUNT_MOCK,
        gas: '0x0',
        gasPrice: '0x1',
        to: ACCOUNT_MOCK,
        value: '0x0',
      });

      const finishedPromise = waitForTransactionFinished(controller);

      await controller.stopTransaction(transactionMeta.id, undefined, {
        estimatedBaseFee: '0x123',
      });

      const { estimatedBaseFee } = await finishedPromise;

      approveTransaction();

      const { transactions } = controller.state;
      await expect(result).rejects.toThrow('User cancelled the transaction');
      expect(estimatedBaseFee).toBe('0x123');
      expect(transactions[0].status).toStrictEqual(TransactionStatus.cancelled);
      expect(transactions[0].type).toStrictEqual(TransactionType.simpleSend);
    });

    it('rejects unknown transaction', async () => {
      const controller = newController({
        network: MOCK_LINEA_GOERLI_NETWORK,
      });

      await controller.stopTransaction('transactionIdMock', {
        gasPrice: '0x1',
      });

      const signSpy = jest.spyOn(controller, 'sign');

      expect(signSpy).toHaveBeenCalledTimes(0);
    });

    it('throws if no sign method', async () => {
      const controller = newController({ config: { sign: undefined } });

      await controller.addTransaction({ from: ACCOUNT_MOCK, to: ACCOUNT_MOCK });

      await expect(
        controller.stopTransaction(controller.state.transactions[0].id),
      ).rejects.toThrow('No sign method defined');
    });

    it('emits transaction events', async () => {
      const controller = newController({
        network: MOCK_LINEA_GOERLI_NETWORK,
      });

      const approvedEventListener = jest.fn();
      const submittedEventListener = jest.fn();
      const finishedEventListener = jest.fn();

      const mockActionId = 'mockActionId';

      controller.hub.on('transaction-approved', approvedEventListener);
      controller.hub.on('transaction-approved', submittedEventListener);

      const { result, transactionMeta } = await controller.addTransaction({
        from: ACCOUNT_MOCK,
        gas: '0x0',
        gasPrice: '0x1',
        to: ACCOUNT_MOCK,
        value: '0x0',
      });

      controller.hub.on(
        `${transactionMeta.id}:finished`,
        finishedEventListener,
      );

      const finishedPromise = waitForTransactionFinished(controller);

      await controller.stopTransaction(transactionMeta.id, undefined, {
        estimatedBaseFee: '0x123',
        actionId: mockActionId,
      });

      await finishedPromise;

      approveTransaction();

      try {
        await result;
      } catch (error) {
        // Ignore user rejected error as it is expected
      }

      expect(approvedEventListener).toHaveBeenCalledTimes(1);
      expect(approvedEventListener).toHaveBeenCalledWith({
        actionId: mockActionId,
        transactionMeta,
      });

      expect(submittedEventListener).toHaveBeenCalledTimes(1);
      expect(submittedEventListener).toHaveBeenCalledWith({
        actionId: mockActionId,
        transactionMeta,
      });

      expect(finishedEventListener).toHaveBeenCalledTimes(1);
      expect(finishedEventListener).toHaveBeenCalledWith(transactionMeta);
    });
  });

  describe('speedUpTransaction', () => {
    it('creates additional transaction with increased gas', async () => {
      const controller = newController({
        network: MOCK_LINEA_MAINNET_NETWORK,
        options: {
          getCurrentNetworkEIP1559Compatibility: () => false,
        },
      });

      const { transactionMeta } = await controller.addTransaction({
        from: ACCOUNT_MOCK,
        gas: '0x0',
        gasPrice: '0x50fd51da',
        to: ACCOUNT_MOCK,
        value: '0x0',
      });

      await controller.speedUpTransaction(transactionMeta.id);

      const { transactions } = controller.state;
      expect(transactions).toHaveLength(2);
      expect(transactions[1].txParams.gasPrice).toBe(
        '0x5916a6d6', // 1.1 * 0x50fd51da
      );
    });

    it('verifies s,r and v values are correctly populated', async () => {
      const controller = newController({
        network: MOCK_LINEA_MAINNET_NETWORK,
        config: {
          sign: async (transaction: any) => {
            transaction.r = '1b';
            transaction.s = 'abc';
            transaction.v = '123';
            return transaction;
          },
        },
      });

      const { transactionMeta } = await controller.addTransaction({
        from: ACCOUNT_MOCK,
        gas: '0x0',
        gasPrice: '0x50fd51da',
        to: ACCOUNT_MOCK,
        value: '0x0',
      });

      await controller.speedUpTransaction(transactionMeta.id);

      const { transactions } = controller.state;
      expect(transactions).toHaveLength(2);
      const speedUpTransaction = transactions[1];
      expect(speedUpTransaction.r).toBe('0x1b');
      expect(speedUpTransaction.s).toBe('0xabc');
      expect(speedUpTransaction.v).toBe('0x123');
    });

    it('creates additional transaction specifying the gasPrice', async () => {
      const controller = newController({
        network: MOCK_LINEA_MAINNET_NETWORK,
        options: {
          getCurrentNetworkEIP1559Compatibility: () => false,
        },
      });

      const { transactionMeta } = await controller.addTransaction({
        from: ACCOUNT_MOCK,
        gas: '0x0',
        gasPrice: '0x50fd51da',
        to: ACCOUNT_MOCK,
        value: '0x0',
      });

      await controller.speedUpTransaction(transactionMeta.id, {
        gasPrice: '0x62DEF4DA',
      });

      const { transactions } = controller.state;
      expect(transactions).toHaveLength(2);
      expect(transactions[1].txParams.gasPrice).toBe('0x62DEF4DA');
    });

    it('uses the same nonce', async () => {
      const controller = newController({ approve: true });

      const { transactionMeta, result } = await controller.addTransaction({
        from: ACCOUNT_MOCK,
        gas: '0x1',
        gasPrice: '0x50fd51da',
        to: ACCOUNT_MOCK,
        value: '0x0',
      });

      await result;
      await controller.speedUpTransaction(transactionMeta.id, undefined, {
        estimatedBaseFee: '0x123',
      });

      const { transactions } = controller.state;
      expect(getNonceLockSpy).toHaveBeenCalledTimes(1);
      expect(transactions).toHaveLength(2);
      expect(transactions[0].txParams.nonce).toBeDefined();
      expect(transactions[0].txParams.nonce).toStrictEqual(
        transactions[1].txParams.nonce,
      );
      expect(transactions[1].estimatedBaseFee).toBe('0x123');
      expect(transactions[1].originalGasEstimate).toBe('0x1');
    });

    it('allows transaction count to exceed txHistorylimit', async () => {
      const controller = newController({
        approve: true,
        config: {
          txHistoryLimit: 1,
        },
      });

      const { transactionMeta, result } = await controller.addTransaction({
        from: ACCOUNT_MOCK,
        nonce: '1111111',
        gas: '0x0',
        gasPrice: '0x50fd51da',
        to: ACCOUNT_MOCK,
        value: '0x0',
      });

      await result;
      await controller.speedUpTransaction(transactionMeta.id);

      expect(controller.state.transactions).toHaveLength(2);
    });

    it('emits transaction events', async () => {
      const controller = newController({
        network: MOCK_LINEA_MAINNET_NETWORK,
      });

      const approvedEventListener = jest.fn();
      const submittedEventListener = jest.fn();
      const finishedEventListener = jest.fn();

      const mockActionId = 'mockActionId';

      controller.hub.on('transaction-approved', approvedEventListener);
      controller.hub.on('transaction-approved', submittedEventListener);

      const { transactionMeta: firstTransactionMeta } =
        await controller.addTransaction({
          from: ACCOUNT_MOCK,
          gas: '0x0',
          gasPrice: '0x1',
          to: ACCOUNT_MOCK,
          value: '0x0',
        });

      controller.hub.on(
        `${firstTransactionMeta.id}:speedup`,
        finishedEventListener,
      );

      await controller.speedUpTransaction(firstTransactionMeta.id, undefined, {
        actionId: mockActionId,
      });

      const { transactions } = controller.state;
      const speedUpTransaction = transactions[1];

      expect(approvedEventListener).toHaveBeenCalledTimes(1);
      expect(approvedEventListener).toHaveBeenCalledWith({
        actionId: mockActionId,
        transactionMeta: speedUpTransaction,
      });

      expect(submittedEventListener).toHaveBeenCalledTimes(1);
      expect(submittedEventListener).toHaveBeenCalledWith({
        actionId: mockActionId,
        transactionMeta: speedUpTransaction,
      });

      expect(finishedEventListener).toHaveBeenCalledTimes(1);
      expect(finishedEventListener).toHaveBeenCalledWith(speedUpTransaction);
    });
  });

  describe('getNonceLock', () => {
    it('gets the next nonce according to the nonce-tracker', async () => {
      const controller = newController({
        network: MOCK_LINEA_MAINNET_NETWORK,
      });

      const { nextNonce } = await controller.getNonceLock(ACCOUNT_MOCK);

      expect(getNonceLockSpy).toHaveBeenCalledTimes(1);
      expect(getNonceLockSpy).toHaveBeenCalledWith(ACCOUNT_MOCK);
      expect(nextNonce).toBe(NONCE_MOCK);
    });
  });

  describe('confirmExternalTransaction', () => {
    it('adds external transaction to the state as confirmed', async () => {
      const controller = newController();

      const externalTransactionToConfirm = {
        id: '1',
        chainId: toHex(1),
        time: 123456789,
        status: TransactionStatus.confirmed as const,
        txParams: {
          gasUsed: undefined,
          from: ACCOUNT_MOCK,
          to: ACCOUNT_2_MOCK,
        },
      };
      const externalTransactionReceipt = {
        gasUsed: '0x5208',
      };
      const externalBaseFeePerGas = '0x14';

      await controller.confirmExternalTransaction(
        externalTransactionToConfirm,
        externalTransactionReceipt,
        externalBaseFeePerGas,
      );

      expect(controller.state.transactions[0].status).toBe(
        TransactionStatus.confirmed,
      );
      expect(controller.state.transactions[0].baseFeePerGas).toBe(
        externalBaseFeePerGas,
      );
      expect(controller.state.transactions[0]?.txReceipt?.gasUsed).toBe(
        externalTransactionReceipt.gasUsed,
      );
    });

    it('generates initial history', async () => {
      const controller = newController();

      const externalTransactionToConfirm = {
        from: ACCOUNT_MOCK,
        to: ACCOUNT_2_MOCK,
        id: '1',
        chainId: toHex(1),
        status: TransactionStatus.confirmed as const,
        time: 123456789,
        txParams: {
          gasUsed: undefined,
          from: ACCOUNT_MOCK,
          to: ACCOUNT_2_MOCK,
        },
      };

      const externalTransactionReceipt = {
        gasUsed: '0x5208',
      };

      const externalBaseFeePerGas = '0x14';

      await controller.confirmExternalTransaction(
        externalTransactionToConfirm,
        externalTransactionReceipt,
        externalBaseFeePerGas,
      );

      const expectedInitialSnapshot = {
        chainId: '0x1',
        from: ACCOUNT_MOCK,
        id: '1',
        time: 123456789,
        status: TransactionStatus.confirmed as const,
        to: ACCOUNT_2_MOCK,
        txParams: {
          from: ACCOUNT_MOCK,
          to: ACCOUNT_2_MOCK,
          gasUsed: undefined,
        },
      };

      // Expect initial snapshot to be the first history item
      expect(controller.state.transactions[0]?.history?.[0]).toStrictEqual(
        expectedInitialSnapshot,
      );
      // Expect modification history to be present
      expect(controller.state.transactions[0]?.history?.[1]).toStrictEqual([
        {
          note: expect.any(String),
          op: 'remove',
          path: '/txParams/gasUsed',
          timestamp: expect.any(Number),
        },
        {
          op: 'add',
          path: '/txReceipt',
          value: expect.anything(),
        },
        {
          op: 'add',
          path: '/baseFeePerGas',
          value: expect.any(String),
        },
      ]);
    });

    it('marks the same nonce local transactions statuses as dropped and defines replacedBy properties', async () => {
      const droppedEventListener = jest.fn();
      const controller = newController({
        options: {
          disableHistory: true,
        },
      });
      controller.hub.on('transaction-dropped', droppedEventListener);

      const externalTransactionId = '1';
      const externalTransactionHash = '0x1';
      const externalTransactionToConfirm = {
        from: ACCOUNT_MOCK,
        to: ACCOUNT_2_MOCK,
        hash: externalTransactionHash,
        id: externalTransactionId,
        chainId: toHex(5),
        status: TransactionStatus.confirmed as const,
        time: 123456789,
        txParams: {
          from: ACCOUNT_MOCK,
          to: ACCOUNT_2_MOCK,
          nonce: String(NONCE_MOCK),
        },
      };
      const externalTransactionReceipt = {
        gasUsed: '0x5208',
      };
      const externalBaseFeePerGas = '0x14';

      // Submitted local unapproved transaction
      const localTransactionIdWithSameNonce = '9';
      controller.state.transactions.push({
        id: localTransactionIdWithSameNonce,
        chainId: toHex(5),
        status: TransactionStatus.unapproved as const,
        time: 123456789,
        txParams: {
          from: ACCOUNT_MOCK,
          to: ACCOUNT_2_MOCK,
          nonce: String(NONCE_MOCK),
        },
      });

      await controller.confirmExternalTransaction(
        externalTransactionToConfirm,
        externalTransactionReceipt,
        externalBaseFeePerGas,
      );

      const droppedTx = controller.state.transactions.find(
        (transaction) => transaction.id === localTransactionIdWithSameNonce,
      );

      expect(droppedTx?.status).toBe(TransactionStatus.dropped);

      expect(droppedTx?.replacedById).toBe(externalTransactionId);

      expect(droppedTx?.replacedBy).toBe(externalTransactionHash);
      expect(droppedEventListener).toHaveBeenCalledTimes(1);
      expect(droppedEventListener).toHaveBeenCalledWith({
        transactionMeta: droppedTx,
      });
    });

    it('doesnt mark transaction as dropped if same nonce local transaction status is failed', async () => {
      const controller = newController();
      const externalTransactionId = '1';
      const externalTransactionHash = '0x1';
      const externalTransactionToConfirm = {
        from: ACCOUNT_MOCK,
        to: ACCOUNT_2_MOCK,
        hash: externalTransactionHash,
        id: externalTransactionId,
        chainId: toHex(5),
        status: TransactionStatus.confirmed as const,
        time: 123456789,
        txParams: {
          from: ACCOUNT_MOCK,
          to: ACCOUNT_2_MOCK,
          nonce: String(NONCE_MOCK),
        },
      };
      const externalTransactionReceipt = {
        gasUsed: '0x5208',
      };
      const externalBaseFeePerGas = '0x14';

      // Off-chain failed local transaction
      const localTransactionIdWithSameNonce = '9';
      controller.state.transactions.push({
        id: localTransactionIdWithSameNonce,
        chainId: toHex(5),
        status: TransactionStatus.failed as const,
        error: new Error('mock error'),
        time: 123456789,
        txParams: {
          from: ACCOUNT_MOCK,
          to: ACCOUNT_2_MOCK,
          nonce: String(NONCE_MOCK),
        },
      });

      await controller.confirmExternalTransaction(
        externalTransactionToConfirm,
        externalTransactionReceipt,
        externalBaseFeePerGas,
      );

      const failedTx = controller.state.transactions.find(
        (transaction) => transaction.id === localTransactionIdWithSameNonce,
      );

      expect(failedTx?.status).toBe(TransactionStatus.failed);

      expect(failedTx?.replacedById).toBe(externalTransactionId);

      expect(failedTx?.replacedBy).toBe(externalTransactionHash);
    });

    it('emits confirmed event', async () => {
      const controller = newController();

      const confirmedEventListener = jest.fn();

      controller.hub.on('transaction-confirmed', confirmedEventListener);

      const externalTransactionToConfirm = {
        from: ACCOUNT_MOCK,
        to: ACCOUNT_2_MOCK,
        id: '1',
        chainId: toHex(1),
        status: TransactionStatus.confirmed,
        txParams: {
          gasUsed: undefined,
          from: ACCOUNT_MOCK,
          to: ACCOUNT_2_MOCK,
        },
      } as any;
      const externalTransactionReceipt = {
        gasUsed: '0x5208',
      };
      const externalBaseFeePerGas = '0x14';

      await controller.confirmExternalTransaction(
        externalTransactionToConfirm,
        externalTransactionReceipt,
        externalBaseFeePerGas,
      );

      const externalTransaction = controller.state.transactions[0];

      expect(confirmedEventListener).toHaveBeenCalledTimes(1);
      expect(confirmedEventListener).toHaveBeenCalledWith({
        transactionMeta: externalTransaction,
      });
    });
  });

  describe('updateTransactionSendFlowHistory', () => {
    it('appends sendFlowHistory entries to transaction meta', async () => {
      const controller = newController();
      const mockSendFlowHistory = [
        {
          entry:
            'sendFlow - user selected transfer to my accounts on recipient screen',
          timestamp: 1650663928211,
        },
      ];
      await controller.addTransaction({
        from: ACCOUNT_MOCK,
        to: ACCOUNT_MOCK,
      });
      const addedTxId = controller.state.transactions[0].id;
      controller.updateTransactionSendFlowHistory(
        addedTxId,
        0,
        mockSendFlowHistory,
      );

      expect(controller.state.transactions[0].sendFlowHistory).toStrictEqual(
        mockSendFlowHistory,
      );
    });

    it('appends sendFlowHistory entries to existing entries in transaction meta', async () => {
      const controller = newController();
      const mockSendFlowHistory = [
        {
          entry:
            'sendFlow - user selected transfer to my accounts on recipient screen',
          timestamp: 1650663928211,
        },
      ];
      const mockExistingSendFlowHistory = [
        {
          entry: 'sendFlow - user selected transfer to my accounts',
          timestamp: 1650663928210,
        },
      ];
      await controller.addTransaction(
        {
          from: ACCOUNT_MOCK,
          to: ACCOUNT_MOCK,
        },
        {
          sendFlowHistory: mockExistingSendFlowHistory,
        },
      );
      const addedTxId = controller.state.transactions[0].id;
      controller.updateTransactionSendFlowHistory(
        addedTxId,
        1,
        mockSendFlowHistory,
      );

      expect(controller.state.transactions[0].sendFlowHistory).toStrictEqual([
        ...mockExistingSendFlowHistory,
        ...mockSendFlowHistory,
      ]);
    });

    it('doesnt append if current sendFlowHistory lengths doesnt match', async () => {
      const controller = newController();
      const mockSendFlowHistory = [
        {
          entry:
            'sendFlow - user selected transfer to my accounts on recipient screen',
          timestamp: 1650663928211,
        },
      ];
      await controller.addTransaction({
        from: ACCOUNT_MOCK,
        to: ACCOUNT_MOCK,
      });
      const addedTxId = controller.state.transactions[0].id;
      controller.updateTransactionSendFlowHistory(
        addedTxId,
        5,
        mockSendFlowHistory,
      );

      expect(controller.state.transactions[0].sendFlowHistory).toStrictEqual(
        [],
      );
    });

    it('throws if sendFlowHistory persistence is disabled', async () => {
      const controller = newController({
        options: { disableSendFlowHistory: true },
      });
      const mockSendFlowHistory = [
        {
          entry:
            'sendFlow - user selected transfer to my accounts on recipient screen',
          timestamp: 1650663928211,
        },
      ];
      await controller.addTransaction({
        from: ACCOUNT_MOCK,
        to: ACCOUNT_MOCK,
      });
      const addedTxId = controller.state.transactions[0].id;
      expect(() =>
        controller.updateTransactionSendFlowHistory(
          addedTxId,
          0,
          mockSendFlowHistory,
        ),
      ).toThrow(
        'Send flow history is disabled for the current transaction controller',
      );
    });

    it('throws if transactionMeta is not found', async () => {
      const controller = newController();
      const mockSendFlowHistory = [
        {
          entry:
            'sendFlow - user selected transfer to my accounts on recipient screen',
          timestamp: 1650663928211,
        },
      ];
      expect(() =>
        controller.updateTransactionSendFlowHistory(
          'foo',
          0,
          mockSendFlowHistory,
        ),
      ).toThrow(
        'Cannot update send flow history as no transaction metadata found',
      );
    });

    it('throws if the transaction is not unapproved status', async () => {
      const controller = newController();
      const mockSendFlowHistory = [
        {
          entry:
            'sendFlow - user selected transfer to my accounts on recipient screen',
          timestamp: 1650663928211,
        },
      ];
      controller.state.transactions.push({
        id: 'foo',
        chainId: toHex(5),
        hash: '1337',
        status: TransactionStatus.submitted as const,
        time: 123456789,
        txParams: {
          from: MOCK_PREFERENCES.state.selectedAddress,
        },
      });
      expect(() =>
        controller.updateTransactionSendFlowHistory(
          'foo',
          0,
          mockSendFlowHistory,
        ),
      )
        .toThrow(`Can only call updateTransactionSendFlowHistory on an unapproved transaction.
      Current tx status: submitted`);
    });
  });

  describe('clearUnapprovedTransactions', () => {
    it('clears unapproved transactions', async () => {
      const controller = newController();

      const firstUnapprovedTxId = '1';
      const secondUnapprovedTxId = '2';
      const firstConfirmedTxId = '3';
      const secondConfirmedTxId = '4';

      const transactionMeta = {
        chainId: toHex(5),
        status: TransactionStatus.unapproved as const,
        time: 123456789,
        txParams: {
          from: '0x1bf137f335ea1b8f193b8f6ea92561a60d23a207',
        },
      };

      const confirmedTxMeta = {
        ...transactionMeta,
        status: TransactionStatus.confirmed as const,
      };

      const unapprovedTxMeta = {
        ...transactionMeta,
        status: TransactionStatus.unapproved as const,
      };

      controller.state.transactions.push(
        {
          ...unapprovedTxMeta,
          id: firstUnapprovedTxId,
        },
        {
          ...unapprovedTxMeta,
          id: secondUnapprovedTxId,
        },
        {
          ...confirmedTxMeta,
          id: firstConfirmedTxId,
        },
        {
          ...confirmedTxMeta,
          id: secondConfirmedTxId,
        },
      );

      controller.clearUnapprovedTransactions();

      const { transactions } = controller.state;

      expect(transactions).toHaveLength(2);
      expect(
        transactions.find(({ id }) => id === firstConfirmedTxId)?.status,
      ).toBe(TransactionStatus.confirmed);
      expect(
        transactions.find(({ id }) => id === secondConfirmedTxId)?.status,
      ).toBe(TransactionStatus.confirmed);
    });
  });

  describe('on incoming transaction helper transactions event', () => {
    it('adds new transactions to state', async () => {
      const controller = newController();

      await (incomingTransactionHelperMock.hub.on as any).mock.calls[0][1]({
        added: [TRANSACTION_META_MOCK, TRANSACTION_META_2_MOCK],
        updated: [],
      });

      expect(controller.state.transactions).toStrictEqual([
        TRANSACTION_META_MOCK,
        TRANSACTION_META_2_MOCK,
      ]);
    });

    it('updates existing transactions in state', async () => {
      const controller = newController();

      controller.state.transactions = [
        TRANSACTION_META_MOCK,
        TRANSACTION_META_2_MOCK,
      ];

      const updatedTransaction = {
        ...TRANSACTION_META_MOCK,
        status: 'failed',
      };

      await (incomingTransactionHelperMock.hub.on as any).mock.calls[0][1]({
        added: [],
        updated: [updatedTransaction],
      });

      expect(controller.state.transactions).toStrictEqual([
        updatedTransaction,
        TRANSACTION_META_2_MOCK,
      ]);
    });

    it('limits max transactions when adding to state', async () => {
      const controller = newController({ config: { txHistoryLimit: 1 } });

      await (incomingTransactionHelperMock.hub.on as any).mock.calls[0][1]({
        added: [TRANSACTION_META_MOCK, TRANSACTION_META_2_MOCK],
        updated: [],
      });

      expect(controller.state.transactions).toStrictEqual([
        TRANSACTION_META_2_MOCK,
      ]);
    });
  });

  describe('on incoming transaction helper lastFetchedBlockNumbers event', () => {
    it('updates state', async () => {
      const controller = newController();

      const lastFetchedBlockNumbers = {
        key: 234,
      };

      await (incomingTransactionHelperMock.hub.on as any).mock.calls[1][1]({
        lastFetchedBlockNumbers,
        blockNumber: 123,
      });

      expect(controller.state.lastFetchedBlockNumbers).toStrictEqual(
        lastFetchedBlockNumbers,
      );
    });

    it('emits incomingTransactionBlock event', async () => {
      const blockNumber = 123;
      const listener = jest.fn();

      const controller = newController();
      controller.hub.on('incomingTransactionBlock', listener);

      await (incomingTransactionHelperMock.hub.on as any).mock.calls[1][1]({
        lastFetchedBlockNumbers: {
          key: 234,
        },
        blockNumber,
      });

      expect(listener).toHaveBeenCalledTimes(1);
      expect(listener).toHaveBeenCalledWith(blockNumber);
    });
  });

  describe('updateTransactionGasFees', () => {
    it('throws if transaction does not exist', async () => {
      const controller = newController();
      expect(() =>
        controller.updateTransactionGasFees('123', {
          gasPrice: '0x1',
        }),
      ).toThrow('Cannot update transaction as no transaction metadata found');
    });

    it('throws if transaction not unapproved status', async () => {
      const transactionId = '123';
      const fnName = 'updateTransactionGasFees';
      const status = TransactionStatus.failed;
      const controller = newController();
      controller.state.transactions.push({
        id: transactionId,
        status,
        error: new Error('mock error'),
        chainId: '0x1',
        time: 123456789,
        txParams: {} as TransactionParams,
      });
      expect(() =>
        controller.updateTransactionGasFees(transactionId, {
          gasPrice: '0x1',
        }),
      ).toThrow(`Can only call ${fnName} on an unapproved transaction.
      Current tx status: ${status}`);
    });

    it('updates provided gas values', async () => {
      const transactionId = '123';
      const controller = newController();

      const gas = '0xgas';
      const gasLimit = '0xgasLimit';
      const gasPrice = '0xgasPrice';
      const maxPriorityFeePerGas = '0xmaxPriorityFeePerGas';
      const maxFeePerGas = '0xmaxFeePerGas';
      const estimateUsed = '0xestimateUsed';
      const estimateSuggested = '0xestimateSuggested';
      const defaultGasEstimates = '0xdefaultGasEstimates';
      const originalGasEstimate = '0xoriginalGasEstimate';
      const userEditedGasLimit = true;
      const userFeeLevel = '0xuserFeeLevel';

      controller.state.transactions.push({
        id: transactionId,
        chainId: '0x1',
        time: 123456789,
        status: TransactionStatus.unapproved as const,
        history: [
          {} as TransactionMeta,
          ...([{}] as TransactionHistoryEntry[]),
        ],
        txParams: {
          from: ACCOUNT_MOCK,
          to: ACCOUNT_2_MOCK,
        },
      });

      controller.updateTransactionGasFees(transactionId, {
        gas,
        gasLimit,
        gasPrice,
        maxPriorityFeePerGas,
        maxFeePerGas,
        estimateUsed,
        estimateSuggested,
        defaultGasEstimates,
        originalGasEstimate,
        userEditedGasLimit,
        userFeeLevel,
      });

      const transaction = controller.state.transactions[0];

      expect(transaction?.txParams?.gas).toBe(gas);
      expect(transaction?.txParams?.gasLimit).toBe(gasLimit);
      expect(transaction?.txParams?.gasPrice).toBe(gasPrice);
      expect(transaction?.txParams?.maxPriorityFeePerGas).toBe(
        maxPriorityFeePerGas,
      );
      expect(transaction?.txParams?.maxFeePerGas).toBe(maxFeePerGas);
      expect(transaction?.estimateUsed).toBe(estimateUsed);
      expect(transaction?.estimateSuggested).toBe(estimateSuggested);
      expect(transaction?.defaultGasEstimates).toBe(defaultGasEstimates);
      expect(transaction?.originalGasEstimate).toBe(originalGasEstimate);
      expect(transaction?.userEditedGasLimit).toBe(userEditedGasLimit);
      expect(transaction?.userFeeLevel).toBe(userFeeLevel);
    });
  });

  describe('updatePreviousGasParams', () => {
    it('throws if transaction does not exist', async () => {
      const controller = newController();
      expect(() =>
        controller.updatePreviousGasParams('123', {
          maxFeePerGas: '0x1',
        }),
      ).toThrow('Cannot update transaction as no transaction metadata found');
    });

    it('throws if transaction not unapproved status', async () => {
      const transactionId = '123';
      const fnName = 'updatePreviousGasParams';
      const status = TransactionStatus.failed;
      const controller = newController();
      controller.state.transactions.push({
        id: transactionId,
        status,
      } as any);
      expect(() =>
        controller.updatePreviousGasParams(transactionId, {
          maxFeePerGas: '0x1',
        }),
      ).toThrow(`Can only call ${fnName} on an unapproved transaction.
      Current tx status: ${status}`);
    });

    it('updates previous gas values', async () => {
      const transactionId = '123';
      const controller = newController();

      const gasLimit = '0xgasLimit';
      const maxFeePerGas = '0xmaxFeePerGas';
      const maxPriorityFeePerGas = '0xmaxPriorityFeePerGas';

      controller.state.transactions.push({
        id: transactionId,
        status: TransactionStatus.unapproved,
        history: [{}],
        txParams: {
          from: ACCOUNT_MOCK,
          to: ACCOUNT_2_MOCK,
        },
      } as any);

      controller.updatePreviousGasParams(transactionId, {
        gasLimit,
        maxFeePerGas,
        maxPriorityFeePerGas,
      });

      const transaction = controller.state.transactions[0];

      expect(transaction?.previousGas?.gasLimit).toBe(gasLimit);
      expect(transaction?.previousGas?.maxFeePerGas).toBe(maxFeePerGas);
      expect(transaction?.previousGas?.maxPriorityFeePerGas).toBe(
        maxPriorityFeePerGas,
      );
    });
  });

  describe('on pending transactions tracker event', () => {
    /**
     * Simulate an event from the pending transaction tracker.
     *
     * @param eventName - The name of the event to fire.
     * @param args - The arguments to pass to the event handler.
     */
    function firePendingTransactionTrackerEvent(
      eventName: string,
      ...args: any
    ) {
      (pendingTransactionTrackerMock.hub.on as jest.Mock).mock.calls.find(
        (call) => call[0] === eventName,
      )[1](...args);
    }

    it('bubbles on transaction-confirmed event', async () => {
      const listener = jest.fn();
      const controller = newController();

      controller.hub.on(`${TRANSACTION_META_MOCK.id}:confirmed`, listener);

      firePendingTransactionTrackerEvent(
        'transaction-confirmed',
        TRANSACTION_META_MOCK,
      );

      expect(listener).toHaveBeenCalledTimes(1);
      expect(listener).toHaveBeenCalledWith(TRANSACTION_META_MOCK);
    });

    it('sets status to dropped on transaction-dropped event', async () => {
      const controller = newController({
        options: { disableHistory: true },
      });

      controller.state.transactions = [{ ...TRANSACTION_META_MOCK }];

      firePendingTransactionTrackerEvent(
        'transaction-dropped',
        TRANSACTION_META_MOCK,
      );

      expect(controller.state.transactions).toStrictEqual([
        { ...TRANSACTION_META_MOCK, status: TransactionStatus.dropped },
      ]);
    });

    it('sets status to failed on transaction-failed event', async () => {
      const controller = newController({
        options: { disableHistory: true },
      });

      controller.state.transactions = [{ ...TRANSACTION_META_MOCK }];

      firePendingTransactionTrackerEvent(
        'transaction-failed',
        TRANSACTION_META_MOCK,
        new Error('TestError'),
      );

      expect(controller.state.transactions).toStrictEqual([
        {
          ...TRANSACTION_META_MOCK,
          status: TransactionStatus.failed,
          error: new Error('TestError'),
        },
      ]);
    });

    it('updates transaction on transaction-updated event', async () => {
      const controller = newController({
        options: { disableHistory: true },
      });

      controller.state.transactions = [{ ...TRANSACTION_META_MOCK }];

      firePendingTransactionTrackerEvent(
        'transaction-updated',
        { ...TRANSACTION_META_MOCK, retryCount: 123 },
        'TestNote',
      );

      expect(controller.state.transactions).toStrictEqual([
        {
          ...TRANSACTION_META_MOCK,
          retryCount: 123,
        },
      ]);
    });
  });

<<<<<<< HEAD
  describe('with hooks', () => {
    const txMeta = {
      from: ACCOUNT_MOCK,
      to: ACCOUNT_MOCK,
    };
    it('adds a transaction, signs and update status to `approved`', async () => {
      const controller = newController({
        options: {
          hooks: {
            afterSign: () => false,
            beforeApproveOnInit: () => false,
            beforePublish: () => false,
            getAdditionalSignArguments: () => [txMeta],
          },
        },
      });
      const signSpy = jest.spyOn(controller, 'sign' as any);
      const updateTransactionSpy = jest.spyOn(controller, 'updateTransaction');

      await controller.addTransaction(txMeta, {
        origin: 'origin',
        actionId: ACTION_ID_MOCK,
      });

      approveTransaction();
      await wait(0);

      const transactionMeta = controller.state.transactions[0];
      expect(signSpy).toHaveBeenCalledTimes(1);
      expect(updateTransactionSpy).toHaveBeenCalledTimes(1);
      expect(updateTransactionSpy).toHaveBeenCalledWith(
        expect.objectContaining({
          txParams: expect.objectContaining(txMeta),
        }),
        'TransactionController#approveTransaction - Transaction approved',
      );
      expect(transactionMeta.status).toBe(TransactionStatus.approved);
    });

    it('adds a transaction and signing returns undefined', async () => {
      const controller = newController({
        options: {
          hooks: {
            afterSign: () => false,
            beforeApproveOnInit: () => false,
            beforePublish: () => false,
            getAdditionalSignArguments: () => [txMeta],
          },
        },
        config: { sign: async () => undefined },
      });
      const signSpy = jest.spyOn(controller, 'sign' as any);
      const updateTransactionSpy = jest.spyOn(controller, 'updateTransaction');

      await controller.addTransaction(txMeta, {
        origin: 'origin',
        actionId: ACTION_ID_MOCK,
      });

      approveTransaction();
      await wait(0);

      expect(signSpy).toHaveBeenCalledTimes(1);
      expect(updateTransactionSpy).toHaveBeenCalledTimes(1);
    });

    it('adds a transaction, signs and skips publish the transaction', async () => {
      const controller = newController({
        options: {
          hooks: {
            beforePublish: undefined,
            afterSign: () => false,
            getAdditionalSignArguments: () => [txMeta],
          },
        },
      });
      const signSpy = jest.spyOn(controller, 'sign' as any);
      const updateTransactionSpy = jest.spyOn(controller, 'updateTransaction');

      await controller.addTransaction(txMeta, {
        origin: 'origin',
        actionId: ACTION_ID_MOCK,
      });

      approveTransaction();
      await wait(0);

      expect(signSpy).toHaveBeenCalledTimes(1);
      expect(updateTransactionSpy).toHaveBeenCalledTimes(1);
      expect(updateTransactionSpy).toHaveBeenCalledWith(
        expect.objectContaining({
          txParams: expect.objectContaining(txMeta),
        }),
        'TransactionController#approveTransaction - Transaction approved',
      );
=======
  describe('approveTransactionsWithSameNonce', () => {
    it('throws error if no sign method', async () => {
      const controller = newController({
        config: {
          sign: undefined,
        },
      });
      const mockTransactionParam2 = {
        from: ACCOUNT_MOCK,
        nonce: '0x1',
        gas: '0x222',
        to: ACCOUNT_2_MOCK,
        value: '0x1',
      };

      await expect(
        controller.approveTransactionsWithSameNonce([mockTransactionParam2]),
      ).rejects.toThrow('No sign method defined.');
    });

    it('returns empty string if no transactions are provided', async () => {
      const controller = newController();
      const result = await controller.approveTransactionsWithSameNonce([]);
      expect(result).toBe('');
    });

    it('return empty string if transaction is already being signed', async () => {
      const controller = newController({
        config: {
          // We never resolve this promise, so the transaction is always in the process of being signed
          sign: async () =>
            new Promise(() => {
              /* noop */
            }),
        },
      });
      const mockTransactionParam = {
        from: ACCOUNT_MOCK,
        nonce: '0x1',
        gas: '0x5208',
        to: ACCOUNT_2_MOCK,
        value: '0x0',
      };

      // Send the transaction to put it in the process of being signed
      controller.approveTransactionsWithSameNonce([mockTransactionParam]);

      // Now send it one more time to test that it doesn't get signed again
      const result = await controller.approveTransactionsWithSameNonce([
        mockTransactionParam,
      ]);

      expect(result).toBe('');
    });

    it('signs transactions and return raw transactions', async () => {
      const signMock = jest
        .fn()
        .mockImplementation(async (transactionParams) =>
          Promise.resolve(TransactionFactory.fromTxData(transactionParams)),
        );
      const controller = newController({
        config: {
          sign: signMock,
        },
      });
      const mockTransactionParam = {
        from: ACCOUNT_MOCK,
        nonce: '0x1',
        gas: '0x111',
        to: ACCOUNT_2_MOCK,
        value: '0x0',
      };
      const mockTransactionParam2 = {
        from: ACCOUNT_MOCK,
        nonce: '0x1',
        gas: '0x222',
        to: ACCOUNT_2_MOCK,
        value: '0x1',
      };

      const result = await controller.approveTransactionsWithSameNonce([
        mockTransactionParam,
        mockTransactionParam2,
      ]);

      expect(result).toHaveLength(2);
      expect(result).toStrictEqual([expect.any(String), expect.any(String)]);
    });

    it('throws if error while signing transaction', async () => {
      const mockSignError = 'Error while signing transaction';

      const signMock = jest
        .fn()
        .mockImplementation(async () =>
          Promise.reject(new Error(mockSignError)),
        );
      const controller = newController({
        config: {
          sign: signMock,
        },
      });
      const mockTransactionParam = {
        from: ACCOUNT_MOCK,
        nonce: '0x1',
        gas: '0x111',
        to: ACCOUNT_2_MOCK,
        value: '0x0',
      };
      const mockTransactionParam2 = {
        from: ACCOUNT_MOCK,
        nonce: '0x1',
        gas: '0x222',
        to: ACCOUNT_2_MOCK,
        value: '0x1',
      };

      await expect(
        controller.approveTransactionsWithSameNonce([
          mockTransactionParam,
          mockTransactionParam2,
        ]),
      ).rejects.toThrow(mockSignError);
>>>>>>> fd933a89
    });
  });
});<|MERGE_RESOLUTION|>--- conflicted
+++ resolved
@@ -3066,7 +3066,133 @@
     });
   });
 
-<<<<<<< HEAD
+  describe('approveTransactionsWithSameNonce', () => {
+    it('throws error if no sign method', async () => {
+      const controller = newController({
+        config: {
+          sign: undefined,
+        },
+      });
+      const mockTransactionParam2 = {
+        from: ACCOUNT_MOCK,
+        nonce: '0x1',
+        gas: '0x222',
+        to: ACCOUNT_2_MOCK,
+        value: '0x1',
+      };
+
+      await expect(
+        controller.approveTransactionsWithSameNonce([mockTransactionParam2]),
+      ).rejects.toThrow('No sign method defined.');
+    });
+
+    it('returns empty string if no transactions are provided', async () => {
+      const controller = newController();
+      const result = await controller.approveTransactionsWithSameNonce([]);
+      expect(result).toBe('');
+    });
+
+    it('return empty string if transaction is already being signed', async () => {
+      const controller = newController({
+        config: {
+          // We never resolve this promise, so the transaction is always in the process of being signed
+          sign: async () =>
+            new Promise(() => {
+              /* noop */
+            }),
+        },
+      });
+      const mockTransactionParam = {
+        from: ACCOUNT_MOCK,
+        nonce: '0x1',
+        gas: '0x5208',
+        to: ACCOUNT_2_MOCK,
+        value: '0x0',
+      };
+
+      // Send the transaction to put it in the process of being signed
+      controller.approveTransactionsWithSameNonce([mockTransactionParam]);
+
+      // Now send it one more time to test that it doesn't get signed again
+      const result = await controller.approveTransactionsWithSameNonce([
+        mockTransactionParam,
+      ]);
+
+      expect(result).toBe('');
+    });
+
+    it('signs transactions and return raw transactions', async () => {
+      const signMock = jest
+        .fn()
+        .mockImplementation(async (transactionParams) =>
+          Promise.resolve(TransactionFactory.fromTxData(transactionParams)),
+        );
+      const controller = newController({
+        config: {
+          sign: signMock,
+        },
+      });
+      const mockTransactionParam = {
+        from: ACCOUNT_MOCK,
+        nonce: '0x1',
+        gas: '0x111',
+        to: ACCOUNT_2_MOCK,
+        value: '0x0',
+      };
+      const mockTransactionParam2 = {
+        from: ACCOUNT_MOCK,
+        nonce: '0x1',
+        gas: '0x222',
+        to: ACCOUNT_2_MOCK,
+        value: '0x1',
+      };
+
+      const result = await controller.approveTransactionsWithSameNonce([
+        mockTransactionParam,
+        mockTransactionParam2,
+      ]);
+
+      expect(result).toHaveLength(2);
+      expect(result).toStrictEqual([expect.any(String), expect.any(String)]);
+    });
+
+    it('throws if error while signing transaction', async () => {
+      const mockSignError = 'Error while signing transaction';
+
+      const signMock = jest
+        .fn()
+        .mockImplementation(async () =>
+          Promise.reject(new Error(mockSignError)),
+        );
+      const controller = newController({
+        config: {
+          sign: signMock,
+        },
+      });
+      const mockTransactionParam = {
+        from: ACCOUNT_MOCK,
+        nonce: '0x1',
+        gas: '0x111',
+        to: ACCOUNT_2_MOCK,
+        value: '0x0',
+      };
+      const mockTransactionParam2 = {
+        from: ACCOUNT_MOCK,
+        nonce: '0x1',
+        gas: '0x222',
+        to: ACCOUNT_2_MOCK,
+        value: '0x1',
+      };
+
+      await expect(
+        controller.approveTransactionsWithSameNonce([
+          mockTransactionParam,
+          mockTransactionParam2,
+        ]),
+      ).rejects.toThrow(mockSignError);
+    });
+  });
+
   describe('with hooks', () => {
     const txMeta = {
       from: ACCOUNT_MOCK,
@@ -3162,132 +3288,6 @@
         }),
         'TransactionController#approveTransaction - Transaction approved',
       );
-=======
-  describe('approveTransactionsWithSameNonce', () => {
-    it('throws error if no sign method', async () => {
-      const controller = newController({
-        config: {
-          sign: undefined,
-        },
-      });
-      const mockTransactionParam2 = {
-        from: ACCOUNT_MOCK,
-        nonce: '0x1',
-        gas: '0x222',
-        to: ACCOUNT_2_MOCK,
-        value: '0x1',
-      };
-
-      await expect(
-        controller.approveTransactionsWithSameNonce([mockTransactionParam2]),
-      ).rejects.toThrow('No sign method defined.');
-    });
-
-    it('returns empty string if no transactions are provided', async () => {
-      const controller = newController();
-      const result = await controller.approveTransactionsWithSameNonce([]);
-      expect(result).toBe('');
-    });
-
-    it('return empty string if transaction is already being signed', async () => {
-      const controller = newController({
-        config: {
-          // We never resolve this promise, so the transaction is always in the process of being signed
-          sign: async () =>
-            new Promise(() => {
-              /* noop */
-            }),
-        },
-      });
-      const mockTransactionParam = {
-        from: ACCOUNT_MOCK,
-        nonce: '0x1',
-        gas: '0x5208',
-        to: ACCOUNT_2_MOCK,
-        value: '0x0',
-      };
-
-      // Send the transaction to put it in the process of being signed
-      controller.approveTransactionsWithSameNonce([mockTransactionParam]);
-
-      // Now send it one more time to test that it doesn't get signed again
-      const result = await controller.approveTransactionsWithSameNonce([
-        mockTransactionParam,
-      ]);
-
-      expect(result).toBe('');
-    });
-
-    it('signs transactions and return raw transactions', async () => {
-      const signMock = jest
-        .fn()
-        .mockImplementation(async (transactionParams) =>
-          Promise.resolve(TransactionFactory.fromTxData(transactionParams)),
-        );
-      const controller = newController({
-        config: {
-          sign: signMock,
-        },
-      });
-      const mockTransactionParam = {
-        from: ACCOUNT_MOCK,
-        nonce: '0x1',
-        gas: '0x111',
-        to: ACCOUNT_2_MOCK,
-        value: '0x0',
-      };
-      const mockTransactionParam2 = {
-        from: ACCOUNT_MOCK,
-        nonce: '0x1',
-        gas: '0x222',
-        to: ACCOUNT_2_MOCK,
-        value: '0x1',
-      };
-
-      const result = await controller.approveTransactionsWithSameNonce([
-        mockTransactionParam,
-        mockTransactionParam2,
-      ]);
-
-      expect(result).toHaveLength(2);
-      expect(result).toStrictEqual([expect.any(String), expect.any(String)]);
-    });
-
-    it('throws if error while signing transaction', async () => {
-      const mockSignError = 'Error while signing transaction';
-
-      const signMock = jest
-        .fn()
-        .mockImplementation(async () =>
-          Promise.reject(new Error(mockSignError)),
-        );
-      const controller = newController({
-        config: {
-          sign: signMock,
-        },
-      });
-      const mockTransactionParam = {
-        from: ACCOUNT_MOCK,
-        nonce: '0x1',
-        gas: '0x111',
-        to: ACCOUNT_2_MOCK,
-        value: '0x0',
-      };
-      const mockTransactionParam2 = {
-        from: ACCOUNT_MOCK,
-        nonce: '0x1',
-        gas: '0x222',
-        to: ACCOUNT_2_MOCK,
-        value: '0x1',
-      };
-
-      await expect(
-        controller.approveTransactionsWithSameNonce([
-          mockTransactionParam,
-          mockTransactionParam2,
-        ]),
-      ).rejects.toThrow(mockSignError);
->>>>>>> fd933a89
     });
   });
 });