--- conflicted
+++ resolved
@@ -20,11 +20,8 @@
 } from '@metamask/network-controller';
 import { NetworkClientType, NetworkStatus } from '@metamask/network-controller';
 import { errorCodes, providerErrors, rpcErrors } from '@metamask/rpc-errors';
-<<<<<<< HEAD
 import { EventEmitter } from 'events';
-=======
 import { createDeferredPromise } from '@metamask/utils';
->>>>>>> 7b497fa7
 import * as NonceTrackerPackage from 'nonce-tracker';
 
 import { FakeBlockTracker } from '../../../tests/fake-block-tracker';
@@ -4782,7 +4779,6 @@
     });
   });
 
-<<<<<<< HEAD
   describe('initTrackingMap', () => {
     it('doesnt get called if the feature flag is disabled', () => {
       const hub = new EventEmitter() as TransactionControllerEventEmitter;
@@ -4977,7 +4973,9 @@
       await controller.updateIncomingTransactions([]);
 
       expect(incomingTransactionHelperMocks[0].update).toHaveBeenCalledTimes(1);
-=======
+    });
+  });
+
   describe('abortTransactionSigning', () => {
     it('throws if transaction does not exist', () => {
       const controller = newController();
@@ -5032,7 +5030,6 @@
           }
         ).error.message,
       ).toBe('Signing aborted by user');
->>>>>>> 7b497fa7
     });
   });
 });