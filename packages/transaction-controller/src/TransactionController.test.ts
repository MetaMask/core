--- conflicted
+++ resolved
@@ -4,10 +4,7 @@
   AddApprovalRequest,
   AddResult,
 } from '@metamask/approval-controller';
-<<<<<<< HEAD
-=======
-import { Messenger, deriveStateFromMetadata } from '@metamask/base-controller';
->>>>>>> a8e82baf
+import { deriveStateFromMetadata } from '@metamask/base-controller/next';
 import {
   ChainId,
   NetworkType,
