/* eslint-disable jest/expect-expect */
import type {
  AcceptResultCallbacks,
  AddResult,
} from '@metamask/approval-controller';
import {
  ChainId,
  NetworkType,
  NetworksTicker,
  toHex,
  BUILT_IN_NETWORKS,
  ORIGIN_METAMASK,
} from '@metamask/controller-utils';
import type {
  BlockTracker,
  NetworkState,
  Provider,
} from '@metamask/network-controller';
import { NetworkClientType, NetworkStatus } from '@metamask/network-controller';
import { errorCodes, providerErrors, rpcErrors } from '@metamask/rpc-errors';
import HttpProvider from 'ethjs-provider-http';
import NonceTracker from 'nonce-tracker';

import { FakeBlockTracker } from '../../../tests/fake-block-tracker';
import { mockNetwork } from '../../../tests/mock-network';
import { IncomingTransactionHelper } from './helpers/IncomingTransactionHelper';
import { PendingTransactionTracker } from './helpers/PendingTransactionTracker';
import type {
  TransactionControllerMessenger,
  TransactionConfig,
  TransactionState,
} from './TransactionController';
import { TransactionController } from './TransactionController';
import type {
  TransactionMeta,
  DappSuggestedGasFees,
  TransactionParams,
  TransactionHistoryEntry,
} from './types';
import { WalletDevice, TransactionStatus, TransactionType } from './types';
import { estimateGas, updateGas } from './utils/gas';
import { updateGasFees } from './utils/gas-fees';

const MOCK_V1_UUID = '9b1deb4d-3b7d-4bad-9bdd-2b0d7b3dcb6d';
const v1Stub = jest.fn().mockImplementation(() => MOCK_V1_UUID);

jest.mock('uuid', () => {
  return {
    ...jest.requireActual('uuid'),
    v1: () => v1Stub(),
  };
});

jest.mock('./utils/gas');
jest.mock('./utils/gas-fees');

const mockFlags: { [key: string]: any } = {
  estimateGasError: null,
  estimateGasValue: null,
  getBlockByNumberValue: null,
};

jest.mock('@metamask/eth-query', () =>
  jest.fn().mockImplementation(() => {
    return {
      estimateGas: (_transaction: any, callback: any) => {
        if (mockFlags.estimateGasError) {
          callback(new Error(mockFlags.estimateGasError));
          return;
        }

        if (mockFlags.estimateGasValue) {
          callback(undefined, mockFlags.estimateGasValue);
          return;
        }
        callback(undefined, '0x0');
      },
      gasPrice: (callback: any) => {
        callback(undefined, '0x0');
      },
      getBlockByNumber: (
        _blocknumber: any,
        _fetchTxs: boolean,
        callback: any,
      ) => {
        if (mockFlags.getBlockByNumberValue) {
          callback(undefined, { gasLimit: '0x12a05f200' });
          return;
        }
        callback(undefined, { gasLimit: '0x0' });
      },
      getCode: (_to: any, callback: any) => {
        callback(undefined, '0x0');
      },
      getTransactionByHash: (_hash: string, callback: any) => {
        const txs: any = [
          { blockNumber: '0x1', hash: '1337' },
          { blockNumber: null, hash: '1338' },
        ];
        const tx: any = txs.find((element: any) => element.hash === _hash);
        callback(undefined, tx);
      },
      getTransactionCount: (_from: any, _to: any, callback: any) => {
        callback(undefined, '0x0');
      },
      sendRawTransaction: (_transaction: any, callback: any) => {
        callback(undefined, '1337');
      },
      getTransactionReceipt: (_hash: any, callback: any) => {
        const txs: any = [
          {
            blockHash: '1337',
            gasUsed: '0x5208',
            hash: '1337',
            status: '0x1',
            transactionIndex: 1337,
          },
          {
            gasUsed: '0x1108',
            hash: '1111',
            status: '0x0',
            transactionIndex: 1111,
          },
        ];
        const tx: any = txs.find((element: any) => element.hash === _hash);
        callback(undefined, tx);
      },
      getBlockByHash: (_blockHash: any, callback: any) => {
        const blocks: any = [
          {
            baseFeePerGas: '0x14',
            hash: '1337',
            number: '0x1',
            timestamp: '628dc0c8',
          },
          { hash: '1338', number: '0x2' },
        ];
        const block: any = blocks.find(
          (element: any) => element.hash === _blockHash,
        );
        callback(undefined, block);
      },
    };
  }),
);

jest.mock('./helpers/IncomingTransactionHelper');
jest.mock('./helpers/PendingTransactionTracker');

/**
 * Builds a mock block tracker with a canned block number that can be used in
 * tests.
 *
 * @param latestBlockNumber - The block number that the block tracker should
 * always return.
 * @returns The mocked block tracker.
 */
function buildMockBlockTracker(latestBlockNumber: string): BlockTracker {
  const fakeBlockTracker = new FakeBlockTracker();
  fakeBlockTracker.mockLatestBlockNumber(latestBlockNumber);
  return fakeBlockTracker;
}

/**
 * Create an object containing mock result callbacks to be used when testing the approval process.
 *
 * @returns The mock result callbacks.
 */
function buildMockResultCallbacks(): AcceptResultCallbacks {
  return {
    success: jest.fn(),
    error: jest.fn(),
  };
}

/**
 * Create a mock controller messenger.
 *
 * @param opts - Options to customize the mock messenger.
 * @param opts.approved - Whether transactions should immediately be approved or rejected.
 * @param opts.delay - Whether to delay approval or rejection until the returned functions are called.
 * @param opts.resultCallbacks - The result callbacks to return when a request is approved.
 * @returns The mock controller messenger.
 */
function buildMockMessenger({
  approved,
  delay,
  resultCallbacks,
}: {
  approved?: boolean;
  delay?: boolean;
  resultCallbacks?: AcceptResultCallbacks;
}): {
  messenger: TransactionControllerMessenger;
  approve: () => void;
  reject: (reason: unknown) => void;
} {
  let approve, reject;
  let promise: Promise<AddResult>;

  if (delay) {
    promise = new Promise((res, rej) => {
      approve = () => res({ resultCallbacks });
      reject = rej;
    });
  }

  const messenger = {
    call: jest.fn().mockImplementation(() => {
      if (approved) {
        return Promise.resolve({ resultCallbacks });
      }

      if (delay) {
        return promise;
      }

      // eslint-disable-next-line prefer-promise-reject-errors
      return Promise.reject({
        code: errorCodes.provider.userRejectedRequest,
      });
    }),
  } as unknown as TransactionControllerMessenger;

  return {
    messenger,
    approve: approve as unknown as () => void,
    reject: reject as unknown as (reason: unknown) => void,
  };
}

/**
 * Wait for the controller to emit a transaction finished event.
 *
 * @param controller - The transaction controller to monitor.
 * @param options - Options to customize the wait.
 * @param options.confirmed - Whether to wait for the transaction to be confirmed or just finished.
 * @returns A promise that resolves with the transaction meta when the transaction is finished.
 */
function waitForTransactionFinished(
  controller: TransactionController,
  { confirmed = false } = {},
): Promise<TransactionMeta> {
  return new Promise((resolve) => {
    controller.hub.once(
      `${controller.state.transactions[0].id}:${
        confirmed ? 'confirmed' : 'finished'
      }`,
      (txMeta) => {
        resolve(txMeta);
      },
    );
  });
}

/**
 * Resolve all pending promises.
 * This method is used for async tests that use fake timers.
 * See https://stackoverflow.com/a/58716087 and https://jestjs.io/docs/timer-mocks.
 */
function flushPromises(): Promise<unknown> {
  return new Promise(jest.requireActual('timers').setImmediate);
}

const MOCK_PREFERENCES = { state: { selectedAddress: 'foo' } };
const INFURA_PROJECT_ID = '341eacb578dd44a1a049cbc5f6fd4035';
const GOERLI_PROVIDER = new HttpProvider(
  `https://goerli.infura.io/v3/${INFURA_PROJECT_ID}`,
);
const MAINNET_PROVIDER = new HttpProvider(
  `https://mainnet.infura.io/v3/${INFURA_PROJECT_ID}`,
);
const PALM_PROVIDER = new HttpProvider(
  `https://palm-mainnet.infura.io/v3/${INFURA_PROJECT_ID}`,
);

type MockNetwork = {
  provider: Provider;
  blockTracker: BlockTracker;
  state: NetworkState;
  subscribe: (listener: (state: NetworkState) => void) => void;
};

const MOCK_NETWORK: MockNetwork = {
  provider: MAINNET_PROVIDER,
  blockTracker: buildMockBlockTracker('0x102833C'),
  state: {
    selectedNetworkClientId: NetworkType.goerli,
    networksMetadata: {
      [NetworkType.goerli]: {
        EIPS: { 1559: false },
        status: NetworkStatus.Available,
      },
    },
    providerConfig: {
      type: NetworkType.goerli,
      chainId: ChainId.goerli,
      ticker: NetworksTicker.goerli,
    },
    networkConfigurations: {},
  },
  subscribe: () => undefined,
};
const MOCK_NETWORK_WITHOUT_CHAIN_ID: MockNetwork = {
  provider: GOERLI_PROVIDER,
  blockTracker: buildMockBlockTracker('0x102833C'),
  state: {
    selectedNetworkClientId: NetworkType.goerli,
    networksMetadata: {
      [NetworkType.goerli]: {
        EIPS: { 1559: false },
        status: NetworkStatus.Available,
      },
    },
    providerConfig: {
      type: NetworkType.goerli,
    } as NetworkState['providerConfig'],
    networkConfigurations: {},
  },
  subscribe: () => undefined,
};
const MOCK_MAINNET_NETWORK: MockNetwork = {
  provider: MAINNET_PROVIDER,
  blockTracker: buildMockBlockTracker('0x102833C'),
  state: {
    selectedNetworkClientId: NetworkType.mainnet,
    networksMetadata: {
      [NetworkType.mainnet]: {
        EIPS: { 1559: false },
        status: NetworkStatus.Available,
      },
    },
    providerConfig: {
      type: NetworkType.mainnet,
      chainId: ChainId.mainnet,
      ticker: NetworksTicker.mainnet,
    },
    networkConfigurations: {},
  },
  subscribe: () => undefined,
};

const MOCK_LINEA_MAINNET_NETWORK: MockNetwork = {
  provider: PALM_PROVIDER,
  blockTracker: buildMockBlockTracker('0xA6EDFC'),
  state: {
    selectedNetworkClientId: NetworkType['linea-mainnet'],
    networksMetadata: {
      [NetworkType['linea-mainnet']]: {
        EIPS: { 1559: false },
        status: NetworkStatus.Available,
      },
    },
    providerConfig: {
      type: NetworkType['linea-mainnet'],
      chainId: toHex(59144),
      ticker: NetworksTicker['linea-mainnet'],
    },
    networkConfigurations: {},
  },
  subscribe: () => undefined,
};

const MOCK_LINEA_GOERLI_NETWORK: MockNetwork = {
  provider: PALM_PROVIDER,
  blockTracker: buildMockBlockTracker('0xA6EDFC'),
  state: {
    selectedNetworkClientId: NetworkType['linea-goerli'],
    networksMetadata: {
      [NetworkType['linea-goerli']]: {
        EIPS: { 1559: false },
        status: NetworkStatus.Available,
      },
    },
    providerConfig: {
      type: NetworkType['linea-goerli'],
      chainId: toHex(59140),
      ticker: NetworksTicker['linea-goerli'],
    },
    networkConfigurations: {},
  },
  subscribe: () => undefined,
};

const MOCK_CUSTOM_NETWORK: MockNetwork = {
  provider: PALM_PROVIDER,
  blockTracker: buildMockBlockTracker('0xA6EDFC'),
  state: {
    selectedNetworkClientId: 'uuid-1',
    networksMetadata: {
      'uuid-1': {
        EIPS: { 1559: false },
        status: NetworkStatus.Available,
      },
    },
    providerConfig: {
      type: NetworkType.rpc,
      chainId: toHex(11297108109),
      ticker: 'TEST',
    },
    networkConfigurations: {},
  },
  subscribe: () => undefined,
};

const ACCOUNT_MOCK = '0x6bf137f335ea1b8f193b8f6ea92561a60d23a207';
const ACCOUNT_2_MOCK = '0x08f137f335ea1b8f193b8f6ea92561a60d23a211';
const NONCE_MOCK = 12;
const ACTION_ID_MOCK = '123456';

const TRANSACTION_META_MOCK = {
  hash: '0x1',
  status: TransactionStatus.confirmed as const,
  time: 123456789,
  txParams: {
    from: ACCOUNT_MOCK,
  },
} as TransactionMeta;

const TRANSACTION_META_2_MOCK = {
  hash: '0x2',
  status: TransactionStatus.confirmed as const,
  time: 987654321,
  txParams: {
    from: '0x3',
  },
} as TransactionMeta;

describe('TransactionController', () => {
  const updateGasMock = jest.mocked(updateGas);
  const updateGasFeesMock = jest.mocked(updateGasFees);
  const estimateGasMock = jest.mocked(estimateGas);

  let resultCallbacksMock: AcceptResultCallbacks;
  let messengerMock: TransactionControllerMessenger;
  let rejectMessengerMock: TransactionControllerMessenger;
  let delayMessengerMock: TransactionControllerMessenger;
  let approveTransaction: () => void;
  let getNonceLockSpy: jest.Mock;
  let incomingTransactionHelperMock: jest.Mocked<IncomingTransactionHelper>;
  let pendingTransactionTrackerMock: jest.Mocked<PendingTransactionTracker>;
  let timeCounter = 0;

  const incomingTransactionHelperClassMock =
    IncomingTransactionHelper as jest.MockedClass<
      typeof IncomingTransactionHelper
    >;

  const pendingTransactionTrackerClassMock =
    PendingTransactionTracker as jest.MockedClass<
      typeof PendingTransactionTracker
    >;

  /**
   * Create a new instance of the TransactionController.
   *
   * @param opts - Options to use when creating the controller.
   * @param opts.options - Any controller options to override the test defaults.
   * @param opts.config - Any configuration to override the test defaults.
   * @param opts.network - The mock network to use with the controller.
   * @param opts.approve - Whether transactions should be immediately approved.
   * @param opts.reject - Whether transactions should be immediately rejected.
   * @param opts.state - The initial state to use for the controller.
   * @returns The new TransactionController instance.
   */
  function newController({
    options,
    config,
    network,
    approve,
    reject,
    state,
  }: {
    options?: any;
    config?: Partial<TransactionConfig>;
    network?: MockNetwork;
    approve?: boolean;
    reject?: boolean;
    state?: Partial<TransactionState>;
  } = {}): TransactionController {
    const finalNetwork = network ?? MOCK_NETWORK;
    let messenger = delayMessengerMock;

    if (approve) {
      messenger = messengerMock;
    }

    if (reject) {
      messenger = rejectMessengerMock;
    }

    return new TransactionController(
      {
        blockTracker: finalNetwork.blockTracker,
        getNetworkState: () => finalNetwork.state,
        getCurrentAccountEIP1559Compatibility: () => true,
        getCurrentNetworkEIP1559Compatibility: () => true,
        getGasFeeEstimates: () => Promise.resolve({}),
        getPermittedAccounts: () => [ACCOUNT_MOCK],
        getSelectedAddress: () => ACCOUNT_MOCK,
        messenger,
        onNetworkStateChange: finalNetwork.subscribe,
        provider: finalNetwork.provider,
        ...options,
      },
      {
        sign: async (transaction: any) => transaction,
        ...config,
      },
      state ?? undefined,
    );
  }

  /**
   * Wait for a specified number of milliseconds.
   *
   * @param ms - The number of milliseconds to wait.
   */
  async function wait(ms: number) {
    await new Promise((resolve) => setTimeout(resolve, ms));
  }

  beforeEach(() => {
    jest.spyOn(Date, 'now').mockImplementation(() => {
      timeCounter += 1;
      return timeCounter;
    });

    for (const key of Object.keys(mockFlags)) {
      mockFlags[key] = null;
    }

    resultCallbacksMock = buildMockResultCallbacks();

    messengerMock = buildMockMessenger({
      approved: true,
      resultCallbacks: resultCallbacksMock,
    }).messenger;

    rejectMessengerMock = buildMockMessenger({
      approved: false,
      resultCallbacks: resultCallbacksMock,
    }).messenger;

    ({ messenger: delayMessengerMock, approve: approveTransaction } =
      buildMockMessenger({
        delay: true,
        resultCallbacks: resultCallbacksMock,
      }));

    getNonceLockSpy = jest.fn().mockResolvedValue({
      nextNonce: NONCE_MOCK,
      releaseLock: () => Promise.resolve(),
    });

    NonceTracker.prototype.getNonceLock = getNonceLockSpy;

    incomingTransactionHelperMock = {
      hub: {
        on: jest.fn(),
      },
    } as unknown as jest.Mocked<IncomingTransactionHelper>;

    pendingTransactionTrackerMock = {
      start: jest.fn(),
      hub: {
        on: jest.fn(),
      },
    } as unknown as jest.Mocked<PendingTransactionTracker>;

    incomingTransactionHelperClassMock.mockReturnValue(
      incomingTransactionHelperMock,
    );

    pendingTransactionTrackerClassMock.mockReturnValue(
      pendingTransactionTrackerMock,
    );
  });

  afterEach(() => {
    jest.clearAllMocks();
  });

  describe('constructor', () => {
    it('sets default state', () => {
      const controller = newController();
      expect(controller.state).toStrictEqual({
        methodData: {},
        transactions: [],
        lastFetchedBlockNumbers: {},
      });
    });

    it('sets default config', () => {
      const controller = newController();
      expect(controller.config).toStrictEqual({
        txHistoryLimit: 40,
        sign: expect.any(Function),
      });
    });

    describe('onBootCleanup', () => {
      afterEach(() => {
        updateGasMock.mockReset();
        updateGasFeesMock.mockReset();
      });

      it('creates approvals for all unapproved transaction', async () => {
        const mockTransactionMeta = {
          from: ACCOUNT_MOCK,
          chainId: toHex(5),
          status: TransactionStatus.unapproved,
          txParams: {
            from: ACCOUNT_MOCK,
            to: ACCOUNT_2_MOCK,
          },
        };

        const mockedTransactions = [
          {
            id: '123',
            ...mockTransactionMeta,
            history: [{ ...mockTransactionMeta, id: '123' }],
          },
          {
            id: '1234',
            ...mockTransactionMeta,
            history: [{ ...mockTransactionMeta, id: '1234' }],
          },
        ];

        const mockedControllerState = {
          transactions: mockedTransactions,
          methodData: {},
          lastFetchedBlockNumbers: {},
        };

        newController({
          state: mockedControllerState as any,
        });

        expect(delayMessengerMock.call).toHaveBeenCalledTimes(2);
        expect(delayMessengerMock.call).toHaveBeenCalledWith(
          'ApprovalController:addRequest',
          {
            expectsResult: true,
            id: '123',
            origin: 'metamask',
            requestData: { txId: '123' },
            type: 'transaction',
          },
          false,
        );
        expect(delayMessengerMock.call).toHaveBeenCalledWith(
          'ApprovalController:addRequest',
          {
            expectsResult: true,
            id: '1234',
            origin: 'metamask',
            requestData: { txId: '1234' },
            type: 'transaction',
          },
          false,
        );
      });

      it('catches error without code property in error object while creating approval', async () => {
        const mockTransactionMeta = {
          from: ACCOUNT_MOCK,
          chainId: toHex(5),
          status: TransactionStatus.unapproved,
          txParams: {
            from: ACCOUNT_MOCK,
            to: ACCOUNT_2_MOCK,
          },
        };

        const mockedTransactions = [
          {
            id: '123',
            ...mockTransactionMeta,
            history: [{ ...mockTransactionMeta, id: '123' }],
          },
          {
            id: '1234',
            ...mockTransactionMeta,
            history: [{ ...mockTransactionMeta, id: '1234' }],
          },
        ];

        const mockedControllerState = {
          transactions: mockedTransactions,
          methodData: {},
          lastFetchedBlockNumbers: {},
        };

        const mockedErrorMessage = 'mocked error';

        // Expect both calls to throw error, one with code property to check if it is handled
        (delayMessengerMock.call as jest.MockedFunction<any>)
          .mockImplementationOnce(() => {
            // eslint-disable-next-line @typescript-eslint/no-throw-literal
            throw { message: mockedErrorMessage };
          })
          .mockImplementationOnce(() => {
            // eslint-disable-next-line @typescript-eslint/no-throw-literal
            throw {
              message: mockedErrorMessage,
              code: errorCodes.provider.userRejectedRequest,
            };
          });
        const consoleSpy = jest.spyOn(console, 'error');

        newController({
          state: mockedControllerState as any,
        });

        await flushPromises();

        expect(consoleSpy).toHaveBeenCalledTimes(1);
        expect(consoleSpy).toHaveBeenCalledWith(
          'Error during persisted transaction approval',
          new Error(mockedErrorMessage),
        );
        expect(delayMessengerMock.call).toHaveBeenCalledTimes(2);
      });

      it('does not create any approval when there is no unapproved transaction', async () => {
        newController();
        expect(delayMessengerMock.call).not.toHaveBeenCalled();
      });

      it('updates gas values of unapproved transactions', async () => {
        const mockTransactionMeta = {
          from: ACCOUNT_MOCK,
          chainId: toHex(5),
          status: TransactionStatus.unapproved,
          txParams: {
            from: ACCOUNT_MOCK,
            to: ACCOUNT_2_MOCK,
          },
        };
        const mockGasPrice = '0x2';
        const mockGas = '0x1';
        const mockedTransactions = [
          {
            id: '123',
            ...mockTransactionMeta,
            history: [{ ...mockTransactionMeta, id: '123' }],
          },
          {
            id: '1234',
            ...mockTransactionMeta,
            history: [{ ...mockTransactionMeta, id: '1234' }],
          },
        ];

        const mockedControllerState = {
          transactions: mockedTransactions,
          methodData: {},
          lastFetchedBlockNumbers: {},
        };

        updateGasFeesMock.mockImplementation(({ txMeta }) => {
          // Assume this is a sample update
          txMeta.txParams.gasPrice = mockGasPrice;
          return Promise.resolve();
        });

        updateGasMock.mockImplementation(({ txMeta }) => {
          // Assume this is a sample update
          txMeta.txParams.gas = mockGas;
          return Promise.resolve();
        });

        const controller = newController({
          state: mockedControllerState as any,
        });

        await flushPromises();

        [updateGasMock, updateGasFeesMock].forEach((mockedGasFn) => {
          expect(mockedGasFn).toHaveBeenCalledTimes(2);
          expect(mockedGasFn.mock.calls[0][0]).toStrictEqual(
            expect.objectContaining({
              txMeta: expect.objectContaining({
                id: '123',
              }),
            }),
          );
          expect(mockedGasFn.mock.calls[1][0]).toStrictEqual(
            expect.objectContaining({
              txMeta: expect.objectContaining({
                id: '1234',
              }),
            }),
          );
        });

        const { transactions } = controller.state;

        expect(transactions[0].txParams.gasPrice).toBe(mockGasPrice);
        expect(transactions[1].txParams.gasPrice).toBe(mockGasPrice);
      });

      it('updates transaction as failed if failes to update gas fees', async () => {
        const mockGasPrice = '0x1';
        const mockGas = '0x1';

        const mockTransactionMeta = {
          from: ACCOUNT_MOCK,
          chainId: toHex(5),
          status: TransactionStatus.unapproved,
          txParams: {
            from: ACCOUNT_MOCK,
            to: ACCOUNT_2_MOCK,
          },
        };
        const mockedTransactions = [
          {
            id: '123',
            ...mockTransactionMeta,
            history: [{ ...mockTransactionMeta, id: '123' }],
          },
          {
            id: '1234',
            ...mockTransactionMeta,
            history: [{ ...mockTransactionMeta, id: '1234' }],
          },
        ];

        const mockedControllerState = {
          transactions: mockedTransactions,
          methodData: {},
          lastFetchedBlockNumbers: {},
        };

        // Let the first update pass and fail the second one
        // to test the failure case
        updateGasFeesMock
          .mockImplementationOnce(({ txMeta }) => {
            // Assume this is a sample update
            txMeta.txParams.gasPrice = mockGasPrice;
            return Promise.resolve();
          })
          .mockImplementationOnce(() => {
            return Promise.reject(new Error('unexpected failure'));
          });

        updateGasMock.mockImplementation(({ txMeta }) => {
          // Assume this is a sample update
          txMeta.txParams.gasPrice = mockGas;
          return Promise.resolve();
        });

        const controller = newController({
          state: mockedControllerState as any,
        });

        await flushPromises();

        const { transactions } = controller.state;

        expect(transactions[0].status).toBe(TransactionStatus.unapproved);
        expect(transactions[1].status).toBe(TransactionStatus.failed);
      });

      it('submits an approved transaction', async () => {
        const mockTransactionMeta = {
          from: ACCOUNT_MOCK,
          chainId: toHex(5),
          status: TransactionStatus.approved,
          txParams: {
            from: ACCOUNT_MOCK,
            to: ACCOUNT_2_MOCK,
          },
        };
        const mockedTransactions = [
          {
            id: '123',
            ...mockTransactionMeta,
            history: [{ ...mockTransactionMeta, id: '123' }],
          },
        ];

        const mockedControllerState = {
          transactions: mockedTransactions,
          methodData: {},
          lastFetchedBlockNumbers: {},
        };

        const controller = newController({
          state: mockedControllerState as any,
        });

        await flushPromises();

        const { transactions } = controller.state;

        expect(transactions[0].status).toBe(TransactionStatus.submitted);
      });
    });
  });

  describe('estimateGas', () => {
    it('returns estimatedGas and simulation fails', async () => {
      const gasMock = '0x123';

      const simulationFailsMock = {
        errorKey: 'testKey',
      };

      const controller = newController();

      estimateGasMock.mockResolvedValue({
        estimatedGas: gasMock,
        simulationFails: simulationFailsMock,
      } as any);

      const { gas, simulationFails } = await controller.estimateGas({
        from: ACCOUNT_MOCK,
        to: ACCOUNT_MOCK,
      });

      expect(gas).toBe(gasMock);
      expect(simulationFails).toBe(simulationFailsMock);
    });
  });

  describe('with actionId', () => {
    it('adds single unapproved transaction when called twice with same actionId', async () => {
      const controller = newController();

      const mockOrigin = 'origin';

      await controller.addTransaction(
        {
          from: ACCOUNT_MOCK,
          to: ACCOUNT_MOCK,
        },
        {
          origin: mockOrigin,
          actionId: ACTION_ID_MOCK,
        },
      );

      const firstTransactionCount = controller.state.transactions.length;

      await controller.addTransaction(
        {
          from: ACCOUNT_MOCK,
          to: ACCOUNT_MOCK,
        },
        {
          origin: mockOrigin,
          actionId: ACTION_ID_MOCK,
        },
      );
      const secondTransactionCount = controller.state.transactions.length;

      expect(firstTransactionCount).toStrictEqual(secondTransactionCount);
      expect(delayMessengerMock.call).toHaveBeenCalledTimes(1);
      expect(delayMessengerMock.call).toHaveBeenCalledWith(
        'ApprovalController:addRequest',
        {
          id: expect.any(String),
          origin: mockOrigin,
          type: 'transaction',
          requestData: { txId: expect.any(String) },
          expectsResult: true,
        },
        true,
      );
    });

    it('adds multiple transactions with same actionId and ensures second transaction result does not resolves before the first transaction result', async () => {
      const controller = newController();

      const mockOrigin = 'origin';
      let firstTransactionCompleted = false;
      let secondTransactionCompleted = false;

      const { result: firstResult } = await controller.addTransaction(
        {
          from: ACCOUNT_MOCK,
          to: ACCOUNT_MOCK,
        },
        {
          origin: mockOrigin,
          actionId: ACTION_ID_MOCK,
        },
      );

      firstResult
        .then(() => {
          firstTransactionCompleted = true;
        })
        .catch(() => undefined);

      const { result: secondResult } = await controller.addTransaction(
        {
          from: ACCOUNT_MOCK,
          to: ACCOUNT_MOCK,
        },
        {
          origin: mockOrigin,
          actionId: ACTION_ID_MOCK,
        },
      );
      secondResult
        .then(() => {
          secondTransactionCompleted = true;
        })
        .catch(() => undefined);

      await wait(0);

      expect(firstTransactionCompleted).toBe(false);
      expect(secondTransactionCompleted).toBe(false);

      approveTransaction();
      await firstResult;
      await secondResult;

      expect(firstTransactionCompleted).toBe(true);
      expect(secondTransactionCompleted).toBe(true);
    });

    it.each([
      [
        'does not add duplicate transaction if actionId already used',
        ACTION_ID_MOCK,
        ACTION_ID_MOCK,
        1,
      ],
      [
        'adds additional transaction if actionId not used',
        ACTION_ID_MOCK,
        '00000',
        2,
      ],
    ])(
      '%s',
      async (_, firstActionId, secondActionId, expectedTransactionCount) => {
        const controller = newController();
        const expectedRequestApprovalCalledTimes = expectedTransactionCount;

        const mockOrigin = 'origin';

        await controller.addTransaction(
          {
            from: ACCOUNT_MOCK,
            to: ACCOUNT_MOCK,
          },
          {
            origin: mockOrigin,
            actionId: firstActionId,
          },
        );

        await controller.addTransaction(
          {
            from: ACCOUNT_MOCK,
            to: ACCOUNT_MOCK,
          },
          {
            origin: mockOrigin,
            actionId: secondActionId,
          },
        );
        const { transactions } = controller.state;

        expect(transactions).toHaveLength(expectedTransactionCount);
        expect(delayMessengerMock.call).toHaveBeenCalledTimes(
          expectedRequestApprovalCalledTimes,
        );
      },
    );

    it.each([
      [
        'adds single transaction when speed up called twice with the same actionId',
        ACTION_ID_MOCK,
        2,
        1,
      ],
      [
        'adds multiple transactions when speed up called with non-existent actionId',
        '00000',
        3,
        2,
      ],
    ])(
      '%s',
      async (
        _,
        actionId,
        expectedTransactionCount,
        expectedSignCalledTimes,
      ) => {
        const controller = newController();
        const signSpy = jest.spyOn(controller, 'sign');

        const { transactionMeta } = await controller.addTransaction({
          from: ACCOUNT_MOCK,
          gas: '0x0',
          gasPrice: '0x50fd51da',
          to: ACCOUNT_MOCK,
          value: '0x0',
        });
        await controller.speedUpTransaction(transactionMeta.id, undefined, {
          actionId: ACTION_ID_MOCK,
        });

        await controller.speedUpTransaction(transactionMeta.id, undefined, {
          actionId,
        });

        const { transactions } = controller.state;
        expect(transactions).toHaveLength(expectedTransactionCount);
        expect(signSpy).toHaveBeenCalledTimes(expectedSignCalledTimes);
      },
    );
  });

  describe('addTransaction', () => {
    it('adds unapproved transaction to state', async () => {
      const controller = newController();

      const mockDeviceConfirmedOn = WalletDevice.OTHER;
      const mockOrigin = 'origin';
      const mockSecurityAlertResponse = {
        resultType: 'Malicious',
        reason: 'blur_farming',
        description:
          'A SetApprovalForAll request was made on {contract}. We found the operator {operator} to be malicious',
        args: {
          contract: '0xa7206d878c5c3871826dfdb42191c49b1d11f466',
          operator: '0x92a3b9773b1763efa556f55ccbeb20441962d9b2',
        },
      };
      const mockSendFlowHistory = [
        {
          entry:
            'sendFlow - user selected transfer to my accounts on recipient screen',
          timestamp: 1650663928211,
        },
      ];
      await controller.addTransaction(
        {
          from: ACCOUNT_MOCK,
          to: ACCOUNT_MOCK,
        },
        {
          deviceConfirmedOn: mockDeviceConfirmedOn,
          origin: mockOrigin,
          securityAlertResponse: mockSecurityAlertResponse,
          sendFlowHistory: mockSendFlowHistory,
        },
      );

      const transactionMeta = controller.state.transactions[0];

      expect(transactionMeta.txParams.from).toBe(ACCOUNT_MOCK);
      expect(transactionMeta.chainId).toBe(
        MOCK_NETWORK.state.providerConfig.chainId,
      );
      expect(transactionMeta.deviceConfirmedOn).toBe(mockDeviceConfirmedOn);
      expect(transactionMeta.origin).toBe(mockOrigin);
      expect(transactionMeta.status).toBe(TransactionStatus.unapproved);
      expect(transactionMeta.securityAlertResponse).toBe(
        mockSecurityAlertResponse,
      );
      expect(controller.state.transactions[0].sendFlowHistory).toStrictEqual(
        mockSendFlowHistory,
      );
    });

    it('generates initial history', async () => {
      const controller = newController();

      await controller.addTransaction({
        from: ACCOUNT_MOCK,
        to: ACCOUNT_MOCK,
      });

      const expectedInitialSnapshot = {
        actionId: undefined,
        chainId: expect.any(String),
        dappSuggestedGasFees: undefined,
        deviceConfirmedOn: undefined,
        id: expect.any(String),
        origin: undefined,
        securityAlertResponse: undefined,
        sendFlowHistory: expect.any(Array),
        status: TransactionStatus.unapproved as const,
        time: expect.any(Number),
        txParams: expect.anything(),
        userEditedGasLimit: false,
        type: TransactionType.simpleSend,
        verifiedOnBlockchain: expect.any(Boolean),
      };

      // Expect initial snapshot to be in place
      expect(controller.state.transactions[0]?.history).toStrictEqual([
        expectedInitialSnapshot,
      ]);
    });

    describe('adds dappSuggestedGasFees to transaction', () => {
      it.each([
        ['origin is MM', ORIGIN_METAMASK],
        ['origin is not defined', undefined],
        ['no fee information is given', 'MockDappOrigin'],
      ])('as undefined if %s', async (_testName, origin) => {
        const controller = newController();
        await controller.addTransaction(
          {
            from: ACCOUNT_MOCK,
            to: ACCOUNT_MOCK,
          },
          {
            origin,
          },
        );
        expect(
          controller.state.transactions[0]?.dappSuggestedGasFees,
        ).toBeUndefined();
      });

      it.each<[keyof DappSuggestedGasFees]>([
        ['gasPrice'],
        ['maxFeePerGas'],
        ['maxPriorityFeePerGas'],
        ['gas'],
      ])(
        'if %s is defined',
        async (gasPropName: keyof DappSuggestedGasFees) => {
          const controller = newController();
          const mockDappOrigin = 'MockDappOrigin';
          const mockGasValue = '0x1';
          await controller.addTransaction(
            {
              from: ACCOUNT_MOCK,
              to: ACCOUNT_MOCK,
              [gasPropName]: mockGasValue,
            },
            {
              origin: mockDappOrigin,
            },
          );
          expect(
            controller.state.transactions[0]?.dappSuggestedGasFees?.[
              gasPropName
            ],
          ).toBe(mockGasValue);
        },
      );
    });

    it.each([
      ['mainnet', MOCK_MAINNET_NETWORK],
      ['custom network', MOCK_CUSTOM_NETWORK],
    ])(
      'adds unapproved transaction to state after switching to %s',
      async (_networkName, newNetwork) => {
        const getNetworkState = jest.fn().mockReturnValue(MOCK_NETWORK.state);

        let networkStateChangeListener: ((state: NetworkState) => void) | null =
          null;

        const onNetworkStateChange = (
          listener: (state: NetworkState) => void,
        ) => {
          networkStateChangeListener = listener;
        };

        const controller = newController({
          options: { getNetworkState, onNetworkStateChange },
        });

        // switch from Goerli to Mainnet
        getNetworkState.mockReturnValue(newNetwork.state);

        // eslint-disable-next-line @typescript-eslint/no-non-null-assertion
        networkStateChangeListener!(newNetwork.state);

        await controller.addTransaction({
          from: ACCOUNT_MOCK,
          to: ACCOUNT_MOCK,
        });

        expect(controller.state.transactions[0].txParams.from).toBe(
          ACCOUNT_MOCK,
        );
        expect(controller.state.transactions[0].chainId).toBe(
          newNetwork.state.providerConfig.chainId,
        );
        expect(controller.state.transactions[0].status).toBe(
          TransactionStatus.unapproved,
        );
      },
    );

    it('throws if address invalid', async () => {
      const controller = newController();
      await expect(controller.addTransaction({ from: 'foo' })).rejects.toThrow(
        'Invalid "from" address',
      );
    });

    it('increments nonce when adding a new non-cancel non-speedup transaction', async () => {
      v1Stub
        .mockImplementationOnce(() => 'aaaab1deb4d-3b7d-4bad-9bdd-2b0d7b3dcb6d')
        .mockImplementationOnce(() => 'bbbb1deb4d-3b7d-4bad-9bdd-2b0d7b3dcb6d');

      const controller = newController({ approve: true });

      const { result: firstResult } = await controller.addTransaction({
        from: ACCOUNT_MOCK,
        gas: '0x0',
        gasPrice: '0x50fd51da',
        to: ACCOUNT_MOCK,
        value: '0x0',
      });

      await firstResult.catch(() => undefined);

      const firstTransaction = controller.state.transactions[0];

      // eslint-disable-next-line jest/prefer-spy-on
      NonceTracker.prototype.getNonceLock = jest.fn().mockResolvedValue({
        nextNonce: NONCE_MOCK + 1,
        releaseLock: () => Promise.resolve(),
      });

      const { result: secondResult } = await controller.addTransaction({
        from: ACCOUNT_MOCK,
        gas: '0x2',
        gasPrice: '0x50fd51da',
        to: ACCOUNT_MOCK,
        value: '0x1290',
      });

      await secondResult.catch(() => undefined);

      expect(controller.state.transactions).toHaveLength(2);
      const secondTransaction = controller.state.transactions[1];

      expect(firstTransaction.txParams.nonce).toBe(
        `0x${NONCE_MOCK.toString(16)}`,
      );

      expect(secondTransaction.txParams.nonce).toBe(
        `0x${(NONCE_MOCK + 1).toString(16)}`,
      );
    });

    it('requests approval using the approval controller', async () => {
      const controller = newController();

      await controller.addTransaction({
        from: ACCOUNT_MOCK,
        to: ACCOUNT_MOCK,
      });

      expect(delayMessengerMock.call).toHaveBeenCalledTimes(1);
      expect(delayMessengerMock.call).toHaveBeenCalledWith(
        'ApprovalController:addRequest',
        {
          id: expect.any(String),
          origin: 'metamask',
          type: 'transaction',
          requestData: { txId: expect.any(String) },
          expectsResult: true,
        },
        true,
      );
    });

    it('skips approval if option explicitly false', async () => {
      const controller = newController();

      await controller.addTransaction(
        {
          from: ACCOUNT_MOCK,
          to: ACCOUNT_MOCK,
        },
        {
          requireApproval: false,
        },
      );

      expect(delayMessengerMock.call).toHaveBeenCalledTimes(0);
    });

    it('calls security provider with transaction meta and sets response in to securityProviderResponse', async () => {
      const mockRPCMethodName = 'MOCK_RPC_METHOD_NAME';
      const mockSecurityProviderResponse = {
        flagAsDangerous: 1,
        info: 'Mock info',
      };
      const securityProviderRequestMock = jest
        .fn()
        .mockResolvedValue(mockSecurityProviderResponse);

      const controller = newController({
        options: {
          securityProviderRequest: securityProviderRequestMock,
        },
      });

      await controller.addTransaction(
        {
          from: ACCOUNT_MOCK,
          to: ACCOUNT_MOCK,
        },
        {
          method: mockRPCMethodName,
        },
      );

      expect(securityProviderRequestMock).toHaveBeenCalledTimes(1);
      expect(securityProviderRequestMock).toHaveBeenCalledWith(
        expect.objectContaining({
          id: MOCK_V1_UUID,
        }),
        mockRPCMethodName,
      );

      const { securityProviderResponse } = controller.state.transactions[0];
      expect(securityProviderResponse).toBe(mockSecurityProviderResponse);
    });

    it('updates gas properties', async () => {
      const controller = newController();

      await controller.addTransaction({
        from: ACCOUNT_MOCK,
        to: ACCOUNT_MOCK,
      });

      expect(updateGasMock).toHaveBeenCalledTimes(1);
      expect(updateGasMock).toHaveBeenCalledWith({
        ethQuery: expect.any(Object),
        providerConfig: MOCK_NETWORK.state.providerConfig,
        txMeta: expect.any(Object),
      });
    });

    it('updates gas fee properties', async () => {
      const controller = newController();

      await controller.addTransaction({
        from: ACCOUNT_MOCK,
        to: ACCOUNT_MOCK,
      });

      expect(updateGasFeesMock).toHaveBeenCalledTimes(1);
      expect(updateGasFeesMock).toHaveBeenCalledWith({
        eip1559: true,
        ethQuery: expect.any(Object),
        getGasFeeEstimates: expect.any(Function),
        txMeta: expect.any(Object),
      });
    });

    describe('on approve', () => {
      it('submits transaction', async () => {
        const controller = newController({ approve: true });

        const { result } = await controller.addTransaction({
          from: ACCOUNT_MOCK,
          gas: '0x0',
          gasPrice: '0x0',
          to: ACCOUNT_MOCK,
          value: '0x0',
        });

        await result;

        const { txParams, status, submittedTime } =
          controller.state.transactions[0];
        expect(txParams.from).toBe(ACCOUNT_MOCK);
        expect(txParams.nonce).toBe(`0x${NONCE_MOCK.toString(16)}`);
        expect(status).toBe(TransactionStatus.submitted);
        expect(submittedTime).toStrictEqual(expect.any(Number));
      });

      it('reports success to approval acceptor', async () => {
        const controller = newController({ approve: true });

        const { result } = await controller.addTransaction({
          from: ACCOUNT_MOCK,
          to: ACCOUNT_MOCK,
        });

        await result;

        expect(resultCallbacksMock.success).toHaveBeenCalledTimes(1);
      });

      it('reports error to approval acceptor on error', async () => {
        const controller = newController({
          approve: true,
          config: { sign: undefined },
        });

        const { result } = await controller.addTransaction({
          from: ACCOUNT_MOCK,
          to: ACCOUNT_MOCK,
        });

        try {
          await result;
        } catch {
          // Expected error
        }

        expect(resultCallbacksMock.error).toHaveBeenCalledTimes(1);
      });

      describe('fails', () => {
        /**
         * Test template to assert adding and submitting a transaction fails.
         *
         * @param controller - The controller instance.
         * @param expectedError - The expected error message.
         */
        async function expectTransactionToFail(
          controller: TransactionController,
          expectedError: string,
        ) {
          const { result } = await controller.addTransaction({
            from: ACCOUNT_MOCK,
            to: ACCOUNT_MOCK,
          });

          await expect(result).rejects.toThrow(expectedError);

          const { txParams, status } = controller.state.transactions[0];
          expect(txParams.from).toBe(ACCOUNT_MOCK);
          expect(txParams.to).toBe(ACCOUNT_MOCK);
          expect(status).toBe(TransactionStatus.failed);
        }

        it('if signing error', async () => {
          const controller = newController({
            approve: true,
            config: {
              sign: () => {
                throw new Error('foo');
              },
            },
          });

          await expectTransactionToFail(controller, 'foo');
        });

        it('if no sign method defined', async () => {
          const controller = newController({
            approve: true,
            config: {
              sign: undefined,
            },
          });

          await expectTransactionToFail(controller, 'No sign method defined');
        });

        it('if no chainId defined', async () => {
          const controller = newController({
            approve: true,
            network: MOCK_NETWORK_WITHOUT_CHAIN_ID,
          });

          await expectTransactionToFail(controller, 'No chainId defined');
        });

        it('if unexpected status', async () => {
          const controller = newController();

          (
            delayMessengerMock.call as jest.MockedFunction<any>
          ).mockImplementationOnce(() => {
            throw new Error('Unknown problem');
          });

          const { result } = await controller.addTransaction({
            from: ACCOUNT_MOCK,
            gas: '0x0',
            gasPrice: '0x0',
            to: ACCOUNT_MOCK,
            value: '0x0',
          });

          await expect(result).rejects.toThrow('Unknown problem');
        });

        it('if unrecognised error', async () => {
          const controller = newController();

          (
            delayMessengerMock.call as jest.MockedFunction<any>
          ).mockImplementationOnce(() => {
            throw new Error('TestError');
          });

          const { result } = await controller.addTransaction({
            from: ACCOUNT_MOCK,
            gas: '0x0',
            gasPrice: '0x0',
            to: ACCOUNT_MOCK,
            value: '0x0',
          });

          await expect(result).rejects.toThrow('TestError');
        });

        it('if transaction removed', async () => {
          const controller = newController();

          (
            delayMessengerMock.call as jest.MockedFunction<any>
          ).mockImplementationOnce(() => {
            controller.state.transactions = [];
            throw new Error('Unknown problem');
          });

          const { result } = await controller.addTransaction({
            from: ACCOUNT_MOCK,
            gas: '0x0',
            gasPrice: '0x0',
            to: ACCOUNT_MOCK,
            value: '0x0',
          });

          await expect(result).rejects.toThrow('Unknown problem');
        });
      });
    });

    describe('on reject', () => {
      it('cancels transaction', async () => {
        const controller = newController({ reject: true });

        const { result } = await controller.addTransaction({
          from: ACCOUNT_MOCK,
          to: ACCOUNT_MOCK,
        });

        const finishedPromise = waitForTransactionFinished(controller);

        await expect(result).rejects.toThrow('User rejected the transaction');

        const { txParams, status } = await finishedPromise;
        expect(txParams.from).toBe(ACCOUNT_MOCK);
        expect(status).toBe(TransactionStatus.rejected);
      });
    });

    describe('checks from address origin', () => {
      it('throws if `from` address is different from current selected address', async () => {
        const controller = newController();
        const origin = ORIGIN_METAMASK;
        const notSelectedFromAddress = ACCOUNT_2_MOCK;
        await expect(
          controller.addTransaction(
            {
              from: notSelectedFromAddress,
              to: ACCOUNT_MOCK,
            },
            { origin: ORIGIN_METAMASK },
          ),
        ).rejects.toThrow(
          rpcErrors.internal({
            message: `Internally initiated transaction is using invalid account.`,
            data: {
              origin,
              fromAddress: notSelectedFromAddress,
              selectedAddress: ACCOUNT_MOCK,
            },
          }),
        );
      });

      it('throws if the origin does not have permissions to initiate transactions from the specified address', async () => {
        const controller = newController();
        const expectedOrigin = 'originMocked';
        await expect(
          controller.addTransaction(
            { from: ACCOUNT_2_MOCK, to: ACCOUNT_MOCK },
            { origin: expectedOrigin },
          ),
        ).rejects.toThrow(
          providerErrors.unauthorized({ data: { origin: expectedOrigin } }),
        );
      });
    });
  });

  describe('wipeTransactions', () => {
    it('removes all transactions on current network', async () => {
      const controller = newController();

      controller.wipeTransactions();

      await controller.addTransaction({
        from: ACCOUNT_MOCK,
        to: ACCOUNT_MOCK,
      });

      controller.wipeTransactions();

      expect(controller.state.transactions).toHaveLength(0);
    });

    it('removes only txs with given address', async () => {
      const controller = newController();

      controller.wipeTransactions();

      const mockFromAccount1 = '0x1bf137f335ea1b8f193b8f6ea92561a60d23a207';
      const mockFromAccount2 = '0x2bf137f335ea1b8f193b8f6ea92561a60d23a207';
      const mockCurrentChainId = toHex(5);

      controller.state.transactions.push({
        id: '1',
        chainId: mockCurrentChainId,
        status: TransactionStatus.confirmed as const,
        time: 123456789,
        txParams: {
          from: mockFromAccount1,
        },
      });

      controller.state.transactions.push({
        id: '2',
        chainId: mockCurrentChainId,
        status: TransactionStatus.confirmed as const,
        time: 987654321,
        txParams: {
          from: mockFromAccount2,
        },
      });

      controller.wipeTransactions(true, mockFromAccount2);

      expect(controller.state.transactions).toHaveLength(1);
      expect(controller.state.transactions[0].id).toBe('1');
    });

    it('removes only txs with given address only on current network', async () => {
      const controller = newController();

      controller.wipeTransactions();

      const mockFromAccount1 = '0x1bf137f335ea1b8f193b8f6ea92561a60d23a207';
      const mockDifferentChainId = toHex(1);
      const mockCurrentChainId = toHex(5);

      controller.state.transactions.push({
        id: '1',
        chainId: mockCurrentChainId,
        txParams: {
          from: mockFromAccount1,
        },
        status: TransactionStatus.confirmed as const,
        time: 123456789,
      });

      controller.state.transactions.push({
        id: '4',
        chainId: mockDifferentChainId,
        txParams: {
          from: mockFromAccount1,
        },
        status: TransactionStatus.confirmed as const,
        time: 987654321,
      });

      controller.wipeTransactions(false, mockFromAccount1);

      expect(controller.state.transactions).toHaveLength(1);
      expect(controller.state.transactions[0].id).toBe('4');
    });
  });

  describe('handleMethodData', () => {
    it('loads method data from registry', async () => {
      const controller = newController({ network: MOCK_MAINNET_NETWORK });
      mockNetwork({
        networkClientConfiguration: {
          chainId: BUILT_IN_NETWORKS.mainnet.chainId,
          ticker: BUILT_IN_NETWORKS.mainnet.ticker,
          type: NetworkClientType.Infura,
          network: 'mainnet',
          infuraProjectId: INFURA_PROJECT_ID,
        },
        mocks: [
          {
            request: {
              method: 'eth_call',
              params: [
                {
                  to: '0x44691B39d1a75dC4E0A0346CBB15E310e6ED1E86',
                  data: '0xb46bcdaaf39b5b9b00000000000000000000000000000000000000000000000000000000',
                },
                'latest',
              ],
            },
            response: {
              result:
                '0x00000000000000000000000000000000000000000000000000000000000000200000000000000000000000000000000000000000000000000000000000000024657468546f546f6b656e53776170496e7075742875696e743235362c75696e743235362900000000000000000000000000000000000000000000000000000000',
            },
          },
        ],
      });
      const registry = await controller.handleMethodData('0xf39b5b9b');

      expect(registry.parsedRegistryMethod).toStrictEqual({
        args: [{ type: 'uint256' }, { type: 'uint256' }],
        name: 'Eth To Token Swap Input',
      });
      expect(registry.registryMethod).toBe(
        'ethToTokenSwapInput(uint256,uint256)',
      );
    });

    it('skips reading registry if already cached in state', async () => {
      const controller = newController({ network: MOCK_MAINNET_NETWORK });
      mockNetwork({
        networkClientConfiguration: {
          ticker: BUILT_IN_NETWORKS.mainnet.ticker,
          chainId: BUILT_IN_NETWORKS.mainnet.chainId,
          type: NetworkClientType.Infura,
          network: 'mainnet',
          infuraProjectId: INFURA_PROJECT_ID,
        },
        mocks: [
          {
            request: {
              method: 'eth_call',
              params: [
                {
                  to: '0x44691B39d1a75dC4E0A0346CBB15E310e6ED1E86',
                  data: '0xb46bcdaaf39b5b9b00000000000000000000000000000000000000000000000000000000',
                },
                'latest',
              ],
            },
            response: {
              result:
                '0x00000000000000000000000000000000000000000000000000000000000000200000000000000000000000000000000000000000000000000000000000000024657468546f546f6b656e53776170496e7075742875696e743235362c75696e743235362900000000000000000000000000000000000000000000000000000000',
            },
          },
        ],
      });

      await controller.handleMethodData('0xf39b5b9b');

      const registryLookup = jest.spyOn<TransactionController, never>(
        controller,
        'registryLookup' as never,
      );

      await controller.handleMethodData('0xf39b5b9b');

      expect(registryLookup).not.toHaveBeenCalled();
    });
  });

  describe('stopTransaction', () => {
    it('rejects result promise', async () => {
      const controller = newController({
        network: MOCK_LINEA_GOERLI_NETWORK,
      });

      const { result, transactionMeta } = await controller.addTransaction({
        from: ACCOUNT_MOCK,
        gas: '0x0',
        gasPrice: '0x1',
        to: ACCOUNT_MOCK,
        value: '0x0',
      });

      const finishedPromise = waitForTransactionFinished(controller);

      await controller.stopTransaction(transactionMeta.id, undefined, {
        estimatedBaseFee: '0x123',
      });

      const { estimatedBaseFee } = await finishedPromise;

      approveTransaction();

      const { transactions } = controller.state;
      await expect(result).rejects.toThrow('User cancelled the transaction');
      expect(estimatedBaseFee).toBe('0x123');
      expect(transactions[0].status).toStrictEqual(TransactionStatus.cancelled);
      expect(transactions[0].type).toStrictEqual(TransactionType.simpleSend);
    });

    it('rejects unknown transaction', async () => {
      const controller = newController({
        network: MOCK_LINEA_GOERLI_NETWORK,
      });

      await controller.stopTransaction('transactionIdMock', {
        gasPrice: '0x1',
      });

      const signSpy = jest.spyOn(controller, 'sign');

      expect(signSpy).toHaveBeenCalledTimes(0);
    });

    it('throws if no sign method', async () => {
      const controller = newController({ config: { sign: undefined } });

      await controller.addTransaction({ from: ACCOUNT_MOCK, to: ACCOUNT_MOCK });

      await expect(
        controller.stopTransaction(controller.state.transactions[0].id),
      ).rejects.toThrow('No sign method defined');
    });
  });

  describe('speedUpTransaction', () => {
    it('creates additional transaction with increased gas', async () => {
      const controller = newController({
        network: MOCK_LINEA_MAINNET_NETWORK,
        options: {
          getCurrentNetworkEIP1559Compatibility: () => false,
        },
      });

      const { transactionMeta } = await controller.addTransaction({
        from: ACCOUNT_MOCK,
        gas: '0x0',
        gasPrice: '0x50fd51da',
        to: ACCOUNT_MOCK,
        value: '0x0',
      });

      await controller.speedUpTransaction(transactionMeta.id);

      const { transactions } = controller.state;
      expect(transactions).toHaveLength(2);
      expect(transactions[1].txParams.gasPrice).toBe(
        '0x5916a6d6', // 1.1 * 0x50fd51da
      );
    });

    it('verifies s,r and v values are correctly populated', async () => {
      const controller = newController({
        network: MOCK_LINEA_MAINNET_NETWORK,
        config: {
          sign: async (transaction: any) => {
            transaction.r = '1b';
            transaction.s = 'abc';
            transaction.v = '123';
            return transaction;
          },
        },
      });

      const { transactionMeta } = await controller.addTransaction({
        from: ACCOUNT_MOCK,
        gas: '0x0',
        gasPrice: '0x50fd51da',
        to: ACCOUNT_MOCK,
        value: '0x0',
      });

      await controller.speedUpTransaction(transactionMeta.id);

      const { transactions } = controller.state;
      expect(transactions).toHaveLength(2);
      const speedUpTransaction = transactions[1];
      expect(speedUpTransaction.r).toBe('0x1b');
      expect(speedUpTransaction.s).toBe('0xabc');
      expect(speedUpTransaction.v).toBe('0x123');
    });

    it('creates additional transaction specifying the gasPrice', async () => {
      const controller = newController({
        network: MOCK_LINEA_MAINNET_NETWORK,
        options: {
          getCurrentNetworkEIP1559Compatibility: () => false,
        },
      });

      const { transactionMeta } = await controller.addTransaction({
        from: ACCOUNT_MOCK,
        gas: '0x0',
        gasPrice: '0x50fd51da',
        to: ACCOUNT_MOCK,
        value: '0x0',
      });

      await controller.speedUpTransaction(transactionMeta.id, {
        gasPrice: '0x62DEF4DA',
      });

      const { transactions } = controller.state;
      expect(transactions).toHaveLength(2);
      expect(transactions[1].txParams.gasPrice).toBe('0x62DEF4DA');
    });

    it('uses the same nonce', async () => {
      const controller = newController({ approve: true });

      const { transactionMeta, result } = await controller.addTransaction({
        from: ACCOUNT_MOCK,
        gas: '0x1',
        gasPrice: '0x50fd51da',
        to: ACCOUNT_MOCK,
        value: '0x0',
      });

      await result;
      await controller.speedUpTransaction(transactionMeta.id, undefined, {
        estimatedBaseFee: '0x123',
      });

      const { transactions } = controller.state;
      expect(getNonceLockSpy).toHaveBeenCalledTimes(1);
      expect(transactions).toHaveLength(2);
      expect(transactions[0].txParams.nonce).toBeDefined();
      expect(transactions[0].txParams.nonce).toStrictEqual(
        transactions[1].txParams.nonce,
      );
      expect(transactions[1].estimatedBaseFee).toBe('0x123');
      expect(transactions[1].originalGasEstimate).toBe('0x1');
    });

    it('allows transaction count to exceed txHistorylimit', async () => {
      const controller = newController({
        approve: true,
        config: {
          txHistoryLimit: 1,
        },
      });

      const { transactionMeta, result } = await controller.addTransaction({
        from: ACCOUNT_MOCK,
        nonce: '1111111',
        gas: '0x0',
        gasPrice: '0x50fd51da',
        to: ACCOUNT_MOCK,
        value: '0x0',
      });

      await result;
      await controller.speedUpTransaction(transactionMeta.id);

      expect(controller.state.transactions).toHaveLength(2);
    });
  });

  describe('getNonceLock', () => {
    it('gets the next nonce according to the nonce-tracker', async () => {
      const controller = newController({
        network: MOCK_LINEA_MAINNET_NETWORK,
      });

      const { nextNonce } = await controller.getNonceLock(ACCOUNT_MOCK);

      expect(getNonceLockSpy).toHaveBeenCalledTimes(1);
      expect(getNonceLockSpy).toHaveBeenCalledWith(ACCOUNT_MOCK);
      expect(nextNonce).toBe(NONCE_MOCK);
    });
  });

<<<<<<< HEAD
=======
  describe('initApprovals', () => {
    const txMeta: TransactionMeta = {
      hash: '1337',
      id: 'mocked',
      chainId: toHex(5),
      status: TransactionStatus.unapproved as const,
      txParams: { data: '0x', from: ACCOUNT_MOCK },
      time: 123456789,
    };
    it('creates approvals for all unapproved transaction', async () => {
      const controller = newController();
      controller.state.transactions.push(txMeta);
      controller.state.transactions.push({
        ...txMeta,
        id: 'mocked1',
        hash: '1338',
      });

      controller.initApprovals();

      expect(delayMessengerMock.call).toHaveBeenCalledTimes(2);
      expect(delayMessengerMock.call).toHaveBeenCalledWith(
        'ApprovalController:addRequest',
        {
          expectsResult: true,
          id: 'mocked',
          origin: 'metamask',
          requestData: { txId: 'mocked' },
          type: 'transaction',
        },
        false,
      );
      expect(delayMessengerMock.call).toHaveBeenCalledWith(
        'ApprovalController:addRequest',
        {
          expectsResult: true,
          id: 'mocked1',
          origin: 'metamask',
          requestData: { txId: 'mocked1' },
          type: 'transaction',
        },
        false,
      );
    });

    it('does not create any approval when there is no unapproved transaction', async () => {
      const controller = newController();
      controller.initApprovals();

      expect(delayMessengerMock.call).not.toHaveBeenCalled();
    });

    it('catches error without code property in error object', async () => {
      const mockedErrorMessage = 'mocked error';
      (
        delayMessengerMock.call as jest.MockedFunction<any>
      ).mockImplementationOnce(() => {
        // eslint-disable-next-line @typescript-eslint/no-throw-literal
        throw { message: mockedErrorMessage };
      });
      const consoleSpy = jest.spyOn(console, 'error').mockImplementation();
      const controller = newController({
        options: {
          disableHistory: true,
        },
      });

      controller.state.transactions.push(txMeta);

      controller.initApprovals();
      await wait(0);

      expect(consoleSpy).toHaveBeenCalledTimes(1);
      expect(consoleSpy).toHaveBeenCalledWith(
        'Error during persisted transaction approval',
        new Error(mockedErrorMessage),
      );
      expect(delayMessengerMock.call).toHaveBeenCalledTimes(1);
    });

    it('catches error when user reject approval', async () => {
      const consoleSpy = jest.spyOn(console, 'error').mockImplementation();

      (
        delayMessengerMock.call as jest.MockedFunction<any>
      ).mockImplementationOnce(() => {
        throw providerErrors.userRejectedRequest();
      });

      const controller = newController();
      controller.state.transactions.push(txMeta);

      controller.initApprovals();
      await wait(0);

      expect(consoleSpy).toHaveBeenCalledTimes(0);
      expect(delayMessengerMock.call).toHaveBeenCalledTimes(1);
    });
  });

>>>>>>> 44910375
  describe('confirmExternalTransaction', () => {
    it('adds external transaction to the state as confirmed', async () => {
      const controller = newController();

      const externalTransactionToConfirm = {
        id: '1',
        chainId: toHex(1),
        time: 123456789,
        status: TransactionStatus.confirmed as const,
        txParams: {
          gasUsed: undefined,
          from: ACCOUNT_MOCK,
          to: ACCOUNT_2_MOCK,
        },
      };
      const externalTransactionReceipt = {
        gasUsed: '0x5208',
      };
      const externalBaseFeePerGas = '0x14';

      await controller.confirmExternalTransaction(
        externalTransactionToConfirm,
        externalTransactionReceipt,
        externalBaseFeePerGas,
      );

      expect(controller.state.transactions[0].status).toBe(
        TransactionStatus.confirmed,
      );
      expect(controller.state.transactions[0].baseFeePerGas).toBe(
        externalBaseFeePerGas,
      );
      expect(controller.state.transactions[0]?.txReceipt?.gasUsed).toBe(
        externalTransactionReceipt.gasUsed,
      );
    });

    it('generates initial history', async () => {
      const controller = newController();

      const externalTransactionToConfirm = {
        from: ACCOUNT_MOCK,
        to: ACCOUNT_2_MOCK,
        id: '1',
        chainId: toHex(1),
        status: TransactionStatus.confirmed as const,
        time: 123456789,
        txParams: {
          gasUsed: undefined,
          from: ACCOUNT_MOCK,
          to: ACCOUNT_2_MOCK,
        },
      };

      const externalTransactionReceipt = {
        gasUsed: '0x5208',
      };

      const externalBaseFeePerGas = '0x14';

      await controller.confirmExternalTransaction(
        externalTransactionToConfirm,
        externalTransactionReceipt,
        externalBaseFeePerGas,
      );

      const expectedInitialSnapshot = {
        chainId: '0x1',
        from: ACCOUNT_MOCK,
        id: '1',
        time: 123456789,
        status: TransactionStatus.confirmed as const,
        to: ACCOUNT_2_MOCK,
        txParams: {
          from: ACCOUNT_MOCK,
          to: ACCOUNT_2_MOCK,
          gasUsed: undefined,
        },
      };

      // Expect initial snapshot to be the first history item
      expect(controller.state.transactions[0]?.history?.[0]).toStrictEqual(
        expectedInitialSnapshot,
      );
      // Expect modification history to be present
      expect(controller.state.transactions[0]?.history?.[1]).toStrictEqual([
        {
          note: expect.any(String),
          op: 'remove',
          path: '/txParams/gasUsed',
          timestamp: expect.any(Number),
        },
        {
          op: 'add',
          path: '/txReceipt',
          value: expect.anything(),
        },
        {
          op: 'add',
          path: '/baseFeePerGas',
          value: expect.any(String),
        },
      ]);
    });

    it('marks the same nonce local transactions statuses as dropped and defines replacedBy properties', async () => {
      const controller = newController({
        options: {
          disableHistory: true,
        },
      });
      const externalTransactionId = '1';
      const externalTransactionHash = '0x1';
      const externalTransactionToConfirm = {
        from: ACCOUNT_MOCK,
        to: ACCOUNT_2_MOCK,
        hash: externalTransactionHash,
        id: externalTransactionId,
        chainId: toHex(5),
        status: TransactionStatus.confirmed as const,
        time: 123456789,
        txParams: {
          from: ACCOUNT_MOCK,
          to: ACCOUNT_2_MOCK,
          nonce: String(NONCE_MOCK),
        },
      };
      const externalTransactionReceipt = {
        gasUsed: '0x5208',
      };
      const externalBaseFeePerGas = '0x14';

      // Submitted local unapproved transaction
      const localTransactionIdWithSameNonce = '9';
      controller.state.transactions.push({
        id: localTransactionIdWithSameNonce,
        chainId: toHex(5),
        status: TransactionStatus.unapproved as const,
        time: 123456789,
        txParams: {
          from: ACCOUNT_MOCK,
          to: ACCOUNT_2_MOCK,
          nonce: String(NONCE_MOCK),
        },
      });

      await controller.confirmExternalTransaction(
        externalTransactionToConfirm,
        externalTransactionReceipt,
        externalBaseFeePerGas,
      );

      const droppedTx = controller.state.transactions.find(
        (transaction) => transaction.id === localTransactionIdWithSameNonce,
      );

      expect(droppedTx?.status).toBe(TransactionStatus.dropped);

      expect(droppedTx?.replacedById).toBe(externalTransactionId);

      expect(droppedTx?.replacedBy).toBe(externalTransactionHash);
    });

    it('doesnt mark transaction as dropped if same nonce local transaction status is failed', async () => {
      const controller = newController();
      const externalTransactionId = '1';
      const externalTransactionHash = '0x1';
      const externalTransactionToConfirm = {
        from: ACCOUNT_MOCK,
        to: ACCOUNT_2_MOCK,
        hash: externalTransactionHash,
        id: externalTransactionId,
        chainId: toHex(5),
        status: TransactionStatus.confirmed as const,
        time: 123456789,
        txParams: {
          from: ACCOUNT_MOCK,
          to: ACCOUNT_2_MOCK,
          nonce: String(NONCE_MOCK),
        },
      };
      const externalTransactionReceipt = {
        gasUsed: '0x5208',
      };
      const externalBaseFeePerGas = '0x14';

      // Off-chain failed local transaction
      const localTransactionIdWithSameNonce = '9';
      controller.state.transactions.push({
        id: localTransactionIdWithSameNonce,
        chainId: toHex(5),
        status: TransactionStatus.failed as const,
        error: new Error('mock error'),
        time: 123456789,
        txParams: {
          from: ACCOUNT_MOCK,
          to: ACCOUNT_2_MOCK,
          nonce: String(NONCE_MOCK),
        },
      });

      await controller.confirmExternalTransaction(
        externalTransactionToConfirm,
        externalTransactionReceipt,
        externalBaseFeePerGas,
      );

      const failedTx = controller.state.transactions.find(
        (transaction) => transaction.id === localTransactionIdWithSameNonce,
      );

      expect(failedTx?.status).toBe(TransactionStatus.failed);

      expect(failedTx?.replacedById).toBe(externalTransactionId);

      expect(failedTx?.replacedBy).toBe(externalTransactionHash);
    });
  });

  describe('updateTransactionSendFlowHistory', () => {
    it('appends sendFlowHistory entries to transaction meta', async () => {
      const controller = newController();
      const mockSendFlowHistory = [
        {
          entry:
            'sendFlow - user selected transfer to my accounts on recipient screen',
          timestamp: 1650663928211,
        },
      ];
      await controller.addTransaction({
        from: ACCOUNT_MOCK,
        to: ACCOUNT_MOCK,
      });
      const addedTxId = controller.state.transactions[0].id;
      controller.updateTransactionSendFlowHistory(
        addedTxId,
        0,
        mockSendFlowHistory,
      );

      expect(controller.state.transactions[0].sendFlowHistory).toStrictEqual(
        mockSendFlowHistory,
      );
    });

    it('appends sendFlowHistory entries to existing entries in transaction meta', async () => {
      const controller = newController();
      const mockSendFlowHistory = [
        {
          entry:
            'sendFlow - user selected transfer to my accounts on recipient screen',
          timestamp: 1650663928211,
        },
      ];
      const mockExistingSendFlowHistory = [
        {
          entry: 'sendFlow - user selected transfer to my accounts',
          timestamp: 1650663928210,
        },
      ];
      await controller.addTransaction(
        {
          from: ACCOUNT_MOCK,
          to: ACCOUNT_MOCK,
        },
        {
          sendFlowHistory: mockExistingSendFlowHistory,
        },
      );
      const addedTxId = controller.state.transactions[0].id;
      controller.updateTransactionSendFlowHistory(
        addedTxId,
        1,
        mockSendFlowHistory,
      );

      expect(controller.state.transactions[0].sendFlowHistory).toStrictEqual([
        ...mockExistingSendFlowHistory,
        ...mockSendFlowHistory,
      ]);
    });

    it('doesnt append if current sendFlowHistory lengths doesnt match', async () => {
      const controller = newController();
      const mockSendFlowHistory = [
        {
          entry:
            'sendFlow - user selected transfer to my accounts on recipient screen',
          timestamp: 1650663928211,
        },
      ];
      await controller.addTransaction({
        from: ACCOUNT_MOCK,
        to: ACCOUNT_MOCK,
      });
      const addedTxId = controller.state.transactions[0].id;
      controller.updateTransactionSendFlowHistory(
        addedTxId,
        5,
        mockSendFlowHistory,
      );

      expect(controller.state.transactions[0].sendFlowHistory).toStrictEqual(
        [],
      );
    });

    it('throws if sendFlowHistory persistence is disabled', async () => {
      const controller = newController({
        options: { disableSendFlowHistory: true },
      });
      const mockSendFlowHistory = [
        {
          entry:
            'sendFlow - user selected transfer to my accounts on recipient screen',
          timestamp: 1650663928211,
        },
      ];
      await controller.addTransaction({
        from: ACCOUNT_MOCK,
        to: ACCOUNT_MOCK,
      });
      const addedTxId = controller.state.transactions[0].id;
      expect(() =>
        controller.updateTransactionSendFlowHistory(
          addedTxId,
          0,
          mockSendFlowHistory,
        ),
      ).toThrow(
        'Send flow history is disabled for the current transaction controller',
      );
    });

    it('throws if transactionMeta is not found', async () => {
      const controller = newController();
      const mockSendFlowHistory = [
        {
          entry:
            'sendFlow - user selected transfer to my accounts on recipient screen',
          timestamp: 1650663928211,
        },
      ];
      expect(() =>
        controller.updateTransactionSendFlowHistory(
          'foo',
          0,
          mockSendFlowHistory,
        ),
      ).toThrow(
        'Cannot update send flow history as no transaction metadata found',
      );
    });

    it('throws if the transaction is not unapproved status', async () => {
      const controller = newController();
      const mockSendFlowHistory = [
        {
          entry:
            'sendFlow - user selected transfer to my accounts on recipient screen',
          timestamp: 1650663928211,
        },
      ];
      controller.state.transactions.push({
        id: 'foo',
        chainId: toHex(5),
        hash: '1337',
        status: TransactionStatus.submitted as const,
        time: 123456789,
        txParams: {
          from: MOCK_PREFERENCES.state.selectedAddress,
        },
      });
      expect(() =>
        controller.updateTransactionSendFlowHistory(
          'foo',
          0,
          mockSendFlowHistory,
        ),
      )
        .toThrow(`Can only call updateTransactionSendFlowHistory on an unapproved transaction.
      Current tx status: submitted`);
    });
  });

  describe('on incoming transaction helper transactions event', () => {
    it('adds new transactions to state', async () => {
      const controller = newController();

      await (incomingTransactionHelperMock.hub.on as any).mock.calls[0][1]({
        added: [TRANSACTION_META_MOCK, TRANSACTION_META_2_MOCK],
        updated: [],
      });

      expect(controller.state.transactions).toStrictEqual([
        TRANSACTION_META_MOCK,
        TRANSACTION_META_2_MOCK,
      ]);
    });

    it('updates existing transactions in state', async () => {
      const controller = newController();

      controller.state.transactions = [
        TRANSACTION_META_MOCK,
        TRANSACTION_META_2_MOCK,
      ];

      const updatedTransaction = {
        ...TRANSACTION_META_MOCK,
        status: 'failed',
      };

      await (incomingTransactionHelperMock.hub.on as any).mock.calls[0][1]({
        added: [],
        updated: [updatedTransaction],
      });

      expect(controller.state.transactions).toStrictEqual([
        updatedTransaction,
        TRANSACTION_META_2_MOCK,
      ]);
    });

    it('limits max transactions when adding to state', async () => {
      const controller = newController({ config: { txHistoryLimit: 1 } });

      await (incomingTransactionHelperMock.hub.on as any).mock.calls[0][1]({
        added: [TRANSACTION_META_MOCK, TRANSACTION_META_2_MOCK],
        updated: [],
      });

      expect(controller.state.transactions).toStrictEqual([
        TRANSACTION_META_2_MOCK,
      ]);
    });
  });

  describe('on incoming transaction helper lastFetchedBlockNumbers event', () => {
    it('updates state', async () => {
      const controller = newController();

      const lastFetchedBlockNumbers = {
        key: 234,
      };

      await (incomingTransactionHelperMock.hub.on as any).mock.calls[1][1]({
        lastFetchedBlockNumbers,
        blockNumber: 123,
      });

      expect(controller.state.lastFetchedBlockNumbers).toStrictEqual(
        lastFetchedBlockNumbers,
      );
    });

    it('emits incomingTransactionBlock event', async () => {
      const blockNumber = 123;
      const listener = jest.fn();

      const controller = newController();
      controller.hub.on('incomingTransactionBlock', listener);

      await (incomingTransactionHelperMock.hub.on as any).mock.calls[1][1]({
        lastFetchedBlockNumbers: {
          key: 234,
        },
        blockNumber,
      });

      expect(listener).toHaveBeenCalledTimes(1);
      expect(listener).toHaveBeenCalledWith(blockNumber);
    });
  });

  describe('updateTransactionGasFees', () => {
    it('throws if transaction does not exist', async () => {
      const controller = newController();
      expect(() =>
        controller.updateTransactionGasFees('123', {
          gasPrice: '0x1',
        }),
      ).toThrow('Cannot update transaction as no transaction metadata found');
    });

    it('throws if transaction not unapproved status', async () => {
      const transactionId = '123';
      const fnName = 'updateTransactionGasFees';
      const status = TransactionStatus.failed;
      const controller = newController();
      controller.state.transactions.push({
        id: transactionId,
        status,
        error: new Error('mock error'),
        chainId: '0x1',
        time: 123456789,
        txParams: {} as TransactionParams,
      });
      expect(() =>
        controller.updateTransactionGasFees(transactionId, {
          gasPrice: '0x1',
        }),
      ).toThrow(`Can only call ${fnName} on an unapproved transaction.
      Current tx status: ${status}`);
    });

    it('updates provided gas values', async () => {
      const transactionId = '123';
      const controller = newController();

      const gas = '0xgas';
      const gasLimit = '0xgasLimit';
      const gasPrice = '0xgasPrice';
      const maxPriorityFeePerGas = '0xmaxPriorityFeePerGas';
      const maxFeePerGas = '0xmaxFeePerGas';
      const estimateUsed = '0xestimateUsed';
      const estimateSuggested = '0xestimateSuggested';
      const defaultGasEstimates = '0xdefaultGasEstimates';
      const originalGasEstimate = '0xoriginalGasEstimate';
      const userEditedGasLimit = true;
      const userFeeLevel = '0xuserFeeLevel';

      controller.state.transactions.push({
        id: transactionId,
        chainId: '0x1',
        time: 123456789,
        status: TransactionStatus.unapproved as const,
        history: [
          {} as TransactionMeta,
          ...([{}] as TransactionHistoryEntry[]),
        ],
        txParams: {
          from: ACCOUNT_MOCK,
          to: ACCOUNT_2_MOCK,
        },
      });

      controller.updateTransactionGasFees(transactionId, {
        gas,
        gasLimit,
        gasPrice,
        maxPriorityFeePerGas,
        maxFeePerGas,
        estimateUsed,
        estimateSuggested,
        defaultGasEstimates,
        originalGasEstimate,
        userEditedGasLimit,
        userFeeLevel,
      });

      const transaction = controller.state.transactions[0];

      expect(transaction?.txParams?.gas).toBe(gas);
      expect(transaction?.txParams?.gasLimit).toBe(gasLimit);
      expect(transaction?.txParams?.gasPrice).toBe(gasPrice);
      expect(transaction?.txParams?.maxPriorityFeePerGas).toBe(
        maxPriorityFeePerGas,
      );
      expect(transaction?.txParams?.maxFeePerGas).toBe(maxFeePerGas);
      expect(transaction?.estimateUsed).toBe(estimateUsed);
      expect(transaction?.estimateSuggested).toBe(estimateSuggested);
      expect(transaction?.defaultGasEstimates).toBe(defaultGasEstimates);
      expect(transaction?.originalGasEstimate).toBe(originalGasEstimate);
      expect(transaction?.userEditedGasLimit).toBe(userEditedGasLimit);
      expect(transaction?.userFeeLevel).toBe(userFeeLevel);
    });
  });

  describe('on pending transactions event', () => {
    it('updates existing transactions in state', async () => {
      const controller = newController();

      controller.state.transactions = [
        { ...TRANSACTION_META_MOCK, status: TransactionStatus.submitted },
        { ...TRANSACTION_META_2_MOCK, status: TransactionStatus.submitted },
      ];

      const updatedTransaction = TRANSACTION_META_MOCK;
      const updatedTransaction_2 = TRANSACTION_META_2_MOCK;

      await (pendingTransactionTrackerMock.hub.on as any).mock.calls[0][1]([
        updatedTransaction,
        updatedTransaction_2,
      ]);

      expect(controller.state.transactions).toStrictEqual([
        updatedTransaction,
        updatedTransaction_2,
      ]);
    });

    it('limits max transactions when adding to state', async () => {
      const controller = newController({ config: { txHistoryLimit: 1 } });

      await (pendingTransactionTrackerMock.hub.on as any).mock.calls[0][1]([
        TRANSACTION_META_MOCK,
        TRANSACTION_META_2_MOCK,
      ]);

      expect(controller.state.transactions).toStrictEqual([
        TRANSACTION_META_2_MOCK,
      ]);
    });
  });
});<|MERGE_RESOLUTION|>--- conflicted
+++ resolved
@@ -2073,109 +2073,6 @@
     });
   });
 
-<<<<<<< HEAD
-=======
-  describe('initApprovals', () => {
-    const txMeta: TransactionMeta = {
-      hash: '1337',
-      id: 'mocked',
-      chainId: toHex(5),
-      status: TransactionStatus.unapproved as const,
-      txParams: { data: '0x', from: ACCOUNT_MOCK },
-      time: 123456789,
-    };
-    it('creates approvals for all unapproved transaction', async () => {
-      const controller = newController();
-      controller.state.transactions.push(txMeta);
-      controller.state.transactions.push({
-        ...txMeta,
-        id: 'mocked1',
-        hash: '1338',
-      });
-
-      controller.initApprovals();
-
-      expect(delayMessengerMock.call).toHaveBeenCalledTimes(2);
-      expect(delayMessengerMock.call).toHaveBeenCalledWith(
-        'ApprovalController:addRequest',
-        {
-          expectsResult: true,
-          id: 'mocked',
-          origin: 'metamask',
-          requestData: { txId: 'mocked' },
-          type: 'transaction',
-        },
-        false,
-      );
-      expect(delayMessengerMock.call).toHaveBeenCalledWith(
-        'ApprovalController:addRequest',
-        {
-          expectsResult: true,
-          id: 'mocked1',
-          origin: 'metamask',
-          requestData: { txId: 'mocked1' },
-          type: 'transaction',
-        },
-        false,
-      );
-    });
-
-    it('does not create any approval when there is no unapproved transaction', async () => {
-      const controller = newController();
-      controller.initApprovals();
-
-      expect(delayMessengerMock.call).not.toHaveBeenCalled();
-    });
-
-    it('catches error without code property in error object', async () => {
-      const mockedErrorMessage = 'mocked error';
-      (
-        delayMessengerMock.call as jest.MockedFunction<any>
-      ).mockImplementationOnce(() => {
-        // eslint-disable-next-line @typescript-eslint/no-throw-literal
-        throw { message: mockedErrorMessage };
-      });
-      const consoleSpy = jest.spyOn(console, 'error').mockImplementation();
-      const controller = newController({
-        options: {
-          disableHistory: true,
-        },
-      });
-
-      controller.state.transactions.push(txMeta);
-
-      controller.initApprovals();
-      await wait(0);
-
-      expect(consoleSpy).toHaveBeenCalledTimes(1);
-      expect(consoleSpy).toHaveBeenCalledWith(
-        'Error during persisted transaction approval',
-        new Error(mockedErrorMessage),
-      );
-      expect(delayMessengerMock.call).toHaveBeenCalledTimes(1);
-    });
-
-    it('catches error when user reject approval', async () => {
-      const consoleSpy = jest.spyOn(console, 'error').mockImplementation();
-
-      (
-        delayMessengerMock.call as jest.MockedFunction<any>
-      ).mockImplementationOnce(() => {
-        throw providerErrors.userRejectedRequest();
-      });
-
-      const controller = newController();
-      controller.state.transactions.push(txMeta);
-
-      controller.initApprovals();
-      await wait(0);
-
-      expect(consoleSpy).toHaveBeenCalledTimes(0);
-      expect(delayMessengerMock.call).toHaveBeenCalledTimes(1);
-    });
-  });
-
->>>>>>> 44910375
   describe('confirmExternalTransaction', () => {
     it('adds external transaction to the state as confirmed', async () => {
       const controller = newController();
