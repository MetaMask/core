/* eslint-disable jsdoc/require-jsdoc */
/* eslint-disable jest/expect-expect */

import type {
  AcceptResultCallbacks,
  AddResult,
} from '@metamask/approval-controller';
import {
  ChainId,
  NetworkType,
  NetworksTicker,
  toHex,
  BUILT_IN_NETWORKS,
  ORIGIN_METAMASK,
} from '@metamask/controller-utils';
import type {
  BlockTracker,
  NetworkState,
  Provider,
} from '@metamask/network-controller';
import { NetworkClientType, NetworkStatus } from '@metamask/network-controller';
import { errorCodes, providerErrors, rpcErrors } from '@metamask/rpc-errors';
import HttpProvider from 'ethjs-provider-http';
import NonceTracker from 'nonce-tracker';

import { FakeBlockTracker } from '../../../tests/fake-block-tracker';
import { mockNetwork } from '../../../tests/mock-network';
import { IncomingTransactionHelper } from './helpers/IncomingTransactionHelper';
import { PendingTransactionTracker } from './helpers/PendingTransactionTracker';
import type {
  TransactionControllerMessenger,
  TransactionConfig,
} from './TransactionController';
import { TransactionController } from './TransactionController';
import type {
  TransactionMeta,
  DappSuggestedGasFees,
  TransactionParams,
  TransactionHistoryEntry,
} from './types';
import { WalletDevice, TransactionStatus, TransactionType } from './types';
import { estimateGas, updateGas } from './utils/gas';
import { updateGasFees } from './utils/gas-fees';

const MOCK_V1_UUID = '9b1deb4d-3b7d-4bad-9bdd-2b0d7b3dcb6d';
const v1Stub = jest.fn().mockImplementation(() => MOCK_V1_UUID);

jest.mock('uuid', () => {
  return {
    ...jest.requireActual('uuid'),
    v1: () => v1Stub(),
  };
});

jest.mock('./utils/gas');
jest.mock('./utils/gas-fees');

const mockFlags: { [key: string]: any } = {
  estimateGasError: null,
  estimateGasValue: null,
  getBlockByNumberValue: null,
};

jest.mock('@metamask/eth-query', () =>
  jest.fn().mockImplementation(() => {
    return {
      estimateGas: (_transaction: any, callback: any) => {
        if (mockFlags.estimateGasError) {
          callback(new Error(mockFlags.estimateGasError));
          return;
        }

        if (mockFlags.estimateGasValue) {
          callback(undefined, mockFlags.estimateGasValue);
          return;
        }
        callback(undefined, '0x0');
      },
      gasPrice: (callback: any) => {
        callback(undefined, '0x0');
      },
      getBlockByNumber: (
        _blocknumber: any,
        _fetchTxs: boolean,
        callback: any,
      ) => {
        if (mockFlags.getBlockByNumberValue) {
          callback(undefined, { gasLimit: '0x12a05f200' });
          return;
        }
        callback(undefined, { gasLimit: '0x0' });
      },
      getCode: (_to: any, callback: any) => {
        callback(undefined, '0x0');
      },
      getTransactionByHash: (_hash: string, callback: any) => {
        const txs: any = [
          { blockNumber: '0x1', hash: '1337' },
          { blockNumber: null, hash: '1338' },
        ];
        const tx: any = txs.find((element: any) => element.hash === _hash);
        callback(undefined, tx);
      },
      getTransactionCount: (_from: any, _to: any, callback: any) => {
        callback(undefined, '0x0');
      },
      sendRawTransaction: (_transaction: any, callback: any) => {
        callback(undefined, '1337');
      },
      getTransactionReceipt: (_hash: any, callback: any) => {
        const txs: any = [
          {
            blockHash: '1337',
            gasUsed: '0x5208',
            hash: '1337',
            status: '0x1',
            transactionIndex: 1337,
          },
          {
            gasUsed: '0x1108',
            hash: '1111',
            status: '0x0',
            transactionIndex: 1111,
          },
        ];
        const tx: any = txs.find((element: any) => element.hash === _hash);
        callback(undefined, tx);
      },
      getBlockByHash: (_blockHash: any, callback: any) => {
        const blocks: any = [
          {
            baseFeePerGas: '0x14',
            hash: '1337',
            number: '0x1',
            timestamp: '628dc0c8',
          },
          { hash: '1338', number: '0x2' },
        ];
        const block: any = blocks.find(
          (element: any) => element.hash === _blockHash,
        );
        callback(undefined, block);
      },
    };
  }),
);

jest.mock('./helpers/IncomingTransactionHelper');
jest.mock('./helpers/PendingTransactionTracker');

/**
 * Builds a mock block tracker with a canned block number that can be used in
 * tests.
 *
 * @param latestBlockNumber - The block number that the block tracker should
 * always return.
 * @returns The mocked block tracker.
 */
function buildMockBlockTracker(latestBlockNumber: string): BlockTracker {
  const fakeBlockTracker = new FakeBlockTracker();
  fakeBlockTracker.mockLatestBlockNumber(latestBlockNumber);
  return fakeBlockTracker;
}

/**
 * Create an object containing mock result callbacks to be used when testing the approval process.
 *
 * @returns The mock result callbacks.
 */
function buildMockResultCallbacks(): AcceptResultCallbacks {
  return {
    success: jest.fn(),
    error: jest.fn(),
  };
}

/**
 * Create a mock controller messenger.
 *
 * @param opts - Options to customize the mock messenger.
 * @param opts.approved - Whether transactions should immediately be approved or rejected.
 * @param opts.delay - Whether to delay approval or rejection until the returned functions are called.
 * @param opts.resultCallbacks - The result callbacks to return when a request is approved.
 * @returns The mock controller messenger.
 */
function buildMockMessenger({
  approved,
  delay,
  resultCallbacks,
}: {
  approved?: boolean;
  delay?: boolean;
  resultCallbacks?: AcceptResultCallbacks;
}): {
  messenger: TransactionControllerMessenger;
  approve: () => void;
  reject: (reason: unknown) => void;
} {
  let approve, reject;
  let promise: Promise<AddResult>;

  if (delay) {
    promise = new Promise((res, rej) => {
      approve = () => res({ resultCallbacks });
      reject = rej;
    });
  }

  const messenger = {
    call: jest.fn().mockImplementation(() => {
      if (approved) {
        return Promise.resolve({ resultCallbacks });
      }

      if (delay) {
        return promise;
      }

      // eslint-disable-next-line prefer-promise-reject-errors
      return Promise.reject({
        code: errorCodes.provider.userRejectedRequest,
      });
    }),
  } as unknown as TransactionControllerMessenger;

  return {
    messenger,
    approve: approve as unknown as () => void,
    reject: reject as unknown as (reason: unknown) => void,
  };
}

/**
 * Wait for the controller to emit a transaction finished event.
 *
 * @param controller - The transaction controller to monitor.
 * @param options - Options to customize the wait.
 * @param options.confirmed - Whether to wait for the transaction to be confirmed or just finished.
 * @returns A promise that resolves with the transaction meta when the transaction is finished.
 */
function waitForTransactionFinished(
  controller: TransactionController,
  { confirmed = false } = {},
): Promise<TransactionMeta> {
  return new Promise((resolve) => {
    controller.hub.once(
      `${controller.state.transactions[0].id}:${
        confirmed ? 'confirmed' : 'finished'
      }`,
      (txMeta) => {
        resolve(txMeta);
      },
    );
  });
}

const MOCK_PREFERENCES = { state: { selectedAddress: 'foo' } };
const INFURA_PROJECT_ID = '341eacb578dd44a1a049cbc5f6fd4035';
const GOERLI_PROVIDER = new HttpProvider(
  `https://goerli.infura.io/v3/${INFURA_PROJECT_ID}`,
);
const MAINNET_PROVIDER = new HttpProvider(
  `https://mainnet.infura.io/v3/${INFURA_PROJECT_ID}`,
);
const PALM_PROVIDER = new HttpProvider(
  `https://palm-mainnet.infura.io/v3/${INFURA_PROJECT_ID}`,
);

type MockNetwork = {
  provider: Provider;
  blockTracker: BlockTracker;
  state: NetworkState;
  subscribe: (listener: (state: NetworkState) => void) => void;
};

const MOCK_NETWORK: MockNetwork = {
  provider: MAINNET_PROVIDER,
  blockTracker: buildMockBlockTracker('0x102833C'),
  state: {
    selectedNetworkClientId: NetworkType.goerli,
    networksMetadata: {
      [NetworkType.goerli]: {
        EIPS: { 1559: false },
        status: NetworkStatus.Available,
      },
    },
    providerConfig: {
      type: NetworkType.goerli,
      chainId: ChainId.goerli,
      ticker: NetworksTicker.goerli,
    },
    networkConfigurations: {},
  },
  subscribe: () => undefined,
};
const MOCK_NETWORK_WITHOUT_CHAIN_ID: MockNetwork = {
  provider: GOERLI_PROVIDER,
  blockTracker: buildMockBlockTracker('0x102833C'),
  state: {
    selectedNetworkClientId: NetworkType.goerli,
    networksMetadata: {
      [NetworkType.goerli]: {
        EIPS: { 1559: false },
        status: NetworkStatus.Available,
      },
    },
    providerConfig: {
      type: NetworkType.goerli,
    } as NetworkState['providerConfig'],
    networkConfigurations: {},
  },
  subscribe: () => undefined,
};
const MOCK_MAINNET_NETWORK: MockNetwork = {
  provider: MAINNET_PROVIDER,
  blockTracker: buildMockBlockTracker('0x102833C'),
  state: {
    selectedNetworkClientId: NetworkType.mainnet,
    networksMetadata: {
      [NetworkType.mainnet]: {
        EIPS: { 1559: false },
        status: NetworkStatus.Available,
      },
    },
    providerConfig: {
      type: NetworkType.mainnet,
      chainId: ChainId.mainnet,
      ticker: NetworksTicker.mainnet,
    },
    networkConfigurations: {},
  },
  subscribe: () => undefined,
};

const MOCK_LINEA_MAINNET_NETWORK: MockNetwork = {
  provider: PALM_PROVIDER,
  blockTracker: buildMockBlockTracker('0xA6EDFC'),
  state: {
    selectedNetworkClientId: NetworkType['linea-mainnet'],
    networksMetadata: {
      [NetworkType['linea-mainnet']]: {
        EIPS: { 1559: false },
        status: NetworkStatus.Available,
      },
    },
    providerConfig: {
      type: NetworkType['linea-mainnet'],
      chainId: toHex(59144),
      ticker: NetworksTicker['linea-mainnet'],
    },
    networkConfigurations: {},
  },
  subscribe: () => undefined,
};

const MOCK_LINEA_GOERLI_NETWORK: MockNetwork = {
  provider: PALM_PROVIDER,
  blockTracker: buildMockBlockTracker('0xA6EDFC'),
  state: {
    selectedNetworkClientId: NetworkType['linea-goerli'],
    networksMetadata: {
      [NetworkType['linea-goerli']]: {
        EIPS: { 1559: false },
        status: NetworkStatus.Available,
      },
    },
    providerConfig: {
      type: NetworkType['linea-goerli'],
      chainId: toHex(59140),
      ticker: NetworksTicker['linea-goerli'],
    },
    networkConfigurations: {},
  },
  subscribe: () => undefined,
};

const MOCK_CUSTOM_NETWORK: MockNetwork = {
  provider: PALM_PROVIDER,
  blockTracker: buildMockBlockTracker('0xA6EDFC'),
  state: {
    selectedNetworkClientId: 'uuid-1',
    networksMetadata: {
      'uuid-1': {
        EIPS: { 1559: false },
        status: NetworkStatus.Available,
      },
    },
    providerConfig: {
      type: NetworkType.rpc,
      chainId: toHex(11297108109),
      ticker: 'TEST',
    },
    networkConfigurations: {},
  },
  subscribe: () => undefined,
};

const ACCOUNT_MOCK = '0x6bf137f335ea1b8f193b8f6ea92561a60d23a207';
const ACCOUNT_2_MOCK = '0x08f137f335ea1b8f193b8f6ea92561a60d23a211';
const NONCE_MOCK = 12;
const ACTION_ID_MOCK = '123456';

const TRANSACTION_META_MOCK: TransactionMeta = {
  chainId: '0x1',
  hash: '0x1',
<<<<<<< HEAD
  id: '123-456',
  status: TransactionStatus.confirmed,
=======
  status: TransactionStatus.confirmed as const,
>>>>>>> 265a396d
  time: 123456789,
  txParams: {
    from: ACCOUNT_MOCK,
    to: ACCOUNT_2_MOCK,
  },
};

const TRANSACTION_META_2_MOCK: TransactionMeta = {
  chainId: '0x2',
  hash: '0x2',
<<<<<<< HEAD
  id: '456-789',
  status: TransactionStatus.confirmed,
=======
  status: TransactionStatus.confirmed as const,
>>>>>>> 265a396d
  time: 987654321,
  txParams: {
    from: '0x3',
  },
};

describe('TransactionController', () => {
  const updateGasMock = jest.mocked(updateGas);
  const updateGasFeesMock = jest.mocked(updateGasFees);
  const estimateGasMock = jest.mocked(estimateGas);

  let resultCallbacksMock: AcceptResultCallbacks;
  let messengerMock: TransactionControllerMessenger;
  let rejectMessengerMock: TransactionControllerMessenger;
  let delayMessengerMock: TransactionControllerMessenger;
  let approveTransaction: () => void;
  let getNonceLockSpy: jest.Mock;
  let incomingTransactionHelperMock: jest.Mocked<IncomingTransactionHelper>;
  let pendingTransactionTrackerMock: jest.Mocked<PendingTransactionTracker>;
  let timeCounter = 0;

  const incomingTransactionHelperClassMock =
    IncomingTransactionHelper as jest.MockedClass<
      typeof IncomingTransactionHelper
    >;

  const pendingTransactionTrackerClassMock =
    PendingTransactionTracker as jest.MockedClass<
      typeof PendingTransactionTracker
    >;

  /**
   * Create a new instance of the TransactionController.
   *
   * @param opts - Options to use when creating the controller.
   * @param opts.options - Any controller options to override the test defaults.
   * @param opts.config - Any configuration to override the test defaults.
   * @param opts.network - The mock network to use with the controller.
   * @param opts.approve - Whether transactions should be immediately approved.
   * @param opts.reject - Whether transactions should be immediately rejected.
   * @returns The new TransactionController instance.
   */
  function newController({
    options,
    config,
    network,
    approve,
    reject,
  }: {
    options?: any;
    config?: Partial<TransactionConfig>;
    network?: MockNetwork;
    approve?: boolean;
    reject?: boolean;
  } = {}): TransactionController {
    const finalNetwork = network ?? MOCK_NETWORK;
    let messenger = delayMessengerMock;

    if (approve) {
      messenger = messengerMock;
    }

    if (reject) {
      messenger = rejectMessengerMock;
    }

    return new TransactionController(
      {
        blockTracker: finalNetwork.blockTracker,
        getNetworkState: () => finalNetwork.state,
        getCurrentAccountEIP1559Compatibility: () => true,
        getCurrentNetworkEIP1559Compatibility: () => true,
        getGasFeeEstimates: () => ({}),
        getPermittedAccounts: () => [ACCOUNT_MOCK],
        getSelectedAddress: () => ACCOUNT_MOCK,
        messenger,
        onNetworkStateChange: finalNetwork.subscribe,
        provider: finalNetwork.provider,
        ...options,
      },
      {
        sign: async (transaction: any) => transaction,
        ...config,
      },
    );
  }

  /**
   * Wait for a specified number of milliseconds.
   *
   * @param ms - The number of milliseconds to wait.
   */
  async function wait(ms: number) {
    await new Promise((resolve) => setTimeout(resolve, ms));
  }

  beforeEach(() => {
    jest.spyOn(Date, 'now').mockImplementation(() => {
      timeCounter += 1;
      return timeCounter;
    });

    for (const key of Object.keys(mockFlags)) {
      mockFlags[key] = null;
    }

    resultCallbacksMock = buildMockResultCallbacks();

    messengerMock = buildMockMessenger({
      approved: true,
      resultCallbacks: resultCallbacksMock,
    }).messenger;

    rejectMessengerMock = buildMockMessenger({
      approved: false,
      resultCallbacks: resultCallbacksMock,
    }).messenger;

    ({ messenger: delayMessengerMock, approve: approveTransaction } =
      buildMockMessenger({
        delay: true,
        resultCallbacks: resultCallbacksMock,
      }));

    getNonceLockSpy = jest.fn().mockResolvedValue({
      nextNonce: NONCE_MOCK,
      releaseLock: () => Promise.resolve(),
    });

    NonceTracker.prototype.getNonceLock = getNonceLockSpy;

    incomingTransactionHelperMock = {
      hub: {
        on: jest.fn(),
      },
    } as unknown as jest.Mocked<IncomingTransactionHelper>;

    pendingTransactionTrackerMock = {
      start: jest.fn(),
      hub: {
        on: jest.fn(),
      },
    } as unknown as jest.Mocked<PendingTransactionTracker>;

    incomingTransactionHelperClassMock.mockReturnValue(
      incomingTransactionHelperMock,
    );

    pendingTransactionTrackerClassMock.mockReturnValue(
      pendingTransactionTrackerMock,
    );
  });

  afterEach(() => {
    jest.clearAllMocks();
  });

  describe('constructor', () => {
    it('sets default state', () => {
      const controller = newController();
      expect(controller.state).toStrictEqual({
        methodData: {},
        transactions: [],
        lastFetchedBlockNumbers: {},
      });
    });

    it('sets default config', () => {
      const controller = newController();
      expect(controller.config).toStrictEqual({
        txHistoryLimit: 40,
        sign: expect.any(Function),
      });
    });
  });

  describe('estimateGas', () => {
    it('returns estimatedGas and simulation fails', async () => {
      const gasMock = '0x123';

      const simulationFailsMock = {
        errorKey: 'testKey',
      };

      const controller = newController();

      estimateGasMock.mockResolvedValue({
        estimatedGas: gasMock,
        simulationFails: simulationFailsMock,
      } as any);

      const { gas, simulationFails } = await controller.estimateGas({
        from: ACCOUNT_MOCK,
        to: ACCOUNT_MOCK,
      });

      expect(gas).toBe(gasMock);
      expect(simulationFails).toBe(simulationFailsMock);
    });
  });

  describe('with actionId', () => {
    it('adds single unapproved transaction when called twice with same actionId', async () => {
      const controller = newController();

      const mockOrigin = 'origin';

      await controller.addTransaction(
        {
          from: ACCOUNT_MOCK,
          to: ACCOUNT_MOCK,
        },
        {
          origin: mockOrigin,
          actionId: ACTION_ID_MOCK,
        },
      );

      const firstTransactionCount = controller.state.transactions.length;

      await controller.addTransaction(
        {
          from: ACCOUNT_MOCK,
          to: ACCOUNT_MOCK,
        },
        {
          origin: mockOrigin,
          actionId: ACTION_ID_MOCK,
        },
      );
      const secondTransactionCount = controller.state.transactions.length;

      expect(firstTransactionCount).toStrictEqual(secondTransactionCount);
      expect(delayMessengerMock.call).toHaveBeenCalledTimes(1);
      expect(delayMessengerMock.call).toHaveBeenCalledWith(
        'ApprovalController:addRequest',
        {
          id: expect.any(String),
          origin: mockOrigin,
          type: 'transaction',
          requestData: { txId: expect.any(String) },
          expectsResult: true,
        },
        true,
      );
    });

    it('adds multiple transactions with same actionId and ensures second transaction result does not resolves before the first transaction result', async () => {
      const controller = newController();

      const mockOrigin = 'origin';
      let firstTransactionCompleted = false;
      let secondTransactionCompleted = false;

      const { result: firstResult } = await controller.addTransaction(
        {
          from: ACCOUNT_MOCK,
          to: ACCOUNT_MOCK,
        },
        {
          origin: mockOrigin,
          actionId: ACTION_ID_MOCK,
        },
      );

      firstResult
        .then(() => {
          firstTransactionCompleted = true;
        })
        .catch(() => undefined);

      const { result: secondResult } = await controller.addTransaction(
        {
          from: ACCOUNT_MOCK,
          to: ACCOUNT_MOCK,
        },
        {
          origin: mockOrigin,
          actionId: ACTION_ID_MOCK,
        },
      );
      secondResult
        .then(() => {
          secondTransactionCompleted = true;
        })
        .catch(() => undefined);

      await wait(0);

      expect(firstTransactionCompleted).toBe(false);
      expect(secondTransactionCompleted).toBe(false);

      approveTransaction();
      await firstResult;
      await secondResult;

      expect(firstTransactionCompleted).toBe(true);
      expect(secondTransactionCompleted).toBe(true);
    });

    it.each([
      [
        'does not add duplicate transaction if actionId already used',
        ACTION_ID_MOCK,
        ACTION_ID_MOCK,
        1,
      ],
      [
        'adds additional transaction if actionId not used',
        ACTION_ID_MOCK,
        '00000',
        2,
      ],
    ])(
      '%s',
      async (_, firstActionId, secondActionId, expectedTransactionCount) => {
        const controller = newController();
        const expectedRequestApprovalCalledTimes = expectedTransactionCount;

        const mockOrigin = 'origin';

        await controller.addTransaction(
          {
            from: ACCOUNT_MOCK,
            to: ACCOUNT_MOCK,
          },
          {
            origin: mockOrigin,
            actionId: firstActionId,
          },
        );

        await controller.addTransaction(
          {
            from: ACCOUNT_MOCK,
            to: ACCOUNT_MOCK,
          },
          {
            origin: mockOrigin,
            actionId: secondActionId,
          },
        );
        const { transactions } = controller.state;

        expect(transactions).toHaveLength(expectedTransactionCount);
        expect(delayMessengerMock.call).toHaveBeenCalledTimes(
          expectedRequestApprovalCalledTimes,
        );
      },
    );

    it.each([
      [
        'adds single transaction when speed up called twice with the same actionId',
        ACTION_ID_MOCK,
        2,
        1,
      ],
      [
        'adds multiple transactions when speed up called with non-existent actionId',
        '00000',
        3,
        2,
      ],
    ])(
      '%s',
      async (
        _,
        actionId,
        expectedTransactionCount,
        expectedSignCalledTimes,
      ) => {
        const controller = newController();
        const signSpy = jest.spyOn(controller, 'sign');

        const { transactionMeta } = await controller.addTransaction({
          from: ACCOUNT_MOCK,
          gas: '0x0',
          gasPrice: '0x50fd51da',
          to: ACCOUNT_MOCK,
          value: '0x0',
        });
        await controller.speedUpTransaction(transactionMeta.id, undefined, {
          actionId: ACTION_ID_MOCK,
        });

        await controller.speedUpTransaction(transactionMeta.id, undefined, {
          actionId,
        });

        const { transactions } = controller.state;
        expect(transactions).toHaveLength(expectedTransactionCount);
        expect(signSpy).toHaveBeenCalledTimes(expectedSignCalledTimes);
      },
    );
  });

  describe('addTransaction', () => {
    it('adds unapproved transaction to state', async () => {
      const controller = newController();

      const mockDeviceConfirmedOn = WalletDevice.OTHER;
      const mockOrigin = 'origin';
      const mockSecurityAlertResponse = {
        resultType: 'Malicious',
        reason: 'blur_farming',
        description:
          'A SetApprovalForAll request was made on {contract}. We found the operator {operator} to be malicious',
        args: {
          contract: '0xa7206d878c5c3871826dfdb42191c49b1d11f466',
          operator: '0x92a3b9773b1763efa556f55ccbeb20441962d9b2',
        },
      };
      const mockSendFlowHistory = [
        {
          entry:
            'sendFlow - user selected transfer to my accounts on recipient screen',
          timestamp: 1650663928211,
        },
      ];
      await controller.addTransaction(
        {
          from: ACCOUNT_MOCK,
          to: ACCOUNT_MOCK,
        },
        {
          deviceConfirmedOn: mockDeviceConfirmedOn,
          origin: mockOrigin,
          securityAlertResponse: mockSecurityAlertResponse,
          sendFlowHistory: mockSendFlowHistory,
        },
      );

      const transactionMeta = controller.state.transactions[0];

      expect(transactionMeta.txParams.from).toBe(ACCOUNT_MOCK);
      expect(transactionMeta.chainId).toBe(
        MOCK_NETWORK.state.providerConfig.chainId,
      );
      expect(transactionMeta.deviceConfirmedOn).toBe(mockDeviceConfirmedOn);
      expect(transactionMeta.origin).toBe(mockOrigin);
      expect(transactionMeta.status).toBe(TransactionStatus.unapproved);
      expect(transactionMeta.securityAlertResponse).toBe(
        mockSecurityAlertResponse,
      );
      expect(controller.state.transactions[0].sendFlowHistory).toStrictEqual(
        mockSendFlowHistory,
      );
    });

    it('generates initial history', async () => {
      const controller = newController();

      await controller.addTransaction({
        from: ACCOUNT_MOCK,
        to: ACCOUNT_MOCK,
      });

      const expectedInitialSnapshot = {
        actionId: undefined,
        chainId: expect.any(String),
        dappSuggestedGasFees: undefined,
        deviceConfirmedOn: undefined,
        id: expect.any(String),
        origin: undefined,
        securityAlertResponse: undefined,
        sendFlowHistory: expect.any(Array),
        status: TransactionStatus.unapproved as const,
        time: expect.any(Number),
        txParams: expect.anything(),
        userEditedGasLimit: false,
        type: TransactionType.simpleSend,
        verifiedOnBlockchain: expect.any(Boolean),
      };

      // Expect initial snapshot to be in place
      expect(controller.state.transactions[0]?.history).toStrictEqual([
        expectedInitialSnapshot,
      ]);
    });

    describe('adds dappSuggestedGasFees to transaction', () => {
      it.each([
        ['origin is MM', ORIGIN_METAMASK],
        ['origin is not defined', undefined],
        ['no fee information is given', 'MockDappOrigin'],
      ])('as undefined if %s', async (_testName, origin) => {
        const controller = newController();
        await controller.addTransaction(
          {
            from: ACCOUNT_MOCK,
            to: ACCOUNT_MOCK,
          },
          {
            origin,
          },
        );
        expect(
          controller.state.transactions[0]?.dappSuggestedGasFees,
        ).toBeUndefined();
      });

      it.each<[keyof DappSuggestedGasFees]>([
        ['gasPrice'],
        ['maxFeePerGas'],
        ['maxPriorityFeePerGas'],
        ['gas'],
      ])(
        'if %s is defined',
        async (gasPropName: keyof DappSuggestedGasFees) => {
          const controller = newController();
          const mockDappOrigin = 'MockDappOrigin';
          const mockGasValue = '0x1';
          await controller.addTransaction(
            {
              from: ACCOUNT_MOCK,
              to: ACCOUNT_MOCK,
              [gasPropName]: mockGasValue,
            },
            {
              origin: mockDappOrigin,
            },
          );
          expect(
            controller.state.transactions[0]?.dappSuggestedGasFees?.[
              gasPropName
            ],
          ).toBe(mockGasValue);
        },
      );
    });

    it.each([
      ['mainnet', MOCK_MAINNET_NETWORK],
      ['custom network', MOCK_CUSTOM_NETWORK],
    ])(
      'adds unapproved transaction to state after switching to %s',
      async (_networkName, newNetwork) => {
        const getNetworkState = jest.fn().mockReturnValue(MOCK_NETWORK.state);

        let networkStateChangeListener: ((state: NetworkState) => void) | null =
          null;

        const onNetworkStateChange = (
          listener: (state: NetworkState) => void,
        ) => {
          networkStateChangeListener = listener;
        };

        const controller = newController({
          options: { getNetworkState, onNetworkStateChange },
        });

        // switch from Goerli to Mainnet
        getNetworkState.mockReturnValue(newNetwork.state);

        // eslint-disable-next-line @typescript-eslint/no-non-null-assertion
        networkStateChangeListener!(newNetwork.state);

        await controller.addTransaction({
          from: ACCOUNT_MOCK,
          to: ACCOUNT_MOCK,
        });

        expect(controller.state.transactions[0].txParams.from).toBe(
          ACCOUNT_MOCK,
        );
        expect(controller.state.transactions[0].chainId).toBe(
          newNetwork.state.providerConfig.chainId,
        );
        expect(controller.state.transactions[0].status).toBe(
          TransactionStatus.unapproved,
        );
      },
    );

    it('throws if address invalid', async () => {
      const controller = newController();
      await expect(controller.addTransaction({ from: 'foo' })).rejects.toThrow(
        'Invalid "from" address',
      );
    });

    it('increments nonce when adding a new non-cancel non-speedup transaction', async () => {
      v1Stub
        .mockImplementationOnce(() => 'aaaab1deb4d-3b7d-4bad-9bdd-2b0d7b3dcb6d')
        .mockImplementationOnce(() => 'bbbb1deb4d-3b7d-4bad-9bdd-2b0d7b3dcb6d');

      const controller = newController({ approve: true });

      const { result: firstResult } = await controller.addTransaction({
        from: ACCOUNT_MOCK,
        gas: '0x0',
        gasPrice: '0x50fd51da',
        to: ACCOUNT_MOCK,
        value: '0x0',
      });

      await firstResult.catch(() => undefined);

      const firstTransaction = controller.state.transactions[0];

      // eslint-disable-next-line jest/prefer-spy-on
      NonceTracker.prototype.getNonceLock = jest.fn().mockResolvedValue({
        nextNonce: NONCE_MOCK + 1,
        releaseLock: () => Promise.resolve(),
      });

      const { result: secondResult } = await controller.addTransaction({
        from: ACCOUNT_MOCK,
        gas: '0x2',
        gasPrice: '0x50fd51da',
        to: ACCOUNT_MOCK,
        value: '0x1290',
      });

      await secondResult.catch(() => undefined);

      expect(controller.state.transactions).toHaveLength(2);
      const secondTransaction = controller.state.transactions[1];

      expect(firstTransaction.txParams.nonce).toBe(
        `0x${NONCE_MOCK.toString(16)}`,
      );

      expect(secondTransaction.txParams.nonce).toBe(
        `0x${(NONCE_MOCK + 1).toString(16)}`,
      );
    });

    it('requests approval using the approval controller', async () => {
      const controller = newController();

      await controller.addTransaction({
        from: ACCOUNT_MOCK,
        to: ACCOUNT_MOCK,
      });

      expect(delayMessengerMock.call).toHaveBeenCalledTimes(1);
      expect(delayMessengerMock.call).toHaveBeenCalledWith(
        'ApprovalController:addRequest',
        {
          id: expect.any(String),
          origin: 'metamask',
          type: 'transaction',
          requestData: { txId: expect.any(String) },
          expectsResult: true,
        },
        true,
      );
    });

    it('skips approval if option explicitly false', async () => {
      const controller = newController();

      await controller.addTransaction(
        {
          from: ACCOUNT_MOCK,
          to: ACCOUNT_MOCK,
        },
        {
          requireApproval: false,
        },
      );

      expect(delayMessengerMock.call).toHaveBeenCalledTimes(0);
    });

    it('calls security provider with transaction meta and sets response in to securityProviderResponse', async () => {
      const mockRPCMethodName = 'MOCK_RPC_METHOD_NAME';
      const mockSecurityProviderResponse = {
        flagAsDangerous: 1,
        info: 'Mock info',
      };
      const securityProviderRequestMock = jest
        .fn()
        .mockResolvedValue(mockSecurityProviderResponse);

      const controller = newController({
        options: {
          securityProviderRequest: securityProviderRequestMock,
        },
      });

      await controller.addTransaction(
        {
          from: ACCOUNT_MOCK,
          to: ACCOUNT_MOCK,
        },
        {
          method: mockRPCMethodName,
        },
      );

      expect(securityProviderRequestMock).toHaveBeenCalledTimes(1);
      expect(securityProviderRequestMock).toHaveBeenCalledWith(
        expect.objectContaining({
          id: MOCK_V1_UUID,
        }),
        mockRPCMethodName,
      );

      const { securityProviderResponse } = controller.state.transactions[0];
      expect(securityProviderResponse).toBe(mockSecurityProviderResponse);
    });

    it('updates gas properties', async () => {
      const controller = newController();

      await controller.addTransaction({
        from: ACCOUNT_MOCK,
        to: ACCOUNT_MOCK,
      });

      expect(updateGasMock).toHaveBeenCalledTimes(1);
      expect(updateGasMock).toHaveBeenCalledWith({
        ethQuery: expect.any(Object),
        providerConfig: MOCK_NETWORK.state.providerConfig,
        txMeta: expect.any(Object),
      });
    });

    it('updates gas fee properties', async () => {
      const controller = newController();

      await controller.addTransaction({
        from: ACCOUNT_MOCK,
        to: ACCOUNT_MOCK,
      });

      expect(updateGasFeesMock).toHaveBeenCalledTimes(1);
      expect(updateGasFeesMock).toHaveBeenCalledWith({
        eip1559: true,
        ethQuery: expect.any(Object),
        getGasFeeEstimates: expect.any(Function),
        txMeta: expect.any(Object),
      });
    });

    describe('on approve', () => {
      it('submits transaction', async () => {
        const controller = newController({ approve: true });
        const submittedEventListener = jest.fn();
        controller.hub.on('transaction-submitted', submittedEventListener);

        const { result } = await controller.addTransaction({
          from: ACCOUNT_MOCK,
          gas: '0x0',
          gasPrice: '0x0',
          to: ACCOUNT_MOCK,
          value: '0x0',
        });

        await result;

        const { txParams, status, submittedTime } =
          controller.state.transactions[0];
        expect(txParams.from).toBe(ACCOUNT_MOCK);
        expect(txParams.nonce).toBe(`0x${NONCE_MOCK.toString(16)}`);
        expect(status).toBe(TransactionStatus.submitted);
        expect(submittedTime).toStrictEqual(expect.any(Number));

        expect(submittedEventListener).toHaveBeenCalledTimes(1);
        expect(submittedEventListener).toHaveBeenCalledWith({
          transactionMeta: controller.state.transactions[0],
        });
      });

      it('reports success to approval acceptor', async () => {
        const controller = newController({ approve: true });

        const { result } = await controller.addTransaction({
          from: ACCOUNT_MOCK,
          to: ACCOUNT_MOCK,
        });

        await result;

        expect(resultCallbacksMock.success).toHaveBeenCalledTimes(1);
      });

      it('reports error to approval acceptor on error', async () => {
        const controller = newController({
          approve: true,
          config: { sign: undefined },
        });

        const { result } = await controller.addTransaction({
          from: ACCOUNT_MOCK,
          to: ACCOUNT_MOCK,
        });

        try {
          await result;
        } catch {
          // Expected error
        }

        expect(resultCallbacksMock.error).toHaveBeenCalledTimes(1);
      });

      describe('fails', () => {
        /**
         * Test template to assert adding and submitting a transaction fails.
         *
         * @param controller - The controller instance.
         * @param expectedError - The expected error message.
         */
        async function expectTransactionToFail(
          controller: TransactionController,
          expectedError: string,
        ) {
          const { result } = await controller.addTransaction({
            from: ACCOUNT_MOCK,
            to: ACCOUNT_MOCK,
          });

          await expect(result).rejects.toThrow(expectedError);

          const { txParams, status } = controller.state.transactions[0];
          expect(txParams.from).toBe(ACCOUNT_MOCK);
          expect(txParams.to).toBe(ACCOUNT_MOCK);
          expect(status).toBe(TransactionStatus.failed);
        }

        it('if signing error', async () => {
          const controller = newController({
            approve: true,
            config: {
              sign: () => {
                throw new Error('foo');
              },
            },
          });

          await expectTransactionToFail(controller, 'foo');
        });

        it('if no sign method defined', async () => {
          const controller = newController({
            approve: true,
            config: {
              sign: undefined,
            },
          });

          await expectTransactionToFail(controller, 'No sign method defined');
        });

        it('if no chainId defined', async () => {
          const controller = newController({
            approve: true,
            network: MOCK_NETWORK_WITHOUT_CHAIN_ID,
          });

          await expectTransactionToFail(controller, 'No chainId defined');
        });

        it('if unexpected status', async () => {
          const controller = newController();

          (
            delayMessengerMock.call as jest.MockedFunction<any>
          ).mockImplementationOnce(() => {
            throw new Error('Unknown problem');
          });

          const { result } = await controller.addTransaction({
            from: ACCOUNT_MOCK,
            gas: '0x0',
            gasPrice: '0x0',
            to: ACCOUNT_MOCK,
            value: '0x0',
          });

          await expect(result).rejects.toThrow('Unknown problem');
        });

        it('if unrecognised error', async () => {
          const controller = newController();

          (
            delayMessengerMock.call as jest.MockedFunction<any>
          ).mockImplementationOnce(() => {
            throw new Error('TestError');
          });

          const { result } = await controller.addTransaction({
            from: ACCOUNT_MOCK,
            gas: '0x0',
            gasPrice: '0x0',
            to: ACCOUNT_MOCK,
            value: '0x0',
          });

          await expect(result).rejects.toThrow('TestError');
        });

        it('if transaction removed', async () => {
          const controller = newController();

          (
            delayMessengerMock.call as jest.MockedFunction<any>
          ).mockImplementationOnce(() => {
            controller.state.transactions = [];
            throw new Error('Unknown problem');
          });

          const { result } = await controller.addTransaction({
            from: ACCOUNT_MOCK,
            gas: '0x0',
            gasPrice: '0x0',
            to: ACCOUNT_MOCK,
            value: '0x0',
          });

          await expect(result).rejects.toThrow('Unknown problem');
        });
      });
    });

    describe('on reject', () => {
      it('cancels transaction', async () => {
        const controller = newController({ reject: true });

        const { result } = await controller.addTransaction({
          from: ACCOUNT_MOCK,
          to: ACCOUNT_MOCK,
        });

        const finishedPromise = waitForTransactionFinished(controller);

        await expect(result).rejects.toThrow('User rejected the transaction');

        const { txParams, status } = await finishedPromise;
        expect(txParams.from).toBe(ACCOUNT_MOCK);
        expect(status).toBe(TransactionStatus.rejected);
      });

      it('emits rejected and finished event', async () => {
        const controller = newController({ reject: true });
        const rejectedEventListener = jest.fn();
        const finishedEventListener = jest.fn();

        controller.hub.on('transaction-rejected', rejectedEventListener);

        const mockActionId = 'mockActionId';

        const { result, transactionMeta } = await controller.addTransaction(
          {
            from: ACCOUNT_MOCK,
            to: ACCOUNT_MOCK,
          },
          {
            actionId: mockActionId,
          },
        );

        controller.hub.on(
          `${transactionMeta.id}:finished`,
          finishedEventListener,
        );

        const finishedPromise = waitForTransactionFinished(controller);

        try {
          await result;
        } catch (error) {
          // Ignore user rejected error as it is expected
        }
        await finishedPromise;

        expect(rejectedEventListener).toHaveBeenCalledTimes(1);
        expect(rejectedEventListener).toHaveBeenCalledWith({
          transactionMeta,
          actionId: mockActionId,
        });

        expect(finishedEventListener).toHaveBeenCalledTimes(1);
        expect(finishedEventListener).toHaveBeenCalledWith(transactionMeta);
      });
    });

    describe('checks from address origin', () => {
      it('throws if `from` address is different from current selected address', async () => {
        const controller = newController();
        const origin = ORIGIN_METAMASK;
        const notSelectedFromAddress = ACCOUNT_2_MOCK;
        await expect(
          controller.addTransaction(
            {
              from: notSelectedFromAddress,
              to: ACCOUNT_MOCK,
            },
            { origin: ORIGIN_METAMASK },
          ),
        ).rejects.toThrow(
          rpcErrors.internal({
            message: `Internally initiated transaction is using invalid account.`,
            data: {
              origin,
              fromAddress: notSelectedFromAddress,
              selectedAddress: ACCOUNT_MOCK,
            },
          }),
        );
      });

      it('throws if the origin does not have permissions to initiate transactions from the specified address', async () => {
        const controller = newController();
        const expectedOrigin = 'originMocked';
        await expect(
          controller.addTransaction(
            { from: ACCOUNT_2_MOCK, to: ACCOUNT_MOCK },
            { origin: expectedOrigin },
          ),
        ).rejects.toThrow(
          providerErrors.unauthorized({ data: { origin: expectedOrigin } }),
        );
      });
    });
  });

  describe('wipeTransactions', () => {
    it('removes all transactions on current network', async () => {
      const controller = newController();

      controller.wipeTransactions();

      await controller.addTransaction({
        from: ACCOUNT_MOCK,
        to: ACCOUNT_MOCK,
      });

      controller.wipeTransactions();

      expect(controller.state.transactions).toHaveLength(0);
    });

    it('removes only txs with given address', async () => {
      const controller = newController();

      controller.wipeTransactions();

      const mockFromAccount1 = '0x1bf137f335ea1b8f193b8f6ea92561a60d23a207';
      const mockFromAccount2 = '0x2bf137f335ea1b8f193b8f6ea92561a60d23a207';
      const mockCurrentChainId = toHex(5);

      controller.state.transactions.push({
        id: '1',
        chainId: mockCurrentChainId,
        status: TransactionStatus.confirmed as const,
        time: 123456789,
        txParams: {
          from: mockFromAccount1,
        },
      });

      controller.state.transactions.push({
        id: '2',
        chainId: mockCurrentChainId,
        status: TransactionStatus.confirmed as const,
        time: 987654321,
        txParams: {
          from: mockFromAccount2,
        },
      });

      controller.wipeTransactions(true, mockFromAccount2);

      expect(controller.state.transactions).toHaveLength(1);
      expect(controller.state.transactions[0].id).toBe('1');
    });

    it('removes only txs with given address only on current network', async () => {
      const controller = newController();

      controller.wipeTransactions();

      const mockFromAccount1 = '0x1bf137f335ea1b8f193b8f6ea92561a60d23a207';
      const mockDifferentChainId = toHex(1);
      const mockCurrentChainId = toHex(5);

      controller.state.transactions.push({
        id: '1',
        chainId: mockCurrentChainId,
        txParams: {
          from: mockFromAccount1,
        },
        status: TransactionStatus.confirmed as const,
        time: 123456789,
      });

      controller.state.transactions.push({
        id: '4',
        chainId: mockDifferentChainId,
        txParams: {
          from: mockFromAccount1,
        },
        status: TransactionStatus.confirmed as const,
        time: 987654321,
      });

      controller.wipeTransactions(false, mockFromAccount1);

      expect(controller.state.transactions).toHaveLength(1);
      expect(controller.state.transactions[0].id).toBe('4');
    });
  });

  describe('handleMethodData', () => {
    it('loads method data from registry', async () => {
      const controller = newController({ network: MOCK_MAINNET_NETWORK });
      mockNetwork({
        networkClientConfiguration: {
          chainId: BUILT_IN_NETWORKS.mainnet.chainId,
          ticker: BUILT_IN_NETWORKS.mainnet.ticker,
          type: NetworkClientType.Infura,
          network: 'mainnet',
          infuraProjectId: INFURA_PROJECT_ID,
        },
        mocks: [
          {
            request: {
              method: 'eth_call',
              params: [
                {
                  to: '0x44691B39d1a75dC4E0A0346CBB15E310e6ED1E86',
                  data: '0xb46bcdaaf39b5b9b00000000000000000000000000000000000000000000000000000000',
                },
                'latest',
              ],
            },
            response: {
              result:
                '0x00000000000000000000000000000000000000000000000000000000000000200000000000000000000000000000000000000000000000000000000000000024657468546f546f6b656e53776170496e7075742875696e743235362c75696e743235362900000000000000000000000000000000000000000000000000000000',
            },
          },
        ],
      });
      const registry = await controller.handleMethodData('0xf39b5b9b');

      expect(registry.parsedRegistryMethod).toStrictEqual({
        args: [{ type: 'uint256' }, { type: 'uint256' }],
        name: 'Eth To Token Swap Input',
      });
      expect(registry.registryMethod).toBe(
        'ethToTokenSwapInput(uint256,uint256)',
      );
    });

    it('skips reading registry if already cached in state', async () => {
      const controller = newController({ network: MOCK_MAINNET_NETWORK });
      mockNetwork({
        networkClientConfiguration: {
          ticker: BUILT_IN_NETWORKS.mainnet.ticker,
          chainId: BUILT_IN_NETWORKS.mainnet.chainId,
          type: NetworkClientType.Infura,
          network: 'mainnet',
          infuraProjectId: INFURA_PROJECT_ID,
        },
        mocks: [
          {
            request: {
              method: 'eth_call',
              params: [
                {
                  to: '0x44691B39d1a75dC4E0A0346CBB15E310e6ED1E86',
                  data: '0xb46bcdaaf39b5b9b00000000000000000000000000000000000000000000000000000000',
                },
                'latest',
              ],
            },
            response: {
              result:
                '0x00000000000000000000000000000000000000000000000000000000000000200000000000000000000000000000000000000000000000000000000000000024657468546f546f6b656e53776170496e7075742875696e743235362c75696e743235362900000000000000000000000000000000000000000000000000000000',
            },
          },
        ],
      });

      await controller.handleMethodData('0xf39b5b9b');

      const registryLookup = jest.spyOn<TransactionController, never>(
        controller,
        'registryLookup' as never,
      );

      await controller.handleMethodData('0xf39b5b9b');

      expect(registryLookup).not.toHaveBeenCalled();
    });
  });

  describe('stopTransaction', () => {
    it('rejects result promise', async () => {
      const controller = newController({
        network: MOCK_LINEA_GOERLI_NETWORK,
      });

      const { result, transactionMeta } = await controller.addTransaction({
        from: ACCOUNT_MOCK,
        gas: '0x0',
        gasPrice: '0x1',
        to: ACCOUNT_MOCK,
        value: '0x0',
      });

      const finishedPromise = waitForTransactionFinished(controller);

      await controller.stopTransaction(transactionMeta.id, undefined, {
        estimatedBaseFee: '0x123',
      });

      const { estimatedBaseFee } = await finishedPromise;

      approveTransaction();

      const { transactions } = controller.state;
      await expect(result).rejects.toThrow('User cancelled the transaction');
      expect(estimatedBaseFee).toBe('0x123');
      expect(transactions[0].status).toStrictEqual(TransactionStatus.cancelled);
      expect(transactions[0].type).toStrictEqual(TransactionType.simpleSend);
    });

    it('rejects unknown transaction', async () => {
      const controller = newController({
        network: MOCK_LINEA_GOERLI_NETWORK,
      });

      await controller.stopTransaction('transactionIdMock', {
        gasPrice: '0x1',
      });

      const signSpy = jest.spyOn(controller, 'sign');

      expect(signSpy).toHaveBeenCalledTimes(0);
    });

    it('throws if no sign method', async () => {
      const controller = newController({ config: { sign: undefined } });

      await controller.addTransaction({ from: ACCOUNT_MOCK, to: ACCOUNT_MOCK });

      await expect(
        controller.stopTransaction(controller.state.transactions[0].id),
      ).rejects.toThrow('No sign method defined');
    });

    it('emits transaction events', async () => {
      const controller = newController({
        network: MOCK_LINEA_GOERLI_NETWORK,
      });

      const approvedEventListener = jest.fn();
      const submittedEventListener = jest.fn();
      const finishedEventListener = jest.fn();

      const mockActionId = 'mockActionId';

      controller.hub.on('transaction-approved', approvedEventListener);
      controller.hub.on('transaction-approved', submittedEventListener);

      const { result, transactionMeta } = await controller.addTransaction({
        from: ACCOUNT_MOCK,
        gas: '0x0',
        gasPrice: '0x1',
        to: ACCOUNT_MOCK,
        value: '0x0',
      });

      controller.hub.on(
        `${transactionMeta.id}:finished`,
        finishedEventListener,
      );

      const finishedPromise = waitForTransactionFinished(controller);

      await controller.stopTransaction(transactionMeta.id, undefined, {
        estimatedBaseFee: '0x123',
        actionId: mockActionId,
      });

      await finishedPromise;

      approveTransaction();

      try {
        await result;
      } catch (error) {
        // Ignore user rejected error as it is expected
      }

      expect(approvedEventListener).toHaveBeenCalledTimes(1);
      expect(approvedEventListener).toHaveBeenCalledWith({
        actionId: mockActionId,
        transactionMeta,
      });

      expect(submittedEventListener).toHaveBeenCalledTimes(1);
      expect(submittedEventListener).toHaveBeenCalledWith({
        actionId: mockActionId,
        transactionMeta,
      });

      expect(finishedEventListener).toHaveBeenCalledTimes(1);
      expect(finishedEventListener).toHaveBeenCalledWith(transactionMeta);
    });
  });

  describe('speedUpTransaction', () => {
    it('creates additional transaction with increased gas', async () => {
      const controller = newController({
        network: MOCK_LINEA_MAINNET_NETWORK,
        options: {
          getCurrentNetworkEIP1559Compatibility: () => false,
        },
      });

      const { transactionMeta } = await controller.addTransaction({
        from: ACCOUNT_MOCK,
        gas: '0x0',
        gasPrice: '0x50fd51da',
        to: ACCOUNT_MOCK,
        value: '0x0',
      });

      await controller.speedUpTransaction(transactionMeta.id);

      const { transactions } = controller.state;
      expect(transactions).toHaveLength(2);
      expect(transactions[1].txParams.gasPrice).toBe(
        '0x5916a6d6', // 1.1 * 0x50fd51da
      );
    });

    it('verifies s,r and v values are correctly populated', async () => {
      const controller = newController({
        network: MOCK_LINEA_MAINNET_NETWORK,
        config: {
          sign: async (transaction: any) => {
            transaction.r = '1b';
            transaction.s = 'abc';
            transaction.v = '123';
            return transaction;
          },
        },
      });

      const { transactionMeta } = await controller.addTransaction({
        from: ACCOUNT_MOCK,
        gas: '0x0',
        gasPrice: '0x50fd51da',
        to: ACCOUNT_MOCK,
        value: '0x0',
      });

      await controller.speedUpTransaction(transactionMeta.id);

      const { transactions } = controller.state;
      expect(transactions).toHaveLength(2);
      const speedUpTransaction = transactions[1];
      expect(speedUpTransaction.r).toBe('0x1b');
      expect(speedUpTransaction.s).toBe('0xabc');
      expect(speedUpTransaction.v).toBe('0x123');
    });

    it('creates additional transaction specifying the gasPrice', async () => {
      const controller = newController({
        network: MOCK_LINEA_MAINNET_NETWORK,
        options: {
          getCurrentNetworkEIP1559Compatibility: () => false,
        },
      });

      const { transactionMeta } = await controller.addTransaction({
        from: ACCOUNT_MOCK,
        gas: '0x0',
        gasPrice: '0x50fd51da',
        to: ACCOUNT_MOCK,
        value: '0x0',
      });

      await controller.speedUpTransaction(transactionMeta.id, {
        gasPrice: '0x62DEF4DA',
      });

      const { transactions } = controller.state;
      expect(transactions).toHaveLength(2);
      expect(transactions[1].txParams.gasPrice).toBe('0x62DEF4DA');
    });

    it('uses the same nonce', async () => {
      const controller = newController({ approve: true });

      const { transactionMeta, result } = await controller.addTransaction({
        from: ACCOUNT_MOCK,
        gas: '0x1',
        gasPrice: '0x50fd51da',
        to: ACCOUNT_MOCK,
        value: '0x0',
      });

      await result;
      await controller.speedUpTransaction(transactionMeta.id, undefined, {
        estimatedBaseFee: '0x123',
      });

      const { transactions } = controller.state;
      expect(getNonceLockSpy).toHaveBeenCalledTimes(1);
      expect(transactions).toHaveLength(2);
      expect(transactions[0].txParams.nonce).toBeDefined();
      expect(transactions[0].txParams.nonce).toStrictEqual(
        transactions[1].txParams.nonce,
      );
      expect(transactions[1].estimatedBaseFee).toBe('0x123');
      expect(transactions[1].originalGasEstimate).toBe('0x1');
    });

    it('allows transaction count to exceed txHistorylimit', async () => {
      const controller = newController({
        approve: true,
        config: {
          txHistoryLimit: 1,
        },
      });

      const { transactionMeta, result } = await controller.addTransaction({
        from: ACCOUNT_MOCK,
        nonce: '1111111',
        gas: '0x0',
        gasPrice: '0x50fd51da',
        to: ACCOUNT_MOCK,
        value: '0x0',
      });

      await result;
      await controller.speedUpTransaction(transactionMeta.id);

      expect(controller.state.transactions).toHaveLength(2);
    });

    it('emits transaction events', async () => {
      const controller = newController({
        network: MOCK_LINEA_MAINNET_NETWORK,
      });

      const approvedEventListener = jest.fn();
      const submittedEventListener = jest.fn();
      const finishedEventListener = jest.fn();

      const mockActionId = 'mockActionId';

      controller.hub.on('transaction-approved', approvedEventListener);
      controller.hub.on('transaction-approved', submittedEventListener);

      const { transactionMeta: firstTransactionMeta } =
        await controller.addTransaction({
          from: ACCOUNT_MOCK,
          gas: '0x0',
          gasPrice: '0x1',
          to: ACCOUNT_MOCK,
          value: '0x0',
        });

      controller.hub.on(
        `${firstTransactionMeta.id}:speedup`,
        finishedEventListener,
      );

      await controller.speedUpTransaction(firstTransactionMeta.id, undefined, {
        actionId: mockActionId,
      });

      const { transactions } = controller.state;
      const speedUpTransaction = transactions[1];

      expect(approvedEventListener).toHaveBeenCalledTimes(1);
      expect(approvedEventListener).toHaveBeenCalledWith({
        actionId: mockActionId,
        transactionMeta: speedUpTransaction,
      });

      expect(submittedEventListener).toHaveBeenCalledTimes(1);
      expect(submittedEventListener).toHaveBeenCalledWith({
        actionId: mockActionId,
        transactionMeta: speedUpTransaction,
      });

      expect(finishedEventListener).toHaveBeenCalledTimes(1);
      expect(finishedEventListener).toHaveBeenCalledWith(speedUpTransaction);
    });
  });

  describe('getNonceLock', () => {
    it('gets the next nonce according to the nonce-tracker', async () => {
      const controller = newController({
        network: MOCK_LINEA_MAINNET_NETWORK,
      });

      const { nextNonce } = await controller.getNonceLock(ACCOUNT_MOCK);

      expect(getNonceLockSpy).toHaveBeenCalledTimes(1);
      expect(getNonceLockSpy).toHaveBeenCalledWith(ACCOUNT_MOCK);
      expect(nextNonce).toBe(NONCE_MOCK);
    });
  });

  describe('initApprovals', () => {
    const txMeta: TransactionMeta = {
      hash: '1337',
      id: 'mocked',
      chainId: toHex(5),
      status: TransactionStatus.unapproved as const,
      txParams: { data: '0x', from: ACCOUNT_MOCK },
      time: 123456789,
    };
    it('creates approvals for all unapproved transaction', async () => {
      const controller = newController();
      controller.state.transactions.push(txMeta);
      controller.state.transactions.push({
        ...txMeta,
        id: 'mocked1',
        hash: '1338',
      });

      controller.initApprovals();

      expect(delayMessengerMock.call).toHaveBeenCalledTimes(2);
      expect(delayMessengerMock.call).toHaveBeenCalledWith(
        'ApprovalController:addRequest',
        {
          expectsResult: true,
          id: 'mocked',
          origin: 'metamask',
          requestData: { txId: 'mocked' },
          type: 'transaction',
        },
        false,
      );
      expect(delayMessengerMock.call).toHaveBeenCalledWith(
        'ApprovalController:addRequest',
        {
          expectsResult: true,
          id: 'mocked1',
          origin: 'metamask',
          requestData: { txId: 'mocked1' },
          type: 'transaction',
        },
        false,
      );
    });

    it('does not create any approval when there is no unapproved transaction', async () => {
      const controller = newController();
      controller.initApprovals();

      expect(delayMessengerMock.call).not.toHaveBeenCalled();
    });

    it('catches error without code property in error object', async () => {
      const mockedErrorMessage = 'mocked error';
      (
        delayMessengerMock.call as jest.MockedFunction<any>
      ).mockImplementationOnce(() => {
        // eslint-disable-next-line @typescript-eslint/no-throw-literal
        throw { message: mockedErrorMessage };
      });
      const consoleSpy = jest.spyOn(console, 'error').mockImplementation();
      const controller = newController({
        options: {
          disableHistory: true,
        },
      });

      controller.state.transactions.push(txMeta);

      controller.initApprovals();
      await wait(0);

      expect(consoleSpy).toHaveBeenCalledTimes(1);
      expect(consoleSpy).toHaveBeenCalledWith(
        'Error during persisted transaction approval',
        new Error(mockedErrorMessage),
      );
      expect(delayMessengerMock.call).toHaveBeenCalledTimes(1);
    });

    it('catches error when user reject approval', async () => {
      const consoleSpy = jest.spyOn(console, 'error').mockImplementation();

      (
        delayMessengerMock.call as jest.MockedFunction<any>
      ).mockImplementationOnce(() => {
        throw providerErrors.userRejectedRequest();
      });

      const controller = newController();
      controller.state.transactions.push(txMeta);

      controller.initApprovals();
      await wait(0);

      expect(consoleSpy).toHaveBeenCalledTimes(0);
      expect(delayMessengerMock.call).toHaveBeenCalledTimes(1);
    });
  });

  describe('confirmExternalTransaction', () => {
    it('adds external transaction to the state as confirmed', async () => {
      const controller = newController();

      const externalTransactionToConfirm = {
        id: '1',
        chainId: toHex(1),
        time: 123456789,
        status: TransactionStatus.confirmed as const,
        txParams: {
          gasUsed: undefined,
          from: ACCOUNT_MOCK,
          to: ACCOUNT_2_MOCK,
        },
      };
      const externalTransactionReceipt = {
        gasUsed: '0x5208',
      };
      const externalBaseFeePerGas = '0x14';

      await controller.confirmExternalTransaction(
        externalTransactionToConfirm,
        externalTransactionReceipt,
        externalBaseFeePerGas,
      );

      expect(controller.state.transactions[0].status).toBe(
        TransactionStatus.confirmed,
      );
      expect(controller.state.transactions[0].baseFeePerGas).toBe(
        externalBaseFeePerGas,
      );
      expect(controller.state.transactions[0]?.txReceipt?.gasUsed).toBe(
        externalTransactionReceipt.gasUsed,
      );
    });

    it('generates initial history', async () => {
      const controller = newController();

      const externalTransactionToConfirm = {
        from: ACCOUNT_MOCK,
        to: ACCOUNT_2_MOCK,
        id: '1',
        chainId: toHex(1),
        status: TransactionStatus.confirmed as const,
        time: 123456789,
        txParams: {
          gasUsed: undefined,
          from: ACCOUNT_MOCK,
          to: ACCOUNT_2_MOCK,
        },
      };

      const externalTransactionReceipt = {
        gasUsed: '0x5208',
      };

      const externalBaseFeePerGas = '0x14';

      await controller.confirmExternalTransaction(
        externalTransactionToConfirm,
        externalTransactionReceipt,
        externalBaseFeePerGas,
      );

      const expectedInitialSnapshot = {
        chainId: '0x1',
        from: ACCOUNT_MOCK,
        id: '1',
        time: 123456789,
        status: TransactionStatus.confirmed as const,
        to: ACCOUNT_2_MOCK,
        txParams: {
          from: ACCOUNT_MOCK,
          to: ACCOUNT_2_MOCK,
          gasUsed: undefined,
        },
      };

      // Expect initial snapshot to be the first history item
      expect(controller.state.transactions[0]?.history?.[0]).toStrictEqual(
        expectedInitialSnapshot,
      );
      // Expect modification history to be present
      expect(controller.state.transactions[0]?.history?.[1]).toStrictEqual([
        {
          note: expect.any(String),
          op: 'remove',
          path: '/txParams/gasUsed',
          timestamp: expect.any(Number),
        },
        {
          op: 'add',
          path: '/txReceipt',
          value: expect.anything(),
        },
        {
          op: 'add',
          path: '/baseFeePerGas',
          value: expect.any(String),
        },
      ]);
    });

    it('marks the same nonce local transactions statuses as dropped and defines replacedBy properties', async () => {
      const droppedEventListener = jest.fn();
      const controller = newController({
        options: {
          disableHistory: true,
        },
      });
      controller.hub.on('transaction-dropped', droppedEventListener);

      const externalTransactionId = '1';
      const externalTransactionHash = '0x1';
      const externalTransactionToConfirm = {
        from: ACCOUNT_MOCK,
        to: ACCOUNT_2_MOCK,
        hash: externalTransactionHash,
        id: externalTransactionId,
        chainId: toHex(5),
        status: TransactionStatus.confirmed as const,
        time: 123456789,
        txParams: {
          from: ACCOUNT_MOCK,
          to: ACCOUNT_2_MOCK,
          nonce: String(NONCE_MOCK),
        },
      };
      const externalTransactionReceipt = {
        gasUsed: '0x5208',
      };
      const externalBaseFeePerGas = '0x14';

      // Submitted local unapproved transaction
      const localTransactionIdWithSameNonce = '9';
      controller.state.transactions.push({
        id: localTransactionIdWithSameNonce,
        chainId: toHex(5),
        status: TransactionStatus.unapproved as const,
        time: 123456789,
        txParams: {
          from: ACCOUNT_MOCK,
          to: ACCOUNT_2_MOCK,
          nonce: String(NONCE_MOCK),
        },
      });

      await controller.confirmExternalTransaction(
        externalTransactionToConfirm,
        externalTransactionReceipt,
        externalBaseFeePerGas,
      );

      const droppedTx = controller.state.transactions.find(
        (transaction) => transaction.id === localTransactionIdWithSameNonce,
      );

      expect(droppedTx?.status).toBe(TransactionStatus.dropped);

      expect(droppedTx?.replacedById).toBe(externalTransactionId);

      expect(droppedTx?.replacedBy).toBe(externalTransactionHash);
      expect(droppedEventListener).toHaveBeenCalledTimes(1);
      expect(droppedEventListener).toHaveBeenCalledWith({
        transactionMeta: droppedTx,
      });
    });

    it('doesnt mark transaction as dropped if same nonce local transaction status is failed', async () => {
      const controller = newController();
      const externalTransactionId = '1';
      const externalTransactionHash = '0x1';
      const externalTransactionToConfirm = {
        from: ACCOUNT_MOCK,
        to: ACCOUNT_2_MOCK,
        hash: externalTransactionHash,
        id: externalTransactionId,
        chainId: toHex(5),
        status: TransactionStatus.confirmed as const,
        time: 123456789,
        txParams: {
          from: ACCOUNT_MOCK,
          to: ACCOUNT_2_MOCK,
          nonce: String(NONCE_MOCK),
        },
      };
      const externalTransactionReceipt = {
        gasUsed: '0x5208',
      };
      const externalBaseFeePerGas = '0x14';

      // Off-chain failed local transaction
      const localTransactionIdWithSameNonce = '9';
      controller.state.transactions.push({
        id: localTransactionIdWithSameNonce,
        chainId: toHex(5),
        status: TransactionStatus.failed as const,
        error: new Error('mock error'),
        time: 123456789,
        txParams: {
          from: ACCOUNT_MOCK,
          to: ACCOUNT_2_MOCK,
          nonce: String(NONCE_MOCK),
        },
      });

      await controller.confirmExternalTransaction(
        externalTransactionToConfirm,
        externalTransactionReceipt,
        externalBaseFeePerGas,
      );

      const failedTx = controller.state.transactions.find(
        (transaction) => transaction.id === localTransactionIdWithSameNonce,
      );

      expect(failedTx?.status).toBe(TransactionStatus.failed);

      expect(failedTx?.replacedById).toBe(externalTransactionId);

      expect(failedTx?.replacedBy).toBe(externalTransactionHash);
    });

    it('emits confirmed event', async () => {
      const controller = newController();

      const confirmedEventListener = jest.fn();

      controller.hub.on('transaction-confirmed', confirmedEventListener);

      const externalTransactionToConfirm = {
        from: ACCOUNT_MOCK,
        to: ACCOUNT_2_MOCK,
        id: '1',
        chainId: toHex(1),
        status: TransactionStatus.confirmed,
        txParams: {
          gasUsed: undefined,
          from: ACCOUNT_MOCK,
          to: ACCOUNT_2_MOCK,
        },
      } as any;
      const externalTransactionReceipt = {
        gasUsed: '0x5208',
      };
      const externalBaseFeePerGas = '0x14';

      await controller.confirmExternalTransaction(
        externalTransactionToConfirm,
        externalTransactionReceipt,
        externalBaseFeePerGas,
      );

      const externalTransaction = controller.state.transactions[0];

      expect(confirmedEventListener).toHaveBeenCalledTimes(1);
      expect(confirmedEventListener).toHaveBeenCalledWith({
        transactionMeta: externalTransaction,
      });
    });
  });

  describe('updateTransactionSendFlowHistory', () => {
    it('appends sendFlowHistory entries to transaction meta', async () => {
      const controller = newController();
      const mockSendFlowHistory = [
        {
          entry:
            'sendFlow - user selected transfer to my accounts on recipient screen',
          timestamp: 1650663928211,
        },
      ];
      await controller.addTransaction({
        from: ACCOUNT_MOCK,
        to: ACCOUNT_MOCK,
      });
      const addedTxId = controller.state.transactions[0].id;
      controller.updateTransactionSendFlowHistory(
        addedTxId,
        0,
        mockSendFlowHistory,
      );

      expect(controller.state.transactions[0].sendFlowHistory).toStrictEqual(
        mockSendFlowHistory,
      );
    });

    it('appends sendFlowHistory entries to existing entries in transaction meta', async () => {
      const controller = newController();
      const mockSendFlowHistory = [
        {
          entry:
            'sendFlow - user selected transfer to my accounts on recipient screen',
          timestamp: 1650663928211,
        },
      ];
      const mockExistingSendFlowHistory = [
        {
          entry: 'sendFlow - user selected transfer to my accounts',
          timestamp: 1650663928210,
        },
      ];
      await controller.addTransaction(
        {
          from: ACCOUNT_MOCK,
          to: ACCOUNT_MOCK,
        },
        {
          sendFlowHistory: mockExistingSendFlowHistory,
        },
      );
      const addedTxId = controller.state.transactions[0].id;
      controller.updateTransactionSendFlowHistory(
        addedTxId,
        1,
        mockSendFlowHistory,
      );

      expect(controller.state.transactions[0].sendFlowHistory).toStrictEqual([
        ...mockExistingSendFlowHistory,
        ...mockSendFlowHistory,
      ]);
    });

    it('doesnt append if current sendFlowHistory lengths doesnt match', async () => {
      const controller = newController();
      const mockSendFlowHistory = [
        {
          entry:
            'sendFlow - user selected transfer to my accounts on recipient screen',
          timestamp: 1650663928211,
        },
      ];
      await controller.addTransaction({
        from: ACCOUNT_MOCK,
        to: ACCOUNT_MOCK,
      });
      const addedTxId = controller.state.transactions[0].id;
      controller.updateTransactionSendFlowHistory(
        addedTxId,
        5,
        mockSendFlowHistory,
      );

      expect(controller.state.transactions[0].sendFlowHistory).toStrictEqual(
        [],
      );
    });

    it('throws if sendFlowHistory persistence is disabled', async () => {
      const controller = newController({
        options: { disableSendFlowHistory: true },
      });
      const mockSendFlowHistory = [
        {
          entry:
            'sendFlow - user selected transfer to my accounts on recipient screen',
          timestamp: 1650663928211,
        },
      ];
      await controller.addTransaction({
        from: ACCOUNT_MOCK,
        to: ACCOUNT_MOCK,
      });
      const addedTxId = controller.state.transactions[0].id;
      expect(() =>
        controller.updateTransactionSendFlowHistory(
          addedTxId,
          0,
          mockSendFlowHistory,
        ),
      ).toThrow(
        'Send flow history is disabled for the current transaction controller',
      );
    });

    it('throws if transactionMeta is not found', async () => {
      const controller = newController();
      const mockSendFlowHistory = [
        {
          entry:
            'sendFlow - user selected transfer to my accounts on recipient screen',
          timestamp: 1650663928211,
        },
      ];
      expect(() =>
        controller.updateTransactionSendFlowHistory(
          'foo',
          0,
          mockSendFlowHistory,
        ),
      ).toThrow(
        'Cannot update send flow history as no transaction metadata found',
      );
    });

    it('throws if the transaction is not unapproved status', async () => {
      const controller = newController();
      const mockSendFlowHistory = [
        {
          entry:
            'sendFlow - user selected transfer to my accounts on recipient screen',
          timestamp: 1650663928211,
        },
      ];
      controller.state.transactions.push({
        id: 'foo',
        chainId: toHex(5),
        hash: '1337',
        status: TransactionStatus.submitted as const,
        time: 123456789,
        txParams: {
          from: MOCK_PREFERENCES.state.selectedAddress,
        },
      });
      expect(() =>
        controller.updateTransactionSendFlowHistory(
          'foo',
          0,
          mockSendFlowHistory,
        ),
      )
        .toThrow(`Can only call updateTransactionSendFlowHistory on an unapproved transaction.
      Current tx status: submitted`);
    });
  });

  describe('on incoming transaction helper transactions event', () => {
    it('adds new transactions to state', async () => {
      const controller = newController();

      await (incomingTransactionHelperMock.hub.on as any).mock.calls[0][1]({
        added: [TRANSACTION_META_MOCK, TRANSACTION_META_2_MOCK],
        updated: [],
      });

      expect(controller.state.transactions).toStrictEqual([
        TRANSACTION_META_MOCK,
        TRANSACTION_META_2_MOCK,
      ]);
    });

    it('updates existing transactions in state', async () => {
      const controller = newController();

      controller.state.transactions = [
        TRANSACTION_META_MOCK,
        TRANSACTION_META_2_MOCK,
      ];

      const updatedTransaction = {
        ...TRANSACTION_META_MOCK,
        status: 'failed',
      };

      await (incomingTransactionHelperMock.hub.on as any).mock.calls[0][1]({
        added: [],
        updated: [updatedTransaction],
      });

      expect(controller.state.transactions).toStrictEqual([
        updatedTransaction,
        TRANSACTION_META_2_MOCK,
      ]);
    });

    it('limits max transactions when adding to state', async () => {
      const controller = newController({ config: { txHistoryLimit: 1 } });

      await (incomingTransactionHelperMock.hub.on as any).mock.calls[0][1]({
        added: [TRANSACTION_META_MOCK, TRANSACTION_META_2_MOCK],
        updated: [],
      });

      expect(controller.state.transactions).toStrictEqual([
        TRANSACTION_META_2_MOCK,
      ]);
    });
  });

  describe('on incoming transaction helper lastFetchedBlockNumbers event', () => {
    it('updates state', async () => {
      const controller = newController();

      const lastFetchedBlockNumbers = {
        key: 234,
      };

      await (incomingTransactionHelperMock.hub.on as any).mock.calls[1][1]({
        lastFetchedBlockNumbers,
        blockNumber: 123,
      });

      expect(controller.state.lastFetchedBlockNumbers).toStrictEqual(
        lastFetchedBlockNumbers,
      );
    });

    it('emits incomingTransactionBlock event', async () => {
      const blockNumber = 123;
      const listener = jest.fn();

      const controller = newController();
      controller.hub.on('incomingTransactionBlock', listener);

      await (incomingTransactionHelperMock.hub.on as any).mock.calls[1][1]({
        lastFetchedBlockNumbers: {
          key: 234,
        },
        blockNumber,
      });

      expect(listener).toHaveBeenCalledTimes(1);
      expect(listener).toHaveBeenCalledWith(blockNumber);
    });
  });

  describe('updateTransactionGasFees', () => {
    it('throws if transaction does not exist', async () => {
      const controller = newController();
      expect(() =>
        controller.updateTransactionGasFees('123', {
          gasPrice: '0x1',
        }),
      ).toThrow('Cannot update transaction as no transaction metadata found');
    });

    it('throws if transaction not unapproved status', async () => {
      const transactionId = '123';
      const fnName = 'updateTransactionGasFees';
      const status = TransactionStatus.failed;
      const controller = newController();
      controller.state.transactions.push({
        id: transactionId,
        status,
        error: new Error('mock error'),
        chainId: '0x1',
        time: 123456789,
        txParams: {} as TransactionParams,
      });
      expect(() =>
        controller.updateTransactionGasFees(transactionId, {
          gasPrice: '0x1',
        }),
      ).toThrow(`Can only call ${fnName} on an unapproved transaction.
      Current tx status: ${status}`);
    });

    it('updates provided gas values', async () => {
      const transactionId = '123';
      const controller = newController();

      const gas = '0xgas';
      const gasLimit = '0xgasLimit';
      const gasPrice = '0xgasPrice';
      const maxPriorityFeePerGas = '0xmaxPriorityFeePerGas';
      const maxFeePerGas = '0xmaxFeePerGas';
      const estimateUsed = '0xestimateUsed';
      const estimateSuggested = '0xestimateSuggested';
      const defaultGasEstimates = '0xdefaultGasEstimates';
      const originalGasEstimate = '0xoriginalGasEstimate';
      const userEditedGasLimit = true;
      const userFeeLevel = '0xuserFeeLevel';

      controller.state.transactions.push({
        id: transactionId,
        chainId: '0x1',
        time: 123456789,
        status: TransactionStatus.unapproved as const,
        history: [
          {} as TransactionMeta,
          ...([{}] as TransactionHistoryEntry[]),
        ],
        txParams: {
          from: ACCOUNT_MOCK,
          to: ACCOUNT_2_MOCK,
        },
      });

      controller.updateTransactionGasFees(transactionId, {
        gas,
        gasLimit,
        gasPrice,
        maxPriorityFeePerGas,
        maxFeePerGas,
        estimateUsed,
        estimateSuggested,
        defaultGasEstimates,
        originalGasEstimate,
        userEditedGasLimit,
        userFeeLevel,
      });

      const transaction = controller.state.transactions[0];

      expect(transaction?.txParams?.gas).toBe(gas);
      expect(transaction?.txParams?.gasLimit).toBe(gasLimit);
      expect(transaction?.txParams?.gasPrice).toBe(gasPrice);
      expect(transaction?.txParams?.maxPriorityFeePerGas).toBe(
        maxPriorityFeePerGas,
      );
      expect(transaction?.txParams?.maxFeePerGas).toBe(maxFeePerGas);
      expect(transaction?.estimateUsed).toBe(estimateUsed);
      expect(transaction?.estimateSuggested).toBe(estimateSuggested);
      expect(transaction?.defaultGasEstimates).toBe(defaultGasEstimates);
      expect(transaction?.originalGasEstimate).toBe(originalGasEstimate);
      expect(transaction?.userEditedGasLimit).toBe(userEditedGasLimit);
      expect(transaction?.userFeeLevel).toBe(userFeeLevel);
    });
  });

<<<<<<< HEAD
  describe('on pending transactions tracker event', () => {
    function firePendingTransactionTrackerEvent(
      eventName: string,
      ...args: any
    ) {
      (pendingTransactionTrackerMock.hub.on as jest.Mock).mock.calls.find(
        (call) => call[0] === eventName,
      )[1](...args);
    }

    it('bubbles on transaction-confirmed event', async () => {
      const listener = jest.fn();
=======
  describe('updatePreviousGasParams', () => {
    it('throws if transaction does not exist', async () => {
      const controller = newController();
      expect(() =>
        controller.updatePreviousGasParams('123', {
          maxFeePerGas: '0x1',
        }),
      ).toThrow('Cannot update transaction as no transaction metadata found');
    });

    it('throws if transaction not unapproved status', async () => {
      const transactionId = '123';
      const fnName = 'updatePreviousGasParams';
      const status = TransactionStatus.failed;
      const controller = newController();
      controller.state.transactions.push({
        id: transactionId,
        status,
      } as any);
      expect(() =>
        controller.updatePreviousGasParams(transactionId, {
          maxFeePerGas: '0x1',
        }),
      ).toThrow(`Can only call ${fnName} on an unapproved transaction.
      Current tx status: ${status}`);
    });

    it('updates previous gas values', async () => {
      const transactionId = '123';
      const controller = newController();

      const gasLimit = '0xgasLimit';
      const maxFeePerGas = '0xmaxFeePerGas';
      const maxPriorityFeePerGas = '0xmaxPriorityFeePerGas';

      controller.state.transactions.push({
        id: transactionId,
        status: TransactionStatus.unapproved,
        history: [{}],
        txParams: {
          from: ACCOUNT_MOCK,
          to: ACCOUNT_2_MOCK,
        },
      } as any);

      controller.updatePreviousGasParams(transactionId, {
        gasLimit,
        maxFeePerGas,
        maxPriorityFeePerGas,
      });

      const transaction = controller.state.transactions[0];

      expect(transaction?.previousGas?.gasLimit).toBe(gasLimit);
      expect(transaction?.previousGas?.maxFeePerGas).toBe(maxFeePerGas);
      expect(transaction?.previousGas?.maxPriorityFeePerGas).toBe(
        maxPriorityFeePerGas,
      );
    });
  });

  describe('on pending transactions event', () => {
    it('updates existing transactions in state', async () => {
>>>>>>> 265a396d
      const controller = newController();

      controller.hub.on(`${TRANSACTION_META_MOCK.id}:confirmed`, listener);

      firePendingTransactionTrackerEvent(
        'transaction-confirmed',
        TRANSACTION_META_MOCK,
      );

      expect(listener).toHaveBeenCalledTimes(1);
      expect(listener).toHaveBeenCalledWith(TRANSACTION_META_MOCK);
    });

    it('sets status to dropped on transaction-dropped event', async () => {
      const controller = newController({
        options: { disableHistory: true },
      });

      controller.state.transactions = [{ ...TRANSACTION_META_MOCK }];

      firePendingTransactionTrackerEvent(
        'transaction-dropped',
        TRANSACTION_META_MOCK,
      );

      expect(controller.state.transactions).toStrictEqual([
        { ...TRANSACTION_META_MOCK, status: TransactionStatus.dropped },
      ]);
    });

    it('sets status to failed on transaction-failed event', async () => {
      const controller = newController({
        options: { disableHistory: true },
      });

      controller.state.transactions = [{ ...TRANSACTION_META_MOCK }];

      firePendingTransactionTrackerEvent(
        'transaction-failed',
        TRANSACTION_META_MOCK,
        new Error('TestError'),
      );

      expect(controller.state.transactions).toStrictEqual([
        {
          ...TRANSACTION_META_MOCK,
          status: TransactionStatus.failed,
          error: new Error('TestError'),
        },
      ]);
    });

    it('updates transaction on transaction-updated event', async () => {
      const controller = newController({
        options: { disableHistory: true },
      });

      controller.state.transactions = [{ ...TRANSACTION_META_MOCK }];

      firePendingTransactionTrackerEvent(
        'transaction-updated',
        { ...TRANSACTION_META_MOCK, retryCount: 123 },
        'TestNote',
      );

      expect(controller.state.transactions).toStrictEqual([
        {
          ...TRANSACTION_META_MOCK,
          retryCount: 123,
        },
      ]);
    });
  });
});<|MERGE_RESOLUTION|>--- conflicted
+++ resolved
@@ -1,6 +1,4 @@
-/* eslint-disable jsdoc/require-jsdoc */
 /* eslint-disable jest/expect-expect */
-
 import type {
   AcceptResultCallbacks,
   AddResult,
@@ -400,36 +398,23 @@
 const NONCE_MOCK = 12;
 const ACTION_ID_MOCK = '123456';
 
-const TRANSACTION_META_MOCK: TransactionMeta = {
-  chainId: '0x1',
+const TRANSACTION_META_MOCK = {
   hash: '0x1',
-<<<<<<< HEAD
-  id: '123-456',
-  status: TransactionStatus.confirmed,
-=======
   status: TransactionStatus.confirmed as const,
->>>>>>> 265a396d
   time: 123456789,
   txParams: {
     from: ACCOUNT_MOCK,
-    to: ACCOUNT_2_MOCK,
   },
-};
-
-const TRANSACTION_META_2_MOCK: TransactionMeta = {
-  chainId: '0x2',
+} as TransactionMeta;
+
+const TRANSACTION_META_2_MOCK = {
   hash: '0x2',
-<<<<<<< HEAD
-  id: '456-789',
-  status: TransactionStatus.confirmed,
-=======
   status: TransactionStatus.confirmed as const,
->>>>>>> 265a396d
   time: 987654321,
   txParams: {
     from: '0x3',
   },
-};
+} as TransactionMeta;
 
 describe('TransactionController', () => {
   const updateGasMock = jest.mocked(updateGas);
@@ -2647,20 +2632,6 @@
     });
   });
 
-<<<<<<< HEAD
-  describe('on pending transactions tracker event', () => {
-    function firePendingTransactionTrackerEvent(
-      eventName: string,
-      ...args: any
-    ) {
-      (pendingTransactionTrackerMock.hub.on as jest.Mock).mock.calls.find(
-        (call) => call[0] === eventName,
-      )[1](...args);
-    }
-
-    it('bubbles on transaction-confirmed event', async () => {
-      const listener = jest.fn();
-=======
   describe('updatePreviousGasParams', () => {
     it('throws if transaction does not exist', async () => {
       const controller = newController();
@@ -2722,9 +2693,24 @@
     });
   });
 
-  describe('on pending transactions event', () => {
-    it('updates existing transactions in state', async () => {
->>>>>>> 265a396d
+  describe('on pending transactions tracker event', () => {
+    /**
+     * Simulate an event from the pending transaction tracker.
+     *
+     * @param eventName - The name of the event to fire.
+     * @param args - The arguments to pass to the event handler.
+     */
+    function firePendingTransactionTrackerEvent(
+      eventName: string,
+      ...args: any
+    ) {
+      (pendingTransactionTrackerMock.hub.on as jest.Mock).mock.calls.find(
+        (call) => call[0] === eventName,
+      )[1](...args);
+    }
+
+    it('bubbles on transaction-confirmed event', async () => {
+      const listener = jest.fn();
       const controller = newController();
 
       controller.hub.on(`${TRANSACTION_META_MOCK.id}:confirmed`, listener);
