--- conflicted
+++ resolved
@@ -3193,101 +3193,6 @@
     });
   });
 
-<<<<<<< HEAD
-  describe('updateSecurityAlertResponse', () => {
-    const mockSendFlowHistory = [
-      {
-        entry:
-          'sendFlow - user selected transfer to my accounts on recipient screen',
-        timestamp: 1650663928211,
-      },
-    ];
-
-    it('add securityAlertResponse to transaction meta', async () => {
-      const transactionMetaId = '123';
-      const status = TransactionStatus.submitted;
-      const controller = newController();
-      controller.state.transactions.push({
-        id: transactionMetaId,
-        status,
-        txParams: {
-          from: ACCOUNT_MOCK,
-          to: ACCOUNT_2_MOCK,
-        },
-        history: mockSendFlowHistory,
-      } as any);
-      expect(controller.state.transactions[0]).toBeDefined();
-      controller.updateSecurityAlertResponse(transactionMetaId, {
-        reason: 'NA',
-        result_type: 'Benign',
-      });
-
-      expect(
-        controller.state.transactions[0].securityAlertResponse,
-      ).toBeDefined();
-    });
-
-    it('should do nothing if transactionMetaId is not defined', async () => {
-      const transactionMetaId = '123';
-      const status = TransactionStatus.submitted;
-      const controller = newController();
-      controller.state.transactions.push({
-        id: transactionMetaId,
-        status,
-      } as any);
-      expect(controller.state.transactions[0]).toBeDefined();
-      controller.updateSecurityAlertResponse(undefined as any, {
-        reason: 'NA',
-        result_type: 'Benign',
-      });
-
-      expect(
-        controller.state.transactions[0].securityAlertResponse,
-      ).toBeUndefined();
-    });
-
-    it('should do nothing if securityAlertResponse is not defined', async () => {
-      const transactionMetaId = '123';
-      const status = TransactionStatus.submitted;
-      const controller = newController();
-      controller.state.transactions.push({
-        id: transactionMetaId,
-        status,
-      } as any);
-      expect(controller.state.transactions[0]).toBeDefined();
-      controller.updateSecurityAlertResponse(
-        transactionMetaId,
-        undefined as any,
-      );
-
-      expect(
-        controller.state.transactions[0].securityAlertResponse,
-      ).toBeUndefined();
-    });
-
-    it('should do nothing if transaction with given id does not exist', async () => {
-      const transactionMetaId = '123';
-      const status = TransactionStatus.submitted;
-      const controller = newController();
-      controller.state.transactions.push({
-        id: transactionMetaId,
-        status,
-        txParams: {
-          from: ACCOUNT_MOCK,
-          to: ACCOUNT_2_MOCK,
-        },
-        history: mockSendFlowHistory,
-      } as any);
-      expect(controller.state.transactions[0]).toBeDefined();
-      controller.updateSecurityAlertResponse('456', {
-        reason: 'NA',
-        result_type: 'Benign',
-      });
-
-      expect(
-        controller.state.transactions[0].securityAlertResponse,
-      ).toBeUndefined();
-=======
   describe('with hooks', () => {
     const txMeta = {
       from: ACCOUNT_MOCK,
@@ -3383,7 +3288,102 @@
         }),
         'TransactionController#approveTransaction - Transaction approved',
       );
->>>>>>> 27952629
+    });
+  });
+
+  describe('updateSecurityAlertResponse', () => {
+    const mockSendFlowHistory = [
+      {
+        entry:
+          'sendFlow - user selected transfer to my accounts on recipient screen',
+        timestamp: 1650663928211,
+      },
+    ];
+
+    it('add securityAlertResponse to transaction meta', async () => {
+      const transactionMetaId = '123';
+      const status = TransactionStatus.submitted;
+      const controller = newController();
+      controller.state.transactions.push({
+        id: transactionMetaId,
+        status,
+        txParams: {
+          from: ACCOUNT_MOCK,
+          to: ACCOUNT_2_MOCK,
+        },
+        history: mockSendFlowHistory,
+      } as any);
+      expect(controller.state.transactions[0]).toBeDefined();
+      controller.updateSecurityAlertResponse(transactionMetaId, {
+        reason: 'NA',
+        result_type: 'Benign',
+      });
+
+      expect(
+        controller.state.transactions[0].securityAlertResponse,
+      ).toBeDefined();
+    });
+
+    it('should do nothing if transactionMetaId is not defined', async () => {
+      const transactionMetaId = '123';
+      const status = TransactionStatus.submitted;
+      const controller = newController();
+      controller.state.transactions.push({
+        id: transactionMetaId,
+        status,
+      } as any);
+      expect(controller.state.transactions[0]).toBeDefined();
+      controller.updateSecurityAlertResponse(undefined as any, {
+        reason: 'NA',
+        result_type: 'Benign',
+      });
+
+      expect(
+        controller.state.transactions[0].securityAlertResponse,
+      ).toBeUndefined();
+    });
+
+    it('should do nothing if securityAlertResponse is not defined', async () => {
+      const transactionMetaId = '123';
+      const status = TransactionStatus.submitted;
+      const controller = newController();
+      controller.state.transactions.push({
+        id: transactionMetaId,
+        status,
+      } as any);
+      expect(controller.state.transactions[0]).toBeDefined();
+      controller.updateSecurityAlertResponse(
+        transactionMetaId,
+        undefined as any,
+      );
+
+      expect(
+        controller.state.transactions[0].securityAlertResponse,
+      ).toBeUndefined();
+    });
+
+    it('should do nothing if transaction with given id does not exist', async () => {
+      const transactionMetaId = '123';
+      const status = TransactionStatus.submitted;
+      const controller = newController();
+      controller.state.transactions.push({
+        id: transactionMetaId,
+        status,
+        txParams: {
+          from: ACCOUNT_MOCK,
+          to: ACCOUNT_2_MOCK,
+        },
+        history: mockSendFlowHistory,
+      } as any);
+      expect(controller.state.transactions[0]).toBeDefined();
+      controller.updateSecurityAlertResponse('456', {
+        reason: 'NA',
+        result_type: 'Benign',
+      });
+
+      expect(
+        controller.state.transactions[0].securityAlertResponse,
+      ).toBeUndefined();
     });
   });
 });