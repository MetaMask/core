/* eslint-disable jest/expect-expect */
import type { TypedTransaction } from '@ethereumjs/tx';
import { TransactionFactory } from '@ethereumjs/tx';
import type {
  AddApprovalRequest,
  AddResult,
} from '@metamask/approval-controller';
import { ControllerMessenger } from '@metamask/base-controller';
import {
  ChainId,
  NetworkType,
  toHex,
  ORIGIN_METAMASK,
  InfuraNetworkType,
} from '@metamask/controller-utils';
import type { SafeEventEmitterProvider } from '@metamask/eth-json-rpc-provider';
import EthQuery from '@metamask/eth-query';
import HttpProvider from '@metamask/ethjs-provider-http';
import type {
  BlockTracker,
  NetworkClientConfiguration,
  NetworkClientId,
  NetworkState,
  Provider,
} from '@metamask/network-controller';
import {
  NetworkStatus,
  getDefaultNetworkControllerState,
} from '@metamask/network-controller';
import { errorCodes, providerErrors, rpcErrors } from '@metamask/rpc-errors';
import type { Hex } from '@metamask/utils';
import { createDeferredPromise } from '@metamask/utils';
import assert from 'assert';
import * as uuidModule from 'uuid';

import { FakeBlockTracker } from '../../../tests/fake-block-tracker';
import { FakeProvider } from '../../../tests/fake-provider';
import { flushPromises } from '../../../tests/helpers';
import {
  buildCustomNetworkClientConfiguration,
  buildMockGetNetworkClientById,
} from '../../network-controller/tests/helpers';
import { getAccountAddressRelationship } from './api/accounts-api';
import { CHAIN_IDS } from './constants';
import { DefaultGasFeeFlow } from './gas-flows/DefaultGasFeeFlow';
import { LineaGasFeeFlow } from './gas-flows/LineaGasFeeFlow';
import { TestGasFeeFlow } from './gas-flows/TestGasFeeFlow';
import { GasFeePoller } from './helpers/GasFeePoller';
import { IncomingTransactionHelper } from './helpers/IncomingTransactionHelper';
import { MethodDataHelper } from './helpers/MethodDataHelper';
import { MultichainTrackingHelper } from './helpers/MultichainTrackingHelper';
import { PendingTransactionTracker } from './helpers/PendingTransactionTracker';
import type {
  AllowedActions,
  AllowedEvents,
  MethodData,
  TransactionControllerActions,
  TransactionControllerEvents,
  TransactionControllerOptions,
} from './TransactionController';
import { TransactionController } from './TransactionController';
import type {
  TransactionMeta,
  DappSuggestedGasFees,
  TransactionParams,
  TransactionHistoryEntry,
  TransactionError,
  SimulationData,
  GasFeeFlow,
  GasFeeFlowResponse,
  SubmitHistoryEntry,
  InternalAccount,
} from './types';
import {
  GasFeeEstimateType,
  SimulationErrorCode,
  SimulationTokenStandard,
  TransactionStatus,
  TransactionType,
  WalletDevice,
} from './types';
import { addGasBuffer, estimateGas, updateGas } from './utils/gas';
import { updateGasFees } from './utils/gas-fees';
import { getGasFeeFlow } from './utils/gas-flow';
import {
  getTransactionLayer1GasFee,
  updateTransactionLayer1GasFee,
} from './utils/layer1-gas-fee-flow';
import { shouldResimulate } from './utils/resimulate';
import { getSimulationData } from './utils/simulation';
import {
  updatePostTransactionBalance,
  updateSwapsTransaction,
} from './utils/swaps';

type UnrestrictedControllerMessenger = ControllerMessenger<
  TransactionControllerActions | AllowedActions,
  TransactionControllerEvents | AllowedEvents
>;

const MOCK_V1_UUID = '9b1deb4d-3b7d-4bad-9bdd-2b0d7b3dcb6d';
const TRANSACTION_HASH_MOCK = '0x123456';

jest.mock('@metamask/eth-query');
jest.mock('./api/accounts-api');
jest.mock('./gas-flows/DefaultGasFeeFlow');
jest.mock('./gas-flows/LineaGasFeeFlow');
jest.mock('./gas-flows/TestGasFeeFlow');
jest.mock('./helpers/GasFeePoller');
jest.mock('./helpers/IncomingTransactionHelper');
jest.mock('./helpers/MethodDataHelper');
jest.mock('./helpers/MultichainTrackingHelper');
jest.mock('./helpers/PendingTransactionTracker');
jest.mock('./utils/gas');
jest.mock('./utils/gas-fees');
jest.mock('./utils/gas-flow');
jest.mock('./utils/layer1-gas-fee-flow');
jest.mock('./utils/resimulate');
jest.mock('./utils/simulation');
jest.mock('./utils/swaps');
jest.mock('uuid');

// TODO: Replace `any` with type
// eslint-disable-next-line @typescript-eslint/no-explicit-any
const mockFlags: { [key: string]: any } = {
  estimateGasError: null,
  estimateGasValue: null,
  getBlockByNumberValue: null,
};

/**
 * Constructs an EthQuery for use in tests, with various methods replaced with
 * fake implementations.
 *
 * @returns The mock EthQuery instance.
 */
function buildMockEthQuery(): EthQuery {
  return {
    // TODO: Replace `any` with type
    // eslint-disable-next-line @typescript-eslint/no-explicit-any
    estimateGas: (_transaction: any, callback: any) => {
      if (mockFlags.estimateGasError) {
        callback(new Error(mockFlags.estimateGasError));
        return;
      }

      if (mockFlags.estimateGasValue) {
        callback(undefined, mockFlags.estimateGasValue);
        return;
      }
      callback(undefined, '0x0');
    },
    // TODO: Replace `any` with type
    // eslint-disable-next-line @typescript-eslint/no-explicit-any
    gasPrice: (callback: any) => {
      callback(undefined, '0x0');
    },
    getBlockByNumber: (
      // TODO: Replace `any` with type
      // eslint-disable-next-line @typescript-eslint/no-explicit-any
      _blocknumber: any,
      _fetchTxs: boolean,
      // TODO: Replace `any` with type
      // eslint-disable-next-line @typescript-eslint/no-explicit-any
      callback: any,
    ) => {
      if (mockFlags.getBlockByNumberValue) {
        callback(undefined, { gasLimit: '0x12a05f200' });
        return;
      }
      callback(undefined, { gasLimit: '0x0' });
    },
    // TODO: Replace `any` with type
    // eslint-disable-next-line @typescript-eslint/no-explicit-any
    getCode: (_to: any, callback: any) => {
      callback(undefined, '0x0');
    },
    // TODO: Replace `any` with type
    // eslint-disable-next-line @typescript-eslint/no-explicit-any
    getTransactionByHash: (_hash: string, callback: any) => {
      // TODO: Replace `any` with type
      // eslint-disable-next-line @typescript-eslint/no-explicit-any
      const txs: any = [
        { blockNumber: '0x1', hash: '1337' },
        { blockNumber: null, hash: '1338' },
      ];
      // TODO: Replace `any` with type
      // eslint-disable-next-line @typescript-eslint/no-explicit-any
      const tx: any = txs.find((element: any) => element.hash === _hash);
      callback(undefined, tx);
    },
    // TODO: Replace `any` with type
    // eslint-disable-next-line @typescript-eslint/no-explicit-any
    getTransactionCount: (_from: any, _to: any, callback: any) => {
      callback(undefined, '0x0');
    },
    // TODO: Replace `any` with type
    // eslint-disable-next-line @typescript-eslint/no-explicit-any
    sendRawTransaction: (_transaction: unknown, callback: any) => {
      callback(undefined, TRANSACTION_HASH_MOCK);
    },
    // TODO: Replace `any` with type
    // eslint-disable-next-line @typescript-eslint/no-explicit-any
    getTransactionReceipt: (_hash: any, callback: any) => {
      // TODO: Replace `any` with type
      // eslint-disable-next-line @typescript-eslint/no-explicit-any
      const txs: any = [
        {
          blockHash: '1337',
          gasUsed: '0x5208',
          hash: '1337',
          status: '0x1',
          transactionIndex: 1337,
        },
        {
          gasUsed: '0x1108',
          hash: '1111',
          status: '0x0',
          transactionIndex: 1111,
        },
      ];
      // TODO: Replace `any` with type
      // eslint-disable-next-line @typescript-eslint/no-explicit-any
      const tx: any = txs.find((element: any) => element.hash === _hash);
      callback(undefined, tx);
    },
    // TODO: Replace `any` with type
    // eslint-disable-next-line @typescript-eslint/no-explicit-any
    getBlockByHash: (_blockHash: any, callback: any) => {
      // TODO: Replace `any` with type
      // eslint-disable-next-line @typescript-eslint/no-explicit-any
      const blocks: any = [
        {
          baseFeePerGas: '0x14',
          hash: '1337',
          number: '0x1',
          timestamp: '628dc0c8',
        },
        { hash: '1338', number: '0x2' },
      ];
      // TODO: Replace `any` with type
      // eslint-disable-next-line @typescript-eslint/no-explicit-any
      const block: any = blocks.find(
        // TODO: Replace `any` with type
        // eslint-disable-next-line @typescript-eslint/no-explicit-any
        (element: any) => element.hash === _blockHash,
      );
      callback(undefined, block);
    },
    sendAsync: () => {
      // do nothing
    },
  };
}

/**
 * Builds a mock block tracker with a canned block number that can be used in
 * tests.
 *
 * @param latestBlockNumber - The block number that the block tracker should
 * always return.
 * @param provider - json rpc provider
 * @returns The mocked block tracker.
 */
function buildMockBlockTracker(
  latestBlockNumber: string,
  provider: SafeEventEmitterProvider,
): BlockTracker {
  const fakeBlockTracker = new FakeBlockTracker({ provider });
  fakeBlockTracker.mockLatestBlockNumber(latestBlockNumber);
  return fakeBlockTracker;
}

/**
 * Builds a mock gas fee flow.
 * @returns The mocked gas fee flow.
 */
function buildMockGasFeeFlow(): jest.Mocked<GasFeeFlow> {
  return {
    matchesTransaction: jest.fn(),
    getGasFees: jest.fn(),
  };
}

/**
 * Wait for the controller to emit a transaction finished event.
 *
 * @param messenger - The messenger to monitor.
 * @param options - Options to customize the wait.
 * @param options.confirmed - Whether to wait for the transaction to be confirmed or just finished.
 * @returns A promise that resolves with the transaction meta when the transaction is finished.
 */
function waitForTransactionFinished(
  messenger: ControllerMessenger<
    TransactionControllerActions | AllowedActions,
    TransactionControllerEvents | AllowedEvents
  >,
  { confirmed = false } = {},
): Promise<TransactionMeta> {
  const eventName = confirmed
    ? 'TransactionController:transactionConfirmed'
    : 'TransactionController:transactionFinished';
  return new Promise((resolve) => {
    const subscriber = (transactionMeta: TransactionMeta) => {
      resolve(transactionMeta);
      messenger.unsubscribe(eventName, subscriber);
    };
    messenger.subscribe(eventName, subscriber);
  });
}

const MOCK_PREFERENCES = { state: { selectedAddress: 'foo' } };
const INFURA_PROJECT_ID = 'testinfuraid';
const HTTP_PROVIDERS = {
  goerli: new HttpProvider('https://goerli.infura.io/v3/goerli-pid'),
  // TODO: Investigate and address why tests break when mainet has a different INFURA_PROJECT_ID
  mainnet: new HttpProvider(
    `https://mainnet.infura.io/v3/${INFURA_PROJECT_ID}`,
  ),
  linea: new HttpProvider('https://linea.infura.io/v3/linea-pid'),
  lineaGoerli: new HttpProvider('https://linea-g.infura.io/v3/linea-g-pid'),
  custom: new HttpProvider(`http://127.0.0.123:456/ethrpc?apiKey=foobar`),
  palm: new HttpProvider('https://palm-mainnet.infura.io/v3/palm-pid'),
};

type MockNetwork = {
  chainId: Hex;
  provider: Provider;
  blockTracker: BlockTracker;
  state: NetworkState;
  subscribe: (listener: (state: NetworkState) => void) => void;
};

const MOCK_NETWORK: MockNetwork = {
  chainId: ChainId.goerli,
  provider: HTTP_PROVIDERS.goerli,
  blockTracker: buildMockBlockTracker('0x102833C', HTTP_PROVIDERS.goerli),
  state: {
    selectedNetworkClientId: NetworkType.goerli,
    networksMetadata: {
      [NetworkType.goerli]: {
        EIPS: { 1559: false },
        status: NetworkStatus.Available,
      },
    },
    networkConfigurationsByChainId: {},
  },
  subscribe: () => undefined,
};

const MOCK_LINEA_MAINNET_NETWORK: MockNetwork = {
  chainId: ChainId['linea-mainnet'],
  provider: HTTP_PROVIDERS.linea,
  blockTracker: buildMockBlockTracker('0xA6EDFC', HTTP_PROVIDERS.linea),
  state: {
    selectedNetworkClientId: NetworkType['linea-mainnet'],
    networksMetadata: {
      [NetworkType['linea-mainnet']]: {
        EIPS: { 1559: false },
        status: NetworkStatus.Available,
      },
    },
    networkConfigurationsByChainId: {},
  },
  subscribe: () => undefined,
};

const MOCK_LINEA_GOERLI_NETWORK: MockNetwork = {
  chainId: ChainId['linea-goerli'],
  provider: HTTP_PROVIDERS.lineaGoerli,
  blockTracker: buildMockBlockTracker('0xA6EDFC', HTTP_PROVIDERS.lineaGoerli),
  state: {
    selectedNetworkClientId: NetworkType['linea-goerli'],
    networksMetadata: {
      [NetworkType['linea-goerli']]: {
        EIPS: { 1559: false },
        status: NetworkStatus.Available,
      },
    },
    networkConfigurationsByChainId: {},
  },
  subscribe: () => undefined,
};

const ACCOUNT_MOCK = '0x6bf137f335ea1b8f193b8f6ea92561a60d23a207';

const INTERNAL_ACCOUNT_MOCK: InternalAccount = {
  id: '58def058-d35f-49a1-a7ab-e2580565f6f5',
  address: ACCOUNT_MOCK,
  type: 'eip155:eoa',
  options: {},
  methods: [],
  metadata: {
    name: 'Account 1',
    keyring: { type: 'HD Key Tree' },
    importTime: 1631619180000,
    lastSelected: 1631619180000,
  },
};

const ACCOUNT_2_MOCK = '0x08f137f335ea1b8f193b8f6ea92561a60d23a211';
const NONCE_MOCK = 12;
const ACTION_ID_MOCK = '123456';
const CHAIN_ID_MOCK = MOCK_NETWORK.chainId;
const NETWORK_CLIENT_ID_MOCK = 'networkClientIdMock';

const TRANSACTION_META_MOCK = {
  hash: '0x1',
  id: '1',
  status: TransactionStatus.confirmed as const,
  time: 123456789,
  txParams: {
    from: ACCOUNT_MOCK,
    to: ACCOUNT_2_MOCK,
    value: '0x42',
  },
} as TransactionMeta;

const TRANSACTION_META_2_MOCK = {
  hash: '0x2',
  status: TransactionStatus.confirmed as const,
  time: 987654321,
  txParams: {
    from: '0x3',
  },
} as TransactionMeta;

const SIMULATION_DATA_MOCK: SimulationData = {
  nativeBalanceChange: {
    previousBalance: '0x0',
    newBalance: '0x1',
    difference: '0x1',
    isDecrease: false,
  },
  tokenBalanceChanges: [
    {
      address: '0x123',
      standard: SimulationTokenStandard.erc721,
      id: '0x456',
      previousBalance: '0x1',
      newBalance: '0x3',
      difference: '0x2',
      isDecrease: false,
    },
  ],
};

const GAS_FEE_ESTIMATES_MOCK: GasFeeFlowResponse = {
  estimates: {
    type: GasFeeEstimateType.GasPrice,
    gasPrice: '0x1',
  },
};

const METHOD_DATA_MOCK: MethodData = {
  registryMethod: 'testMethod(uint256,uint256)',
  parsedRegistryMethod: {
    name: 'testMethod',
    args: [{ type: 'uint256' }, { type: 'uint256' }],
  },
};

describe('TransactionController', () => {
  const uuidModuleMock = jest.mocked(uuidModule);
  const EthQueryMock = jest.mocked(EthQuery);
  const updateGasMock = jest.mocked(updateGas);
  const updateGasFeesMock = jest.mocked(updateGasFees);
  const estimateGasMock = jest.mocked(estimateGas);
  const addGasBufferMock = jest.mocked(addGasBuffer);
  const updateSwapsTransactionMock = jest.mocked(updateSwapsTransaction);
  const updatePostTransactionBalanceMock = jest.mocked(
    updatePostTransactionBalance,
  );
  const defaultGasFeeFlowClassMock = jest.mocked(DefaultGasFeeFlow);
  const lineaGasFeeFlowClassMock = jest.mocked(LineaGasFeeFlow);
  const testGasFeeFlowClassMock = jest.mocked(TestGasFeeFlow);
  const gasFeePollerClassMock = jest.mocked(GasFeePoller);
  const getSimulationDataMock = jest.mocked(getSimulationData);
  const getTransactionLayer1GasFeeMock = jest.mocked(
    getTransactionLayer1GasFee,
  );
  const getGasFeeFlowMock = jest.mocked(getGasFeeFlow);
  const shouldResimulateMock = jest.mocked(shouldResimulate);
  const getAccountAddressRelationshipMock = jest.mocked(
    getAccountAddressRelationship,
  );
  const methodDataHelperClassMock = jest.mocked(MethodDataHelper);

  let mockEthQuery: EthQuery;
  let getNonceLockSpy: jest.Mock;
  let incomingTransactionHelperMock: jest.Mocked<IncomingTransactionHelper>;
  let pendingTransactionTrackerMock: jest.Mocked<PendingTransactionTracker>;
  let multichainTrackingHelperMock: jest.Mocked<MultichainTrackingHelper>;
  let defaultGasFeeFlowMock: jest.Mocked<DefaultGasFeeFlow>;
  let lineaGasFeeFlowMock: jest.Mocked<LineaGasFeeFlow>;
  let testGasFeeFlowMock: jest.Mocked<TestGasFeeFlow>;
  let gasFeePollerMock: jest.Mocked<GasFeePoller>;
  let methodDataHelperMock: jest.Mocked<MethodDataHelper>;
  let timeCounter = 0;

  const incomingTransactionHelperClassMock =
    IncomingTransactionHelper as jest.MockedClass<
      typeof IncomingTransactionHelper
    >;

  const pendingTransactionTrackerClassMock =
    PendingTransactionTracker as jest.MockedClass<
      typeof PendingTransactionTracker
    >;

  const multichainTrackingHelperClassMock =
    MultichainTrackingHelper as jest.MockedClass<
      typeof MultichainTrackingHelper
    >;

  /**
   * Constructs an instance of the TransactionController and supporting data for
   * use in tests.
   *
   * @param args - The arguments to this function.
   * @param args.options - TransactionController options.
   * @param args.network - The mock network to use with the controller.
   * @param args.network.blockTracker - The desired block tracker associated
   * with the network.
   * @param args.network.provider - The desired provider associated with the
   * provider.
   * @param args.network.state - The desired NetworkController state.
   * @param args.network.onNetworkStateChange - The function to subscribe to
   * changes in the NetworkController state.
   * @param args.messengerOptions - Options to build the mock unrestricted
   * messenger.
   * @param args.messengerOptions.addTransactionApprovalRequest - Options to
   * mock the `ApprovalController:addRequest` action call for transactions.
   * @param args.selectedAccount - The selected account to use with the controller.
   * @param args.mockNetworkClientConfigurationsByNetworkClientId - Network
   * client configurations by network client ID.
   * @param args.updateToInitialState - Whether to apply the controller state after instantiation via the `update` method.
   * This is required if unapproved transactions are included since they are cleared during instantiation.
   * @returns The new TransactionController instance.
   */
  function setupController({
    options: givenOptions = {},
    network = {},
    messengerOptions = {},
    selectedAccount = INTERNAL_ACCOUNT_MOCK,
    mockNetworkClientConfigurationsByNetworkClientId = {
      [NETWORK_CLIENT_ID_MOCK]: buildCustomNetworkClientConfiguration({
        chainId: CHAIN_ID_MOCK,
      }),
    },
    updateToInitialState = false,
  }: {
    options?: Partial<ConstructorParameters<typeof TransactionController>[0]>;
    network?: {
      blockTracker?: BlockTracker;
      provider?: Provider;
      state?: Partial<NetworkState>;
      onNetworkStateChange?: (
        listener: (networkState: NetworkState) => void,
      ) => void;
    };
    messengerOptions?: {
      addTransactionApprovalRequest?: Parameters<
        typeof mockAddTransactionApprovalRequest
      >[1];
    };
    selectedAccount?: InternalAccount;
    mockNetworkClientConfigurationsByNetworkClientId?: Record<
      NetworkClientId,
      NetworkClientConfiguration
    >;
    updateToInitialState?: boolean;
  } = {}) {
    let networkState = {
      ...getDefaultNetworkControllerState(),
      selectedNetworkClientId: MOCK_NETWORK.state.selectedNetworkClientId,
      ...network.state,
    };
    const onNetworkDidChangeListeners: ((state: NetworkState) => void)[] = [];
    const changeNetwork = ({
      selectedNetworkClientId,
    }: {
      selectedNetworkClientId: NetworkClientId;
    }) => {
      networkState = {
        ...networkState,
        selectedNetworkClientId,
      };
      onNetworkDidChangeListeners.forEach((listener) => {
        listener(networkState);
      });
    };
    const unrestrictedMessenger: UnrestrictedControllerMessenger =
      new ControllerMessenger();
    const getNetworkClientById = buildMockGetNetworkClientById(
      mockNetworkClientConfigurationsByNetworkClientId,
    );
    unrestrictedMessenger.registerActionHandler(
      'NetworkController:getNetworkClientById',
      getNetworkClientById,
    );

    const { addTransactionApprovalRequest = { state: 'pending' } } =
      messengerOptions;
    const mockTransactionApprovalRequest = mockAddTransactionApprovalRequest(
      unrestrictedMessenger,
      addTransactionApprovalRequest,
    );

    const {
      messenger: givenRestrictedMessenger,
      ...otherOptions
    }: Partial<TransactionControllerOptions> = {
      disableHistory: false,
      disableSendFlowHistory: false,
      disableSwaps: false,
      getCurrentNetworkEIP1559Compatibility: async () => false,
      getNetworkState: () => networkState,
      getNetworkClientRegistry: () =>
        // eslint-disable-next-line @typescript-eslint/no-explicit-any
        mockNetworkClientConfigurationsByNetworkClientId as any,
      getPermittedAccounts: async () => [ACCOUNT_MOCK],
      hooks: {},
      sign: async (transaction: TypedTransaction) => transaction,
      transactionHistoryLimit: 40,
      ...givenOptions,
    };

    const restrictedMessenger =
      givenRestrictedMessenger ??
      unrestrictedMessenger.getRestricted({
        name: 'TransactionController',
        allowedActions: [
          'ApprovalController:addRequest',
          'NetworkController:getNetworkClientById',
          'NetworkController:findNetworkClientIdByChainId',
          'AccountsController:getSelectedAccount',
        ],
        allowedEvents: [],
      });

    const mockGetSelectedAccount = jest.fn().mockReturnValue(selectedAccount);
    unrestrictedMessenger.registerActionHandler(
      'AccountsController:getSelectedAccount',
      mockGetSelectedAccount,
    );

    const controller = new TransactionController({
      ...otherOptions,
      messenger: restrictedMessenger,
    } as TransactionControllerOptions);

    const state = givenOptions?.state;

    if (updateToInitialState && state) {
      // eslint-disable-next-line @typescript-eslint/no-explicit-any
      (controller as any).update(() => state);
    }

    multichainTrackingHelperClassMock.mock.calls[0][0].createIncomingTransactionHelper(
      // eslint-disable-next-line @typescript-eslint/no-explicit-any
      {} as any,
    );

    multichainTrackingHelperClassMock.mock.calls[0][0].createPendingTransactionTracker(
      // eslint-disable-next-line @typescript-eslint/no-explicit-any
      {} as any,
    );

    return {
      controller,
      messenger: unrestrictedMessenger,
      mockTransactionApprovalRequest,
      mockGetSelectedAccount,
      changeNetwork,
    };
  }

  /**
   * Mocks the `ApprovalController:addRequest` action that the
   * TransactionController calls as it creates transactions.
   *
   * This helper allows the `addRequest` action to be in one of three states:
   * approved, rejected, or pending. In the approved state, the promise which
   * the action returns is resolved ahead of time, and in the rejected state,
   * the promise is rejected ahead of time. Otherwise, in the pending state, the
   * promise is unresolved and it is assumed that the test will resolve or
   * reject the promise.
   *
   * @param messenger - The unrestricted messenger.
   * @param options - An options bag which will be used to create an action
   * handler that places the approval request in a certain state. The `state`
   * option controls the state of the promise as outlined above: if the `state`
   * is approved, then its `result` may be specified; if the `state` is
   * rejected, then its `error` may be specified.
   * @returns An object which contains the aforementioned promise, functions to
   * manually approve or reject the approval (and therefore the promise), and
   * finally the mocked version of the action handler itself.
   */
  function mockAddTransactionApprovalRequest(
    messenger: UnrestrictedControllerMessenger,
    options:
      | {
          state: 'approved';
          result?: Partial<AddResult>;
        }
      | {
          state: 'rejected';
          error?: unknown;
        }
      | {
          state: 'pending';
        },
  ): {
    promise: Promise<AddResult>;
    approve: (approvalResult?: Partial<AddResult>) => void;
    reject: (rejectionError: unknown) => void;
    actionHandlerMock: jest.Mock<
      ReturnType<AddApprovalRequest['handler']>,
      Parameters<AddApprovalRequest['handler']>
    >;
  } {
    const { promise, resolve, reject } = createDeferredPromise<AddResult>();

    const approveTransaction = (approvalResult?: Partial<AddResult>) => {
      resolve({
        resultCallbacks: {
          success() {
            // do nothing
          },
          error() {
            // do nothing
          },
        },
        ...approvalResult,
      });
    };

    const rejectTransaction = (
      rejectionError: unknown = {
        code: errorCodes.provider.userRejectedRequest,
      },
    ) => {
      reject(rejectionError);
    };

    const actionHandlerMock: jest.Mock<
      ReturnType<AddApprovalRequest['handler']>,
      Parameters<AddApprovalRequest['handler']>
    > = jest.fn().mockReturnValue(promise);
    if (options.state === 'approved') {
      approveTransaction(options.result);
    } else if (options.state === 'rejected') {
      rejectTransaction(options.error);
    }

    messenger.registerActionHandler(
      'ApprovalController:addRequest',
      actionHandlerMock,
    );

    return {
      promise,
      approve: approveTransaction,
      reject: rejectTransaction,
      actionHandlerMock,
    };
  }

  /**
   * Wait for a specified number of milliseconds.
   *
   * @param ms - The number of milliseconds to wait.
   */
  async function wait(ms: number) {
    await new Promise((resolve) => setTimeout(resolve, ms));
  }

  beforeEach(() => {
    jest.resetAllMocks();

    jest.spyOn(Date, 'now').mockImplementation(() => {
      timeCounter += 1;
      return timeCounter;
    });

    for (const key of Object.keys(mockFlags)) {
      mockFlags[key] = null;
    }

    uuidModuleMock.v1.mockReturnValue(MOCK_V1_UUID);

    mockEthQuery = buildMockEthQuery();
    EthQueryMock.mockImplementation(() => mockEthQuery);

    getNonceLockSpy = jest.fn().mockResolvedValue({
      nextNonce: NONCE_MOCK,
      releaseLock: () => Promise.resolve(),
    });

    incomingTransactionHelperClassMock.mockImplementation(() => {
      incomingTransactionHelperMock = {
        start: jest.fn(),
        stop: jest.fn(),
        update: jest.fn(),
        hub: {
          on: jest.fn(),
          removeAllListeners: jest.fn(),
        },
      } as unknown as jest.Mocked<IncomingTransactionHelper>;
      return incomingTransactionHelperMock;
    });

    pendingTransactionTrackerMock = {
      start: jest.fn(),
      stop: jest.fn(),
      startIfPendingTransactions: jest.fn(),
      hub: {
        on: jest.fn(),
        removeAllListeners: jest.fn(),
      },
      onStateChange: jest.fn(),
      forceCheckTransaction: jest.fn(),
    } as unknown as jest.Mocked<PendingTransactionTracker>;

    pendingTransactionTrackerClassMock.mockImplementation(() => {
      return pendingTransactionTrackerMock;
    });

    multichainTrackingHelperClassMock.mockImplementation(() => {
      multichainTrackingHelperMock = {
        getNetworkClient: jest.fn().mockImplementation(() => {
          return {
            configuration: {
              chainId: CHAIN_ID_MOCK,
            },
            id: NETWORK_CLIENT_ID_MOCK,
            provider: new FakeProvider(),
          } as unknown as NetworkClientConfiguration;
        }),
        checkForPendingTransactionAndStartPolling: jest.fn(),
        getNonceLock: getNonceLockSpy,
        initialize: jest.fn(),
        has: jest.fn().mockReturnValue(true),
      } as unknown as jest.Mocked<MultichainTrackingHelper>;
      return multichainTrackingHelperMock;
    });

    defaultGasFeeFlowClassMock.mockImplementation(() => {
      defaultGasFeeFlowMock = {
        matchesTransaction: () => false,
      } as unknown as jest.Mocked<DefaultGasFeeFlow>;
      return defaultGasFeeFlowMock;
    });

    lineaGasFeeFlowClassMock.mockImplementation(() => {
      lineaGasFeeFlowMock = {
        matchesTransaction: () => false,
      } as unknown as jest.Mocked<LineaGasFeeFlow>;
      return lineaGasFeeFlowMock;
    });

    testGasFeeFlowClassMock.mockImplementation(() => {
      testGasFeeFlowMock = {
        matchesTransaction: () => false,
      } as unknown as jest.Mocked<TestGasFeeFlow>;
      return testGasFeeFlowMock;
    });

    gasFeePollerClassMock.mockImplementation(() => {
      gasFeePollerMock = {
        hub: {
          on: jest.fn(),
        },
      } as unknown as jest.Mocked<GasFeePoller>;
      return gasFeePollerMock;
    });

    methodDataHelperClassMock.mockImplementation(() => {
      methodDataHelperMock = {
        lookup: jest.fn(),
        hub: {
          on: jest.fn(),
        },
      } as unknown as jest.Mocked<MethodDataHelper>;
      return methodDataHelperMock;
    });

    updateSwapsTransactionMock.mockImplementation(
      (transactionMeta) => transactionMeta,
    );

    getAccountAddressRelationshipMock.mockResolvedValue({
      count: 1,
    });
  });

  describe('constructor', () => {
    it('sets default state', () => {
      const { controller } = setupController();
      expect(controller.state).toStrictEqual({
        methodData: {},
        transactions: [],
        lastFetchedBlockNumbers: {},
        submitHistory: [],
      });
    });

    it('provides gas fee flows to GasFeePoller in correct order', () => {
      setupController();

      expect(gasFeePollerClassMock).toHaveBeenCalledTimes(1);
      expect(gasFeePollerClassMock).toHaveBeenCalledWith(
        expect.objectContaining({
          gasFeeFlows: [lineaGasFeeFlowMock, defaultGasFeeFlowMock],
        }),
      );
    });

    it('provides only test flow if option set', () => {
      setupController({
        options: {
          testGasFeeFlows: true,
        },
      });

      expect(gasFeePollerClassMock).toHaveBeenCalledTimes(1);
      expect(gasFeePollerClassMock).toHaveBeenCalledWith(
        expect.objectContaining({
          gasFeeFlows: [testGasFeeFlowMock],
        }),
      );
    });

    it('fails approved and signed transactions for all chains', async () => {
      const mockTransactionMeta = {
        from: ACCOUNT_MOCK,
        txParams: {
          from: ACCOUNT_MOCK,
          to: ACCOUNT_2_MOCK,
        },
      };
      const mockedTransactions = [
        {
          id: '123',
          history: [{ ...mockTransactionMeta, id: '123' }],
          chainId: toHex(5),
          status: TransactionStatus.approved,
          ...mockTransactionMeta,
        },
        {
          id: '456',
          history: [{ ...mockTransactionMeta, id: '456' }],
          chainId: toHex(1),
          status: TransactionStatus.approved,
          ...mockTransactionMeta,
        },
        {
          id: '789',
          history: [{ ...mockTransactionMeta, id: '789' }],
          chainId: toHex(16),
          status: TransactionStatus.approved,
          ...mockTransactionMeta,
        },
        {
          id: '111',
          history: [{ ...mockTransactionMeta, id: '111' }],
          chainId: toHex(5),
          status: TransactionStatus.signed,
          ...mockTransactionMeta,
        },
        {
          id: '222',
          history: [{ ...mockTransactionMeta, id: '222' }],
          chainId: toHex(1),
          status: TransactionStatus.signed,
          ...mockTransactionMeta,
        },
        {
          id: '333',
          history: [{ ...mockTransactionMeta, id: '333' }],
          chainId: toHex(16),
          status: TransactionStatus.signed,
          ...mockTransactionMeta,
        },
      ];

      const mockedControllerState = {
        transactions: mockedTransactions,
        methodData: {},
        lastFetchedBlockNumbers: {},
      };

      const { controller } = setupController({
        options: {
          // TODO: Replace `any` with type
          // eslint-disable-next-line @typescript-eslint/no-explicit-any
          state: mockedControllerState as any,
        },
      });

      await flushPromises();

      const { transactions } = controller.state;

      expect(transactions[0].status).toBe(TransactionStatus.failed);
      expect(transactions[1].status).toBe(TransactionStatus.failed);
      expect(transactions[2].status).toBe(TransactionStatus.failed);
      expect(transactions[3].status).toBe(TransactionStatus.failed);
      expect(transactions[4].status).toBe(TransactionStatus.failed);
      expect(transactions[5].status).toBe(TransactionStatus.failed);
    });

    it('removes unapproved transactions', async () => {
      const mockTransactionMeta = {
        from: ACCOUNT_MOCK,
        txParams: {
          from: ACCOUNT_MOCK,
          to: ACCOUNT_2_MOCK,
        },
      };

      const mockedTransactions = [
        {
          id: '123',
          history: [{ ...mockTransactionMeta, id: '123' }],
          chainId: toHex(5),
          status: TransactionStatus.unapproved,
          ...mockTransactionMeta,
        },
        {
          id: '456',
          history: [{ ...mockTransactionMeta, id: '456' }],
          chainId: toHex(1),
          status: TransactionStatus.unapproved,
          ...mockTransactionMeta,
        },
        {
          id: '789',
          history: [{ ...mockTransactionMeta, id: '789' }],
          chainId: toHex(16),
          status: TransactionStatus.unapproved,
          ...mockTransactionMeta,
        },
      ];

      const mockedControllerState = {
        transactions: mockedTransactions,
        methodData: {},
        lastFetchedBlockNumbers: {},
      };

      const { controller } = setupController({
        options: {
          // TODO: Replace `any` with type
          // eslint-disable-next-line @typescript-eslint/no-explicit-any
          state: mockedControllerState as any,
        },
      });

      await flushPromises();

      const { transactions } = controller.state;

      expect(transactions).toHaveLength(0);
    });
  });

  describe('estimateGas', () => {
    it('returns estimatedGas and simulation fails', async () => {
      const gasMock = '0x123';

      const simulationFailsMock = {
        errorKey: 'testKey',
      };

      const { controller } = setupController();

      estimateGasMock.mockResolvedValue({
        estimatedGas: gasMock,
        simulationFails: simulationFailsMock,
        // TODO: Replace `any` with type
        // eslint-disable-next-line @typescript-eslint/no-explicit-any
      } as any);

      const { gas, simulationFails } = await controller.estimateGas(
        {
          from: ACCOUNT_MOCK,
          to: ACCOUNT_MOCK,
        },
        NETWORK_CLIENT_ID_MOCK,
      );

      expect(gas).toBe(gasMock);
      expect(simulationFails).toBe(simulationFailsMock);
    });
  });

  describe('estimateGasBuffered', () => {
    it('returns estimated gas and simulation fails', async () => {
      const gasMock = '0x123';
      const blockGasLimitMock = '0x1234';
      const expectedEstimatedGas = '0x12345';
      const multiplierMock = 1;
      const transactionParamsMock = {
        from: ACCOUNT_MOCK,
        to: ACCOUNT_MOCK,
      };

      const simulationFailsMock = {
        errorKey: 'testKey',
        reason: 'testReason',
        debug: {
          blockNumber: '123',
          blockGasLimit: '1234',
        },
      };

      const { controller } = setupController();

      estimateGasMock.mockResolvedValue({
        estimatedGas: gasMock,
        blockGasLimit: blockGasLimitMock,
        simulationFails: simulationFailsMock,
      });

      addGasBufferMock.mockReturnValue(expectedEstimatedGas);

      const { gas, simulationFails } = await controller.estimateGasBuffered(
        transactionParamsMock,
        multiplierMock,
        NETWORK_CLIENT_ID_MOCK,
      );

      expect(estimateGasMock).toHaveBeenCalledTimes(1);
      expect(estimateGasMock).toHaveBeenCalledWith(
        transactionParamsMock,
        expect.anything(),
      );

      expect(addGasBufferMock).toHaveBeenCalledTimes(1);
      expect(addGasBufferMock).toHaveBeenCalledWith(
        gasMock,
        blockGasLimitMock,
        multiplierMock,
      );

      expect(gas).toBe(expectedEstimatedGas);
      expect(simulationFails).toBe(simulationFailsMock);
    });
  });

  describe('with actionId', () => {
    it('adds single unapproved transaction when called twice with same actionId', async () => {
      const { controller, mockTransactionApprovalRequest } = setupController();

      const mockOrigin = 'origin';

      await controller.addTransaction(
        {
          from: ACCOUNT_MOCK,
          to: ACCOUNT_MOCK,
        },
        {
          origin: mockOrigin,
          actionId: ACTION_ID_MOCK,
          networkClientId: NETWORK_CLIENT_ID_MOCK,
        },
      );

      const firstTransactionCount = controller.state.transactions.length;

      await controller.addTransaction(
        {
          from: ACCOUNT_MOCK,
          to: ACCOUNT_MOCK,
        },
        {
          origin: mockOrigin,
          actionId: ACTION_ID_MOCK,
          networkClientId: NETWORK_CLIENT_ID_MOCK,
        },
      );
      const secondTransactionCount = controller.state.transactions.length;

      expect(firstTransactionCount).toStrictEqual(secondTransactionCount);
      expect(
        mockTransactionApprovalRequest.actionHandlerMock,
      ).toHaveBeenCalledTimes(1);
      expect(
        mockTransactionApprovalRequest.actionHandlerMock,
      ).toHaveBeenCalledWith(
        {
          id: expect.any(String),
          origin: mockOrigin,
          type: 'transaction',
          requestData: { txId: expect.any(String) },
          expectsResult: true,
        },
        true,
      );
    });

    it('adds multiple transactions with same actionId and ensures second transaction result does not resolves before the first transaction result', async () => {
      const { controller, mockTransactionApprovalRequest } = setupController();

      const mockOrigin = 'origin';
      let firstTransactionCompleted = false;
      let secondTransactionCompleted = false;

      const { result: firstResult } = await controller.addTransaction(
        {
          from: ACCOUNT_MOCK,
          to: ACCOUNT_MOCK,
        },
        {
          origin: mockOrigin,
          actionId: ACTION_ID_MOCK,
          networkClientId: NETWORK_CLIENT_ID_MOCK,
        },
      );

      firstResult
        .then(() => {
          firstTransactionCompleted = true;
        })
        .catch(() => undefined);

      const { result: secondResult } = await controller.addTransaction(
        {
          from: ACCOUNT_MOCK,
          to: ACCOUNT_MOCK,
        },
        {
          origin: mockOrigin,
          actionId: ACTION_ID_MOCK,
          networkClientId: NETWORK_CLIENT_ID_MOCK,
        },
      );
      secondResult
        .then(() => {
          secondTransactionCompleted = true;
        })
        .catch(() => undefined);

      await wait(0);

      expect(firstTransactionCompleted).toBe(false);
      expect(secondTransactionCompleted).toBe(false);

      mockTransactionApprovalRequest.approve();
      await firstResult;
      await secondResult;

      expect(firstTransactionCompleted).toBe(true);
      expect(secondTransactionCompleted).toBe(true);
    });

    it.each([
      [
        'does not add duplicate transaction if actionId already used',
        ACTION_ID_MOCK,
        ACTION_ID_MOCK,
        1,
      ],
      [
        'adds additional transaction if actionId not used',
        ACTION_ID_MOCK,
        '00000',
        2,
      ],
    ])(
      '%s',
      async (_, firstActionId, secondActionId, expectedTransactionCount) => {
        const { controller, mockTransactionApprovalRequest } =
          setupController();
        const expectedRequestApprovalCalledTimes = expectedTransactionCount;

        const mockOrigin = 'origin';

        await controller.addTransaction(
          {
            from: ACCOUNT_MOCK,
            to: ACCOUNT_MOCK,
          },
          {
            origin: mockOrigin,
            actionId: firstActionId,
            networkClientId: NETWORK_CLIENT_ID_MOCK,
          },
        );

        await controller.addTransaction(
          {
            from: ACCOUNT_MOCK,
            to: ACCOUNT_MOCK,
          },
          {
            origin: mockOrigin,
            actionId: secondActionId,
            networkClientId: NETWORK_CLIENT_ID_MOCK,
          },
        );
        const { transactions } = controller.state;

        expect(transactions).toHaveLength(expectedTransactionCount);
        expect(
          mockTransactionApprovalRequest.actionHandlerMock,
        ).toHaveBeenCalledTimes(expectedRequestApprovalCalledTimes);
      },
    );

    it.each([
      [
        'adds single transaction when speed up called twice with the same actionId',
        ACTION_ID_MOCK,
        2,
        1,
      ],
      [
        'adds multiple transactions when speed up called with non-existent actionId',
        '00000',
        3,
        2,
      ],
    ])(
      '%s',
      async (
        _,
        actionId,
        expectedTransactionCount,
        expectedSignCalledTimes,
      ) => {
        const { controller } = setupController();
        const signSpy = jest.spyOn(controller, 'sign');

        const { transactionMeta } = await controller.addTransaction(
          {
            from: ACCOUNT_MOCK,
            gas: '0x0',
            gasPrice: '0x50fd51da',
            to: ACCOUNT_MOCK,
            value: '0x0',
          },
          {
            networkClientId: NETWORK_CLIENT_ID_MOCK,
          },
        );

        await controller.speedUpTransaction(transactionMeta.id, undefined, {
          actionId: ACTION_ID_MOCK,
        });

        await controller.speedUpTransaction(transactionMeta.id, undefined, {
          actionId,
        });

        const { transactions } = controller.state;
        expect(transactions).toHaveLength(expectedTransactionCount);
        expect(signSpy).toHaveBeenCalledTimes(expectedSignCalledTimes);
      },
    );
  });

  describe('addTransaction', () => {
    it('adds unapproved transaction to state', async () => {
      const { controller } = setupController();

      getAccountAddressRelationshipMock.mockResolvedValueOnce({
        count: 0,
      });

      const mockDeviceConfirmedOn = WalletDevice.OTHER;
      const mockOrigin = 'origin';
      const mockSecurityAlertResponse = {
        // TODO: Either fix this lint violation or explain why it's necessary to ignore.
        // eslint-disable-next-line @typescript-eslint/naming-convention
        result_type: 'Malicious',
        reason: 'blur_farming',
        description:
          'A SetApprovalForAll request was made on {contract}. We found the operator {operator} to be malicious',
        args: {
          contract: '0xa7206d878c5c3871826dfdb42191c49b1d11f466',
          operator: '0x92a3b9773b1763efa556f55ccbeb20441962d9b2',
        },
      };
      const mockSendFlowHistory = [
        {
          entry:
            'sendFlow - user selected transfer to my accounts on recipient screen',
          timestamp: 1650663928211,
        },
      ];
      await controller.addTransaction(
        {
          from: ACCOUNT_MOCK,
          to: ACCOUNT_MOCK,
        },
        {
          deviceConfirmedOn: mockDeviceConfirmedOn,
          origin: mockOrigin,
          securityAlertResponse: mockSecurityAlertResponse,
          sendFlowHistory: mockSendFlowHistory,
          networkClientId: NETWORK_CLIENT_ID_MOCK,
        },
      );

      await flushPromises();

      const transactionMeta = controller.state.transactions[0];

      expect(updateSwapsTransactionMock).toHaveBeenCalledTimes(1);
      expect(transactionMeta.txParams.from).toBe(ACCOUNT_MOCK);
      expect(transactionMeta.chainId).toBe(MOCK_NETWORK.chainId);
      expect(transactionMeta.deviceConfirmedOn).toBe(mockDeviceConfirmedOn);
      expect(transactionMeta.origin).toBe(mockOrigin);
      expect(transactionMeta.status).toBe(TransactionStatus.unapproved);
      expect(transactionMeta.securityAlertResponse).toStrictEqual(
        mockSecurityAlertResponse,
      );
      expect(controller.state.transactions[0].sendFlowHistory).toStrictEqual(
        mockSendFlowHistory,
      );
      expect(controller.state.transactions[0].isFirstTimeInteraction).toBe(
        true,
      );
    });

    it('does not check account address relationship if a transaction with the same from, to, and chainId exists', async () => {
      const { controller } = setupController({
        options: {
          state: {
            transactions: [
              {
                id: '1',
                chainId: MOCK_NETWORK.chainId,
                networkClientId: NETWORK_CLIENT_ID_MOCK,
                status: TransactionStatus.confirmed as const,
                time: 123456789,
                txParams: {
                  from: ACCOUNT_MOCK,
                  to: ACCOUNT_MOCK,
                },
                isFirstTimeInteraction: false, // Ensure this is set
              },
            ],
          },
        },
      });

      // Add second transaction with the same from, to, and chainId
      await controller.addTransaction(
        {
          from: ACCOUNT_MOCK,
          to: ACCOUNT_MOCK,
        },
        {
          networkClientId: NETWORK_CLIENT_ID_MOCK,
        },
      );

      await flushPromises();

      expect(controller.state.transactions[1].isFirstTimeInteraction).toBe(
        false,
      );
    });

    it('does not update first time interaction properties if disabled', async () => {
      const { controller } = setupController({
        options: { isFirstTimeInteractionEnabled: () => false },
      });

      await controller.addTransaction(
        {
          from: ACCOUNT_MOCK,
          to: ACCOUNT_MOCK,
        },
        {
          networkClientId: NETWORK_CLIENT_ID_MOCK,
        },
      );

      await flushPromises();

      expect(getAccountAddressRelationshipMock).not.toHaveBeenCalled();
    });

    describe('networkClientId exists in the MultichainTrackingHelper', () => {
      it('adds unapproved transaction to state when using networkClientId', async () => {
        const { controller } = setupController();
        const sepoliaTxParams: TransactionParams = {
          chainId: ChainId.sepolia,
          from: ACCOUNT_MOCK,
          to: ACCOUNT_2_MOCK,
        };

        multichainTrackingHelperMock.has.mockReturnValue(true);

        await controller.addTransaction(sepoliaTxParams, {
          origin: 'metamask',
          actionId: ACTION_ID_MOCK,
          networkClientId: InfuraNetworkType.sepolia,
        });

        const transactionMeta = controller.state.transactions[0];

        expect(transactionMeta.txParams.from).toStrictEqual(
          sepoliaTxParams.from,
        );
        expect(transactionMeta.chainId).toStrictEqual(CHAIN_ID_MOCK);
        expect(transactionMeta.networkClientId).toBe('sepolia');
        expect(transactionMeta.origin).toBe('metamask');
      });

      it('adds unapproved transaction with networkClientId and can be updated to submitted', async () => {
        const { controller, messenger } = setupController({
          messengerOptions: {
            addTransactionApprovalRequest: {
              state: 'approved',
            },
          },
        });
        multichainTrackingHelperMock.has.mockReturnValue(true);

        const submittedEventListener = jest.fn();
        messenger.subscribe(
          'TransactionController:transactionSubmitted',
          submittedEventListener,
        );

        const sepoliaTxParams: TransactionParams = {
          chainId: ChainId.sepolia,
          from: ACCOUNT_MOCK,
          to: ACCOUNT_MOCK,
        };

        const { result } = await controller.addTransaction(sepoliaTxParams, {
          origin: 'metamask',
          actionId: ACTION_ID_MOCK,
          networkClientId: InfuraNetworkType.sepolia,
        });

        await result;

        const { txParams, status, networkClientId, chainId } =
          controller.state.transactions[0];
        expect(submittedEventListener).toHaveBeenCalledTimes(1);
        expect(txParams.from).toBe(ACCOUNT_MOCK);
        expect(networkClientId).toBe('sepolia');
        expect(chainId).toBe(CHAIN_ID_MOCK);
        expect(status).toBe(TransactionStatus.submitted);
      });
    });

    it('generates initial history', async () => {
      const { controller } = setupController();

      await controller.addTransaction(
        {
          from: ACCOUNT_MOCK,
          to: ACCOUNT_MOCK,
        },
        {
          networkClientId: NETWORK_CLIENT_ID_MOCK,
        },
      );

      const expectedInitialSnapshot = {
        actionId: undefined,
        chainId: expect.any(String),
        dappSuggestedGasFees: undefined,
        deviceConfirmedOn: undefined,
        id: expect.any(String),
        isFirstTimeInteraction: undefined,
        networkClientId: NETWORK_CLIENT_ID_MOCK,
        origin: undefined,
        securityAlertResponse: undefined,
        sendFlowHistory: expect.any(Array),
        status: TransactionStatus.unapproved as const,
        time: expect.any(Number),
        txParams: expect.anything(),
        userEditedGasLimit: false,
        type: TransactionType.simpleSend,
        verifiedOnBlockchain: expect.any(Boolean),
      };

      // Expect initial snapshot to be in place
      expect(controller.state.transactions[0].history).toStrictEqual([
        expectedInitialSnapshot,
      ]);
    });

    describe('adds dappSuggestedGasFees to transaction', () => {
      it.each([
        ['origin is MM', ORIGIN_METAMASK],
        ['origin is not defined', undefined],
        ['no fee information is given', 'MockDappOrigin'],
      ])('as undefined if %s', async (_testName, origin) => {
        const { controller } = setupController();
        await controller.addTransaction(
          {
            from: ACCOUNT_MOCK,
            to: ACCOUNT_MOCK,
          },
          {
            origin,
            networkClientId: NETWORK_CLIENT_ID_MOCK,
          },
        );
        expect(
          controller.state.transactions[0]?.dappSuggestedGasFees,
        ).toBeUndefined();
      });

      it.each<[keyof DappSuggestedGasFees]>([
        ['gasPrice'],
        ['maxFeePerGas'],
        ['maxPriorityFeePerGas'],
        ['gas'],
      ])(
        'if %s is defined',
        async (gasPropName: keyof DappSuggestedGasFees) => {
          const { controller } = setupController();
          const mockDappOrigin = 'MockDappOrigin';
          const mockGasValue = '0x1';
          await controller.addTransaction(
            {
              from: ACCOUNT_MOCK,
              to: ACCOUNT_MOCK,
              [gasPropName]: mockGasValue,
            },
            {
              origin: mockDappOrigin,
              networkClientId: NETWORK_CLIENT_ID_MOCK,
            },
          );
          expect(
            controller.state.transactions[0]?.dappSuggestedGasFees?.[
              gasPropName
            ],
          ).toBe(mockGasValue);
        },
      );
    });

    it('adds unapproved transaction to state after switching to Infura network', async () => {
      const { controller, changeNetwork } = setupController({
        network: {
          state: {
            selectedNetworkClientId: InfuraNetworkType.goerli,
          },
        },
      });
      changeNetwork({ selectedNetworkClientId: InfuraNetworkType.mainnet });

      await controller.addTransaction(
        {
          from: ACCOUNT_MOCK,
          to: ACCOUNT_MOCK,
        },
        {
          networkClientId: NETWORK_CLIENT_ID_MOCK,
        },
      );

      expect(controller.state.transactions[0].txParams.from).toBe(ACCOUNT_MOCK);
      expect(controller.state.transactions[0].chainId).toBe(CHAIN_ID_MOCK);
      expect(controller.state.transactions[0].status).toBe(
        TransactionStatus.unapproved,
      );
    });

    it('adds unapproved transaction to state after switching to custom network', async () => {
      const { controller, changeNetwork } = setupController({
        network: {
          state: {
            selectedNetworkClientId: InfuraNetworkType.goerli,
          },
        },
        mockNetworkClientConfigurationsByNetworkClientId: {
          'AAAA-BBBB-CCCC-DDDD': buildCustomNetworkClientConfiguration({
            chainId: '0x1337',
          }),
        },
      });
      changeNetwork({ selectedNetworkClientId: 'AAAA-BBBB-CCCC-DDDD' });

      await controller.addTransaction(
        {
          from: ACCOUNT_MOCK,
          to: ACCOUNT_MOCK,
        },
        {
          networkClientId: 'AAAA-BBBB-CCCC-DDDD',
        },
      );

      expect(controller.state.transactions[0].txParams.from).toBe(ACCOUNT_MOCK);
      expect(controller.state.transactions[0].chainId).toBe(CHAIN_ID_MOCK);
      expect(controller.state.transactions[0].status).toBe(
        TransactionStatus.unapproved,
      );
    });

    it('throws if address invalid', async () => {
      const { controller } = setupController();
      await expect(
        controller.addTransaction(
          { from: 'foo' },
          { networkClientId: NETWORK_CLIENT_ID_MOCK },
        ),
      ).rejects.toThrow('Invalid "from" address');
    });

    it('increments nonce when adding a new non-cancel non-speedup transaction', async () => {
      uuidModuleMock.v1
        .mockImplementationOnce(() => 'aaaab1deb4d-3b7d-4bad-9bdd-2b0d7b3dcb6d')
        .mockImplementationOnce(() => 'bbbb1deb4d-3b7d-4bad-9bdd-2b0d7b3dcb6d');

      const { controller } = setupController({
        messengerOptions: {
          addTransactionApprovalRequest: {
            state: 'approved',
          },
        },
      });

      const { result: firstResult } = await controller.addTransaction(
        {
          from: ACCOUNT_MOCK,
          gas: '0x0',
          gasPrice: '0x50fd51da',
          to: ACCOUNT_MOCK,
          value: '0x0',
        },
        {
          networkClientId: NETWORK_CLIENT_ID_MOCK,
        },
      );

      await firstResult.catch(() => undefined);

      const firstTransaction = controller.state.transactions[0];

      // eslint-disable-next-line jest/prefer-spy-on
      multichainTrackingHelperMock.getNonceLock = jest.fn().mockResolvedValue({
        nextNonce: NONCE_MOCK + 1,
        releaseLock: () => Promise.resolve(),
      });

      const { result: secondResult } = await controller.addTransaction(
        {
          from: ACCOUNT_MOCK,
          gas: '0x2',
          gasPrice: '0x50fd51da',
          to: ACCOUNT_MOCK,
          value: '0x1290',
        },
        {
          networkClientId: NETWORK_CLIENT_ID_MOCK,
        },
      );

      await secondResult.catch(() => undefined);

      expect(controller.state.transactions).toHaveLength(2);
      const secondTransaction = controller.state.transactions[1];

      expect(firstTransaction.txParams.nonce).toBe(
        `0x${NONCE_MOCK.toString(16)}`,
      );

      expect(secondTransaction.txParams.nonce).toBe(
        `0x${(NONCE_MOCK + 1).toString(16)}`,
      );
    });

    it('requests approval using the approval controller', async () => {
      const { controller, messenger } = setupController();
      const messengerCallSpy = jest.spyOn(messenger, 'call');

      await controller.addTransaction(
        {
          from: ACCOUNT_MOCK,
          to: ACCOUNT_MOCK,
        },
        {
          networkClientId: NETWORK_CLIENT_ID_MOCK,
        },
      );

      expect(
        messengerCallSpy.mock.calls.filter(
          (args) => args[0] === 'ApprovalController:addRequest',
        ),
      ).toHaveLength(1);
      expect(messengerCallSpy).toHaveBeenCalledWith(
        'ApprovalController:addRequest',
        {
          id: expect.any(String),
          origin: 'metamask',
          type: 'transaction',
          requestData: { txId: expect.any(String) },
          expectsResult: true,
        },
        true,
      );
    });

    it('skips approval if option explicitly false', async () => {
      const { controller, messenger } = setupController();
      jest.spyOn(messenger, 'call');

      await controller.addTransaction(
        {
          from: ACCOUNT_MOCK,
          to: ACCOUNT_MOCK,
        },
        {
          requireApproval: false,
          networkClientId: NETWORK_CLIENT_ID_MOCK,
        },
      );

      expect(messenger.call).not.toHaveBeenCalledWith(
        'ApprovalController:addRequest',
      );
    });

    it('calls security provider with transaction meta and sets response in to securityProviderResponse', async () => {
      const mockRPCMethodName = 'MOCK_RPC_METHOD_NAME';
      const mockSecurityProviderResponse = {
        flagAsDangerous: 1,
        info: 'Mock info',
      };
      const securityProviderRequestMock = jest
        .fn()
        .mockResolvedValue(mockSecurityProviderResponse);

      const { controller } = setupController({
        options: {
          securityProviderRequest: securityProviderRequestMock,
        },
      });

      await controller.addTransaction(
        {
          from: ACCOUNT_MOCK,
          to: ACCOUNT_MOCK,
        },
        {
          method: mockRPCMethodName,
          networkClientId: NETWORK_CLIENT_ID_MOCK,
        },
      );

      expect(securityProviderRequestMock).toHaveBeenCalledTimes(1);
      expect(securityProviderRequestMock).toHaveBeenCalledWith(
        expect.objectContaining({
          id: MOCK_V1_UUID,
        }),
        mockRPCMethodName,
      );

      const { securityProviderResponse } = controller.state.transactions[0];
      expect(securityProviderResponse).toStrictEqual(
        mockSecurityProviderResponse,
      );
    });

    it('updates gas properties', async () => {
      const { controller } = setupController();

      await controller.addTransaction(
        {
          from: ACCOUNT_MOCK,
          to: ACCOUNT_MOCK,
        },
        {
          networkClientId: NETWORK_CLIENT_ID_MOCK,
        },
      );

      expect(updateGasMock).toHaveBeenCalledTimes(1);
      expect(updateGasMock).toHaveBeenCalledWith({
        ethQuery: expect.any(Object),
        chainId: CHAIN_ID_MOCK,
        isCustomNetwork: false,
        txMeta: expect.any(Object),
      });
    });

    it('updates gas fee properties', async () => {
      const { controller } = setupController({
        options: {
          getCurrentNetworkEIP1559Compatibility: async () => true,
          getCurrentAccountEIP1559Compatibility: async () => true,
        },
      });

      await controller.addTransaction(
        {
          from: ACCOUNT_MOCK,
          to: ACCOUNT_MOCK,
        },
        {
          networkClientId: NETWORK_CLIENT_ID_MOCK,
        },
      );

      expect(updateGasFeesMock).toHaveBeenCalledTimes(1);
      expect(updateGasFeesMock).toHaveBeenCalledWith({
        eip1559: true,
        ethQuery: expect.any(Object),
        gasFeeFlows: [lineaGasFeeFlowMock, defaultGasFeeFlowMock],
        getGasFeeEstimates: expect.any(Function),
        getSavedGasFees: expect.any(Function),
        txMeta: expect.any(Object),
      });
    });

    describe('updates simulation data', () => {
      it('by default', async () => {
        getSimulationDataMock.mockResolvedValueOnce(SIMULATION_DATA_MOCK);

        const { controller } = setupController();

        await controller.addTransaction(
          {
            from: ACCOUNT_MOCK,
            to: ACCOUNT_MOCK,
          },
          {
            networkClientId: NETWORK_CLIENT_ID_MOCK,
          },
        );

        await flushPromises();

        expect(getSimulationDataMock).toHaveBeenCalledTimes(1);
        expect(getSimulationDataMock).toHaveBeenCalledWith(
          {
            chainId: MOCK_NETWORK.chainId,
            data: undefined,
            from: ACCOUNT_MOCK,
            to: ACCOUNT_MOCK,
            value: '0x0',
          },
          {
            blockTime: undefined,
          },
        );

        expect(controller.state.transactions[0].simulationData).toStrictEqual(
          SIMULATION_DATA_MOCK,
        );
      });

      it('with error if simulation disabled', async () => {
        getSimulationDataMock.mockResolvedValueOnce(SIMULATION_DATA_MOCK);

        const { controller } = setupController({
          options: { isSimulationEnabled: () => false },
        });

        await controller.addTransaction(
          {
            from: ACCOUNT_MOCK,
            to: ACCOUNT_MOCK,
          },
          {
            networkClientId: NETWORK_CLIENT_ID_MOCK,
          },
        );

        expect(getSimulationDataMock).toHaveBeenCalledTimes(0);
        expect(controller.state.transactions[0].simulationData).toStrictEqual({
          error: {
            code: SimulationErrorCode.Disabled,
            message: 'Simulation disabled',
          },
          tokenBalanceChanges: [],
        });
      });

      it('unless approval not required', async () => {
        getSimulationDataMock.mockResolvedValueOnce(SIMULATION_DATA_MOCK);

        const { controller } = setupController();

        await controller.addTransaction(
          {
            from: ACCOUNT_MOCK,
            to: ACCOUNT_MOCK,
          },
          { requireApproval: false, networkClientId: NETWORK_CLIENT_ID_MOCK },
        );

        expect(getSimulationDataMock).toHaveBeenCalledTimes(0);
        expect(controller.state.transactions[0].simulationData).toBeUndefined();
      });
    });

    describe('on approve', () => {
      it('submits transaction', async () => {
        const { controller, messenger } = setupController({
          messengerOptions: {
            addTransactionApprovalRequest: {
              state: 'approved',
            },
          },
        });
        const submittedEventListener = jest.fn();
        messenger.subscribe(
          'TransactionController:transactionSubmitted',
          submittedEventListener,
        );

        const { result } = await controller.addTransaction(
          {
            from: ACCOUNT_MOCK,
            gas: '0x0',
            gasPrice: '0x0',
            to: ACCOUNT_MOCK,
            value: '0x0',
          },
          {
            networkClientId: NETWORK_CLIENT_ID_MOCK,
          },
        );

        await result;

        expect(controller.state.transactions).toMatchObject([
          expect.objectContaining({
            txParams: expect.objectContaining({
              from: ACCOUNT_MOCK,
              nonce: toHex(NONCE_MOCK),
            }),
            status: TransactionStatus.submitted,
            submittedTime: expect.any(Number),
          }),
        ]);

        expect(submittedEventListener).toHaveBeenCalledTimes(1);
        expect(submittedEventListener).toHaveBeenCalledWith({
          transactionMeta: expect.objectContaining({
            txParams: expect.objectContaining({
              from: ACCOUNT_MOCK,
              nonce: toHex(NONCE_MOCK),
            }),
            status: TransactionStatus.submitted,
            submittedTime: expect.any(Number),
          }),
        });
      });

      it('reports success to approval acceptor', async () => {
        const successCallback = jest.fn();
        const { controller } = setupController({
          messengerOptions: {
            addTransactionApprovalRequest: {
              state: 'approved',
              result: {
                resultCallbacks: {
                  success: successCallback,
                  error: () => {
                    // do nothing
                  },
                },
              },
            },
          },
        });

        const { result } = await controller.addTransaction(
          {
            from: ACCOUNT_MOCK,
            to: ACCOUNT_MOCK,
          },
          {
            networkClientId: NETWORK_CLIENT_ID_MOCK,
          },
        );

        await result;

        expect(successCallback).toHaveBeenCalledTimes(1);
      });

      it('reports error to approval acceptor on error', async () => {
        const errorCallback = jest.fn();
        const { controller } = setupController({
          options: { sign: undefined },
          messengerOptions: {
            addTransactionApprovalRequest: {
              state: 'approved',
              result: {
                resultCallbacks: {
                  success: () => {
                    // do nothing
                  },
                  error: errorCallback,
                },
              },
            },
          },
        });

        const { result } = await controller.addTransaction(
          {
            from: ACCOUNT_MOCK,
            to: ACCOUNT_MOCK,
          },
          {
            networkClientId: NETWORK_CLIENT_ID_MOCK,
          },
        );

        try {
          await result;
        } catch {
          // Expected error
        }

        expect(errorCallback).toHaveBeenCalledTimes(1);
      });

      it('updates transaction if approval result includes updated metadata', async () => {
        const { controller, mockTransactionApprovalRequest } =
          setupController();

        const { result } = await controller.addTransaction(
          {
            from: ACCOUNT_MOCK,
            to: ACCOUNT_MOCK,
          },
          {
            networkClientId: NETWORK_CLIENT_ID_MOCK,
          },
        );

        const transaction = controller.state.transactions[0];

        mockTransactionApprovalRequest.approve({
          value: {
            txMeta: { ...transaction, customNonceValue: '123' },
          },
        });

        await result;

        expect(controller.state.transactions).toStrictEqual([
          expect.objectContaining({
            customNonceValue: '123',
          }),
        ]);
      });

      describe('fails', () => {
        /**
         * Test template to assert adding and submitting a transaction fails.
         *
         * @param controller - The controller instance.
         * @param expectedError - The expected error message.
         */
        async function expectTransactionToFail(
          controller: TransactionController,
          expectedError: string,
        ) {
          const { result } = await controller.addTransaction(
            {
              from: ACCOUNT_MOCK,
              to: ACCOUNT_MOCK,
            },
            {
              networkClientId: NETWORK_CLIENT_ID_MOCK,
            },
          );

          await expect(result).rejects.toThrow(expectedError);

          const { txParams, status } = controller.state.transactions[0];
          expect(txParams.from).toBe(ACCOUNT_MOCK);
          expect(txParams.to).toBe(ACCOUNT_MOCK);
          expect(status).toBe(TransactionStatus.failed);
        }

        it('if signing error', async () => {
          const { controller } = setupController({
            options: {
              sign: () => {
                throw new Error('foo');
              },
            },
            messengerOptions: {
              addTransactionApprovalRequest: {
                state: 'approved',
              },
            },
          });

          await expectTransactionToFail(controller, 'foo');
        });

        it('if no sign method defined', async () => {
          const { controller } = setupController({
            options: {
              sign: undefined,
            },
            messengerOptions: {
              addTransactionApprovalRequest: {
                state: 'approved',
              },
            },
          });

          await expectTransactionToFail(controller, 'No sign method defined');
        });

        it('if unexpected status', async () => {
          const { controller } = setupController({
            messengerOptions: {
              addTransactionApprovalRequest: {
                state: TransactionStatus.rejected,
                error: new Error('Unknown problem'),
              },
            },
          });

          const { result } = await controller.addTransaction(
            {
              from: ACCOUNT_MOCK,
              gas: '0x0',
              gasPrice: '0x0',
              to: ACCOUNT_MOCK,
              value: '0x0',
            },
            {
              networkClientId: NETWORK_CLIENT_ID_MOCK,
            },
          );

          await expect(result).rejects.toThrow('Unknown problem');
        });

        it('if unrecognised error', async () => {
          const { controller } = setupController({
            messengerOptions: {
              addTransactionApprovalRequest: {
                state: TransactionStatus.rejected,
                error: new Error('TestError'),
              },
            },
          });

          const { result } = await controller.addTransaction(
            {
              from: ACCOUNT_MOCK,
              gas: '0x0',
              gasPrice: '0x0',
              to: ACCOUNT_MOCK,
              value: '0x0',
            },
            {
              networkClientId: NETWORK_CLIENT_ID_MOCK,
            },
          );

          await expect(result).rejects.toThrow('TestError');
        });

        it('if transaction removed', async () => {
          const { controller, mockTransactionApprovalRequest } =
            setupController();

          const { result } = await controller.addTransaction(
            {
              from: ACCOUNT_MOCK,
              gas: '0x0',
              gasPrice: '0x0',
              to: ACCOUNT_MOCK,
              value: '0x0',
            },
            {
              networkClientId: NETWORK_CLIENT_ID_MOCK,
            },
          );

          controller.clearUnapprovedTransactions();
          mockTransactionApprovalRequest.reject(new Error('Unknown problem'));

          await expect(result).rejects.toThrow('Unknown problem');
        });
      });
    });

    describe('on reject', () => {
      it('cancels transaction', async () => {
        const { controller, messenger } = setupController({
          messengerOptions: {
            addTransactionApprovalRequest: {
              state: 'rejected',
            },
          },
        });

        const { result } = await controller.addTransaction(
          {
            from: ACCOUNT_MOCK,
            to: ACCOUNT_MOCK,
          },
          {
            networkClientId: NETWORK_CLIENT_ID_MOCK,
          },
        );

        const finishedPromise = waitForTransactionFinished(messenger);

        await expect(result).rejects.toThrow(
          'MetaMask Tx Signature: User denied transaction signature.',
        );

        const { txParams, status } = await finishedPromise;
        expect(txParams.from).toBe(ACCOUNT_MOCK);
        expect(status).toBe(TransactionStatus.rejected);
      });

      it('publishes TransactionController:transactionRejected and TransactionController:transactionFinished', async () => {
        const { controller, messenger } = setupController({
          messengerOptions: {
            addTransactionApprovalRequest: {
              state: 'rejected',
            },
          },
        });
        const rejectedEventListener = jest.fn();

        messenger.subscribe(
          'TransactionController:transactionRejected',
          rejectedEventListener,
        );

        const mockActionId = 'mockActionId';

        const { result } = await controller.addTransaction(
          {
            from: ACCOUNT_MOCK,
            to: ACCOUNT_MOCK,
          },
          {
            actionId: mockActionId,
            networkClientId: NETWORK_CLIENT_ID_MOCK,
          },
        );

        const finishedPromise = waitForTransactionFinished(messenger);

        try {
          await result;
        } catch (error) {
          // Ignore user rejected error as it is expected
        }
        await finishedPromise;

        expect(rejectedEventListener).toHaveBeenCalledTimes(1);
        expect(rejectedEventListener).toHaveBeenCalledWith(
          expect.objectContaining({
            transactionMeta: expect.objectContaining({
              status: 'rejected',
            }),
            actionId: mockActionId,
          }),
        );
      });
    });

    describe('checks from address origin', () => {
      it('throws if `from` address is different from current selected address', async () => {
        const { controller } = setupController();
        const origin = ORIGIN_METAMASK;
        const notSelectedFromAddress = ACCOUNT_2_MOCK;
        await expect(
          controller.addTransaction(
            {
              from: notSelectedFromAddress,
              to: ACCOUNT_MOCK,
            },
            {
              origin: ORIGIN_METAMASK,
              networkClientId: NETWORK_CLIENT_ID_MOCK,
            },
          ),
        ).rejects.toThrow(
          rpcErrors.internal({
            message: `Internally initiated transaction is using invalid account.`,
            data: {
              origin,
              fromAddress: notSelectedFromAddress,
              selectedAddress: ACCOUNT_MOCK,
            },
          }),
        );
      });

      it('throws if the origin does not have permissions to initiate transactions from the specified address', async () => {
        const { controller } = setupController();
        const expectedOrigin = 'originMocked';
        await expect(
          controller.addTransaction(
            { from: ACCOUNT_2_MOCK, to: ACCOUNT_MOCK },
            { origin: expectedOrigin, networkClientId: NETWORK_CLIENT_ID_MOCK },
          ),
        ).rejects.toThrow(
          providerErrors.unauthorized({ data: { origin: expectedOrigin } }),
        );
      });
    });

    describe('updates submit history', () => {
      it('adds entry to start of array', async () => {
        const { controller } = setupController({
          messengerOptions: {
            addTransactionApprovalRequest: {
              state: 'approved',
            },
          },
          options: {
            state: {
              submitHistory: [
                {
                  chainId: CHAIN_IDS.LINEA_MAINNET,
                } as unknown as SubmitHistoryEntry,
              ],
            },
          },
        });

        const { result } = await controller.addTransaction(
          {
            from: ACCOUNT_MOCK,
            to: ACCOUNT_MOCK,
          },
          { origin: ORIGIN_METAMASK, networkClientId: NETWORK_CLIENT_ID_MOCK },
        );

        await result;

        expect(controller.state.submitHistory).toStrictEqual([
          {
            chainId: MOCK_NETWORK.chainId,
            hash: TRANSACTION_HASH_MOCK,
            networkType: NETWORK_CLIENT_ID_MOCK,
            networkUrl: undefined,
            origin: ORIGIN_METAMASK,
            rawTransaction: expect.stringContaining('0x'),
            time: expect.any(Number),
            transaction: {
              from: ACCOUNT_MOCK,
              nonce: '0xc',
              to: ACCOUNT_MOCK,
              value: '0x0',
            },
          },
          {
            chainId: CHAIN_IDS.LINEA_MAINNET,
          },
        ]);
      });

      it('removes last entry if reached maximum size', async () => {
        const existingSubmitHistory = Array(100);

        existingSubmitHistory[99] = {
          chainId: CHAIN_IDS.LINEA_MAINNET,
        } as unknown as SubmitHistoryEntry;

        const { controller } = setupController({
          messengerOptions: {
            addTransactionApprovalRequest: {
              state: 'approved',
            },
          },
          options: {
            state: {
              submitHistory: existingSubmitHistory,
            },
          },
        });

        const { result } = await controller.addTransaction(
          {
            from: ACCOUNT_MOCK,
            to: ACCOUNT_MOCK,
          },
          {
            origin: ORIGIN_METAMASK,
            networkClientId: NETWORK_CLIENT_ID_MOCK,
          },
        );

        await result;

        expect(controller.state.submitHistory).toHaveLength(100);
        expect(controller.state.submitHistory[0]).toStrictEqual(
          expect.objectContaining({
            chainId: MOCK_NETWORK.chainId,
            origin: ORIGIN_METAMASK,
          }),
        );
        expect(controller.state.submitHistory[99]).toBeUndefined();
      });
    });
  });

  describe('wipeTransactions', () => {
    it('removes all transactions on current network', async () => {
      const { controller } = setupController();

      controller.wipeTransactions();

      await controller.addTransaction(
        {
          from: ACCOUNT_MOCK,
          to: ACCOUNT_MOCK,
        },
        {
          networkClientId: NETWORK_CLIENT_ID_MOCK,
        },
      );

      controller.wipeTransactions();

      expect(controller.state.transactions).toHaveLength(0);
    });

    it('removes only txs with given address', async () => {
      const mockFromAccount1 = '0x1bf137f335ea1b8f193b8f6ea92561a60d23a207';
      const mockFromAccount2 = '0x2bf137f335ea1b8f193b8f6ea92561a60d23a207';
      const mockCurrentChainId = toHex(5);
      const { controller } = setupController({
        options: {
          state: {
            transactions: [
              {
                id: '1',
                chainId: mockCurrentChainId,
                networkClientId: NETWORK_CLIENT_ID_MOCK,
                status: TransactionStatus.confirmed as const,
                time: 123456789,
                txParams: {
                  from: mockFromAccount1,
                },
              },
              {
                id: '2',
                chainId: mockCurrentChainId,
                networkClientId: NETWORK_CLIENT_ID_MOCK,
                status: TransactionStatus.confirmed as const,
                time: 987654321,
                txParams: {
                  from: mockFromAccount2,
                },
              },
            ],
          },
        },
      });

      controller.wipeTransactions({ address: mockFromAccount2 });

      expect(controller.state.transactions).toHaveLength(1);
      expect(controller.state.transactions[0].id).toBe('1');
    });

    it('removes only txs with given address only on current network', async () => {
      const mockFromAccount1 = '0x1bf137f335ea1b8f193b8f6ea92561a60d23a207';
      const mockDifferentChainId = toHex(1);
      const mockCurrentChainId = toHex(5);
      const { controller } = setupController({
        options: {
          state: {
            transactions: [
              {
                id: '1',
                chainId: mockCurrentChainId,
                networkClientId: NETWORK_CLIENT_ID_MOCK,
                txParams: {
                  from: mockFromAccount1,
                },
                status: TransactionStatus.confirmed as const,
                time: 123456789,
              },
              {
                id: '4',
                chainId: mockDifferentChainId,
                networkClientId: NETWORK_CLIENT_ID_MOCK,
                txParams: {
                  from: mockFromAccount1,
                },
                status: TransactionStatus.confirmed as const,
                time: 987654321,
              },
            ],
          },
        },
      });

      controller.wipeTransactions({
        chainId: mockCurrentChainId,
        address: mockFromAccount1,
      });

      expect(controller.state.transactions).toHaveLength(1);
      expect(controller.state.transactions[0].id).toBe('4');
    });

    it('clears incoming transaction cache', async () => {
      const { controller } = setupController({
        options: {
          state: {
            lastFetchedBlockNumbers: {
              test1: 1,
              test2: 'test',
            },
          },
        },
      });

      controller.wipeTransactions();

      expect(controller.state.lastFetchedBlockNumbers).toStrictEqual({});
    });
  });

  describe('handleMethodData', () => {
    it('invokes helper', async () => {
      const { controller } = setupController();

      methodDataHelperMock.lookup.mockResolvedValueOnce(METHOD_DATA_MOCK);

      const result = await controller.handleMethodData(
        'mockMethodData',
        NETWORK_CLIENT_ID_MOCK,
      );

      expect(result).toStrictEqual(METHOD_DATA_MOCK);
    });

    it('updates state when helper emits update event', async () => {
      const { controller } = setupController();

      jest.mocked(methodDataHelperMock.hub.on).mock.calls[0][1]({
        fourBytePrefix: '0x12345678',
        methodData: METHOD_DATA_MOCK,
      });

      expect(controller.state.methodData).toStrictEqual({
        '0x12345678': METHOD_DATA_MOCK,
      });
    });
  });

  describe('stopTransaction', () => {
    it('should avoid creating cancel transaction if actionId already exist', async () => {
      const mockActionId = 'mockActionId';
      const { controller } = setupController({
        options: {
          state: {
            transactions: [
              {
                actionId: mockActionId,
                id: '2',
                chainId: toHex(5),
                networkClientId: NETWORK_CLIENT_ID_MOCK,
                status: TransactionStatus.submitted,
                type: TransactionType.cancel,
                time: 123456789,
                txParams: {
                  from: ACCOUNT_MOCK,
                },
              },
            ],
          },
        },
      });

      await controller.stopTransaction('2', undefined, {
        actionId: mockActionId,
      });

      expect(controller.state.transactions).toHaveLength(1);
    });

    it('should throw error if transaction already confirmed', async () => {
      const { controller } = setupController({
        options: {
          state: {
            transactions: [
              {
                id: '2',
                chainId: toHex(5),
                networkClientId: NETWORK_CLIENT_ID_MOCK,
                status: TransactionStatus.submitted,
                type: TransactionType.cancel,
                time: 123456789,
                txParams: {
                  from: ACCOUNT_MOCK,
                  gasPrice: '0x1',
                },
              },
            ],
          },
        },
      });

      jest
        .spyOn(mockEthQuery, 'sendRawTransaction')
        .mockImplementation((_transaction, callback) => {
          callback(new Error('nonce too low'));
        });

      await expect(controller.stopTransaction('2')).rejects.toThrow(
        'Previous transaction is already confirmed',
      );

      // Expect cancel transaction to be submitted - it will fail
      expect(mockEthQuery.sendRawTransaction).toHaveBeenCalledTimes(1);
      expect(controller.state.transactions).toHaveLength(1);
    });

    it('should throw error if publish transaction fails', async () => {
      const error = new Error('Another reason');
      const { controller } = setupController({
        options: {
          state: {
            transactions: [
              {
                id: '2',
                chainId: toHex(5),
                networkClientId: NETWORK_CLIENT_ID_MOCK,
                status: TransactionStatus.submitted,
                type: TransactionType.cancel,
                time: 123456789,
                txParams: {
                  from: ACCOUNT_MOCK,
                  gasPrice: '0x1',
                },
              },
            ],
          },
        },
      });

      jest
        .spyOn(mockEthQuery, 'sendRawTransaction')
        .mockImplementation((_transaction, callback) => {
          callback(error);
        });

      await expect(controller.stopTransaction('2')).rejects.toThrow(error);

      // Expect cancel transaction to be submitted - it will fail
      expect(mockEthQuery.sendRawTransaction).toHaveBeenCalledTimes(1);
      expect(controller.state.transactions).toHaveLength(1);
    });

    it('submits a cancel transaction', async () => {
      const simpleSendTransactionId =
        'simpleeb1deb4d-3b7d-4bad-9bdd-2b0d7b3dcb6d';
      const cancelTransactionId = 'cancel1deb4d-3b7d-4bad-9bdd-2b0d7b3dcb6d';
      const mockNonce = '0x9';
      uuidModuleMock.v1.mockImplementationOnce(() => cancelTransactionId);
      jest
        .spyOn(mockEthQuery, 'sendRawTransaction')
        .mockImplementation((_transaction, callback) => {
          callback(undefined, 'transaction-hash');
        });

      const { controller } = setupController({
        options: {
          state: {
            transactions: [
              // Assume we have a submitted transaction in the state
              {
                id: simpleSendTransactionId,
                chainId: toHex(5),
                networkClientId: NETWORK_CLIENT_ID_MOCK,
                status: TransactionStatus.submitted,
                type: TransactionType.simpleSend,
                time: 123456789,
                txParams: {
                  from: ACCOUNT_MOCK,
                  nonce: mockNonce,
                  gasPrice: '0x1',
                },
              },
            ],
          },
        },
      });

      await controller.stopTransaction(simpleSendTransactionId, undefined, {
        estimatedBaseFee: '0x123',
      });

      const { transactions } = controller.state;

      const cancelTransaction = transactions.find(
        ({ id }) => id === cancelTransactionId,
      );

      // Expect cancel transaction to be submitted
      expect(mockEthQuery.sendRawTransaction).toHaveBeenCalledTimes(1);
      expect(cancelTransaction?.hash).toBe('transaction-hash');
    });

    it('adds cancel transaction to state', async () => {
      const simpleSendTransactionId =
        'simpleeb1deb4d-3b7d-4bad-9bdd-2b0d7b3dcb6d';
      const cancelTransactionId = 'cancel1deb4d-3b7d-4bad-9bdd-2b0d7b3dcb6d';
      const mockNonce = '0x9';
      uuidModuleMock.v1.mockImplementationOnce(() => cancelTransactionId);

      const { controller } = setupController({
        options: {
          state: {
            transactions: [
              // Assume we have a submitted transaction in the state
              {
                id: simpleSendTransactionId,
                chainId: toHex(5),
                networkClientId: NETWORK_CLIENT_ID_MOCK,
                status: TransactionStatus.submitted,
                type: TransactionType.simpleSend,
                time: 123456789,
                txParams: {
                  from: ACCOUNT_MOCK,
                  nonce: mockNonce,
                  gasPrice: '0x1',
                },
              },
            ],
          },
        },
      });

      await controller.stopTransaction(simpleSendTransactionId, undefined, {
        estimatedBaseFee: '0x123',
      });

      const { transactions } = controller.state;

      const simpleSendTransaction = transactions.find(
        ({ id }) => id === simpleSendTransactionId,
      );
      const cancelTransaction = transactions.find(
        ({ id }) => id === cancelTransactionId,
      );

      expect(transactions).toHaveLength(2);
      expect(simpleSendTransaction?.type).toBe(TransactionType.simpleSend);
      expect(simpleSendTransaction?.status).toBe(TransactionStatus.submitted);

      // This nonce provided while adding first transaction
      expect(cancelTransaction?.txParams.nonce).toBe(mockNonce);

      expect(cancelTransaction?.type).toBe(TransactionType.cancel);
      expect(cancelTransaction?.status).toBe(TransactionStatus.submitted);
    });

    it('rejects unknown transaction', async () => {
      const { controller } = setupController({
        network: MOCK_LINEA_GOERLI_NETWORK,
      });

      await controller.stopTransaction('transactionIdMock', {
        gasPrice: '0x1',
      });

      const signSpy = jest.spyOn(controller, 'sign');

      expect(signSpy).toHaveBeenCalledTimes(0);
    });

    it('throws if no sign method', async () => {
      const { controller } = setupController({ options: { sign: undefined } });

      await controller.addTransaction(
        { from: ACCOUNT_MOCK, to: ACCOUNT_MOCK },
        { networkClientId: NETWORK_CLIENT_ID_MOCK },
      );

      await expect(
        controller.stopTransaction(controller.state.transactions[0].id),
      ).rejects.toThrow('No sign method defined');
    });

    it('publishes transaction events', async () => {
      const { controller, messenger, mockTransactionApprovalRequest } =
        setupController({ network: MOCK_LINEA_GOERLI_NETWORK });

      const approvedEventListener = jest.fn();
      const submittedEventListener = jest.fn();
      const finishedEventListener = jest.fn();

      const mockActionId = 'mockActionId';

      messenger.subscribe(
        'TransactionController:transactionApproved',
        approvedEventListener,
      );
      messenger.subscribe(
        'TransactionController:transactionSubmitted',
        submittedEventListener,
      );

      const { transactionMeta } = await controller.addTransaction(
        {
          from: ACCOUNT_MOCK,
          gas: '0x0',
          gasPrice: '0x1',
          to: ACCOUNT_MOCK,
          value: '0x0',
        },
        {
          networkClientId: NETWORK_CLIENT_ID_MOCK,
        },
      );

      messenger.subscribe(
        'TransactionController:transactionFinished',
        finishedEventListener,
      );

      mockTransactionApprovalRequest.approve();

      // Release for add transaction submission
      await flushPromises();

      await controller.stopTransaction(transactionMeta.id, undefined, {
        estimatedBaseFee: '0x123',
        actionId: mockActionId,
      });

      // Release for cancel transaction submission
      await flushPromises();

      const cancelTransaction = controller.state.transactions.find(
        ({ type }) => type === TransactionType.cancel,
      );

      // All expected events should be emitted twice (add and cancel transaction)
      expect(approvedEventListener).toHaveBeenCalledTimes(2);
      expect(approvedEventListener.mock.calls[1][0]).toStrictEqual({
        actionId: mockActionId,
        transactionMeta: cancelTransaction,
      });

      expect(submittedEventListener).toHaveBeenCalledTimes(2);
      expect(submittedEventListener).toHaveBeenCalledWith({
        actionId: mockActionId,
        transactionMeta: cancelTransaction,
      });

      expect(finishedEventListener).toHaveBeenCalledTimes(2);
      expect(finishedEventListener).toHaveBeenCalledWith(cancelTransaction);
    });

    it('updates submit history', async () => {
      const { controller } = setupController({
        messengerOptions: {
          addTransactionApprovalRequest: {
            state: 'approved',
          },
        },
      });

      const { result } = await controller.addTransaction(
        {
          from: ACCOUNT_MOCK,
          gas: '0xFF',
          gasPrice: '0xEE',
          to: ACCOUNT_MOCK,
          value: '0x0',
        },
        {
          origin: ORIGIN_METAMASK,
          networkClientId: NETWORK_CLIENT_ID_MOCK,
        },
      );

      await result;

      await controller.stopTransaction(controller.state.transactions[0].id);

      const { submitHistory } = controller.state;

      expect(submitHistory).toStrictEqual([
        {
          chainId: MOCK_NETWORK.chainId,
          hash: TRANSACTION_HASH_MOCK,
          networkType: NETWORK_CLIENT_ID_MOCK,
          networkUrl: undefined,
          origin: 'cancel',
          rawTransaction: expect.stringContaining('0x'),
          time: expect.any(Number),
          transaction: {
            from: ACCOUNT_MOCK,
            gas: '0xFF',
            gasLimit: '0xFF',
            gasPrice: '0x105',
            nonce: '0xc',
            to: ACCOUNT_MOCK,
            value: '0x0',
          },
        },
        expect.objectContaining({
          origin: ORIGIN_METAMASK,
        }),
      ]);
    });
  });

  describe('speedUpTransaction', () => {
    it('creates additional transaction', async () => {
      const { controller } = setupController({
        network: MOCK_LINEA_MAINNET_NETWORK,
        options: {
          getCurrentNetworkEIP1559Compatibility: async () => false,
        },
      });

      const { transactionMeta } = await controller.addTransaction(
        {
          from: ACCOUNT_MOCK,
          gas: '0x0',
          gasPrice: '0x50fd51da',
          to: ACCOUNT_MOCK,
          value: '0x0',
        },
        {
          networkClientId: NETWORK_CLIENT_ID_MOCK,
        },
      );

      await controller.speedUpTransaction(transactionMeta.id);

      const { transactions } = controller.state;
      expect(transactions).toHaveLength(2);
      const speedUpTransaction = transactions[1];
      expect(speedUpTransaction.originalType).toBe(transactionMeta.type);
      expect(speedUpTransaction.type).toBe(TransactionType.retry);
    });

    it('should avoid creating speedup transaction if actionId already exist', async () => {
      const mockActionId = 'mockActionId';
      const { controller } = setupController({
        options: {
          state: {
            transactions: [
              {
                actionId: mockActionId,
                id: '2',
                networkClientId: NETWORK_CLIENT_ID_MOCK,
                chainId: toHex(5),
                status: TransactionStatus.submitted,
                type: TransactionType.retry,
                time: 123456789,
                txParams: {
                  from: ACCOUNT_MOCK,
                },
              },
            ],
          },
        },
      });

      await controller.speedUpTransaction('2', undefined, {
        actionId: mockActionId,
      });

      expect(controller.state.transactions).toHaveLength(1);
    });

    it('should throw error if transaction already confirmed', async () => {
      const { controller } = setupController({
        options: {
          state: {
            transactions: [
              {
                id: '2',
                chainId: toHex(5),
                networkClientId: NETWORK_CLIENT_ID_MOCK,
                status: TransactionStatus.submitted,
                type: TransactionType.retry,
                time: 123456789,
                txParams: {
                  from: ACCOUNT_MOCK,
                  gasPrice: '0x1',
                },
              },
            ],
          },
        },
      });

      jest
        .spyOn(mockEthQuery, 'sendRawTransaction')
        .mockImplementation((_transaction, callback) => {
          callback(new Error('nonce too low'));
        });

      await expect(controller.speedUpTransaction('2')).rejects.toThrow(
        'Previous transaction is already confirmed',
      );

      // Expect speedup transaction to be submitted - it will fail
      expect(mockEthQuery.sendRawTransaction).toHaveBeenCalledTimes(1);
      expect(controller.state.transactions).toHaveLength(1);
    });

    it('should throw error if publish transaction fails', async () => {
      const error = new Error('Another reason');
      const { controller } = setupController({
        options: {
          state: {
            transactions: [
              {
                id: '2',
                chainId: toHex(5),
                networkClientId: NETWORK_CLIENT_ID_MOCK,
                status: TransactionStatus.submitted,
                type: TransactionType.retry,
                time: 123456789,
                txParams: {
                  from: ACCOUNT_MOCK,
                  gasPrice: '0x1',
                },
              },
            ],
          },
        },
      });

      jest
        .spyOn(mockEthQuery, 'sendRawTransaction')
        .mockImplementation((_transaction, callback) => {
          callback(error);
        });

      await expect(controller.speedUpTransaction('2')).rejects.toThrow(error);

      // Expect speedup transaction to be submitted - it will fail
      expect(mockEthQuery.sendRawTransaction).toHaveBeenCalledTimes(1);
      expect(controller.state.transactions).toHaveLength(1);
    });

    it('creates additional transaction with increased gas', async () => {
      const { controller } = setupController({
        network: MOCK_LINEA_MAINNET_NETWORK,
        options: {
          getCurrentNetworkEIP1559Compatibility: async () => false,
        },
      });

      const { transactionMeta } = await controller.addTransaction(
        {
          from: ACCOUNT_MOCK,
          gas: '0x0',
          gasPrice: '0x50fd51da',
          to: ACCOUNT_MOCK,
          value: '0x0',
        },
        {
          networkClientId: NETWORK_CLIENT_ID_MOCK,
        },
      );

      await controller.speedUpTransaction(transactionMeta.id);

      const { transactions } = controller.state;
      expect(transactions).toHaveLength(2);
      expect(transactions[1].txParams.gasPrice).toBe(
        '0x5916a6d6', // 1.1 * 0x50fd51da
      );
    });

    it('verifies s,r and v values are correctly populated', async () => {
      const { controller } = setupController({
        network: MOCK_LINEA_MAINNET_NETWORK,
        options: {
          sign: async (transaction) => {
            return Object.assign(transaction, {
              r: 128n,
              s: 256n,
              v: 512n,
            });
          },
        },
      });

      const { transactionMeta } = await controller.addTransaction(
        {
          from: ACCOUNT_MOCK,
          gas: '0x0',
          gasPrice: '0x50fd51da',
          to: ACCOUNT_MOCK,
          value: '0x0',
        },
        {
          networkClientId: NETWORK_CLIENT_ID_MOCK,
        },
      );

      await controller.speedUpTransaction(transactionMeta.id);

      const { transactions } = controller.state;
      expect(transactions).toHaveLength(2);
      const speedUpTransaction = transactions[1];
      expect(speedUpTransaction).toMatchObject({
        r: '0x80',
        s: '0x100',
        v: '0x200',
      });
    });

    it('verifies s,r and v values are correctly populated if values are zero', async () => {
      const { controller } = setupController({
        network: MOCK_LINEA_MAINNET_NETWORK,
        options: {
          // TODO: Replace `any` with type
          // eslint-disable-next-line @typescript-eslint/no-explicit-any
          sign: async (transaction: any) => {
            return Object.assign(transaction, {
              r: 0n,
              s: 0n,
              v: 0n,
            });
          },
        },
      });

      const { transactionMeta } = await controller.addTransaction(
        {
          from: ACCOUNT_MOCK,
          gas: '0x0',
          gasPrice: '0x50fd51da',
          to: ACCOUNT_MOCK,
          value: '0x0',
        },
        {
          networkClientId: NETWORK_CLIENT_ID_MOCK,
        },
      );

      await controller.speedUpTransaction(transactionMeta.id);

      const { transactions } = controller.state;
      expect(transactions).toHaveLength(2);
      const speedUpTransaction = transactions[1];
      expect(speedUpTransaction.r).toBe('0x0');
      expect(speedUpTransaction.s).toBe('0x0');
      expect(speedUpTransaction.v).toBe('0x0');
    });

    it('creates additional transaction specifying the gasPrice', async () => {
      const { controller } = setupController({
        network: MOCK_LINEA_MAINNET_NETWORK,
        options: {
          getCurrentNetworkEIP1559Compatibility: async () => false,
        },
      });

      const { transactionMeta } = await controller.addTransaction(
        {
          from: ACCOUNT_MOCK,
          gas: '0x0',
          gasPrice: '0x50fd51da',
          to: ACCOUNT_MOCK,
          value: '0x0',
        },
        {
          networkClientId: NETWORK_CLIENT_ID_MOCK,
        },
      );

      await controller.speedUpTransaction(transactionMeta.id, {
        gasPrice: '0x62DEF4DA',
      });

      const { transactions } = controller.state;
      expect(transactions).toHaveLength(2);
      expect(transactions[1].txParams.gasPrice).toBe('0x62DEF4DA');
    });

    it('uses the same nonce', async () => {
      const { controller } = setupController({
        messengerOptions: {
          addTransactionApprovalRequest: {
            state: 'approved',
          },
        },
      });

      const { transactionMeta, result } = await controller.addTransaction(
        {
          from: ACCOUNT_MOCK,
          gas: '0x1',
          gasPrice: '0x50fd51da',
          to: ACCOUNT_MOCK,
          value: '0x0',
        },
        {
          networkClientId: NETWORK_CLIENT_ID_MOCK,
        },
      );

      await result;
      await controller.speedUpTransaction(transactionMeta.id, undefined, {
        estimatedBaseFee: '0x123',
      });

      const { transactions } = controller.state;
      expect(getNonceLockSpy).toHaveBeenCalledTimes(1);
      expect(transactions).toHaveLength(2);
      expect(transactions[0].txParams.nonce).toBeDefined();
      expect(transactions[0].txParams.nonce).toStrictEqual(
        transactions[1].txParams.nonce,
      );
      expect(transactions[1].estimatedBaseFee).toBe('0x123');
      expect(transactions[1].originalGasEstimate).toBe('0x1');
    });

    it('allows transaction count to exceed txHistorylimit', async () => {
      const { controller } = setupController({
        options: {
          transactionHistoryLimit: 1,
        },
        messengerOptions: {
          addTransactionApprovalRequest: {
            state: 'approved',
          },
        },
      });

      const { transactionMeta, result } = await controller.addTransaction(
        {
          from: ACCOUNT_MOCK,
          nonce: '1111111',
          gas: '0x0',
          gasPrice: '0x50fd51da',
          to: ACCOUNT_MOCK,
          value: '0x0',
        },
        {
          networkClientId: NETWORK_CLIENT_ID_MOCK,
        },
      );

      await result;
      await controller.speedUpTransaction(transactionMeta.id);

      expect(controller.state.transactions).toHaveLength(2);
    });

    it('publishes transaction events', async () => {
      const { controller, messenger } = setupController({
        network: MOCK_LINEA_MAINNET_NETWORK,
      });

      const approvedEventListener = jest.fn();
      const submittedEventListener = jest.fn();
      const speedupEventListener = jest.fn();

      const mockActionId = 'mockActionId';

      messenger.subscribe(
        'TransactionController:transactionApproved',
        approvedEventListener,
      );
      messenger.subscribe(
        'TransactionController:transactionSubmitted',
        submittedEventListener,
      );

      const { transactionMeta: firstTransactionMeta } =
        await controller.addTransaction(
          {
            from: ACCOUNT_MOCK,
            gas: '0x0',
            gasPrice: '0x1',
            to: ACCOUNT_MOCK,
            value: '0x0',
          },
          {
            networkClientId: NETWORK_CLIENT_ID_MOCK,
          },
        );

      messenger.subscribe(
        'TransactionController:speedupTransactionAdded',
        speedupEventListener,
      );

      await controller.speedUpTransaction(firstTransactionMeta.id, undefined, {
        actionId: mockActionId,
      });

      const { transactions } = controller.state;
      const speedUpTransaction = transactions[1];

      expect(approvedEventListener).toHaveBeenCalledTimes(1);
      expect(approvedEventListener).toHaveBeenCalledWith({
        actionId: mockActionId,
        transactionMeta: speedUpTransaction,
      });

      expect(submittedEventListener).toHaveBeenCalledTimes(1);
      expect(submittedEventListener).toHaveBeenCalledWith({
        actionId: mockActionId,
        transactionMeta: speedUpTransaction,
      });

      expect(speedupEventListener).toHaveBeenCalledTimes(1);
      expect(speedupEventListener).toHaveBeenCalledWith(speedUpTransaction);
    });

    it('updates submit history', async () => {
      const { controller } = setupController({
        messengerOptions: {
          addTransactionApprovalRequest: {
            state: 'approved',
          },
        },
      });

      const { result } = await controller.addTransaction(
        {
          from: ACCOUNT_MOCK,
          gas: '0xFF',
          gasPrice: '0xEE',
          to: ACCOUNT_MOCK,
          value: '0x0',
        },
        {
          origin: ORIGIN_METAMASK,
          networkClientId: NETWORK_CLIENT_ID_MOCK,
        },
      );

      await result;

      await controller.speedUpTransaction(controller.state.transactions[0].id);

      const { submitHistory } = controller.state;

      expect(submitHistory).toStrictEqual([
        {
          chainId: MOCK_NETWORK.chainId,
          hash: TRANSACTION_HASH_MOCK,
          networkType: NETWORK_CLIENT_ID_MOCK,
          networkUrl: undefined,
          origin: 'speed up',
          rawTransaction: expect.stringContaining('0x'),
          time: expect.any(Number),
          transaction: {
            from: ACCOUNT_MOCK,
            gas: '0xFF',
            gasLimit: '0xFF',
            gasPrice: '0x105',
            nonce: '0xc',
            to: ACCOUNT_MOCK,
            value: '0x0',
          },
        },
        expect.objectContaining({
          origin: ORIGIN_METAMASK,
        }),
      ]);
    });
  });

  describe('confirmExternalTransaction', () => {
    it('adds external transaction to the state as confirmed', async () => {
      const { controller } = setupController();

      const externalTransactionToConfirm = {
        id: '1',
        chainId: toHex(1),
        networkClientId: NETWORK_CLIENT_ID_MOCK,
        time: 123456789,
        status: TransactionStatus.confirmed as const,
        txParams: {
          gasUsed: undefined,
          from: ACCOUNT_MOCK,
          to: ACCOUNT_2_MOCK,
        },
      };
      const externalTransactionReceipt = {
        gasUsed: '0x5208',
      };
      const externalBaseFeePerGas = '0x14';

      await controller.confirmExternalTransaction(
        externalTransactionToConfirm,
        externalTransactionReceipt,
        externalBaseFeePerGas,
      );

      expect(controller.state.transactions[0].status).toBe(
        TransactionStatus.confirmed,
      );
      expect(controller.state.transactions[0].baseFeePerGas).toBe(
        externalBaseFeePerGas,
      );
      expect(controller.state.transactions[0]?.txReceipt?.gasUsed).toBe(
        externalTransactionReceipt.gasUsed,
      );
    });

    it('generates initial history', async () => {
      const { controller } = setupController();

      const externalTransactionToConfirm = {
        from: ACCOUNT_MOCK,
        to: ACCOUNT_2_MOCK,
        id: '1',
        chainId: toHex(1),
        networkClientId: NETWORK_CLIENT_ID_MOCK,
        status: TransactionStatus.confirmed as const,
        time: 123456789,
        txParams: {
          gasUsed: undefined,
          from: ACCOUNT_MOCK,
          to: ACCOUNT_2_MOCK,
        },
      };

      const externalTransactionReceipt = {
        gasUsed: '0x5208',
      };

      const externalBaseFeePerGas = '0x14';

      await controller.confirmExternalTransaction(
        externalTransactionToConfirm,
        externalTransactionReceipt,
        externalBaseFeePerGas,
      );

      const expectedInitialSnapshot = {
        chainId: '0x1',
        from: ACCOUNT_MOCK,
        id: '1',
        networkClientId: NETWORK_CLIENT_ID_MOCK,
        time: 123456789,
        status: TransactionStatus.confirmed as const,
        to: ACCOUNT_2_MOCK,
        txParams: {
          from: ACCOUNT_MOCK,
          to: ACCOUNT_2_MOCK,
          gasUsed: undefined,
        },
      };

      // Expect initial snapshot to be the first history item
      expect(controller.state.transactions[0]?.history?.[0]).toStrictEqual(
        expectedInitialSnapshot,
      );
      // Expect modification history to be present
      expect(controller.state.transactions[0]?.history?.[1]).toStrictEqual([
        {
          note: expect.any(String),
          op: 'remove',
          path: '/txParams/gasUsed',
          timestamp: expect.any(Number),
        },
        {
          op: 'add',
          path: '/txParams/value',
          value: '0x0',
        },
        {
          op: 'add',
          path: '/txReceipt',
          value: expect.anything(),
        },
        {
          op: 'add',
          path: '/baseFeePerGas',
          value: expect.any(String),
        },
      ]);
    });

    it('marks local transactions with the same nonce and chainId as status dropped and defines replacedBy properties', async () => {
      const externalTransactionId = '1';
      const externalTransactionHash = '0x1';
      const externalTransactionToConfirm = {
        from: ACCOUNT_MOCK,
        to: ACCOUNT_2_MOCK,
        hash: externalTransactionHash,
        id: externalTransactionId,
        chainId: toHex(5),
        networkClientId: NETWORK_CLIENT_ID_MOCK,
        status: TransactionStatus.confirmed as const,
        time: 123456789,
        txParams: {
          from: ACCOUNT_MOCK,
          to: ACCOUNT_2_MOCK,
          nonce: toHex(NONCE_MOCK),
          value: '0x42',
        },
      };
      const externalTransactionReceipt = {
        gasUsed: '0x5208',
      };
      const externalBaseFeePerGas = '0x14';

      const localTransactionIdWithSameNonce = '9';

      const droppedEventListener = jest.fn();
      const statusUpdatedEventListener = jest.fn();

      const { controller, messenger } = setupController({
        options: {
          disableHistory: true,
          state: {
            transactions: [
              // Local unapproved transaction with the same chainId and nonce
              {
                id: localTransactionIdWithSameNonce,
                chainId: toHex(5),
                networkClientId: NETWORK_CLIENT_ID_MOCK,
                status: TransactionStatus.unapproved as const,
                time: 123456789,
                txParams: {
                  from: ACCOUNT_MOCK,
                  to: ACCOUNT_2_MOCK,
                  nonce: toHex(NONCE_MOCK),
                  value: '0x42',
                },
              },
            ],
          },
        },
        updateToInitialState: true,
      });
      messenger.subscribe(
        'TransactionController:transactionDropped',
        droppedEventListener,
      );
      messenger.subscribe(
        'TransactionController:transactionStatusUpdated',
        statusUpdatedEventListener,
      );

      await controller.confirmExternalTransaction(
        externalTransactionToConfirm,
        externalTransactionReceipt,
        externalBaseFeePerGas,
      );

      const droppedTx = controller.state.transactions.find(
        (transaction) => transaction.id === localTransactionIdWithSameNonce,
      );
      assert(droppedTx, 'Could not find dropped transaction');
      const externalTx = controller.state.transactions.find(
        (transaction) => transaction.id === externalTransactionId,
      );

      expect(droppedTx.status).toBe(TransactionStatus.dropped);
      expect(droppedTx.replacedById).toBe(externalTransactionId);
      expect(droppedTx.replacedBy).toBe(externalTransactionHash);

      expect(droppedEventListener).toHaveBeenCalledTimes(1);
      expect(droppedEventListener).toHaveBeenCalledWith({
        transactionMeta: droppedTx,
      });

      expect(statusUpdatedEventListener).toHaveBeenCalledTimes(2);
      expect(statusUpdatedEventListener.mock.calls[0][0]).toStrictEqual({
        transactionMeta: droppedTx,
      });
      expect(statusUpdatedEventListener.mock.calls[1][0]).toStrictEqual({
        transactionMeta: externalTx,
      });
    });

    it('doesnt mark transaction as dropped if local transaction with same nonce and chainId has status of failed', async () => {
      const externalTransactionId = '1';
      const externalTransactionHash = '0x1';
      const externalTransactionToConfirm = {
        from: ACCOUNT_MOCK,
        to: ACCOUNT_2_MOCK,
        hash: externalTransactionHash,
        id: externalTransactionId,
        networkClientId: NETWORK_CLIENT_ID_MOCK,
        chainId: toHex(5),
        status: TransactionStatus.confirmed as const,
        time: 123456789,
        txParams: {
          from: ACCOUNT_MOCK,
          to: ACCOUNT_2_MOCK,
          nonce: toHex(NONCE_MOCK),
        },
      };
      const externalTransactionReceipt = {
        gasUsed: '0x5208',
      };
      const externalBaseFeePerGas = '0x14';

      const localTransactionIdWithSameNonce = '9';
      const { controller } = setupController({
        options: {
          state: {
            transactions: [
              {
                // Off-chain failed local transaction with the same chainId and nonce
                id: localTransactionIdWithSameNonce,
                chainId: toHex(5),
                networkClientId: NETWORK_CLIENT_ID_MOCK,
                status: TransactionStatus.failed as const,
                error: new Error('mock error'),
                time: 123456789,
                txParams: {
                  from: ACCOUNT_MOCK,
                  to: ACCOUNT_2_MOCK,
                  nonce: toHex(NONCE_MOCK),
                },
              },
            ],
          },
        },
      });

      await controller.confirmExternalTransaction(
        externalTransactionToConfirm,
        externalTransactionReceipt,
        externalBaseFeePerGas,
      );

      const failedTx = controller.state.transactions.find(
        (transaction) => transaction.id === localTransactionIdWithSameNonce,
      );

      expect(failedTx?.status).toBe(TransactionStatus.failed);

      expect(failedTx?.replacedById).toBe(externalTransactionId);

      expect(failedTx?.replacedBy).toBe(externalTransactionHash);
    });

    it('updates post transaction balance if type is swap', async () => {
      const mockPostTxBalance = '7a00';
      const mockApprovalTransactionMeta = {
        id: '2',
      };
      updatePostTransactionBalanceMock.mockImplementationOnce(
        // TODO: Replace `any` with type
        // eslint-disable-next-line @typescript-eslint/no-explicit-any
        async (transactionMeta: TransactionMeta, _request: any) => {
          return Promise.resolve({
            updatedTransactionMeta: {
              ...transactionMeta,
              postTxBalance: mockPostTxBalance,
            },
            approvalTransactionMeta:
              mockApprovalTransactionMeta as TransactionMeta,
          });
        },
      );
      const postTransactionBalanceUpdatedListener = jest.fn();
      const { controller, messenger } = setupController();
      messenger.subscribe(
        'TransactionController:postTransactionBalanceUpdated',
        postTransactionBalanceUpdatedListener,
      );

      const externalTransactionToConfirm = {
        from: ACCOUNT_MOCK,
        to: ACCOUNT_2_MOCK,
        id: '1',
        chainId: '0x1',
        status: TransactionStatus.confirmed,
        type: TransactionType.swap,
        txParams: {
          gasUsed: undefined,
          from: ACCOUNT_MOCK,
          to: ACCOUNT_2_MOCK,
        },
        preTxBalance: '8b11',
        // Default token address
        destinationTokenAddress: '0x0000000000000000000000000000000000000000',
        // TODO: Replace `any` with type
        // eslint-disable-next-line @typescript-eslint/no-explicit-any
      } as any;

      const externalTransactionReceipt = {
        gasUsed: '0x5208',
      };
      const externalBaseFeePerGas = '0x14';

      await controller.confirmExternalTransaction(
        externalTransactionToConfirm,
        externalTransactionReceipt,
        externalBaseFeePerGas,
      );

      await flushPromises();

      expect(postTransactionBalanceUpdatedListener).toHaveBeenCalledTimes(1);
      expect(postTransactionBalanceUpdatedListener).toHaveBeenCalledWith(
        expect.objectContaining({
          transactionMeta: expect.objectContaining({
            postTxBalance: mockPostTxBalance,
          }),
          approvalTransactionMeta: expect.objectContaining(
            mockApprovalTransactionMeta,
          ),
        }),
      );
    });

    it('publishes TransactionController:transactionConfirmed', async () => {
      const { controller, messenger } = setupController();

      const confirmedEventListener = jest.fn();

      messenger.subscribe(
        'TransactionController:transactionConfirmed',
        confirmedEventListener,
      );

      const externalTransactionToConfirm = {
        from: ACCOUNT_MOCK,
        to: ACCOUNT_2_MOCK,
        id: '1',
        chainId: toHex(5),
        status: TransactionStatus.confirmed,
        txParams: {
          gasUsed: undefined,
          from: ACCOUNT_MOCK,
          to: ACCOUNT_2_MOCK,
        },
        // TODO: Replace `any` with type
        // eslint-disable-next-line @typescript-eslint/no-explicit-any
      } as any;
      const externalTransactionReceipt = {
        gasUsed: '0x5208',
      };
      const externalBaseFeePerGas = '0x14';

      await controller.confirmExternalTransaction(
        externalTransactionToConfirm,
        externalTransactionReceipt,
        externalBaseFeePerGas,
      );

      expect(confirmedEventListener).toHaveBeenCalledTimes(1);
      expect(confirmedEventListener).toHaveBeenCalledWith(
        expect.objectContaining(externalTransactionToConfirm),
      );
    });
  });

  describe('updateTransactionSendFlowHistory', () => {
    it('appends sendFlowHistory entries to transaction meta', async () => {
      const { controller } = setupController();
      const mockSendFlowHistory = [
        {
          entry:
            'sendFlow - user selected transfer to my accounts on recipient screen',
          timestamp: 1650663928211,
        },
      ];
      await controller.addTransaction(
        {
          from: ACCOUNT_MOCK,
          to: ACCOUNT_MOCK,
        },
        { networkClientId: NETWORK_CLIENT_ID_MOCK },
      );
      const addedTxId = controller.state.transactions[0].id;
      controller.updateTransactionSendFlowHistory(
        addedTxId,
        0,
        mockSendFlowHistory,
      );

      expect(controller.state.transactions[0].sendFlowHistory).toStrictEqual(
        mockSendFlowHistory,
      );
    });

    it('appends sendFlowHistory entries to existing entries in transaction meta', async () => {
      const { controller } = setupController();
      const mockSendFlowHistory = [
        {
          entry:
            'sendFlow - user selected transfer to my accounts on recipient screen',
          timestamp: 1650663928211,
        },
      ];
      const mockExistingSendFlowHistory = [
        {
          entry: 'sendFlow - user selected transfer to my accounts',
          timestamp: 1650663928210,
        },
      ];
      await controller.addTransaction(
        {
          from: ACCOUNT_MOCK,
          to: ACCOUNT_MOCK,
        },
        {
          sendFlowHistory: mockExistingSendFlowHistory,
          networkClientId: NETWORK_CLIENT_ID_MOCK,
        },
      );
      const addedTxId = controller.state.transactions[0].id;
      controller.updateTransactionSendFlowHistory(
        addedTxId,
        1,
        mockSendFlowHistory,
      );

      expect(controller.state.transactions[0].sendFlowHistory).toStrictEqual([
        ...mockExistingSendFlowHistory,
        ...mockSendFlowHistory,
      ]);
    });

    it('doesnt append if current sendFlowHistory lengths doesnt match', async () => {
      const { controller } = setupController();
      const mockSendFlowHistory = [
        {
          entry:
            'sendFlow - user selected transfer to my accounts on recipient screen',
          timestamp: 1650663928211,
        },
      ];
      await controller.addTransaction(
        {
          from: ACCOUNT_MOCK,
          to: ACCOUNT_MOCK,
        },
        {
          networkClientId: NETWORK_CLIENT_ID_MOCK,
        },
      );
      const addedTxId = controller.state.transactions[0].id;
      controller.updateTransactionSendFlowHistory(
        addedTxId,
        5,
        mockSendFlowHistory,
      );

      expect(controller.state.transactions[0].sendFlowHistory).toStrictEqual(
        [],
      );
    });

    it('throws if sendFlowHistory persistence is disabled', async () => {
      const { controller } = setupController({
        options: { disableSendFlowHistory: true },
      });
      const mockSendFlowHistory = [
        {
          entry:
            'sendFlow - user selected transfer to my accounts on recipient screen',
          timestamp: 1650663928211,
        },
      ];
      await controller.addTransaction(
        {
          from: ACCOUNT_MOCK,
          to: ACCOUNT_MOCK,
        },
        {
          networkClientId: NETWORK_CLIENT_ID_MOCK,
        },
      );
      const addedTxId = controller.state.transactions[0].id;
      expect(() =>
        controller.updateTransactionSendFlowHistory(
          addedTxId,
          0,
          mockSendFlowHistory,
        ),
      ).toThrow(
        'Send flow history is disabled for the current transaction controller',
      );
    });

    it('throws if transactionMeta is not found', async () => {
      const { controller } = setupController();
      const mockSendFlowHistory = [
        {
          entry:
            'sendFlow - user selected transfer to my accounts on recipient screen',
          timestamp: 1650663928211,
        },
      ];
      expect(() =>
        controller.updateTransactionSendFlowHistory(
          'foo',
          0,
          mockSendFlowHistory,
        ),
      ).toThrow(
        'Cannot update send flow history as no transaction metadata found',
      );
    });

    it('throws if the transaction is not unapproved status', async () => {
      const { controller } = setupController({
        options: {
          state: {
            transactions: [
              {
                id: 'foo',
                chainId: toHex(5),
                networkClientId: NETWORK_CLIENT_ID_MOCK,
                hash: '1337',
                status: TransactionStatus.submitted as const,
                time: 123456789,
                txParams: {
                  from: MOCK_PREFERENCES.state.selectedAddress,
                },
              },
            ],
          },
        },
      });
      const mockSendFlowHistory = [
        {
          entry:
            'sendFlow - user selected transfer to my accounts on recipient screen',
          timestamp: 1650663928211,
        },
      ];
      expect(() =>
        controller.updateTransactionSendFlowHistory(
          'foo',
          0,
          mockSendFlowHistory,
        ),
      )
        .toThrow(`TransactionsController: Can only call updateTransactionSendFlowHistory on an unapproved transaction.
      Current tx status: submitted`);
    });
  });

  describe('clearUnapprovedTransactions', () => {
    it('clears unapproved transactions', async () => {
      const firstUnapprovedTxId = '1';
      const secondUnapprovedTxId = '2';
      const firstConfirmedTxId = '3';
      const secondConfirmedTxId = '4';

      const transactionMeta = {
        chainId: toHex(5),
        networkClientId: NETWORK_CLIENT_ID_MOCK,
        status: TransactionStatus.unapproved as const,
        time: 123456789,
        txParams: {
          from: '0x1bf137f335ea1b8f193b8f6ea92561a60d23a207',
        },
      };

      const confirmedTxMeta = {
        ...transactionMeta,
        status: TransactionStatus.confirmed as const,
      };

      const unapprovedTxMeta = {
        ...transactionMeta,
        status: TransactionStatus.unapproved as const,
      };

      const { controller } = setupController({
        options: {
          state: {
            transactions: [
              {
                ...unapprovedTxMeta,
                id: firstUnapprovedTxId,
              },
              {
                ...unapprovedTxMeta,
                id: secondUnapprovedTxId,
              },
              {
                ...confirmedTxMeta,
                id: firstConfirmedTxId,
              },
              {
                ...confirmedTxMeta,
                id: secondConfirmedTxId,
              },
            ],
          },
        },
      });

      controller.clearUnapprovedTransactions();

      const { transactions } = controller.state;
      expect(transactions).toHaveLength(2);
      expect(
        transactions.find(({ id }) => id === firstConfirmedTxId)?.status,
      ).toBe(TransactionStatus.confirmed);
      expect(
        transactions.find(({ id }) => id === secondConfirmedTxId)?.status,
      ).toBe(TransactionStatus.confirmed);
    });
  });

  describe('on incoming transaction helper transactions event', () => {
    it('adds new transactions to state', async () => {
      const { controller } = setupController();

      // TODO: Replace `any` with type
      // eslint-disable-next-line @typescript-eslint/no-explicit-any
<<<<<<< HEAD
      await (incomingTransactionHelperMock.hub.on as any).mock.calls[0][1]([
        TRANSACTION_META_MOCK,
        TRANSACTION_META_2_MOCK,
      ]);

      expect(controller.state.transactions).toStrictEqual([
        TRANSACTION_META_MOCK,
        TRANSACTION_META_2_MOCK,
=======
      await (incomingTransactionHelperMock.hub.on as any).mock.calls[0][1]({
        added: [TRANSACTION_META_MOCK, TRANSACTION_META_2_MOCK],
        updated: [],
      });

      expect(controller.state.transactions).toStrictEqual([
        { ...TRANSACTION_META_MOCK, networkClientId: NETWORK_CLIENT_ID_MOCK },
        { ...TRANSACTION_META_2_MOCK, networkClientId: NETWORK_CLIENT_ID_MOCK },
      ]);
    });

    it('updates existing transactions in state', async () => {
      const { controller } = setupController({
        options: {
          state: {
            transactions: [TRANSACTION_META_MOCK, TRANSACTION_META_2_MOCK],
          },
        },
      });

      const updatedTransaction = {
        ...TRANSACTION_META_MOCK,
        networkClientId: NETWORK_CLIENT_ID_MOCK,
        status: 'failed',
      };

      // TODO: Replace `any` with type
      // eslint-disable-next-line @typescript-eslint/no-explicit-any
      await (incomingTransactionHelperMock.hub.on as any).mock.calls[0][1]({
        added: [],
        updated: [updatedTransaction],
      });

      expect(controller.state.transactions).toStrictEqual([
        updatedTransaction,
        { ...TRANSACTION_META_2_MOCK, networkClientId: NETWORK_CLIENT_ID_MOCK },
>>>>>>> ddbd5dbc
      ]);
    });

    it('limits max transactions when adding to state', async () => {
      const { controller } = setupController({
        options: { transactionHistoryLimit: 1 },
      });

      // TODO: Replace `any` with type
      // eslint-disable-next-line @typescript-eslint/no-explicit-any
      await (incomingTransactionHelperMock.hub.on as any).mock.calls[0][1]([
        TRANSACTION_META_MOCK,
        TRANSACTION_META_2_MOCK,
      ]);

      expect(controller.state.transactions).toStrictEqual([
        { ...TRANSACTION_META_2_MOCK, networkClientId: NETWORK_CLIENT_ID_MOCK },
      ]);
    });

    it('publishes TransactionController:incomingTransactionsReceived', async () => {
      const listener = jest.fn();

      const { messenger } = setupController();
      messenger.subscribe(
        'TransactionController:incomingTransactionsReceived',
        listener,
      );

      // TODO: Replace `any` with type
      // eslint-disable-next-line @typescript-eslint/no-explicit-any
      await (incomingTransactionHelperMock.hub.on as any).mock.calls[0][1]([
        TRANSACTION_META_MOCK,
        TRANSACTION_META_2_MOCK,
      ]);

      expect(listener).toHaveBeenCalledTimes(1);
      expect(listener).toHaveBeenCalledWith([
        TRANSACTION_META_MOCK,
        TRANSACTION_META_2_MOCK,
      ]);
    });

    it('does not publish TransactionController:incomingTransactionsReceived if no new transactions', async () => {
      const listener = jest.fn();

      const { messenger } = setupController();

      messenger.subscribe(
        'TransactionController:incomingTransactionsReceived',
        listener,
      );

      // TODO: Replace `any` with type
      // eslint-disable-next-line @typescript-eslint/no-explicit-any
      await (incomingTransactionHelperMock.hub.on as any).mock.calls[0][1]([]);

      expect(listener).toHaveBeenCalledTimes(0);
    });
  });

  describe('on incoming transaction helper updateCache call', () => {
    it('updates state', async () => {
      const { controller } = setupController();
      const key = 'testKey';
      const value = 123;

      // TODO: Replace `any` with type
      // eslint-disable-next-line @typescript-eslint/no-explicit-any
      incomingTransactionHelperClassMock.mock.calls[0][0].updateCache(
        (cache) => {
          cache[key] = value;
        },
      );

      expect(controller.state.lastFetchedBlockNumbers).toStrictEqual({
        [key]: value,
      });
    });
  });

  describe('updateTransactionGasFees', () => {
    it('throws if transaction does not exist', async () => {
      const { controller } = setupController();
      expect(() =>
        controller.updateTransactionGasFees('123', {
          gasPrice: '0x1',
        }),
      ).toThrow('Cannot update transaction as no transaction metadata found');
    });

    it('throws if transaction not unapproved status', async () => {
      const transactionId = '123';
      const fnName = 'updateTransactionGasFees';
      const status = TransactionStatus.failed;
      const { controller } = setupController({
        options: {
          state: {
            transactions: [
              {
                id: transactionId,
                status,
                error: new Error('mock error'),
                chainId: '0x1',
                networkClientId: NETWORK_CLIENT_ID_MOCK,
                time: 123456789,
                txParams: {} as TransactionParams,
              },
            ],
          },
        },
      });
      expect(() =>
        controller.updateTransactionGasFees(transactionId, {
          gasPrice: '0x1',
        }),
      )
        .toThrow(`TransactionsController: Can only call ${fnName} on an unapproved transaction.
      Current tx status: ${status}`);
    });

    it('updates provided legacy gas values', async () => {
      const transactionId = '123';
      const { controller } = setupController({
        options: {
          state: {
            transactions: [
              {
                id: transactionId,
                chainId: '0x1',
                networkClientId: NETWORK_CLIENT_ID_MOCK,
                time: 123456789,
                status: TransactionStatus.unapproved as const,
                history: [
                  {} as TransactionMeta,
                  ...([{}] as TransactionHistoryEntry[]),
                ],
                txParams: {
                  from: ACCOUNT_MOCK,
                  to: ACCOUNT_2_MOCK,
                },
              },
            ],
          },
        },
        updateToInitialState: true,
      });

      const gas = '0x1';
      const gasLimit = '0x2';
      const gasPrice = '0x12';
      const estimateUsed = '0x3';
      const estimateSuggested = '0x123';
      const defaultGasEstimates = '0x124';
      const originalGasEstimate = '0x134';
      const userEditedGasLimit = true;
      const userFeeLevel = '0xuserFeeLevel';

      controller.updateTransactionGasFees(transactionId, {
        gas,
        gasLimit,
        gasPrice,
        estimateUsed,
        estimateSuggested,
        defaultGasEstimates,
        originalGasEstimate,
        userEditedGasLimit,
        userFeeLevel,
      });

      const transaction = controller.state.transactions.find(
        ({ id }) => id === transactionId,
      );

      expect(transaction?.txParams?.gas).toBe(gas);
      expect(transaction?.txParams?.gasLimit).toBe(gasLimit);
      expect(transaction?.txParams?.gasPrice).toBe(gasPrice);
      expect(transaction?.estimateUsed).toBe(estimateUsed);
      expect(transaction?.estimateSuggested).toBe(estimateSuggested);
      expect(transaction?.defaultGasEstimates).toBe(defaultGasEstimates);
      expect(transaction?.originalGasEstimate).toBe(originalGasEstimate);
      expect(transaction?.userEditedGasLimit).toBe(userEditedGasLimit);
      expect(transaction?.userFeeLevel).toBe(userFeeLevel);
    });

    it('updates provided 1559 gas values', async () => {
      const maxPriorityFeePerGas = '0x01';
      const maxFeePerGas = '0x01';
      const transactionId = '123';

      const { controller } = setupController({
        options: {
          state: {
            transactions: [
              {
                id: transactionId,
                chainId: '0x1',
                networkClientId: NETWORK_CLIENT_ID_MOCK,
                time: 123456789,
                status: TransactionStatus.unapproved as const,
                history: [
                  {} as TransactionMeta,
                  ...([{}] as TransactionHistoryEntry[]),
                ],
                txParams: {
                  from: ACCOUNT_MOCK,
                  to: ACCOUNT_2_MOCK,
                },
              },
            ],
          },
        },
        updateToInitialState: true,
      });

      controller.updateTransactionGasFees(transactionId, {
        maxPriorityFeePerGas,
        maxFeePerGas,
      });

      const txToBeUpdatedWithoutGasPrice = controller.state.transactions.find(
        ({ id }) => id === transactionId,
      );

      expect(txToBeUpdatedWithoutGasPrice?.txParams?.maxPriorityFeePerGas).toBe(
        maxPriorityFeePerGas,
      );
      expect(txToBeUpdatedWithoutGasPrice?.txParams?.maxFeePerGas).toBe(
        maxFeePerGas,
      );
    });
  });

  describe('updatePreviousGasParams', () => {
    it('throws if transaction does not exist', async () => {
      const { controller } = setupController();
      expect(() =>
        controller.updatePreviousGasParams('123', {
          maxFeePerGas: '0x1',
        }),
      ).toThrow('Cannot update transaction as no transaction metadata found');
    });

    it('throws if transaction not unapproved status', async () => {
      const transactionId = '123';
      const fnName = 'updatePreviousGasParams';
      const status = TransactionStatus.failed;
      const { controller } = setupController({
        options: {
          state: {
            transactions: [
              // TODO: Replace `any` with type
              // eslint-disable-next-line @typescript-eslint/no-explicit-any
              { id: transactionId, status } as any,
            ],
          },
        },
        updateToInitialState: true,
      });
      expect(() =>
        controller.updatePreviousGasParams(transactionId, {
          maxFeePerGas: '0x1',
        }),
      )
        .toThrow(`TransactionsController: Can only call ${fnName} on an unapproved transaction.
      Current tx status: ${status}`);
    });

    it('updates previous gas values', async () => {
      const transactionId = '123';
      const { controller } = setupController({
        options: {
          state: {
            transactions: [
              {
                id: transactionId,
                status: TransactionStatus.unapproved,
                history: [{}],
                txParams: {
                  from: ACCOUNT_MOCK,
                  to: ACCOUNT_2_MOCK,
                },
                // TODO: Replace `any` with type
                // eslint-disable-next-line @typescript-eslint/no-explicit-any
              } as any,
            ],
          },
        },
        updateToInitialState: true,
      });

      const gasLimit = '0xgasLimit';
      const maxFeePerGas = '0xmaxFeePerGas';
      const maxPriorityFeePerGas = '0xmaxPriorityFeePerGas';

      controller.updatePreviousGasParams(transactionId, {
        gasLimit,
        maxFeePerGas,
        maxPriorityFeePerGas,
      });

      const transaction = controller.state.transactions[0];

      expect(transaction?.previousGas?.gasLimit).toBe(gasLimit);
      expect(transaction?.previousGas?.maxFeePerGas).toBe(maxFeePerGas);
      expect(transaction?.previousGas?.maxPriorityFeePerGas).toBe(
        maxPriorityFeePerGas,
      );
    });
  });

  describe('on pending transactions tracker event', () => {
    /**
     * Simulate an event from the pending transaction tracker.
     *
     * @param eventName - The name of the event to fire.
     * @param args - The arguments to pass to the event handler.
     */
    function firePendingTransactionTrackerEvent(
      eventName: string,
      // TODO: Replace `any` with type
      // eslint-disable-next-line @typescript-eslint/no-explicit-any
      ...args: any
    ) {
      (pendingTransactionTrackerMock.hub.on as jest.Mock).mock.calls.find(
        (call) => call[0] === eventName,
      )[1](...args);
    }

    describe('on transaction-confirmed event', () => {
      it('bubbles event', async () => {
        const listener = jest.fn();
        const statusUpdateListener = jest.fn();
        const { messenger } = setupController();

        messenger.subscribe(
          'TransactionController:transactionConfirmed',
          listener,
        );
        messenger.subscribe(
          'TransactionController:transactionStatusUpdated',
          statusUpdateListener,
        );

        firePendingTransactionTrackerEvent(
          'transaction-confirmed',
          TRANSACTION_META_MOCK,
        );

        expect(listener).toHaveBeenCalledTimes(1);
        expect(listener).toHaveBeenCalledWith(TRANSACTION_META_MOCK);

        expect(statusUpdateListener).toHaveBeenCalledTimes(1);
        expect(statusUpdateListener).toHaveBeenCalledWith({
          transactionMeta: TRANSACTION_META_MOCK,
        });
      });

      it('marks duplicate nonce transactions as dropped', async () => {
        const confirmed = {
          ...TRANSACTION_META_MOCK,
          id: 'testId1',
          chainId: MOCK_NETWORK.chainId,
          hash: '0x3',
          status: TransactionStatus.confirmed,
          txParams: { ...TRANSACTION_META_MOCK.txParams, nonce: '0x1' },
        };

        // TODO: Either fix this lint violation or explain why it's necessary to ignore.
        // eslint-disable-next-line @typescript-eslint/naming-convention
        const duplicate_1 = {
          ...confirmed,
          id: 'testId2',
          status: TransactionStatus.submitted,
        };

        // TODO: Either fix this lint violation or explain why it's necessary to ignore.
        // eslint-disable-next-line @typescript-eslint/naming-convention
        const duplicate_2 = {
          ...duplicate_1,
          id: 'testId3',
          status: TransactionStatus.approved,
        };

        // TODO: Either fix this lint violation or explain why it's necessary to ignore.
        // eslint-disable-next-line @typescript-eslint/naming-convention
        const duplicate_3 = {
          ...duplicate_1,
          id: 'testId4',
          status: TransactionStatus.failed,
        };

        const wrongChain = {
          ...duplicate_1,
          id: 'testId5',
          chainId: '0x2',
          txParams: { ...duplicate_1.txParams },
        };

        const wrongNonce = {
          ...duplicate_1,
          id: 'testId6',
          txParams: { ...duplicate_1.txParams, nonce: '0x2' },
        };

        const wrongFrom = {
          ...duplicate_1,
          id: 'testId7',
          txParams: { ...duplicate_1.txParams, from: '0x2' },
        };

        const wrongType = {
          ...duplicate_1,
          id: 'testId8',
          status: TransactionStatus.confirmed,
          type: TransactionType.incoming,
        };

        const { controller } = setupController({
          options: {
            state: {
              transactions: [
                confirmed,
                wrongChain,
                wrongNonce,
                wrongFrom,
                wrongType,
                duplicate_1,
                duplicate_2,
                duplicate_3,
              ] as TransactionMeta[],
            },
          },
          updateToInitialState: true,
        });

        firePendingTransactionTrackerEvent('transaction-confirmed', confirmed);

        expect(
          controller.state.transactions.map((tx) => tx.status),
        ).toStrictEqual([
          TransactionStatus.confirmed,
          TransactionStatus.submitted,
          TransactionStatus.submitted,
          TransactionStatus.submitted,
          TransactionStatus.confirmed,
          TransactionStatus.dropped,
          TransactionStatus.dropped,
          TransactionStatus.failed,
        ]);

        expect(
          controller.state.transactions.map((tx) => tx.replacedBy),
        ).toStrictEqual([
          undefined,
          undefined,
          undefined,
          undefined,
          undefined,
          confirmed.hash,
          confirmed.hash,
          confirmed.hash,
        ]);

        expect(
          controller.state.transactions.map((tx) => tx.replacedById),
        ).toStrictEqual([
          undefined,
          undefined,
          undefined,
          undefined,
          undefined,
          confirmed.id,
          confirmed.id,
          confirmed.id,
        ]);
      });
    });

    it('sets status to dropped on transaction-dropped event', async () => {
      const { controller } = setupController({
        options: {
          disableHistory: true,
          state: {
            transactions: [{ ...TRANSACTION_META_MOCK }],
          },
        },
      });

      firePendingTransactionTrackerEvent(
        'transaction-dropped',
        TRANSACTION_META_MOCK,
      );

      expect(controller.state.transactions).toStrictEqual([
        { ...TRANSACTION_META_MOCK, status: TransactionStatus.dropped },
      ]);
    });

    it('sets status to failed on transaction-failed event', async () => {
      const statusUpdatedEventListener = jest.fn();
      const { controller, messenger } = setupController({
        options: {
          disableHistory: true,
          state: {
            transactions: [{ ...TRANSACTION_META_MOCK }],
          },
        },
      });
      messenger.subscribe(
        'TransactionController:transactionStatusUpdated',
        statusUpdatedEventListener,
      );

      const errorMock = new Error('TestError');
      const expectedTransactionError: TransactionError = {
        message: errorMock.message,
        name: errorMock.name,
        stack: errorMock.stack,
        code: undefined,
        rpc: undefined,
      };

      firePendingTransactionTrackerEvent(
        'transaction-failed',
        TRANSACTION_META_MOCK,
        errorMock,
      );

      const failedTx = {
        ...TRANSACTION_META_MOCK,
        status: TransactionStatus.failed,
        error: expectedTransactionError,
      };

      expect(controller.state.transactions[0]).toStrictEqual(failedTx);

      expect(statusUpdatedEventListener).toHaveBeenCalledTimes(1);
      expect(statusUpdatedEventListener).toHaveBeenCalledWith({
        transactionMeta: failedTx,
      });
    });

    it('updates transaction on transaction-updated event', async () => {
      const { controller } = setupController({
        options: {
          state: {
            transactions: [TRANSACTION_META_MOCK],
          },
          disableHistory: true,
        },
      });

      firePendingTransactionTrackerEvent(
        'transaction-updated',
        { ...TRANSACTION_META_MOCK, retryCount: 123 },
        'TestNote',
      );

      expect(controller.state.transactions).toStrictEqual([
        {
          ...TRANSACTION_META_MOCK,
          retryCount: 123,
        },
      ]);
    });
  });

  describe('approveTransactionsWithSameNonce', () => {
    it('throws error if no sign method', async () => {
      const { controller } = setupController({
        options: {
          sign: undefined,
        },
      });
      const mockTransactionParam2 = {
        from: ACCOUNT_MOCK,
        nonce: '0x1',
        gas: '0x222',
        to: ACCOUNT_2_MOCK,
        value: '0x1',
        chainId: MOCK_NETWORK.chainId,
      };

      await expect(
        controller.approveTransactionsWithSameNonce([mockTransactionParam2]),
      ).rejects.toThrow('No sign method defined.');
    });

    it('returns empty string if no transactions are provided', async () => {
      const { controller } = setupController();
      const result = await controller.approveTransactionsWithSameNonce([]);
      expect(result).toBe('');
    });

    it('return empty string if transaction is already being signed', async () => {
      const { controller } = setupController({
        options: {
          // We never resolve this promise, so the transaction is always in the process of being signed
          sign: async () =>
            new Promise(() => {
              /* noop */
            }),
        },
      });
      const mockTransactionParam = {
        from: ACCOUNT_MOCK,
        nonce: '0x1',
        gas: '0x5208',
        to: ACCOUNT_2_MOCK,
        value: '0x0',
        chainId: MOCK_NETWORK.chainId,
      };

      // Send the transaction to put it in the process of being signed
      // TODO: Either fix this lint violation or explain why it's necessary to ignore.
      // eslint-disable-next-line @typescript-eslint/no-floating-promises
      controller.approveTransactionsWithSameNonce([mockTransactionParam]);

      // Now send it one more time to test that it doesn't get signed again
      const result = await controller.approveTransactionsWithSameNonce([
        mockTransactionParam,
      ]);

      expect(result).toBe('');
    });

    it('signs transactions and return raw transactions', async () => {
      const signMock = jest
        .fn()
        .mockImplementation(async (transactionParams) =>
          Promise.resolve(TransactionFactory.fromTxData(transactionParams)),
        );
      const { controller } = setupController({
        options: {
          sign: signMock,
        },
      });
      const mockTransactionParam = {
        from: ACCOUNT_MOCK,
        nonce: '0x1',
        gas: '0x111',
        to: ACCOUNT_2_MOCK,
        value: '0x0',
        chainId: MOCK_NETWORK.chainId,
      };
      const mockTransactionParam2 = {
        from: ACCOUNT_MOCK,
        nonce: '0x1',
        gas: '0x222',
        to: ACCOUNT_2_MOCK,
        value: '0x1',
        chainId: MOCK_NETWORK.chainId,
      };

      const result = await controller.approveTransactionsWithSameNonce([
        mockTransactionParam,
        mockTransactionParam2,
      ]);

      expect(result).toHaveLength(2);
      expect(result).toStrictEqual([expect.any(String), expect.any(String)]);
    });

    it('throws if error while signing transaction', async () => {
      const mockSignError = 'Error while signing transaction';

      const signMock = jest
        .fn()
        .mockImplementation(async () =>
          Promise.reject(new Error(mockSignError)),
        );
      const { controller } = setupController({
        options: {
          sign: signMock,
        },
      });
      const mockTransactionParam = {
        from: ACCOUNT_MOCK,
        nonce: '0x1',
        gas: '0x111',
        to: ACCOUNT_2_MOCK,
        value: '0x0',
        chainId: MOCK_NETWORK.chainId,
      };
      const mockTransactionParam2 = {
        from: ACCOUNT_MOCK,
        nonce: '0x1',
        gas: '0x222',
        to: ACCOUNT_2_MOCK,
        value: '0x1',
        chainId: MOCK_NETWORK.chainId,
      };

      await expect(
        controller.approveTransactionsWithSameNonce([
          mockTransactionParam,
          mockTransactionParam2,
        ]),
      ).rejects.toThrow(mockSignError);
    });

    it('does not create nonce lock if hasNonce set', async () => {
      const { controller } = setupController();

      const mockTransactionParam = {
        from: ACCOUNT_MOCK,
        nonce: '0x1',
        gas: '0x111',
        to: ACCOUNT_2_MOCK,
        value: '0x0',
        chainId: MOCK_NETWORK.chainId,
      };

      const mockTransactionParam2 = {
        from: ACCOUNT_MOCK,
        nonce: '0x1',
        gas: '0x222',
        to: ACCOUNT_2_MOCK,
        value: '0x1',
        chainId: MOCK_NETWORK.chainId,
      };

      await controller.approveTransactionsWithSameNonce(
        [mockTransactionParam, mockTransactionParam2],
        { hasNonce: true },
      );

      expect(getNonceLockSpy).not.toHaveBeenCalled();
    });

    it('uses the nonceTracker for the networkClientId matching the chainId', async () => {
      const { controller, messenger } = setupController();
      messenger.registerActionHandler(
        'NetworkController:findNetworkClientIdByChainId',
        () => 'goerli',
      );

      const mockTransactionParam = {
        from: ACCOUNT_MOCK,
        nonce: '0x1',
        gas: '0x111',
        to: ACCOUNT_2_MOCK,
        value: '0x0',
        chainId: MOCK_NETWORK.chainId,
      };

      const mockTransactionParam2 = {
        from: ACCOUNT_MOCK,
        nonce: '0x1',
        gas: '0x222',
        to: ACCOUNT_2_MOCK,
        value: '0x1',
        chainId: MOCK_NETWORK.chainId,
      };

      await controller.approveTransactionsWithSameNonce([
        mockTransactionParam,
        mockTransactionParam2,
      ]);

      expect(getNonceLockSpy).toHaveBeenCalledWith(
        ACCOUNT_MOCK,
        NETWORK_CLIENT_ID_MOCK,
      );
    });
  });

  describe('with hooks', () => {
    const paramsMock: TransactionParams = {
      from: ACCOUNT_MOCK,
      to: ACCOUNT_MOCK,
    };

    const metadataMock: TransactionMeta = {
      txParams: paramsMock,
      chainId: '0x1' as const,
      networkClientId: NETWORK_CLIENT_ID_MOCK,
      id: '1',
      time: 0,
      status: TransactionStatus.approved,
    };

    it('adds a transaction, signs and update status to `approved`', async () => {
      const { controller, mockTransactionApprovalRequest } = setupController({
        options: {
          hooks: {
            afterSign: () => false,
            beforePublish: () => false,
            getAdditionalSignArguments: () => [metadataMock],
          },
        },
      });
      const signSpy = jest.spyOn(controller, 'sign');
      const updateTransactionSpy = jest.spyOn(controller, 'updateTransaction');

      await controller.addTransaction(paramsMock, {
        origin: 'origin',
        actionId: ACTION_ID_MOCK,
        networkClientId: NETWORK_CLIENT_ID_MOCK,
      });

      mockTransactionApprovalRequest.approve({
        value: TRANSACTION_META_MOCK,
      });
      await wait(0);

      const transactionMeta = controller.state.transactions[0];

      expect(signSpy).toHaveBeenCalledTimes(1);

      expect(transactionMeta.txParams).toStrictEqual(
        expect.objectContaining(paramsMock),
      );
      expect(updateTransactionSpy).toHaveBeenCalledTimes(1);
      expect(updateTransactionSpy).toHaveBeenCalledWith(
        expect.objectContaining({
          txParams: expect.objectContaining(paramsMock),
        }),
        'TransactionController#signTransaction - Update after sign',
      );

      expect(transactionMeta.status).toBe(TransactionStatus.approved);
    });

    it('adds a transaction and signing returns undefined', async () => {
      const { controller, mockTransactionApprovalRequest } = setupController({
        options: {
          hooks: {
            afterSign: () => false,
            beforePublish: () => false,
            getAdditionalSignArguments: () => [metadataMock],
          },
          // @ts-expect-error sign intentionally returns undefined
          sign: async () => undefined,
        },
      });
      const signSpy = jest.spyOn(controller, 'sign');

      await controller.addTransaction(paramsMock, {
        origin: 'origin',
        actionId: ACTION_ID_MOCK,
        networkClientId: NETWORK_CLIENT_ID_MOCK,
      });

      mockTransactionApprovalRequest.approve({
        value: TRANSACTION_META_MOCK,
      });
      await wait(0);

      expect(signSpy).toHaveBeenCalledTimes(1);
    });

    it('adds a transaction, signs and skips publish the transaction', async () => {
      const { controller, mockTransactionApprovalRequest } = setupController({
        options: {
          hooks: {
            beforePublish: undefined,
            afterSign: () => false,
            getAdditionalSignArguments: () => [metadataMock],
          },
        },
      });
      const signSpy = jest.spyOn(controller, 'sign');
      const updateTransactionSpy = jest.spyOn(controller, 'updateTransaction');

      await controller.addTransaction(paramsMock, {
        origin: 'origin',
        actionId: ACTION_ID_MOCK,
        networkClientId: NETWORK_CLIENT_ID_MOCK,
      });

      mockTransactionApprovalRequest.approve();
      await wait(0);

      const transactionMeta = controller.state.transactions[0];

      expect(transactionMeta.txParams).toStrictEqual(
        expect.objectContaining(paramsMock),
      );

      expect(signSpy).toHaveBeenCalledTimes(1);
      expect(updateTransactionSpy).toHaveBeenCalledTimes(1);
      expect(updateTransactionSpy).toHaveBeenCalledWith(
        expect.objectContaining({
          txParams: expect.objectContaining(paramsMock),
        }),
        'TransactionController#signTransaction - Update after sign',
      );
    });

    it('gets transaction hash from publish hook and does not submit to provider', async () => {
      const { controller } = setupController({
        options: {
          hooks: {
            publish: async () => ({
              transactionHash: '0x123',
            }),
          },
        },
        messengerOptions: {
          addTransactionApprovalRequest: {
            state: 'approved',
          },
        },
      });
      jest.spyOn(mockEthQuery, 'sendRawTransaction');

      const { result } = await controller.addTransaction(paramsMock, {
        networkClientId: NETWORK_CLIENT_ID_MOCK,
      });

      await result;

      expect(controller.state.transactions[0].hash).toBe('0x123');
      expect(mockEthQuery.sendRawTransaction).not.toHaveBeenCalled();
    });

    it('submits to provider if publish hook returns no transaction hash', async () => {
      jest
        .spyOn(mockEthQuery, 'sendRawTransaction')
        .mockImplementation((_transaction, callback) => {
          callback(undefined, 'some-transaction-hash');
        });
      const { controller } = setupController({
        options: {
          hooks: {
            // @ts-expect-error We are intentionally having this hook return no
            // transaction hash
            publish: async () => ({}),
          },
        },
        messengerOptions: {
          addTransactionApprovalRequest: {
            state: 'approved',
          },
        },
      });

      const { result } = await controller.addTransaction(paramsMock, {
        networkClientId: NETWORK_CLIENT_ID_MOCK,
      });

      await result;

      expect(controller.state.transactions[0].hash).toBe(
        'some-transaction-hash',
      );

      expect(mockEthQuery.sendRawTransaction).toHaveBeenCalledTimes(1);
    });

    it('submits to publish hook with final transaction meta', async () => {
      const publishHook = jest
        .fn()
        .mockResolvedValue({ transactionHash: TRANSACTION_META_MOCK.hash });

      const { controller } = setupController({
        options: {
          hooks: {
            publish: publishHook,
          },
        },
        messengerOptions: {
          addTransactionApprovalRequest: {
            state: 'approved',
          },
        },
      });

      const { result } = await controller.addTransaction(paramsMock, {
        networkClientId: NETWORK_CLIENT_ID_MOCK,
      });

      await result;

      expect(publishHook).toHaveBeenCalledTimes(1);
      expect(publishHook).toHaveBeenCalledWith(
        expect.objectContaining({
          txParams: expect.objectContaining({ nonce: toHex(NONCE_MOCK) }),
        }),
        expect.any(String),
      );
    });
  });

  describe('updateSecurityAlertResponse', () => {
    const mockSendFlowHistory = [
      {
        entry:
          'sendFlow - user selected transfer to my accounts on recipient screen',
        timestamp: 1650663928211,
      },
    ];

    it('add securityAlertResponse to transaction meta', async () => {
      const transactionMeta = TRANSACTION_META_MOCK;
      const { controller } = setupController({
        options: {
          state: {
            transactions: [transactionMeta],
          },
        },
      });

      controller.updateSecurityAlertResponse(transactionMeta.id, {
        reason: 'NA',
        // TODO: Either fix this lint violation or explain why it's necessary to ignore.
        // eslint-disable-next-line @typescript-eslint/naming-convention
        result_type: 'Benign',
      });

      expect(
        controller.state.transactions[0].securityAlertResponse,
      ).toBeDefined();
    });

    it('should throw error if transactionMetaId is not defined', async () => {
      const { controller } = setupController({
        options: {
          state: {
            transactions: [TRANSACTION_META_MOCK],
          },
        },
      });

      expect(() =>
        // @ts-expect-error Intentionally passing invalid input
        controller.updateSecurityAlertResponse(undefined, {
          reason: 'NA',
          // TODO: Either fix this lint violation or explain why it's necessary to ignore.
          // eslint-disable-next-line @typescript-eslint/naming-convention
          result_type: 'Benign',
        }),
      ).toThrow(
        'Cannot update security alert response as no transaction metadata found',
      );
    });

    it('should throw error if securityAlertResponse is not defined', async () => {
      const transactionMetaId = '123';
      const status = TransactionStatus.submitted;
      const { controller } = setupController({
        options: {
          state: {
            transactions: [
              {
                id: transactionMetaId,
                status,
                // TODO: Replace `any` with type
                // eslint-disable-next-line @typescript-eslint/no-explicit-any
              } as any,
            ],
          },
        },
        updateToInitialState: true,
      });
      expect(controller.state.transactions[0]).toBeDefined();

      expect(() =>
        controller.updateSecurityAlertResponse(
          transactionMetaId,
          // TODO: Replace `any` with type
          // eslint-disable-next-line @typescript-eslint/no-explicit-any
          undefined as any,
        ),
      ).toThrow(
        'updateSecurityAlertResponse: securityAlertResponse should not be null',
      );
    });

    it('should throw error if transaction with given id does not exist', async () => {
      const transactionMetaId = '123';
      const status = TransactionStatus.submitted;
      const { controller } = setupController({
        options: {
          state: {
            transactions: [
              {
                id: transactionMetaId,
                status,
                txParams: {
                  from: ACCOUNT_MOCK,
                  to: ACCOUNT_2_MOCK,
                },
                history: mockSendFlowHistory,
                // TODO: Replace `any` with type
                // eslint-disable-next-line @typescript-eslint/no-explicit-any
              } as any,
            ],
          },
        },
      });
      expect(controller.state.transactions[0]).toBeDefined();

      expect(() =>
        controller.updateSecurityAlertResponse('456', {
          reason: 'NA',
          // TODO: Either fix this lint violation or explain why it's necessary to ignore.
          // eslint-disable-next-line @typescript-eslint/naming-convention
          result_type: 'Benign',
        }),
      ).toThrow(
        'Cannot update security alert response as no transaction metadata found',
      );
    });
  });

  describe('updateCustodialTransaction', () => {
    let transactionId: string;
    let statusMock: TransactionStatus;
    let baseTransaction: TransactionMeta;
    let transactionMeta: TransactionMeta;

    beforeEach(() => {
      transactionId = '1';
      statusMock = TransactionStatus.unapproved as const;
      baseTransaction = {
        id: transactionId,
        chainId: toHex(5),
        networkClientId: NETWORK_CLIENT_ID_MOCK,
        status: statusMock,
        time: 123456789,
        txParams: {
          from: ACCOUNT_MOCK,
          to: ACCOUNT_2_MOCK,
        },
      };
      transactionMeta = {
        ...baseTransaction,
        custodyId: '123',
        history: [{ ...baseTransaction }],
      };
    });

    it.each([
      {
        newStatus: TransactionStatus.signed,
      },
      {
        newStatus: TransactionStatus.submitted,
      },
      {
        newStatus: TransactionStatus.failed,
        errorMessage: 'Error mock',
      },
    ])(
      'updates transaction status to $newStatus',
      async ({ newStatus, errorMessage }) => {
        const { controller } = setupController({
          options: {
            state: {
              transactions: [transactionMeta],
            },
          },
          updateToInitialState: true,
        });

        controller.updateCustodialTransaction(transactionId, {
          status: newStatus,
          errorMessage,
        });

        const updatedTransaction = controller.state.transactions[0];

        expect(updatedTransaction?.status).toStrictEqual(newStatus);
      },
    );

    it.each([
      {
        newStatus: TransactionStatus.submitted,
      },
      {
        newStatus: TransactionStatus.failed,
        errorMessage: 'Error mock',
      },
    ])(
      'publishes TransactionController:transactionFinished when update transaction status to $newStatus',
      async ({ newStatus, errorMessage }) => {
        const finishedEventListener = jest.fn();
        const { controller, messenger } = setupController({
          options: {
            state: {
              transactions: [transactionMeta],
            },
          },
          updateToInitialState: true,
        });
        messenger.subscribe(
          'TransactionController:transactionFinished',
          finishedEventListener,
        );

        controller.updateCustodialTransaction(transactionId, {
          status: newStatus,
          errorMessage,
        });

        const updatedTransaction = controller.state.transactions[0];

        expect(finishedEventListener).toHaveBeenCalledTimes(1);
        expect(finishedEventListener).toHaveBeenCalledWith(
          expect.objectContaining({
            ...transactionMeta,
            status: newStatus,
          }),
        );
        expect(updatedTransaction.status).toStrictEqual(newStatus);
      },
    );

    it('updates transaction hash', async () => {
      const newHash = '1234';
      const { controller } = setupController({
        options: {
          state: {
            transactions: [transactionMeta],
          },
        },
        updateToInitialState: true,
      });

      controller.updateCustodialTransaction(transactionId, {
        hash: newHash,
      });

      const updatedTransaction = controller.state.transactions[0];

      expect(updatedTransaction.hash).toStrictEqual(newHash);
    });

    it('throws if custodial transaction does not exists', async () => {
      const nonExistentId = 'nonExistentId';
      const newStatus = TransactionStatus.approved as const;
      const { controller } = setupController();

      expect(() =>
        controller.updateCustodialTransaction(nonExistentId, {
          status: newStatus,
        }),
      ).toThrow(
        'Cannot update custodial transaction as no transaction metadata found',
      );
    });

    it('throws if transaction is not a custodial transaction', async () => {
      const nonCustodialTransaction: TransactionMeta = {
        ...baseTransaction,
        history: [{ ...baseTransaction }],
      };
      const newStatus = TransactionStatus.approved as const;
      const { controller } = setupController({
        options: {
          state: {
            transactions: [nonCustodialTransaction],
          },
        },
        updateToInitialState: true,
      });

      expect(() =>
        controller.updateCustodialTransaction(nonCustodialTransaction.id, {
          status: newStatus,
        }),
      ).toThrow('Transaction must be a custodian transaction');
    });

    it('throws if status is invalid', async () => {
      const newStatus = TransactionStatus.approved as const;
      const { controller } = setupController({
        options: {
          state: {
            transactions: [transactionMeta],
          },
        },
        updateToInitialState: true,
      });

      expect(() =>
        controller.updateCustodialTransaction(transactionMeta.id, {
          status: newStatus,
        }),
      ).toThrow(
        `Cannot update custodial transaction with status: ${newStatus}`,
      );
    });

    it('no property was updated', async () => {
      const { controller } = setupController({
        options: {
          state: {
            transactions: [transactionMeta],
          },
        },
        updateToInitialState: true,
      });

      controller.updateCustodialTransaction(transactionId, {});

      const updatedTransaction = controller.state.transactions[0];

      expect(updatedTransaction.status).toStrictEqual(transactionMeta.status);
      expect(updatedTransaction.hash).toStrictEqual(transactionMeta.hash);
    });
  });

  describe('getTransactions', () => {
    it('returns transactions matching values in search criteria', () => {
      const transactions: TransactionMeta[] = [
        {
          chainId: '0x1',
          id: 'testId1',
          networkClientId: NETWORK_CLIENT_ID_MOCK,
          status: TransactionStatus.confirmed,
          time: 1,
          txParams: { from: '0x1' },
        },
        {
          chainId: '0x1',
          id: 'testId2',
          networkClientId: NETWORK_CLIENT_ID_MOCK,
          status: TransactionStatus.unapproved,
          time: 2,
          txParams: { from: '0x2' },
        },
        {
          chainId: '0x1',
          id: 'testId3',
          networkClientId: NETWORK_CLIENT_ID_MOCK,
          status: TransactionStatus.submitted,
          time: 1,
          txParams: { from: '0x3' },
        },
      ];

      const { controller } = setupController({
        options: {
          state: { transactions },
        },
        updateToInitialState: true,
      });

      expect(
        controller.getTransactions({
          searchCriteria: { time: 1 },
        }),
      ).toStrictEqual([transactions[0], transactions[2]]);
    });

    it('returns transactions matching param values in search criteria', () => {
      const transactions: TransactionMeta[] = [
        {
          chainId: '0x1',
          id: 'testId1',
          networkClientId: NETWORK_CLIENT_ID_MOCK,
          status: TransactionStatus.confirmed,
          time: 1,
          txParams: { from: '0x1' },
        },
        {
          chainId: '0x1',
          id: 'testId2',
          networkClientId: NETWORK_CLIENT_ID_MOCK,
          status: TransactionStatus.unapproved,
          time: 2,
          txParams: { from: '0x2' },
        },
        {
          chainId: '0x1',
          id: 'testId3',
          networkClientId: NETWORK_CLIENT_ID_MOCK,
          status: TransactionStatus.submitted,
          time: 3,
          txParams: { from: '0x1' },
        },
      ];

      const { controller } = setupController({
        options: {
          state: { transactions },
        },
        updateToInitialState: true,
      });

      expect(
        controller.getTransactions({
          searchCriteria: { from: '0x1' },
        }),
      ).toStrictEqual([transactions[0], transactions[2]]);
    });

    it('returns transactions matching multiple values in search criteria', () => {
      const transactions: TransactionMeta[] = [
        {
          chainId: '0x1',
          id: 'testId1',
          networkClientId: NETWORK_CLIENT_ID_MOCK,
          status: TransactionStatus.confirmed,
          time: 1,
          txParams: { from: '0x1' },
        },
        {
          chainId: '0x1',
          id: 'testId2',
          networkClientId: NETWORK_CLIENT_ID_MOCK,
          status: TransactionStatus.unapproved,
          time: 2,
          txParams: { from: '0x2' },
        },
        {
          chainId: '0x1',
          id: 'testId3',
          networkClientId: NETWORK_CLIENT_ID_MOCK,
          status: TransactionStatus.submitted,
          time: 1,
          txParams: { from: '0x1' },
        },
      ];

      const { controller } = setupController({
        options: {
          state: { transactions },
        },
        updateToInitialState: true,
      });

      expect(
        controller.getTransactions({
          searchCriteria: { from: '0x1', time: 1 },
        }),
      ).toStrictEqual([transactions[0], transactions[2]]);
    });

    it('returns transactions matching function in search criteria', () => {
      const transactions: TransactionMeta[] = [
        {
          chainId: '0x1',
          id: 'testId1',
          networkClientId: NETWORK_CLIENT_ID_MOCK,
          status: TransactionStatus.confirmed,
          time: 1,
          txParams: { from: '0x1' },
        },
        {
          chainId: '0x1',
          id: 'testId2',
          networkClientId: NETWORK_CLIENT_ID_MOCK,
          status: TransactionStatus.unapproved,
          time: 2,
          txParams: { from: '0x2' },
        },
        {
          chainId: '0x1',
          id: 'testId3',
          networkClientId: NETWORK_CLIENT_ID_MOCK,
          status: TransactionStatus.submitted,
          time: 1,
          txParams: { from: '0x3' },
        },
      ];

      const { controller } = setupController({
        options: {
          state: { transactions },
        },
        updateToInitialState: true,
      });

      expect(
        controller.getTransactions({
          // TODO: Replace `any` with type
          // eslint-disable-next-line @typescript-eslint/no-explicit-any
          searchCriteria: { time: (v: any) => v === 1 },
        }),
      ).toStrictEqual([transactions[0], transactions[2]]);
    });

    it('returns transactions matching specified chain', () => {
      const transactions: TransactionMeta[] = [
        {
          chainId: MOCK_NETWORK.chainId,
          id: 'testId1',
          networkClientId: NETWORK_CLIENT_ID_MOCK,
          status: TransactionStatus.confirmed,
          time: 1,
          txParams: { from: '0x1' },
        },
        {
          chainId: '0x2',
          id: 'testId2',
          networkClientId: NETWORK_CLIENT_ID_MOCK,
          status: TransactionStatus.unapproved,
          time: 2,
          txParams: { from: '0x2' },
        },
        {
          chainId: MOCK_NETWORK.chainId,
          id: 'testId3',
          networkClientId: NETWORK_CLIENT_ID_MOCK,
          status: TransactionStatus.submitted,
          time: 1,
          txParams: { from: '0x3' },
        },
      ];

      const { controller } = setupController({
        options: {
          state: { transactions },
        },
        updateToInitialState: true,
      });

      expect(
        controller.getTransactions({
          searchCriteria: { chainId: MOCK_NETWORK.chainId },
        }),
      ).toStrictEqual([transactions[0], transactions[2]]);
    });

    it('returns transactions from specified list', () => {
      const { controller } = setupController();

      const transactions: TransactionMeta[] = [
        {
          chainId: '0x1',
          id: 'testId1',
          networkClientId: NETWORK_CLIENT_ID_MOCK,
          status: TransactionStatus.confirmed,
          time: 1,
          txParams: { from: '0x1' },
        },
        {
          chainId: '0x1',
          id: 'testId2',
          networkClientId: NETWORK_CLIENT_ID_MOCK,
          status: TransactionStatus.unapproved,
          time: 2,
          txParams: { from: '0x2' },
        },
        {
          chainId: '0x1',
          id: 'testId3',
          networkClientId: NETWORK_CLIENT_ID_MOCK,
          status: TransactionStatus.submitted,
          time: 1,
          txParams: { from: '0x3' },
        },
      ];

      expect(
        controller.getTransactions({
          searchCriteria: { time: 1 },
          initialList: transactions,
        }),
      ).toStrictEqual([transactions[0], transactions[2]]);
    });

    it('returns limited number of transactions sorted by ascending time', () => {
      const transactions: TransactionMeta[] = [
        {
          chainId: '0x1',
          id: 'testId1',
          networkClientId: NETWORK_CLIENT_ID_MOCK,
          status: TransactionStatus.confirmed,
          time: 1,
          txParams: { from: '0x1', nonce: '0x1' },
        },
        {
          chainId: '0x1',
          id: 'testId2',
          networkClientId: NETWORK_CLIENT_ID_MOCK,
          status: TransactionStatus.confirmed,
          time: 2,
          txParams: { from: '0x1', nonce: '0x2' },
        },
        {
          chainId: '0x1',
          id: 'testId3',
          networkClientId: NETWORK_CLIENT_ID_MOCK,
          status: TransactionStatus.unapproved,
          time: 3,
          txParams: { from: '0x2', nonce: '0x3' },
        },
        {
          chainId: '0x1',
          id: 'testId4',
          networkClientId: NETWORK_CLIENT_ID_MOCK,
          status: TransactionStatus.submitted,
          time: 4,
          txParams: { from: '0x1', nonce: '0x4' },
        },
      ];

      const { controller } = setupController({
        options: {
          state: { transactions },
        },
        updateToInitialState: true,
      });

      expect(
        controller.getTransactions({
          searchCriteria: { from: '0x1' },
          limit: 2,
        }),
      ).toStrictEqual([transactions[1], transactions[3]]);
    });

    it('returns limited number of transactions except for duplicate nonces', () => {
      const transactions: TransactionMeta[] = [
        {
          chainId: '0x1',
          id: 'testId1',
          networkClientId: NETWORK_CLIENT_ID_MOCK,
          status: TransactionStatus.confirmed,
          time: 1,
          txParams: { from: '0x1', nonce: '0x1' },
        },
        {
          chainId: '0x1',
          id: 'testId2',
          networkClientId: NETWORK_CLIENT_ID_MOCK,
          status: TransactionStatus.unapproved,
          time: 2,
          txParams: { from: '0x2', nonce: '0x2' },
        },
        {
          chainId: '0x1',
          id: 'testId3',
          networkClientId: NETWORK_CLIENT_ID_MOCK,
          status: TransactionStatus.submitted,
          time: 3,
          txParams: { from: '0x1', nonce: '0x1' },
        },
        {
          chainId: '0x1',
          id: 'testId4',
          networkClientId: NETWORK_CLIENT_ID_MOCK,
          status: TransactionStatus.submitted,
          time: 4,
          txParams: { from: '0x1', nonce: '0x3' },
        },
      ];

      const { controller } = setupController({
        options: {
          state: { transactions },
        },
        updateToInitialState: true,
      });

      expect(
        controller.getTransactions({
          searchCriteria: { from: '0x1' },
          limit: 2,
        }),
      ).toStrictEqual([transactions[0], transactions[2], transactions[3]]);
    });
  });

  describe('updateEditableParams', () => {
    const transactionId = '1';
    const params = {
      data: '0x12',
      from: ACCOUNT_2_MOCK,
      gas: '0x0',
      gasPrice: '0x50fd51da',
      to: ACCOUNT_MOCK,
      value: '0x0',
    };

    const baseTransaction = {
      id: transactionId,
      chainId: toHex(5),
      networkClientId: NETWORK_CLIENT_ID_MOCK,
      status: TransactionStatus.unapproved as const,
      time: 123456789,
      txParams: {
        data: 'originalData',
        gas: '50000',
        gasPrice: '1000000000',
        from: ACCOUNT_MOCK,
        to: ACCOUNT_2_MOCK,
        value: '5000000000000000000',
      },
    };
    const transactionMeta: TransactionMeta = {
      ...baseTransaction,
      history: [{ ...baseTransaction }],
    };

    it('updates editable params and returns updated transaction metadata', async () => {
      const { controller } = setupController({
        options: {
          state: {
            transactions: [transactionMeta],
          },
        },
        updateToInitialState: true,
      });

      const updatedTransaction = await controller.updateEditableParams(
        transactionId,
        params,
      );

      expect(updatedTransaction?.txParams).toStrictEqual(params);
    });

    it('updates transaction layer 1 gas fee updater', async () => {
      const { controller } = setupController({
        options: {
          state: {
            transactions: [transactionMeta],
          },
        },
        updateToInitialState: true,
      });

      const updatedTransaction = await controller.updateEditableParams(
        transactionId,
        params,
      );

      expect(updateTransactionLayer1GasFee).toHaveBeenCalledTimes(1);
      expect(updateTransactionLayer1GasFee).toHaveBeenCalledWith(
        expect.objectContaining({
          transactionMeta: {
            ...updatedTransaction,
            history: expect.any(Array),
          },
        }),
      );
    });

    it('throws an error if no transaction metadata is found', async () => {
      const { controller } = setupController();
      await expect(
        controller.updateEditableParams(transactionId, params),
      ).rejects.toThrow(
        'Cannot update editable params as no transaction metadata found',
      );
    });

    it('throws an error if the transaction is not unapproved', async () => {
      const { controller } = setupController({
        options: {
          state: {
            transactions: [
              {
                ...transactionMeta,
                status: TransactionStatus.submitted as const,
              },
            ],
          },
        },
      });
      await expect(controller.updateEditableParams(transactionId, params))
        .rejects
        .toThrow(`TransactionsController: Can only call updateEditableParams on an unapproved transaction.
      Current tx status: ${TransactionStatus.submitted}`);
    });
  });

  describe('abortTransactionSigning', () => {
    it('throws if transaction does not exist', () => {
      const { controller } = setupController();

      expect(() =>
        controller.abortTransactionSigning(TRANSACTION_META_MOCK.id),
      ).toThrow('Cannot abort signing as no transaction metadata found');
    });

    it('throws if transaction not being signed', () => {
      const { controller } = setupController({
        options: {
          state: {
            transactions: [TRANSACTION_META_MOCK],
          },
        },
      });

      expect(() =>
        controller.abortTransactionSigning(TRANSACTION_META_MOCK.id),
      ).toThrow(
        'Cannot abort signing as transaction is not waiting for signing',
      );
    });

    it('sets status to failed if transaction being signed', async () => {
      const { controller } = setupController({
        options: {
          sign: jest.fn().mockReturnValue(createDeferredPromise().promise),
        },
        messengerOptions: {
          addTransactionApprovalRequest: {
            state: 'approved',
          },
        },
      });

      const { transactionMeta, result } = await controller.addTransaction(
        {
          from: ACCOUNT_MOCK,
          to: ACCOUNT_MOCK,
        },
        {
          networkClientId: NETWORK_CLIENT_ID_MOCK,
        },
      );

      result.catch(() => {
        // Ignore error
      });

      await flushPromises();

      controller.abortTransactionSigning(transactionMeta.id);

      await flushPromises();

      expect(controller.state.transactions[0].status).toBe(
        TransactionStatus.failed,
      );
      expect(
        (
          controller.state.transactions[0] as TransactionMeta & {
            status: TransactionStatus.failed;
          }
        ).error.message,
      ).toBe('Signing aborted by user');
    });
  });

  describe('getLayer1GasFee', () => {
    it('calls getTransactionLayer1GasFee with the correct parameters', async () => {
      const chainIdMock = '0x1';
      const networkClientIdMock = 'mainnet';
      const layer1GasFeeMock = '0x12356';

      getTransactionLayer1GasFeeMock.mockResolvedValueOnce(layer1GasFeeMock);

      const { controller } = setupController();

      const result = await controller.getLayer1GasFee({
        transactionParams: TRANSACTION_META_MOCK.txParams,
        chainId: chainIdMock,
        networkClientId: networkClientIdMock,
      });

      expect(result).toBe(layer1GasFeeMock);
      expect(getTransactionLayer1GasFee).toHaveBeenCalledTimes(1);
    });
  });

  describe('estimateGasFee', () => {
    it('returns estimates from gas fee flow', async () => {
      const gasFeeFlowMock = buildMockGasFeeFlow();

      gasFeeFlowMock.getGasFees.mockResolvedValueOnce(GAS_FEE_ESTIMATES_MOCK);
      getGasFeeFlowMock.mockReturnValueOnce(gasFeeFlowMock);

      const { controller } = setupController();

      const result = await controller.estimateGasFee({
        transactionParams: TRANSACTION_META_MOCK.txParams,
        networkClientId: NETWORK_CLIENT_ID_MOCK,
      });

      expect(result).toStrictEqual(GAS_FEE_ESTIMATES_MOCK);
    });

    it('calls flow with transaction metadata matching args', async () => {
      const gasFeeFlowMock = buildMockGasFeeFlow();

      gasFeeFlowMock.getGasFees.mockResolvedValueOnce(GAS_FEE_ESTIMATES_MOCK);
      getGasFeeFlowMock.mockReturnValueOnce(gasFeeFlowMock);

      const { controller } = setupController();

      await controller.estimateGasFee({
        transactionParams: TRANSACTION_META_MOCK.txParams,
        chainId: CHAIN_ID_MOCK,
        networkClientId: NETWORK_CLIENT_ID_MOCK,
      });

      expect(gasFeeFlowMock.getGasFees).toHaveBeenCalledTimes(1);
      expect(gasFeeFlowMock.getGasFees).toHaveBeenCalledWith(
        expect.objectContaining({
          transactionMeta: {
            txParams: TRANSACTION_META_MOCK.txParams,
            chainId: CHAIN_ID_MOCK,
            networkClientId: NETWORK_CLIENT_ID_MOCK,
          },
        }),
      );
    });
  });

  describe('resimulate', () => {
    it('triggers simulation if re-simulation detected on state update', async () => {
      const { controller } = setupController({
        options: {
          state: {
            transactions: [
              {
                ...TRANSACTION_META_MOCK,
                status: TransactionStatus.unapproved,
              },
            ],
          },
        },
        updateToInitialState: true,
      });

      expect(getSimulationDataMock).toHaveBeenCalledTimes(0);

      shouldResimulateMock.mockReturnValueOnce({
        blockTime: 123,
        resimulate: true,
      });

      await controller.updateEditableParams(TRANSACTION_META_MOCK.id, {});

      await flushPromises();

      expect(getSimulationDataMock).toHaveBeenCalledTimes(1);
      expect(getSimulationDataMock).toHaveBeenCalledWith(
        {
          from: ACCOUNT_MOCK,
          to: ACCOUNT_2_MOCK,
          value: TRANSACTION_META_MOCK.txParams.value,
        },
        {
          blockTime: 123,
        },
      );
    });

    it('does not trigger simulation loop', async () => {
      const { controller } = setupController({
        options: {
          state: {
            transactions: [
              {
                ...TRANSACTION_META_MOCK,
                status: TransactionStatus.unapproved,
              },
            ],
          },
        },
        updateToInitialState: true,
      });

      expect(getSimulationDataMock).toHaveBeenCalledTimes(0);

      shouldResimulateMock.mockReturnValue({
        blockTime: 123,
        resimulate: true,
      });

      await controller.updateEditableParams(TRANSACTION_META_MOCK.id, {});

      await flushPromises();

      expect(getSimulationDataMock).toHaveBeenCalledTimes(1);
      expect(getSimulationDataMock).toHaveBeenCalledWith(
        {
          from: ACCOUNT_MOCK,
          to: ACCOUNT_2_MOCK,
          value: TRANSACTION_META_MOCK.txParams.value,
        },
        {
          blockTime: 123,
        },
      );
    });
  });
});<|MERGE_RESOLUTION|>--- conflicted
+++ resolved
@@ -657,11 +657,6 @@
       (controller as any).update(() => state);
     }
 
-    multichainTrackingHelperClassMock.mock.calls[0][0].createIncomingTransactionHelper(
-      // eslint-disable-next-line @typescript-eslint/no-explicit-any
-      {} as any,
-    );
-
     multichainTrackingHelperClassMock.mock.calls[0][0].createPendingTransactionTracker(
       // eslint-disable-next-line @typescript-eslint/no-explicit-any
       {} as any,
@@ -2616,38 +2611,6 @@
       expect(controller.state.transactions[0].id).toBe('4');
     });
 
-    it('clears incoming transaction cache', async () => {
-      const { controller } = setupController({
-        options: {
-          state: {
-            lastFetchedBlockNumbers: {
-              test1: 1,
-              test2: 'test',
-            },
-          },
-        },
-      });
-
-      controller.wipeTransactions();
-
-      expect(controller.state.lastFetchedBlockNumbers).toStrictEqual({});
-    });
-  });
-
-  describe('handleMethodData', () => {
-    it('invokes helper', async () => {
-      const { controller } = setupController();
-
-      methodDataHelperMock.lookup.mockResolvedValueOnce(METHOD_DATA_MOCK);
-
-      const result = await controller.handleMethodData(
-        'mockMethodData',
-        NETWORK_CLIENT_ID_MOCK,
-      );
-
-      expect(result).toStrictEqual(METHOD_DATA_MOCK);
-    });
-
     it('updates state when helper emits update event', async () => {
       const { controller } = setupController();
 
@@ -4125,53 +4088,14 @@
 
       // TODO: Replace `any` with type
       // eslint-disable-next-line @typescript-eslint/no-explicit-any
-<<<<<<< HEAD
       await (incomingTransactionHelperMock.hub.on as any).mock.calls[0][1]([
         TRANSACTION_META_MOCK,
         TRANSACTION_META_2_MOCK,
       ]);
 
       expect(controller.state.transactions).toStrictEqual([
-        TRANSACTION_META_MOCK,
-        TRANSACTION_META_2_MOCK,
-=======
-      await (incomingTransactionHelperMock.hub.on as any).mock.calls[0][1]({
-        added: [TRANSACTION_META_MOCK, TRANSACTION_META_2_MOCK],
-        updated: [],
-      });
-
-      expect(controller.state.transactions).toStrictEqual([
         { ...TRANSACTION_META_MOCK, networkClientId: NETWORK_CLIENT_ID_MOCK },
         { ...TRANSACTION_META_2_MOCK, networkClientId: NETWORK_CLIENT_ID_MOCK },
-      ]);
-    });
-
-    it('updates existing transactions in state', async () => {
-      const { controller } = setupController({
-        options: {
-          state: {
-            transactions: [TRANSACTION_META_MOCK, TRANSACTION_META_2_MOCK],
-          },
-        },
-      });
-
-      const updatedTransaction = {
-        ...TRANSACTION_META_MOCK,
-        networkClientId: NETWORK_CLIENT_ID_MOCK,
-        status: 'failed',
-      };
-
-      // TODO: Replace `any` with type
-      // eslint-disable-next-line @typescript-eslint/no-explicit-any
-      await (incomingTransactionHelperMock.hub.on as any).mock.calls[0][1]({
-        added: [],
-        updated: [updatedTransaction],
-      });
-
-      expect(controller.state.transactions).toStrictEqual([
-        updatedTransaction,
-        { ...TRANSACTION_META_2_MOCK, networkClientId: NETWORK_CLIENT_ID_MOCK },
->>>>>>> ddbd5dbc
       ]);
     });
 
@@ -4210,8 +4134,8 @@
 
       expect(listener).toHaveBeenCalledTimes(1);
       expect(listener).toHaveBeenCalledWith([
-        TRANSACTION_META_MOCK,
-        TRANSACTION_META_2_MOCK,
+        { ...TRANSACTION_META_MOCK, networkClientId: NETWORK_CLIENT_ID_MOCK },
+        { ...TRANSACTION_META_2_MOCK, networkClientId: NETWORK_CLIENT_ID_MOCK },
       ]);
     });
 
