--- conflicted
+++ resolved
@@ -936,12 +936,7 @@
 
       const transactionMeta = controller.state.transactions[0];
 
-<<<<<<< HEAD
-      expect(transactionMeta.transaction.from).toBe(ACCOUNT_MOCK);
-=======
       expect(transactionMeta.txParams.from).toBe(ACCOUNT_MOCK);
-      expect(transactionMeta.networkID).toBe(MOCK_NETWORK.state.networkId);
->>>>>>> a7f63611
       expect(transactionMeta.chainId).toBe(
         MOCK_NETWORK.state.providerConfig.chainId,
       );
@@ -971,7 +966,6 @@
         dappSuggestedGasFees: undefined,
         deviceConfirmedOn: undefined,
         id: expect.any(String),
-        networkID: expect.any(String),
         origin: undefined,
         originalGasEstimate: expect.any(String),
         securityAlertResponse: undefined,
@@ -1894,7 +1888,6 @@
         from: ACCOUNT_MOCK,
         to: ACCOUNT_2_MOCK,
         id: '1',
-        networkID: '1',
         chainId: toHex(1),
         status: TransactionStatus.confirmed,
         txParams: {
@@ -1918,7 +1911,6 @@
         chainId: '0x1',
         from: ACCOUNT_MOCK,
         id: '1',
-        networkID: '1',
         status: TransactionStatus.confirmed,
         to: ACCOUNT_2_MOCK,
         txParams: {
@@ -2213,7 +2205,6 @@
       controller.state.transactions.push({
         from: MOCK_PREFERENCES.state.selectedAddress,
         id: 'foo',
-        networkID: '5',
         chainId: toHex(5),
         status: TransactionStatus.submitted,
         transactionHash: '1337',
