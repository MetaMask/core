/* eslint-disable jest/expect-expect */
import {
  ChainId,
  NetworkType,
  NetworksTicker,
  toHex,
  BUILT_IN_NETWORKS,
  ORIGIN_METAMASK,
} from '@metamask/controller-utils';
import type {
  BlockTracker,
  NetworkState,
  Provider,
} from '@metamask/network-controller';
import { NetworkClientType, NetworkStatus } from '@metamask/network-controller';
<<<<<<< HEAD
import { errorCodes, ethErrors } from 'eth-rpc-errors';
=======
import { errorCodes } from '@metamask/rpc-errors';
>>>>>>> a9217de2
import HttpProvider from 'ethjs-provider-http';
import NonceTracker from 'nonce-tracker';

import { IncomingTransactionHelper } from './IncomingTransactionHelper';
import type {
  TransactionControllerMessenger,
  TransactionConfig,
} from './TransactionController';
import { TransactionController } from './TransactionController';
import type { TransactionMeta, DappSuggestedGasFees } from './types';
import { WalletDevice, TransactionStatus, TransactionType } from './types';
import { ESTIMATE_GAS_ERROR } from './utils';
import { FakeBlockTracker } from '../../../tests/fake-block-tracker';
import { mockNetwork } from '../../../tests/mock-network';
import type {
  AcceptResultCallbacks,
  AddResult,
} from '../../approval-controller/src';

const v1Stub = jest
  .fn()
  .mockImplementation(() => '9b1deb4d-3b7d-4bad-9bdd-2b0d7b3dcb6d');

jest.mock('uuid', () => {
  return {
    ...jest.requireActual('uuid'),
    v1: () => v1Stub(),
  };
});

const mockFlags: { [key: string]: any } = {
  estimateGasError: null,
  estimateGasValue: null,
  getBlockByNumberValue: null,
};

jest.mock('@metamask/eth-query', () =>
  jest.fn().mockImplementation(() => {
    return {
      estimateGas: (_transaction: any, callback: any) => {
        if (mockFlags.estimateGasError) {
          callback(new Error(mockFlags.estimateGasError));
          return;
        }

        if (mockFlags.estimateGasValue) {
          callback(undefined, mockFlags.estimateGasValue);
          return;
        }
        callback(undefined, '0x0');
      },
      gasPrice: (callback: any) => {
        callback(undefined, '0x0');
      },
      getBlockByNumber: (
        _blocknumber: any,
        _fetchTxs: boolean,
        callback: any,
      ) => {
        if (mockFlags.getBlockByNumberValue) {
          callback(undefined, { gasLimit: '0x12a05f200' });
          return;
        }
        callback(undefined, { gasLimit: '0x0' });
      },
      getCode: (_to: any, callback: any) => {
        callback(undefined, '0x0');
      },
      getTransactionByHash: (_hash: string, callback: any) => {
        const txs: any = [
          { blockNumber: '0x1', hash: '1337' },
          { blockNumber: null, hash: '1338' },
        ];
        const tx: any = txs.find((element: any) => element.hash === _hash);
        callback(undefined, tx);
      },
      getTransactionCount: (_from: any, _to: any, callback: any) => {
        callback(undefined, '0x0');
      },
      sendRawTransaction: (_transaction: any, callback: any) => {
        callback(undefined, '1337');
      },
      getTransactionReceipt: (_hash: any, callback: any) => {
        const txs: any = [
          {
            blockHash: '1337',
            gasUsed: '0x5208',
            hash: '1337',
            status: '0x1',
            transactionIndex: 1337,
          },
          {
            gasUsed: '0x1108',
            hash: '1111',
            status: '0x0',
            transactionIndex: 1111,
          },
        ];
        const tx: any = txs.find((element: any) => element.hash === _hash);
        callback(undefined, tx);
      },
      getBlockByHash: (_blockHash: any, callback: any) => {
        const blocks: any = [
          {
            baseFeePerGas: '0x14',
            hash: '1337',
            number: '0x1',
            timestamp: '628dc0c8',
          },
          { hash: '1338', number: '0x2' },
        ];
        const block: any = blocks.find(
          (element: any) => element.hash === _blockHash,
        );
        callback(undefined, block);
      },
    };
  }),
);

jest.mock('./IncomingTransactionHelper');

/**
 * Builds a mock block tracker with a canned block number that can be used in
 * tests.
 *
 * @param latestBlockNumber - The block number that the block tracker should
 * always return.
 * @returns The mocked block tracker.
 */
function buildMockBlockTracker(latestBlockNumber: string): BlockTracker {
  const fakeBlockTracker = new FakeBlockTracker();
  fakeBlockTracker.mockLatestBlockNumber(latestBlockNumber);
  return fakeBlockTracker;
}

/**
 * Create an object containing mock result callbacks to be used when testing the approval process.
 *
 * @returns The mock result callbacks.
 */
function buildMockResultCallbacks(): AcceptResultCallbacks {
  return {
    success: jest.fn(),
    error: jest.fn(),
  };
}

/**
 * Create a mock controller messenger.
 *
 * @param opts - Options to customize the mock messenger.
 * @param opts.approved - Whether transactions should immediately be approved or rejected.
 * @param opts.delay - Whether to delay approval or rejection until the returned functions are called.
 * @param opts.resultCallbacks - The result callbacks to return when a request is approved.
 * @returns The mock controller messenger.
 */
function buildMockMessenger({
  approved,
  delay,
  resultCallbacks,
}: {
  approved?: boolean;
  delay?: boolean;
  resultCallbacks?: AcceptResultCallbacks;
}): {
  messenger: TransactionControllerMessenger;
  approve: () => void;
  reject: (reason: any) => void;
} {
  let approve, reject;
  let promise: Promise<AddResult>;

  if (delay) {
    promise = new Promise((res, rej) => {
      approve = () => res({ resultCallbacks });
      reject = rej;
    });
  }

  const messenger = {
    call: jest.fn().mockImplementation(() => {
      if (approved) {
        return Promise.resolve({ resultCallbacks });
      }

      if (delay) {
        return promise;
      }

      // eslint-disable-next-line prefer-promise-reject-errors
      return Promise.reject({
        code: errorCodes.provider.userRejectedRequest,
      });
    }),
  } as unknown as TransactionControllerMessenger;

  return {
    messenger,
    approve: approve as any,
    reject: reject as any,
  };
}

/**
 * Wait for the controller to emit a transaction finished event.
 *
 * @param controller - The transaction controller to monitor.
 * @param options - Options to customize the wait.
 * @param options.confirmed - Whether to wait for the transaction to be confirmed or just finished.
 * @returns A promise that resolves with the transaction meta when the transaction is finished.
 */
function waitForTransactionFinished(
  controller: TransactionController,
  { confirmed = false } = {},
): Promise<TransactionMeta> {
  return new Promise((resolve) => {
    controller.hub.once(
      `${controller.state.transactions[0].id}:${
        confirmed ? 'confirmed' : 'finished'
      }`,
      (txMeta) => {
        resolve(txMeta);
      },
    );
  });
}

const MOCK_PREFERENCES = { state: { selectedAddress: 'foo' } };
const INFURA_PROJECT_ID = '341eacb578dd44a1a049cbc5f6fd4035';
const GOERLI_PROVIDER = new HttpProvider(
  `https://goerli.infura.io/v3/${INFURA_PROJECT_ID}`,
);
const MAINNET_PROVIDER = new HttpProvider(
  `https://mainnet.infura.io/v3/${INFURA_PROJECT_ID}`,
);
const PALM_PROVIDER = new HttpProvider(
  `https://palm-mainnet.infura.io/v3/${INFURA_PROJECT_ID}`,
);

type MockNetwork = {
  provider: Provider;
  blockTracker: BlockTracker;
  state: NetworkState;
  subscribe: (listener: (state: NetworkState) => void) => void;
};

const MOCK_NETWORK: MockNetwork = {
  provider: MAINNET_PROVIDER,
  blockTracker: buildMockBlockTracker('0x102833C'),
  state: {
    selectedNetworkClientId: NetworkType.goerli,
    networksMetadata: {
      [NetworkType.goerli]: {
        EIPS: { 1559: false },
        status: NetworkStatus.Available,
      },
    },
    providerConfig: {
      type: NetworkType.goerli,
      chainId: ChainId.goerli,
      ticker: NetworksTicker.goerli,
    },
    networkConfigurations: {},
  },
  subscribe: () => undefined,
};
const MOCK_NETWORK_WITHOUT_CHAIN_ID: MockNetwork = {
  provider: GOERLI_PROVIDER,
  blockTracker: buildMockBlockTracker('0x102833C'),
  state: {
    selectedNetworkClientId: NetworkType.goerli,
    networksMetadata: {
      [NetworkType.goerli]: {
        EIPS: { 1559: false },
        status: NetworkStatus.Available,
      },
    },
    providerConfig: {
      type: NetworkType.goerli,
    } as NetworkState['providerConfig'],
    networkConfigurations: {},
  },
  subscribe: () => undefined,
};
const MOCK_MAINNET_NETWORK: MockNetwork = {
  provider: MAINNET_PROVIDER,
  blockTracker: buildMockBlockTracker('0x102833C'),
  state: {
    selectedNetworkClientId: NetworkType.mainnet,
    networksMetadata: {
      [NetworkType.mainnet]: {
        EIPS: { 1559: false },
        status: NetworkStatus.Available,
      },
    },
    providerConfig: {
      type: NetworkType.mainnet,
      chainId: ChainId.mainnet,
      ticker: NetworksTicker.mainnet,
    },
    networkConfigurations: {},
  },
  subscribe: () => undefined,
};

const MOCK_LINEA_MAINNET_NETWORK: MockNetwork = {
  provider: PALM_PROVIDER,
  blockTracker: buildMockBlockTracker('0xA6EDFC'),
  state: {
    selectedNetworkClientId: NetworkType['linea-mainnet'],
    networksMetadata: {
      [NetworkType['linea-mainnet']]: {
        EIPS: { 1559: false },
        status: NetworkStatus.Available,
      },
    },
    providerConfig: {
      type: NetworkType['linea-mainnet'],
      chainId: toHex(59144),
      ticker: NetworksTicker['linea-mainnet'],
    },
    networkConfigurations: {},
  },
  subscribe: () => undefined,
};

const MOCK_LINEA_GOERLI_NETWORK: MockNetwork = {
  provider: PALM_PROVIDER,
  blockTracker: buildMockBlockTracker('0xA6EDFC'),
  state: {
    selectedNetworkClientId: NetworkType['linea-goerli'],
    networksMetadata: {
      [NetworkType['linea-goerli']]: {
        EIPS: { 1559: false },
        status: NetworkStatus.Available,
      },
    },
    providerConfig: {
      type: NetworkType['linea-goerli'],
      chainId: toHex(59140),
      ticker: NetworksTicker['linea-goerli'],
    },
    networkConfigurations: {},
  },
  subscribe: () => undefined,
};

const MOCK_CUSTOM_NETWORK: MockNetwork = {
  provider: PALM_PROVIDER,
  blockTracker: buildMockBlockTracker('0xA6EDFC'),
  state: {
    selectedNetworkClientId: 'uuid-1',
    networksMetadata: {
      'uuid-1': {
        EIPS: { 1559: false },
        status: NetworkStatus.Available,
      },
    },
    providerConfig: {
      type: NetworkType.rpc,
      chainId: toHex(11297108109),
      ticker: 'TEST',
    },
    networkConfigurations: {},
  },
  subscribe: () => undefined,
};

const ACCOUNT_MOCK = '0x6bf137f335ea1b8f193b8f6ea92561a60d23a207';
const ACCOUNT_2_MOCK = '0x08f137f335ea1b8f193b8f6ea92561a60d23a211';
const NONCE_MOCK = 12;
const ACTION_ID_MOCK = '123456';

const TRANSACTION_META_MOCK = {
  hash: '0x1',
  status: TransactionStatus.confirmed,
  time: 123456789,
  txParams: {
    from: ACCOUNT_MOCK,
  },
} as TransactionMeta;

const TRANSACTION_META_2_MOCK = {
  hash: '0x2',
  status: TransactionStatus.confirmed,
  time: 987654321,
  txParams: {
    from: '0x3',
  },
} as TransactionMeta;

describe('TransactionController', () => {
  let resultCallbacksMock: AcceptResultCallbacks;
  let messengerMock: TransactionControllerMessenger;
  let rejectMessengerMock: TransactionControllerMessenger;
  let delayMessengerMock: TransactionControllerMessenger;
  let approveTransaction: () => void;
  let getNonceLockSpy: jest.Mock;
  let incomingTransactionHelperMock: jest.Mocked<IncomingTransactionHelper>;
  let timeCounter = 0;

  const incomingTransactionHelperClassMock =
    IncomingTransactionHelper as jest.MockedClass<
      typeof IncomingTransactionHelper
    >;

  /**
   * Create a new instance of the TransactionController.
   *
   * @param opts - Options to use when creating the controller.
   * @param opts.options - Any controller options to override the test defaults.
   * @param opts.config - Any configuration to override the test defaults.
   * @param opts.network - The mock network to use with the controller.
   * @param opts.approve - Whether transactions should be immediately approved.
   * @param opts.reject - Whether transactions should be immediately rejected.
   * @returns The new TransactionController instance.
   */
  function newController({
    options,
    config,
    network,
    approve,
    reject,
  }: {
    options?: any;
    config?: Partial<TransactionConfig>;
    network?: MockNetwork;
    approve?: boolean;
    reject?: boolean;
  } = {}): TransactionController {
    const finalNetwork = network ?? MOCK_NETWORK;
    let messenger = delayMessengerMock;

    if (approve) {
      messenger = messengerMock;
    }

    if (reject) {
      messenger = rejectMessengerMock;
    }

    return new TransactionController(
      {
        blockTracker: finalNetwork.blockTracker,
        getNetworkState: () => finalNetwork.state,
<<<<<<< HEAD
        getPermittedAccounts: () => [ACCOUNT_MOCK],
        getSelectedAddress: () => ACCOUNT_MOCK,
=======
        getCurrentAccountEIP1559Compatibility: () => true,
        getCurrentNetworkEIP1559Compatibility: () => true,
>>>>>>> a9217de2
        messenger,
        onNetworkStateChange: finalNetwork.subscribe,
        provider: finalNetwork.provider,
        ...options,
      },
      {
        sign: async (transaction: any) => transaction,
        ...config,
      },
    );
  }

  /**
   * Wait for a specified number of milliseconds.
   *
   * @param ms - The number of milliseconds to wait.
   */
  async function wait(ms: number) {
    await new Promise((resolve) => setTimeout(resolve, ms));
  }

  beforeEach(() => {
    jest.spyOn(Date, 'now').mockImplementation(() => {
      timeCounter += 1;
      return timeCounter;
    });

    for (const key in mockFlags) {
      mockFlags[key] = null;
    }

    resultCallbacksMock = buildMockResultCallbacks();

    messengerMock = buildMockMessenger({
      approved: true,
      resultCallbacks: resultCallbacksMock,
    }).messenger;

    rejectMessengerMock = buildMockMessenger({
      approved: false,
      resultCallbacks: resultCallbacksMock,
    }).messenger;

    ({ messenger: delayMessengerMock, approve: approveTransaction } =
      buildMockMessenger({
        delay: true,
        resultCallbacks: resultCallbacksMock,
      }));

    getNonceLockSpy = jest.fn().mockResolvedValue({
      nextNonce: NONCE_MOCK,
      releaseLock: () => Promise.resolve(),
    });

    NonceTracker.prototype.getNonceLock = getNonceLockSpy;

    incomingTransactionHelperMock = {
      hub: {
        on: jest.fn(),
      },
    } as any;

    incomingTransactionHelperClassMock.mockReturnValue(
      incomingTransactionHelperMock,
    );
  });

  afterEach(() => {
    jest.clearAllMocks();
  });

  describe('constructor', () => {
    it('sets default state', () => {
      const controller = newController();
      expect(controller.state).toStrictEqual({
        methodData: {},
        transactions: [],
        lastFetchedBlockNumbers: {},
      });
    });

    it('sets default config', () => {
      const controller = newController();
      expect(controller.config).toStrictEqual({
        interval: 15000,
        txHistoryLimit: 40,
        sign: expect.any(Function),
      });
    });
  });

  describe('poll', () => {
    it('updates transaction statuses in the right interval', async () => {
      const mock = jest.spyOn(
        TransactionController.prototype,
        'queryTransactionStatuses',
      );

      newController({ config: { interval: 10 } });

      expect(mock).toHaveBeenCalledTimes(1);
      await wait(15);
      expect(mock).toHaveBeenCalledTimes(2);
    });

    it('clears previous interval', async () => {
      const mock = jest.spyOn(global, 'clearTimeout');
      const controller = newController({ config: { interval: 1337 } });

      await wait(100);
      controller.poll(1338);
      expect(mock).toHaveBeenCalled();
    });

    it('does not update the state if there are no updates on transaction statuses', async () => {
      const controller = newController({ config: { interval: 10 } });
      const func = jest.spyOn(controller, 'update');

      await wait(20);
      expect(func).not.toHaveBeenCalled();
    });
  });

  describe('estimateGas', () => {
    /**
     * Test template to assert estimate gas succeeds.
     *
     * @param opts - Options to use when testing.
     * @param opts.network - The network to use.
     * @param opts.estimateGasValue - The value to return from the estimate gas call.
     * @param opts.getBlockByNumberValue - The value to return from the get block by number call.
     */
    async function estimateGasSucceeds({
      network,
      estimateGasValue,
      getBlockByNumberValue,
    }: {
      network: MockNetwork;
      estimateGasValue?: string;
      getBlockByNumberValue?: string;
    }) {
      const controller = newController({ network });

      if (estimateGasValue) {
        mockFlags.estimateGasValue = estimateGasValue;
      }

      if (getBlockByNumberValue) {
        mockFlags.getBlockByNumberValue = getBlockByNumberValue;
      }

      const result = await controller.estimateGas({
        from: ACCOUNT_MOCK,
        to: ACCOUNT_MOCK,
      });

      expect(result.estimateGasError).toBeUndefined();
    }

    /**
     * Test template to assert estimate gas fails.
     *
     * @param opts - Options to use when testing.
     * @param opts.network - The network to use.
     * @param opts.getBlockByNumberValue - The value to return from the get block by number call.
     */
    async function estimateGasFails({
      network,
      getBlockByNumberValue,
    }: {
      network: MockNetwork;
      getBlockByNumberValue?: string;
    }) {
      const controller = newController({ network });

      if (getBlockByNumberValue) {
        mockFlags.getBlockByNumberValue = getBlockByNumberValue;
      }

      mockFlags.estimateGasError = ESTIMATE_GAS_ERROR;

      const result = await controller.estimateGas({
        from: ACCOUNT_MOCK,
        to: ACCOUNT_MOCK,
      });

      expect(result.estimateGasError).toBe(ESTIMATE_GAS_ERROR);
    }

    it('succeeds when gasBn is greater than maxGasBN', async () => {
      await estimateGasSucceeds({
        network: MOCK_NETWORK,
        estimateGasValue: '0x12a05f200',
      });
    });

    it('succeeds on mainnet when gasBn is higher than maxGasBN', async () => {
      await estimateGasSucceeds({
        network: MOCK_MAINNET_NETWORK,
        estimateGasValue: '0x12a05f200',
      });
    });

    it('succeeds on custom network when gasBN is equal to maxGasBN', async () => {
      await estimateGasSucceeds({
        network: MOCK_CUSTOM_NETWORK,
      });
    });

    it('succeed on custom network when gasBN is less than maxGasBN', async () => {
      await estimateGasSucceeds({
        network: MOCK_CUSTOM_NETWORK,
        getBlockByNumberValue: '0x12a05f200',
      });
    });

    it('succeeds when gasBN is less than maxGasBN and paddedGasBN is less than MaxGasBN', async () => {
      await estimateGasSucceeds({
        network: MOCK_NETWORK,
        getBlockByNumberValue: '0x12a05f200',
      });
    });

    it('fails on custom network when gasBN is equal to maxGasBN', async () => {
      await estimateGasFails({ network: MOCK_CUSTOM_NETWORK });
    });

    it('fails on custom network when gasBN is less than maxGasBN', async () => {
      await estimateGasFails({
        network: MOCK_CUSTOM_NETWORK,
        getBlockByNumberValue: '0x12a05f200',
      });
    });

    it('fails when gasBN is less than maxGasBN and paddedGasBN is less than MaxGasBN', async () => {
      await estimateGasFails({
        network: MOCK_NETWORK,
        getBlockByNumberValue: '0x12a05f200',
      });
    });
  });

  describe('with actionId', () => {
    it('adds single unapproved transaction when called twice with same actionId', async () => {
      const controller = newController();

      const mockOrigin = 'origin';

      await controller.addTransaction(
        {
          from: ACCOUNT_MOCK,
          to: ACCOUNT_MOCK,
        },
        {
          origin: mockOrigin,
          actionId: ACTION_ID_MOCK,
        },
      );

      const firstTransactionCount = controller.state.transactions.length;

      await controller.addTransaction(
        {
          from: ACCOUNT_MOCK,
          to: ACCOUNT_MOCK,
        },
        {
          origin: mockOrigin,
          actionId: ACTION_ID_MOCK,
        },
      );
      const secondTransactionCount = controller.state.transactions.length;

      expect(firstTransactionCount).toStrictEqual(secondTransactionCount);
      expect(delayMessengerMock.call).toHaveBeenCalledTimes(1);
      expect(delayMessengerMock.call).toHaveBeenCalledWith(
        'ApprovalController:addRequest',
        {
          id: expect.any(String),
          origin: mockOrigin,
          type: 'transaction',
          requestData: { txId: expect.any(String) },
          expectsResult: true,
        },
        true,
      );
    });

    it('adds multiple transactions with same actionId and ensures second transaction result does not resolves before the first transaction result', async () => {
      const controller = newController();

      const mockOrigin = 'origin';
      let firstTransactionCompleted = false;
      let secondTransactionCompleted = false;

      const { result: firstResult } = await controller.addTransaction(
        {
          from: ACCOUNT_MOCK,
          to: ACCOUNT_MOCK,
        },
        {
          origin: mockOrigin,
          actionId: ACTION_ID_MOCK,
        },
      );

      firstResult
        .then(() => {
          firstTransactionCompleted = true;
        })
        .catch(() => undefined);

      const { result: secondResult } = await controller.addTransaction(
        {
          from: ACCOUNT_MOCK,
          to: ACCOUNT_MOCK,
        },
        {
          origin: mockOrigin,
          actionId: ACTION_ID_MOCK,
        },
      );
      secondResult
        .then(() => {
          secondTransactionCompleted = true;
        })
        .catch(() => undefined);

      await wait(0);

      expect(firstTransactionCompleted).toBe(false);
      expect(secondTransactionCompleted).toBe(false);

      approveTransaction();
      await firstResult;
      await secondResult;

      expect(firstTransactionCompleted).toBe(true);
      expect(secondTransactionCompleted).toBe(true);
    });

    it.each([
      [
        'does not add duplicate transaction if actionId already used',
        ACTION_ID_MOCK,
        ACTION_ID_MOCK,
        1,
      ],
      [
        'adds additional transaction if actionId not used',
        ACTION_ID_MOCK,
        '00000',
        2,
      ],
    ])(
      '%s',
      async (_, firstActionId, secondActionId, expectedTransactionCount) => {
        const controller = newController();
        const expectedRequestApprovalCalledTimes = expectedTransactionCount;

        const mockOrigin = 'origin';

        await controller.addTransaction(
          {
            from: ACCOUNT_MOCK,
            to: ACCOUNT_MOCK,
          },
          {
            origin: mockOrigin,
            actionId: firstActionId,
          },
        );

        await controller.addTransaction(
          {
            from: ACCOUNT_MOCK,
            to: ACCOUNT_MOCK,
          },
          {
            origin: mockOrigin,
            actionId: secondActionId,
          },
        );
        const { transactions } = controller.state;

        expect(transactions).toHaveLength(expectedTransactionCount);
        expect(delayMessengerMock.call).toHaveBeenCalledTimes(
          expectedRequestApprovalCalledTimes,
        );
      },
    );

    it.each([
      [
        'adds single transaction when speed up called twice with the same actionId',
        ACTION_ID_MOCK,
        2,
        1,
      ],
      [
        'adds multiple transactions when speed up called with non-existent actionId',
        '00000',
        3,
        2,
      ],
    ])(
      '%s',
      async (
        _,
        actionId,
        expectedTransactionCount,
        expectedSignCalledTimes,
      ) => {
        const controller = newController();
        const signSpy = jest.spyOn(controller, 'sign' as any);

        const { transactionMeta } = await controller.addTransaction({
          from: ACCOUNT_MOCK,
          gas: '0x0',
          gasPrice: '0x50fd51da',
          to: ACCOUNT_MOCK,
          value: '0x0',
        });
        await controller.speedUpTransaction(transactionMeta.id, undefined, {
          actionId: ACTION_ID_MOCK,
        });

        await controller.speedUpTransaction(transactionMeta.id, undefined, {
          actionId,
        });

        const { transactions } = controller.state;
        expect(transactions).toHaveLength(expectedTransactionCount);
        expect(signSpy).toHaveBeenCalledTimes(expectedSignCalledTimes);
      },
    );
  });

  describe('addTransaction', () => {
    it('adds unapproved transaction to state', async () => {
      const controller = newController();

      const mockDeviceConfirmedOn = WalletDevice.OTHER;
      const mockOrigin = 'origin';
      const mockSecurityAlertResponse = {
        resultType: 'Malicious',
        reason: 'blur_farming',
        description:
          'A SetApprovalForAll request was made on {contract}. We found the operator {operator} to be malicious',
        args: {
          contract: '0xa7206d878c5c3871826dfdb42191c49b1d11f466',
          operator: '0x92a3b9773b1763efa556f55ccbeb20441962d9b2',
        },
      };
      const mockSendFlowHistory = [
        {
          entry:
            'sendFlow - user selected transfer to my accounts on recipient screen',
          timestamp: 1650663928211,
        },
      ];
      await controller.addTransaction(
        {
          from: ACCOUNT_MOCK,
          to: ACCOUNT_MOCK,
        },
        {
          deviceConfirmedOn: mockDeviceConfirmedOn,
          origin: mockOrigin,
          securityAlertResponse: mockSecurityAlertResponse,
          sendFlowHistory: mockSendFlowHistory,
        },
      );

      const transactionMeta = controller.state.transactions[0];

      expect(transactionMeta.txParams.from).toBe(ACCOUNT_MOCK);
      expect(transactionMeta.chainId).toBe(
        MOCK_NETWORK.state.providerConfig.chainId,
      );
      expect(transactionMeta.deviceConfirmedOn).toBe(mockDeviceConfirmedOn);
      expect(transactionMeta.origin).toBe(mockOrigin);
      expect(transactionMeta.status).toBe(TransactionStatus.unapproved);
      expect(transactionMeta.securityAlertResponse).toBe(
        mockSecurityAlertResponse,
      );
      expect(transactionMeta.originalGasEstimate).toBe('0x0');
      expect(controller.state.transactions[0].sendFlowHistory).toStrictEqual(
        mockSendFlowHistory,
      );
    });

    it('generates initial history', async () => {
      const controller = newController();

      await controller.addTransaction({
        from: ACCOUNT_MOCK,
        to: ACCOUNT_MOCK,
      });

      const expectedInitialSnapshot = {
        actionId: undefined,
        chainId: expect.any(String),
        dappSuggestedGasFees: undefined,
        deviceConfirmedOn: undefined,
        id: expect.any(String),
        origin: undefined,
        originalGasEstimate: expect.any(String),
        securityAlertResponse: undefined,
        sendFlowHistory: expect.any(Array),
        status: TransactionStatus.unapproved,
        time: expect.any(Number),
        txParams: expect.anything(),
        userEditedGasLimit: false,
        type: TransactionType.simpleSend,
        verifiedOnBlockchain: expect.any(Boolean),
      };

      // Expect initial snapshot to be in place
      expect(controller.state.transactions[0]?.history).toStrictEqual([
        expectedInitialSnapshot,
      ]);
    });

    describe('adds dappSuggestedGasFees to transaction', () => {
      it.each([
        ['origin is MM', ORIGIN_METAMASK],
        ['origin is not defined', undefined],
        ['no fee information is given', 'MockDappOrigin'],
      ])('as undefined if %s', async (_testName, origin) => {
        const controller = newController();
        await controller.addTransaction(
          {
            from: ACCOUNT_MOCK,
            to: ACCOUNT_MOCK,
          },
          {
            origin,
          },
        );
        expect(
          controller.state.transactions[0]?.dappSuggestedGasFees,
        ).toBeUndefined();
      });

      it.each([
        ['gasPrice'],
        ['maxFeePerGas'],
        ['maxPriorityFeePerGas'],
        ['gas'],
      ])('if %s is defined', async (gasPropName) => {
        const controller = newController();
        const mockDappOrigin = 'MockDappOrigin';
        const mockGasValue = '0x1';
        await controller.addTransaction(
          {
            from: ACCOUNT_MOCK,
            to: ACCOUNT_MOCK,
            [gasPropName]: mockGasValue,
          },
          {
            origin: mockDappOrigin,
          },
        );
        expect(
          controller.state.transactions[0]?.dappSuggestedGasFees?.[
            gasPropName as keyof DappSuggestedGasFees
          ],
        ).toBe(mockGasValue);
      });
    });

    it.each([
      ['mainnet', MOCK_MAINNET_NETWORK],
      ['custom network', MOCK_CUSTOM_NETWORK],
    ])(
      'adds unapproved transaction to state after switching to %s',
      async (_networkName, newNetwork) => {
        const getNetworkState = jest.fn().mockReturnValue(MOCK_NETWORK.state);

        let networkStateChangeListener: ((state: NetworkState) => void) | null =
          null;

        const onNetworkStateChange = (
          listener: (state: NetworkState) => void,
        ) => {
          networkStateChangeListener = listener;
        };

        const controller = newController({
          options: { getNetworkState, onNetworkStateChange },
        });

        // switch from Goerli to Mainnet
        getNetworkState.mockReturnValue(newNetwork.state);

        // eslint-disable-next-line @typescript-eslint/no-non-null-assertion
        networkStateChangeListener!(newNetwork.state);

        await controller.addTransaction({
          from: ACCOUNT_MOCK,
          to: ACCOUNT_MOCK,
        });

        expect(controller.state.transactions[0].txParams.from).toBe(
          ACCOUNT_MOCK,
        );
        expect(controller.state.transactions[0].chainId).toBe(
          newNetwork.state.providerConfig.chainId,
        );
        expect(controller.state.transactions[0].status).toBe(
          TransactionStatus.unapproved,
        );
      },
    );

    it('throws if address invalid', async () => {
      const controller = newController();
      await expect(
        controller.addTransaction({ from: 'foo' } as any),
      ).rejects.toThrow('Invalid "from" address');
    });

    it('increments nonce when adding a new non-cancel non-speedup transaction', async () => {
      v1Stub
        .mockImplementationOnce(() => 'aaaab1deb4d-3b7d-4bad-9bdd-2b0d7b3dcb6d')
        .mockImplementationOnce(() => 'bbbb1deb4d-3b7d-4bad-9bdd-2b0d7b3dcb6d');

      const controller = newController({ approve: true });

      const { result: firstResult } = await controller.addTransaction({
        from: ACCOUNT_MOCK,
        gas: '0x0',
        gasPrice: '0x50fd51da',
        to: ACCOUNT_MOCK,
        value: '0x0',
      });

      await firstResult.catch(() => undefined);

      const firstTransaction = controller.state.transactions[0];

      // eslint-disable-next-line jest/prefer-spy-on
      NonceTracker.prototype.getNonceLock = jest.fn().mockResolvedValue({
        nextNonce: NONCE_MOCK + 1,
        releaseLock: () => Promise.resolve(),
      });

      const { result: secondResult } = await controller.addTransaction({
        from: ACCOUNT_MOCK,
        gas: '0x2',
        gasPrice: '0x50fd51da',
        to: ACCOUNT_MOCK,
        value: '0x1290',
      });

      await secondResult.catch(() => undefined);

      expect(controller.state.transactions).toHaveLength(2);
      const secondTransaction = controller.state.transactions[1];

      expect(firstTransaction.txParams.nonce).toBe(
        `0x${NONCE_MOCK.toString(16)}`,
      );

      expect(secondTransaction.txParams.nonce).toBe(
        `0x${(NONCE_MOCK + 1).toString(16)}`,
      );
    });

    it('requests approval using the approval controller', async () => {
      const controller = newController();

      await controller.addTransaction({
        from: ACCOUNT_MOCK,
        to: ACCOUNT_MOCK,
      });

      expect(delayMessengerMock.call).toHaveBeenCalledTimes(1);
      expect(delayMessengerMock.call).toHaveBeenCalledWith(
        'ApprovalController:addRequest',
        {
          id: expect.any(String),
          origin: 'metamask',
          type: 'transaction',
          requestData: { txId: expect.any(String) },
          expectsResult: true,
        },
        true,
      );
    });

    it('skips approval if option explicitly false', async () => {
      const controller = newController();

      await controller.addTransaction(
        {
          from: ACCOUNT_MOCK,
          to: ACCOUNT_MOCK,
        },
        {
          requireApproval: false,
        },
      );

      expect(delayMessengerMock.call).toHaveBeenCalledTimes(0);
    });

    it.each([
      ['mainnet', MOCK_MAINNET_NETWORK],
      ['custom network', MOCK_CUSTOM_NETWORK],
    ])(
      'populates estimateGasError if gas calculation fails on %s',
      async (_title, network) => {
        const controller = newController({ network });

        mockFlags.estimateGasError = ESTIMATE_GAS_ERROR;

        await controller.addTransaction({
          from: ACCOUNT_MOCK,
          to: ACCOUNT_MOCK,
        });

        const {
          txParams: { estimateGasError },
        } = controller.state.transactions[0];

        expect(estimateGasError).toBe(ESTIMATE_GAS_ERROR);
      },
    );

    describe('on approve', () => {
      it('submits transaction', async () => {
        const controller = newController({ approve: true });

        const { result } = await controller.addTransaction({
          from: ACCOUNT_MOCK,
          gas: '0x0',
          gasPrice: '0x0',
          to: ACCOUNT_MOCK,
          value: '0x0',
        });

        await result;

        const { txParams, status, submittedTime } =
          controller.state.transactions[0];
        expect(txParams.from).toBe(ACCOUNT_MOCK);
        expect(txParams.nonce).toBe(`0x${NONCE_MOCK.toString(16)}`);
        expect(status).toBe(TransactionStatus.submitted);
        expect(submittedTime).toStrictEqual(expect.any(Number));
      });

      it('reports success to approval acceptor', async () => {
        const controller = newController({ approve: true });

        const { result } = await controller.addTransaction({
          from: ACCOUNT_MOCK,
          to: ACCOUNT_MOCK,
        });

        await result;

        expect(resultCallbacksMock.success).toHaveBeenCalledTimes(1);
      });

      it('reports error to approval acceptor on error', async () => {
        const controller = newController({
          approve: true,
          config: { sign: undefined },
        });

        const { result } = await controller.addTransaction({
          from: ACCOUNT_MOCK,
          to: ACCOUNT_MOCK,
        });

        try {
          await result;
        } catch {
          // Expected error
        }

        expect(resultCallbacksMock.error).toHaveBeenCalledTimes(1);
      });

      describe('fails', () => {
        /**
         * Test template to assert adding and submitting a transaction fails.
         *
         * @param controller - The controller instance.
         * @param expectedError - The expected error message.
         */
        async function expectTransactionToFail(
          controller: TransactionController,
          expectedError: string,
        ) {
          const { result } = await controller.addTransaction({
            from: ACCOUNT_MOCK,
            to: ACCOUNT_MOCK,
          });

          await expect(result).rejects.toThrow(expectedError);

          const { txParams, status } = controller.state.transactions[0];
          expect(txParams.from).toBe(ACCOUNT_MOCK);
          expect(txParams.to).toBe(ACCOUNT_MOCK);
          expect(status).toBe(TransactionStatus.failed);
        }

        it('if signing error', async () => {
          const controller = newController({
            approve: true,
            config: {
              sign: () => {
                throw new Error('foo');
              },
            },
          });

          await expectTransactionToFail(controller, 'foo');
        });

        it('if no sign method defined', async () => {
          const controller = newController({
            approve: true,
            config: {
              sign: undefined,
            },
          });

          await expectTransactionToFail(controller, 'No sign method defined');
        });

        it('if no chainId defined', async () => {
          const controller = newController({
            approve: true,
            network: MOCK_NETWORK_WITHOUT_CHAIN_ID,
          });

          await expectTransactionToFail(controller, 'No chainId defined');
        });

        it('if unexpected status', async () => {
          const controller = newController();

          (
            delayMessengerMock.call as jest.MockedFunction<any>
          ).mockImplementationOnce(() => {
            throw new Error('Unknown problem');
          });

          const { result } = await controller.addTransaction({
            from: ACCOUNT_MOCK,
            gas: '0x0',
            gasPrice: '0x0',
            to: ACCOUNT_MOCK,
            value: '0x0',
          });

          await expect(result).rejects.toThrow('Unknown problem');
        });

        it('if unrecognised error', async () => {
          const controller = newController();

          (
            delayMessengerMock.call as jest.MockedFunction<any>
          ).mockImplementationOnce(() => {
            throw new Error('TestError');
          });

          const { result } = await controller.addTransaction({
            from: ACCOUNT_MOCK,
            gas: '0x0',
            gasPrice: '0x0',
            to: ACCOUNT_MOCK,
            value: '0x0',
          });

          await expect(result).rejects.toThrow('TestError');
        });

        it('if transaction removed', async () => {
          const controller = newController();

          (
            delayMessengerMock.call as jest.MockedFunction<any>
          ).mockImplementationOnce(() => {
            controller.state.transactions = [];
            throw new Error('Unknown problem');
          });

          const { result } = await controller.addTransaction({
            from: ACCOUNT_MOCK,
            gas: '0x0',
            gasPrice: '0x0',
            to: ACCOUNT_MOCK,
            value: '0x0',
          });

          await expect(result).rejects.toThrow('Unknown problem');
        });
      });
    });

    describe('on reject', () => {
      it('cancels transaction', async () => {
        const controller = newController({ reject: true });

        const { result } = await controller.addTransaction({
          from: ACCOUNT_MOCK,
          to: ACCOUNT_MOCK,
        });

        const finishedPromise = waitForTransactionFinished(controller);

        await expect(result).rejects.toThrow('User rejected the transaction');

        const { txParams, status } = await finishedPromise;
        expect(txParams.from).toBe(ACCOUNT_MOCK);
        expect(status).toBe(TransactionStatus.rejected);
      });
    });

    describe('checks from address origin', () => {
      it('throws if `from` address is different from current selected address', async () => {
        const controller = newController();
        const origin = ORIGIN_METAMASK;
        const fromMocked = ACCOUNT_2_MOCK;
        await expect(
          controller.addTransaction(
            {
              from: fromMocked,
              to: ACCOUNT_MOCK,
            } as any,
            { origin: ORIGIN_METAMASK },
          ),
        ).rejects.toThrow(
          ethErrors.rpc.internal({
            message: `Internally initiated transaction is using invalid account.`,
            data: {
              origin,
              fromAddress: fromMocked,
              selectedAddress: ACCOUNT_MOCK,
            },
          }),
        );
      });

      it('throws if the origin does not have permissions to initiate transactions from the specified address', async () => {
        const controller = newController();
        const fromMocked = ACCOUNT_2_MOCK;
        await expect(
          controller.addTransaction({
            from: fromMocked,
            to: ACCOUNT_MOCK,
          } as any),
        ).rejects.toThrow(
          ethErrors.provider.unauthorized({ data: { origin: undefined } }),
        );
      });
    });
  });

  describe('wipeTransactions', () => {
    it('removes all transactions on current network', async () => {
      const controller = newController();

      controller.wipeTransactions();

      await controller.addTransaction({
        from: ACCOUNT_MOCK,
        to: ACCOUNT_MOCK,
      });

      controller.wipeTransactions();

      expect(controller.state.transactions).toHaveLength(0);
    });

    it('removes only txs with given address', async () => {
      const controller = newController();

      controller.wipeTransactions();

      const mockFromAccount1 = '0x1bf137f335ea1b8f193b8f6ea92561a60d23a207';
      const mockFromAccount2 = '0x2bf137f335ea1b8f193b8f6ea92561a60d23a207';
      const mockCurrentChainId = toHex(5);

      controller.state.transactions.push({
        id: '1',
        chainId: mockCurrentChainId,
        txParams: {
          from: mockFromAccount1,
        },
      } as any);

      controller.state.transactions.push({
        id: '2',
        chainId: mockCurrentChainId,
        txParams: {
          from: mockFromAccount2,
        },
      } as any);

      controller.wipeTransactions(true, mockFromAccount2);

      expect(controller.state.transactions).toHaveLength(1);
      expect(controller.state.transactions[0].id).toBe('1');
    });

    it('removes only txs with given address only on current network', async () => {
      const controller = newController();

      controller.wipeTransactions();

      const mockFromAccount1 = '0x1bf137f335ea1b8f193b8f6ea92561a60d23a207';
      const mockDifferentChainId = toHex(1);
      const mockCurrentChainId = toHex(5);

      controller.state.transactions.push({
        id: '1',
        chainId: mockCurrentChainId,
        txParams: {
          from: mockFromAccount1,
        },
      } as any);

      controller.state.transactions.push({
        id: '4',
        chainId: mockDifferentChainId,
        txParams: {
          from: mockFromAccount1,
        },
      } as any);

      controller.wipeTransactions(false, mockFromAccount1);

      expect(controller.state.transactions).toHaveLength(1);
      expect(controller.state.transactions[0].id).toBe('4');
    });
  });

  describe('queryTransactionStatus', () => {
    it('updates transaction status to confirmed', async () => {
      const controller = newController();

      controller.state.transactions.push({
        chainId: toHex(5),
        from: MOCK_PREFERENCES.state.selectedAddress,
        hash: '1337',
        id: 'foo',
        status: TransactionStatus.submitted,
      } as any);

      controller.state.transactions.push({} as any);

      const confirmedPromise = waitForTransactionFinished(controller, {
        confirmed: true,
      });

      await controller.queryTransactionStatuses();

      const { status } = await confirmedPromise;
      expect(status).toBe(TransactionStatus.confirmed);
    });

    it('leaves transaction status as submitted if transaction was not added to a block', async () => {
      const controller = newController();

      controller.state.transactions.push({
        from: MOCK_PREFERENCES.state.selectedAddress,
        id: 'foo',
        status: TransactionStatus.submitted,
        hash: '1338',
      } as any);

      await controller.queryTransactionStatuses();

      const { status } = controller.state.transactions[0];
      expect(status).toBe(TransactionStatus.submitted);
    });

    it('verifies transactions using the correct blockchain', async () => {
      const controller = newController();

      controller.state.transactions.push({
        chainId: toHex(5),
        from: MOCK_PREFERENCES.state.selectedAddress,
        hash: '1337',
        id: 'foo',
        status: TransactionStatus.confirmed,
        txParams: {
          gasUsed: undefined,
        },
        verifiedOnBlockchain: false,
      } as any);

      await controller.queryTransactionStatuses();

      const transactionMeta = controller.state.transactions[0];
      expect(transactionMeta.verifiedOnBlockchain).toBe(true);
      expect(transactionMeta.txParams.gasUsed).toBe('0x5208');
      expect(transactionMeta.blockTimestamp).toBe('628dc0c8');
      expect(transactionMeta.baseFeePerGas).toBe('0x14');
      expect(transactionMeta.txReceipt?.transactionIndex).toBe(1337);
    });
  });

  describe('handleMethodData', () => {
    it('loads method data from registry', async () => {
      const controller = newController({ network: MOCK_MAINNET_NETWORK });
      mockNetwork({
        networkClientConfiguration: {
          chainId: BUILT_IN_NETWORKS.mainnet.chainId,
          type: NetworkClientType.Infura,
          network: 'mainnet',
          infuraProjectId: INFURA_PROJECT_ID,
        },
        mocks: [
          {
            request: {
              method: 'eth_call',
              params: [
                {
                  to: '0x44691B39d1a75dC4E0A0346CBB15E310e6ED1E86',
                  data: '0xb46bcdaaf39b5b9b00000000000000000000000000000000000000000000000000000000',
                },
                'latest',
              ],
            },
            response: {
              result:
                '0x00000000000000000000000000000000000000000000000000000000000000200000000000000000000000000000000000000000000000000000000000000024657468546f546f6b656e53776170496e7075742875696e743235362c75696e743235362900000000000000000000000000000000000000000000000000000000',
            },
          },
        ],
      });
      const registry = await controller.handleMethodData('0xf39b5b9b');

      expect(registry.parsedRegistryMethod).toStrictEqual({
        args: [{ type: 'uint256' }, { type: 'uint256' }],
        name: 'Eth To Token Swap Input',
      });
      expect(registry.registryMethod).toBe(
        'ethToTokenSwapInput(uint256,uint256)',
      );
    });

    it('skips reading registry if already cached in state', async () => {
      const controller = newController({ network: MOCK_MAINNET_NETWORK });
      mockNetwork({
        networkClientConfiguration: {
          chainId: BUILT_IN_NETWORKS.mainnet.chainId,
          type: NetworkClientType.Infura,
          network: 'mainnet',
          infuraProjectId: INFURA_PROJECT_ID,
        },
        mocks: [
          {
            request: {
              method: 'eth_call',
              params: [
                {
                  to: '0x44691B39d1a75dC4E0A0346CBB15E310e6ED1E86',
                  data: '0xb46bcdaaf39b5b9b00000000000000000000000000000000000000000000000000000000',
                },
                'latest',
              ],
            },
            response: {
              result:
                '0x00000000000000000000000000000000000000000000000000000000000000200000000000000000000000000000000000000000000000000000000000000024657468546f546f6b656e53776170496e7075742875696e743235362c75696e743235362900000000000000000000000000000000000000000000000000000000',
            },
          },
        ],
      });

      await controller.handleMethodData('0xf39b5b9b');

      const registryLookup = jest.spyOn(controller, 'registryLookup' as any);

      await controller.handleMethodData('0xf39b5b9b');

      expect(registryLookup).not.toHaveBeenCalled();
    });
  });

  describe('stopTransaction', () => {
    it('rejects result promise', async () => {
      const controller = newController({
        network: MOCK_LINEA_GOERLI_NETWORK,
      });

      const { result, transactionMeta } = await controller.addTransaction({
        from: ACCOUNT_MOCK,
        gas: '0x0',
        gasPrice: '0x1',
        to: ACCOUNT_MOCK,
        value: '0x0',
      });

      const finishedPromise = waitForTransactionFinished(controller);

      await controller.stopTransaction(transactionMeta.id, undefined, {
        estimatedBaseFee: '0x123',
      });

      const { estimatedBaseFee } = await finishedPromise;

      approveTransaction();

      const { transactions } = controller.state;
      await expect(result).rejects.toThrow('User cancelled the transaction');
      expect(estimatedBaseFee).toBe('0x123');
      expect(transactions[0].status).toStrictEqual(TransactionStatus.cancelled);
      expect(transactions[0].type).toStrictEqual(TransactionType.simpleSend);
    });

    it('rejects unknown transaction', async () => {
      const controller = newController({
        network: MOCK_LINEA_GOERLI_NETWORK,
      });

      await controller.stopTransaction('transactionIdMock', {
        gasPrice: '0x1',
      });

      const signSpy = jest.spyOn(controller, 'sign' as any);

      expect(signSpy).toHaveBeenCalledTimes(0);
    });

    it('throws if no sign method', async () => {
      const controller = newController({ config: { sign: undefined } });

      await controller.addTransaction({ from: ACCOUNT_MOCK, to: ACCOUNT_MOCK });

      await expect(
        controller.stopTransaction(controller.state.transactions[0].id),
      ).rejects.toThrow('No sign method defined');
    });
  });

  describe('speedUpTransaction', () => {
    it('creates additional transaction with increased gas', async () => {
      const controller = newController({
        network: MOCK_LINEA_MAINNET_NETWORK,
      });

      const { transactionMeta } = await controller.addTransaction({
        from: ACCOUNT_MOCK,
        gas: '0x0',
        gasPrice: '0x50fd51da',
        to: ACCOUNT_MOCK,
        value: '0x0',
      });

      await controller.speedUpTransaction(transactionMeta.id);

      const { transactions } = controller.state;
      expect(transactions).toHaveLength(2);
      expect(transactions[1].txParams.gasPrice).toBe(
        '0x5916a6d6', // 1.1 * 0x50fd51da
      );
    });

    it('verifies s,r and v values are correctly populated', async () => {
      const controller = newController({
        network: MOCK_LINEA_MAINNET_NETWORK,
        config: {
          sign: async (transaction: any) => {
            transaction.r = '1b';
            transaction.s = 'abc';
            transaction.v = '123';
            return transaction;
          },
        },
      });

      const { transactionMeta } = await controller.addTransaction({
        from: ACCOUNT_MOCK,
        gas: '0x0',
        gasPrice: '0x50fd51da',
        to: ACCOUNT_MOCK,
        value: '0x0',
      });

      await controller.speedUpTransaction(transactionMeta.id);

      const { transactions } = controller.state;
      expect(transactions).toHaveLength(2);
      const speedUpTransaction = transactions[1];
      expect(speedUpTransaction.r).toBe('0x1b');
      expect(speedUpTransaction.s).toBe('0xabc');
      expect(speedUpTransaction.v).toBe('0x123');
    });

    it('creates additional transaction specifying the gasPrice', async () => {
      const controller = newController({
        network: MOCK_LINEA_MAINNET_NETWORK,
      });

      const { transactionMeta } = await controller.addTransaction({
        from: ACCOUNT_MOCK,
        gas: '0x0',
        gasPrice: '0x50fd51da',
        to: ACCOUNT_MOCK,
        value: '0x0',
      });

      await controller.speedUpTransaction(transactionMeta.id, {
        gasPrice: '0x62DEF4DA',
      });

      const { transactions } = controller.state;
      expect(transactions).toHaveLength(2);
      expect(transactions[1].txParams.gasPrice).toBe('0x62DEF4DA');
    });

    it('uses the same nonce', async () => {
      const controller = newController({ approve: true });

      const { transactionMeta, result } = await controller.addTransaction({
        from: ACCOUNT_MOCK,
        gas: '0x1',
        gasPrice: '0x50fd51da',
        to: ACCOUNT_MOCK,
        value: '0x0',
      });

      await result;
      await controller.speedUpTransaction(transactionMeta.id, undefined, {
        estimatedBaseFee: '0x123',
      });

      const { transactions } = controller.state;
      expect(getNonceLockSpy).toHaveBeenCalledTimes(1);
      expect(transactions).toHaveLength(2);
      expect(transactions[0].txParams.nonce).toBeDefined();
      expect(transactions[0].txParams.nonce).toStrictEqual(
        transactions[1].txParams.nonce,
      );
      expect(transactions[1].estimatedBaseFee).toBe('0x123');
      expect(transactions[1].originalGasEstimate).toBe('0x1');
    });

    it('allows transaction count to exceed txHistorylimit', async () => {
      const controller = newController({
        approve: true,
        config: {
          txHistoryLimit: 1,
        },
      });

      const { transactionMeta, result } = await controller.addTransaction({
        from: ACCOUNT_MOCK,
        nonce: '1111111',
        gas: '0x0',
        gasPrice: '0x50fd51da',
        to: ACCOUNT_MOCK,
        value: '0x0',
      });

      await result;
      await controller.speedUpTransaction(transactionMeta.id);

      expect(controller.state.transactions).toHaveLength(2);
    });
  });

  describe('initApprovals', () => {
    it('creates approvals for all unapproved transaction', async () => {
      const txParams = {
        from: ACCOUNT_MOCK,
        hash: '1337',
        id: 'mocked',
        chainId: toHex(5),
        status: TransactionStatus.unapproved,
      };
      const controller = newController();
      controller.state.transactions.push(txParams as any);
      controller.state.transactions.push({
        ...txParams,
        id: 'mocked1',
        hash: '1338',
      } as any);

      controller.initApprovals();

      expect(delayMessengerMock.call).toHaveBeenCalledTimes(2);
      expect(delayMessengerMock.call).toHaveBeenCalledWith(
        'ApprovalController:addRequest',
        {
          expectsResult: true,
          id: 'mocked',
          origin: 'metamask',
          requestData: { txId: 'mocked' },
          type: 'transaction',
        },
        false,
      );
      expect(delayMessengerMock.call).toHaveBeenCalledWith(
        'ApprovalController:addRequest',
        {
          expectsResult: true,
          id: 'mocked1',
          origin: 'metamask',
          requestData: { txId: 'mocked1' },
          type: 'transaction',
        },
        false,
      );
    });

    it('does not create any approval when there is no unapproved transaction', async () => {
      const controller = newController();
      controller.initApprovals();

      expect(delayMessengerMock.call).not.toHaveBeenCalled();
    });
  });

  describe('confirmExternalTransaction', () => {
    it('adds external transaction to the state as confirmed', async () => {
      const controller = newController();

      const externalTransactionToConfirm = {
        from: ACCOUNT_MOCK,
        to: ACCOUNT_2_MOCK,
        id: '1',
        chainId: toHex(1),
        status: TransactionStatus.confirmed,
        txParams: {
          gasUsed: undefined,
          from: ACCOUNT_MOCK,
          to: ACCOUNT_2_MOCK,
        },
      } as any;
      const externalTransactionReceipt = {
        gasUsed: '0x5208',
      };
      const externalBaseFeePerGas = '0x14';

      await controller.confirmExternalTransaction(
        externalTransactionToConfirm,
        externalTransactionReceipt,
        externalBaseFeePerGas,
      );

      expect(controller.state.transactions[0].status).toBe(
        TransactionStatus.confirmed,
      );
      expect(controller.state.transactions[0].baseFeePerGas).toBe(
        externalBaseFeePerGas,
      );
      expect(controller.state.transactions[0]?.txReceipt?.gasUsed).toBe(
        externalTransactionReceipt.gasUsed,
      );
    });

    it('generates initial history', async () => {
      const controller = newController();

      const externalTransactionToConfirm = {
        from: ACCOUNT_MOCK,
        to: ACCOUNT_2_MOCK,
        id: '1',
        chainId: toHex(1),
        status: TransactionStatus.confirmed,
        txParams: {
          gasUsed: undefined,
          from: ACCOUNT_MOCK,
          to: ACCOUNT_2_MOCK,
        },
      } as any;
      const externalTransactionReceipt = {
        gasUsed: '0x5208',
      };
      const externalBaseFeePerGas = '0x14';

      await controller.confirmExternalTransaction(
        externalTransactionToConfirm,
        externalTransactionReceipt,
        externalBaseFeePerGas,
      );

      const expectedInitialSnapshot = {
        chainId: '0x1',
        from: ACCOUNT_MOCK,
        id: '1',
        status: TransactionStatus.confirmed,
        to: ACCOUNT_2_MOCK,
        txParams: {
          from: ACCOUNT_MOCK,
          to: ACCOUNT_2_MOCK,
          gasUsed: undefined,
        },
      };

      // Expect initial snapshot to be the first history item
      expect(controller.state.transactions[0]?.history?.[0]).toStrictEqual(
        expectedInitialSnapshot,
      );
      // Expect modification history to be present
      expect(controller.state.transactions[0]?.history?.[1]).toStrictEqual([
        {
          note: expect.any(String),
          op: 'remove',
          path: '/txParams/gasUsed',
          timestamp: expect.any(Number),
        },
        {
          op: 'add',
          path: '/txReceipt',
          value: expect.anything(),
        },
        {
          op: 'add',
          path: '/baseFeePerGas',
          value: expect.any(String),
        },
      ]);
    });

    it('marks the same nonce local transactions statuses as dropped and defines replacedBy properties', async () => {
      const controller = newController({
        options: {
          disableHistory: true,
        },
      });
      const externalTransactionId = '1';
      const externalTransactionHash = '0x1';
      const externalTransactionToConfirm = {
        from: ACCOUNT_MOCK,
        to: ACCOUNT_2_MOCK,
        hash: externalTransactionHash,
        id: externalTransactionId,
        chainId: toHex(5),
        status: TransactionStatus.confirmed,
        txParams: {
          from: ACCOUNT_MOCK,
          to: ACCOUNT_2_MOCK,
          nonce: NONCE_MOCK,
        },
      } as any;
      const externalTransactionReceipt = {
        gasUsed: '0x5208',
      };
      const externalBaseFeePerGas = '0x14';

      // Submitted local unapproved transaction
      const localTransactionIdWithSameNonce = '9';
      controller.state.transactions.push({
        from: ACCOUNT_MOCK,
        to: ACCOUNT_2_MOCK,
        id: localTransactionIdWithSameNonce,
        chainId: toHex(5),
        status: TransactionStatus.unapproved,
        txParams: {
          from: ACCOUNT_MOCK,
          to: ACCOUNT_2_MOCK,
          nonce: NONCE_MOCK,
        },
      } as any);

      await controller.confirmExternalTransaction(
        externalTransactionToConfirm,
        externalTransactionReceipt,
        externalBaseFeePerGas,
      );

      const droppedTx = controller.state.transactions.find(
        (transaction) => transaction.id === localTransactionIdWithSameNonce,
      );

      expect(droppedTx?.status).toBe(TransactionStatus.dropped);

      expect(droppedTx?.replacedById).toBe(externalTransactionId);

      expect(droppedTx?.replacedBy).toBe(externalTransactionHash);
    });

    it('doesnt mark transaction as dropped if same nonce local transaction status is failed', async () => {
      const controller = newController();
      const externalTransactionId = '1';
      const externalTransactionHash = '0x1';
      const externalTransactionToConfirm = {
        from: ACCOUNT_MOCK,
        to: ACCOUNT_2_MOCK,
        hash: externalTransactionHash,
        id: externalTransactionId,
        chainId: toHex(5),
        status: TransactionStatus.confirmed,
        txParams: {
          from: ACCOUNT_MOCK,
          to: ACCOUNT_2_MOCK,
          nonce: NONCE_MOCK,
        },
      } as any;
      const externalTransactionReceipt = {
        gasUsed: '0x5208',
      };
      const externalBaseFeePerGas = '0x14';

      // Off-chain failed local transaction
      const localTransactionIdWithSameNonce = '9';
      controller.state.transactions.push({
        from: ACCOUNT_MOCK,
        to: ACCOUNT_2_MOCK,
        id: localTransactionIdWithSameNonce,
        chainId: toHex(5),
        status: TransactionStatus.failed,
        txParams: {
          from: ACCOUNT_MOCK,
          to: ACCOUNT_2_MOCK,
          nonce: NONCE_MOCK,
        },
      } as any);

      await controller.confirmExternalTransaction(
        externalTransactionToConfirm,
        externalTransactionReceipt,
        externalBaseFeePerGas,
      );

      const failedTx = controller.state.transactions.find(
        (transaction) => transaction.id === localTransactionIdWithSameNonce,
      );

      expect(failedTx?.status).toBe(TransactionStatus.failed);

      expect(failedTx?.replacedById).toBe(externalTransactionId);

      expect(failedTx?.replacedBy).toBe(externalTransactionHash);
    });
  });

  describe('updateTransactionSendFlowHistory', () => {
    it('appends sendFlowHistory entries to transaction meta', async () => {
      const controller = newController();
      const mockSendFlowHistory = [
        {
          entry:
            'sendFlow - user selected transfer to my accounts on recipient screen',
          timestamp: 1650663928211,
        },
      ];
      await controller.addTransaction({
        from: ACCOUNT_MOCK,
        to: ACCOUNT_MOCK,
      });
      const addedTxId = controller.state.transactions[0].id;
      controller.updateTransactionSendFlowHistory(
        addedTxId,
        0,
        mockSendFlowHistory,
      );

      expect(controller.state.transactions[0].sendFlowHistory).toStrictEqual(
        mockSendFlowHistory,
      );
    });

    it('appends sendFlowHistory entries to existing entries in transaction meta', async () => {
      const controller = newController();
      const mockSendFlowHistory = [
        {
          entry:
            'sendFlow - user selected transfer to my accounts on recipient screen',
          timestamp: 1650663928211,
        },
      ];
      const mockExistingSendFlowHistory = [
        {
          entry: 'sendFlow - user selected transfer to my accounts',
          timestamp: 1650663928210,
        },
      ];
      await controller.addTransaction(
        {
          from: ACCOUNT_MOCK,
          to: ACCOUNT_MOCK,
        },
        {
          sendFlowHistory: mockExistingSendFlowHistory,
        },
      );
      const addedTxId = controller.state.transactions[0].id;
      controller.updateTransactionSendFlowHistory(
        addedTxId,
        1,
        mockSendFlowHistory,
      );

      expect(controller.state.transactions[0].sendFlowHistory).toStrictEqual([
        ...mockExistingSendFlowHistory,
        ...mockSendFlowHistory,
      ]);
    });

    it('doesnt append if current sendFlowHistory lengths doesnt match', async () => {
      const controller = newController();
      const mockSendFlowHistory = [
        {
          entry:
            'sendFlow - user selected transfer to my accounts on recipient screen',
          timestamp: 1650663928211,
        },
      ];
      await controller.addTransaction({
        from: ACCOUNT_MOCK,
        to: ACCOUNT_MOCK,
      });
      const addedTxId = controller.state.transactions[0].id;
      controller.updateTransactionSendFlowHistory(
        addedTxId,
        5,
        mockSendFlowHistory,
      );

      expect(controller.state.transactions[0].sendFlowHistory).toStrictEqual(
        [],
      );
    });

    it('throws if sendFlowHistory persistence is disabled', async () => {
      const controller = newController({
        options: { disableSendFlowHistory: true },
      });
      const mockSendFlowHistory = [
        {
          entry:
            'sendFlow - user selected transfer to my accounts on recipient screen',
          timestamp: 1650663928211,
        },
      ];
      await controller.addTransaction({
        from: ACCOUNT_MOCK,
        to: ACCOUNT_MOCK,
      });
      const addedTxId = controller.state.transactions[0].id;
      expect(() =>
        controller.updateTransactionSendFlowHistory(
          addedTxId,
          0,
          mockSendFlowHistory,
        ),
      ).toThrow(
        'Send flow history is disabled for the current transaction controller',
      );
    });

    it('throws if transactionMeta is not found', async () => {
      const controller = newController();
      const mockSendFlowHistory = [
        {
          entry:
            'sendFlow - user selected transfer to my accounts on recipient screen',
          timestamp: 1650663928211,
        },
      ];
      expect(() =>
        controller.updateTransactionSendFlowHistory(
          'foo',
          0,
          mockSendFlowHistory,
        ),
      ).toThrow(
        'Cannot update send flow history as no transaction metadata found',
      );
    });

    it('throws if the transaction is not unapproved status', async () => {
      const controller = newController();
      const mockSendFlowHistory = [
        {
          entry:
            'sendFlow - user selected transfer to my accounts on recipient screen',
          timestamp: 1650663928211,
        },
      ];
      controller.state.transactions.push({
        from: MOCK_PREFERENCES.state.selectedAddress,
        id: 'foo',
        chainId: toHex(5),
        status: TransactionStatus.submitted,
        transactionHash: '1337',
      } as any);
      expect(() =>
        controller.updateTransactionSendFlowHistory(
          'foo',
          0,
          mockSendFlowHistory,
        ),
      )
        .toThrow(`Can only call updateTransactionSendFlowHistory on an unapproved transaction.
      Current tx status: submitted`);
    });
  });

  describe('on incoming transaction helper transactions event', () => {
    it('adds new transactions to state', async () => {
      const controller = newController();

      await (incomingTransactionHelperMock.hub.on as any).mock.calls[0][1]({
        added: [TRANSACTION_META_MOCK, TRANSACTION_META_2_MOCK],
        updated: [],
      });

      expect(controller.state.transactions).toStrictEqual([
        TRANSACTION_META_MOCK,
        TRANSACTION_META_2_MOCK,
      ]);
    });

    it('updates existing transactions in state', async () => {
      const controller = newController();

      controller.state.transactions = [
        TRANSACTION_META_MOCK,
        TRANSACTION_META_2_MOCK,
      ];

      const updatedTransaction = {
        ...TRANSACTION_META_MOCK,
        status: 'failed',
      };

      await (incomingTransactionHelperMock.hub.on as any).mock.calls[0][1]({
        added: [],
        updated: [updatedTransaction],
      });

      expect(controller.state.transactions).toStrictEqual([
        updatedTransaction,
        TRANSACTION_META_2_MOCK,
      ]);
    });

    it('limits max transactions when adding to state', async () => {
      const controller = newController({ config: { txHistoryLimit: 1 } });

      await (incomingTransactionHelperMock.hub.on as any).mock.calls[0][1]({
        added: [TRANSACTION_META_MOCK, TRANSACTION_META_2_MOCK],
        updated: [],
      });

      expect(controller.state.transactions).toStrictEqual([
        TRANSACTION_META_2_MOCK,
      ]);
    });
  });

  describe('on incoming transaction helper lastFetchedBlockNumbers event', () => {
    it('updates state', async () => {
      const controller = newController();

      const lastFetchedBlockNumbers = {
        key: 234,
      };

      await (incomingTransactionHelperMock.hub.on as any).mock.calls[1][1]({
        lastFetchedBlockNumbers,
        blockNumber: 123,
      });

      expect(controller.state.lastFetchedBlockNumbers).toStrictEqual(
        lastFetchedBlockNumbers,
      );
    });

    it('emits incomingTransactionBlock event', async () => {
      const blockNumber = 123;
      const listener = jest.fn();

      const controller = newController();
      controller.hub.on('incomingTransactionBlock', listener);

      await (incomingTransactionHelperMock.hub.on as any).mock.calls[1][1]({
        lastFetchedBlockNumbers: {
          key: 234,
        },
        blockNumber,
      });

      expect(listener).toHaveBeenCalledTimes(1);
      expect(listener).toHaveBeenCalledWith(blockNumber);
    });
  });

  describe('updateTransactionGasFees', () => {
    it('throws if transaction does not exist', async () => {
      const controller = newController();
      expect(() =>
        controller.updateTransactionGasFees('123', {
          gasPrice: '0x1',
        }),
      ).toThrow('Cannot update transaction as no transaction metadata found');
    });

    it('throws if transaction not unapproved status', async () => {
      const transactionId = '123';
      const fnName = 'updateTransactionGasFees';
      const status = TransactionStatus.failed;
      const controller = newController();
      controller.state.transactions.push({
        id: transactionId,
        status,
      } as any);
      expect(() =>
        controller.updateTransactionGasFees(transactionId, {
          gasPrice: '0x1',
        }),
      ).toThrow(`Can only call ${fnName} on an unapproved transaction.
      Current tx status: ${status}`);
    });

    it('updates provided gas values', async () => {
      const transactionId = '123';
      const controller = newController();

      const gas = '0xgas';
      const gasLimit = '0xgasLimit';
      const gasPrice = '0xgasPrice';
      const maxPriorityFeePerGas = '0xmaxPriorityFeePerGas';
      const maxFeePerGas = '0xmaxFeePerGas';
      const estimateUsed = '0xestimateUsed';
      const estimateSuggested = '0xestimateSuggested';
      const defaultGasEstimates = '0xdefaultGasEstimates';
      const originalGasEstimate = '0xoriginalGasEstimate';
      const userEditedGasLimit = true;
      const userFeeLevel = '0xuserFeeLevel';

      controller.state.transactions.push({
        id: transactionId,
        status: TransactionStatus.unapproved,
        history: [{}],
        txParams: {
          from: ACCOUNT_MOCK,
          to: ACCOUNT_2_MOCK,
        },
      } as any);

      controller.updateTransactionGasFees(transactionId, {
        gas,
        gasLimit,
        gasPrice,
        maxPriorityFeePerGas,
        maxFeePerGas,
        estimateUsed,
        estimateSuggested,
        defaultGasEstimates,
        originalGasEstimate,
        userEditedGasLimit,
        userFeeLevel,
      });

      const transaction = controller.state.transactions[0];

      expect(transaction?.txParams?.gas).toBe(gas);
      expect(transaction?.txParams?.gasLimit).toBe(gasLimit);
      expect(transaction?.txParams?.gasPrice).toBe(gasPrice);
      expect(transaction?.txParams?.maxPriorityFeePerGas).toBe(
        maxPriorityFeePerGas,
      );
      expect(transaction?.txParams?.maxFeePerGas).toBe(maxFeePerGas);
      expect(transaction?.estimateUsed).toBe(estimateUsed);
      expect(transaction?.estimateSuggested).toBe(estimateSuggested);
      expect(transaction?.defaultGasEstimates).toBe(defaultGasEstimates);
      expect(transaction?.originalGasEstimate).toBe(originalGasEstimate);
      expect(transaction?.userEditedGasLimit).toBe(userEditedGasLimit);
      expect(transaction?.userFeeLevel).toBe(userFeeLevel);
    });
  });
});<|MERGE_RESOLUTION|>--- conflicted
+++ resolved
@@ -13,11 +13,7 @@
   Provider,
 } from '@metamask/network-controller';
 import { NetworkClientType, NetworkStatus } from '@metamask/network-controller';
-<<<<<<< HEAD
-import { errorCodes, ethErrors } from 'eth-rpc-errors';
-=======
-import { errorCodes } from '@metamask/rpc-errors';
->>>>>>> a9217de2
+import { errorCodes, rpcErrors } from '@metamask/rpc-errors';
 import HttpProvider from 'ethjs-provider-http';
 import NonceTracker from 'nonce-tracker';
 
@@ -464,13 +460,10 @@
       {
         blockTracker: finalNetwork.blockTracker,
         getNetworkState: () => finalNetwork.state,
-<<<<<<< HEAD
+        getCurrentAccountEIP1559Compatibility: () => true,
+        getCurrentNetworkEIP1559Compatibility: () => true,
         getPermittedAccounts: () => [ACCOUNT_MOCK],
         getSelectedAddress: () => ACCOUNT_MOCK,
-=======
-        getCurrentAccountEIP1559Compatibility: () => true,
-        getCurrentNetworkEIP1559Compatibility: () => true,
->>>>>>> a9217de2
         messenger,
         onNetworkStateChange: finalNetwork.subscribe,
         provider: finalNetwork.provider,
@@ -1410,7 +1403,7 @@
             { origin: ORIGIN_METAMASK },
           ),
         ).rejects.toThrow(
-          ethErrors.rpc.internal({
+          rpcErrors.internal({
             message: `Internally initiated transaction is using invalid account.`,
             data: {
               origin,
