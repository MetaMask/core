import type { Hex } from '@metamask/utils';
import type { Operation } from 'fast-json-patch';

/**
 * Representation of transaction metadata.
 */
export type TransactionMeta =
  | ({
      status: Exclude<TransactionStatus, TransactionStatus.failed>;
    } & TransactionMetaBase)
  | ({ status: TransactionStatus.failed; error: Error } & TransactionMetaBase);

/**
 * Information about a single transaction such as status and block number.
 */
type TransactionMetaBase = {
  /**
   * Unique ID to prevent duplicate requests.
   */
  actionId?: string;

  /**
   * Base fee of the block as a hex value, introduced in EIP-1559.
   */
  baseFeePerGas?: Hex;

  /**
   * Number of the block where the transaction has been included.
   */
  blockNumber?: string;

  /**
   * The timestamp for when the block was collated.
   */
  blockTimestamp?: string;

  /**
   * Network code as per EIP-155 for this transaction.
   */
  chainId?: Hex;

  /**
   * Gas values provided by the dApp.
   */
  dappSuggestedGasFees?: DappSuggestedGasFees;

  /**
   * The default estimate for gas.
   */
  defaultGasEstimates?: string;

  /**
   * String to indicate what device the transaction was confirmed on.
   */
  deviceConfirmedOn?: WalletDevice;

  /**
   * The estimated base fee of the transaction.
   */
  estimatedBaseFee?: string;

  /**
   * Which estimate level that the API suggested.
   */
  estimateSuggested?: string;

  /**
   * Which estimate level was used
   */
  estimateUsed?: string;

  /**
   * A hex string of the transaction hash, used to identify the transaction on the network.
   */
  hash?: string;

  /**
   * A history of mutations to TransactionMeta.
   */
  history?: TransactionHistory;

  /**
   * Generated UUID associated with this transaction.
   */
  id: string;

  /**
   * Whether the transaction is a transfer.
   */
  isTransfer?: boolean;

  /**
   * Network code as per EIP-155 for this transaction.
   */
  networkID?: string;

  /**
   * Origin this transaction was sent from.
   */
  origin?: string;

  /**
   * The original gas estimation of the transaction.
   */
  originalGasEstimate?: string;

  /**
   * The transaction's 'r' value as a hex string.
   */
  r?: string;

  /**
   * Hex representation of the underlying transaction.
   */
  rawTx?: string;

  /**
   * When the transaction is dropped, this is the replacement transaction hash.
   */
  replacedBy?: string;

  /**
   * When the transaction is dropped, this is the replacement transaction ID.
   */
  replacedById?: string;

  /**
   * The transaction's 's' value as a hex string.
   */
  s?: string;

  /**
   * Response from security validator.
   */
  securityAlertResponse?: Record<string, unknown>;

  /**
   * An array of entries that describe the user's journey through the send flow.
   * This is purely attached to state logs for troubleshooting and support.
   */
  sendFlowHistory?: SendFlowHistoryEntry[];

  /**
   * The time the transaction was submitted to the network, in Unix epoch time (ms).
   */
  submittedTime?: number;

  /**
   * Timestamp associated with this transaction.
   */
  time: number;

  /**
   * Whether transaction recipient is a smart contract.
   */
  toSmartContract?: boolean;

  /**
   * Additional transfer information.
   */
  transferInformation?: {
    contractAddress: string;
    decimals: number;
    symbol: string;
  };

  /**
   * Underlying Transaction object.
   */
  txParams: TransactionParams;

  /**
   * Transaction receipt.
   */
  txReceipt?: TransactionReceipt;

  /**
<<<<<<< HEAD
   * The type of transaction such as `cancel` or `swap`.
   */
  type?: TransactionType;

  /**
   * Whether the transaction is verified on the blockchain.
=======
   * The transaction's 'v' value as a hex string.
>>>>>>> a7f63611
   */
  v?: string;

  /**
   * The gas limit supplied by user.
   */
  userEditedGasLimit?: boolean;

  /**
   * Estimate level user selected.
   */
  userFeeLevel?: string;

  /**
   * Whether the transaction is verified on the blockchain.
   */
  verifiedOnBlockchain?: boolean;
};

export type SendFlowHistoryEntry = {
  /**
   * String to indicate user interaction information.
   */
  entry: string;

  /**
   * Timestamp associated with this entry.
   */
  timestamp: number;
};

/**
 * The status of the transaction. Each status represents the state of the transaction internally
 * in the wallet. Some of these correspond with the state of the transaction on the network, but
 * some are wallet-specific.
 */
export enum TransactionStatus {
  approved = 'approved',
  cancelled = 'cancelled',
  confirmed = 'confirmed',
  dropped = 'dropped',
  failed = 'failed',
  rejected = 'rejected',
  signed = 'signed',
  submitted = 'submitted',
  unapproved = 'unapproved',
}

/**
 * Options for wallet device.
 */
export enum WalletDevice {
  MM_MOBILE = 'metamask_mobile',
  MM_EXTENSION = 'metamask_extension',
  OTHER = 'other_device',
}

/**
 * The type of the transaction.
 */
export enum TransactionType {
  /**
   * A transaction sending a network's native asset to a recipient.
   */
  cancel = 'cancel',

  /**
   * A transaction that is interacting with a smart contract's methods that we
   * have not treated as a special case, such as approve, transfer, and
   * transferfrom.
   */
  contractInteraction = 'contractInteraction',

  /**
   * A transaction that deployed a smart contract.
   */
  deployContract = 'contractDeployment',

  /**
   * A transaction for Ethereum decryption.
   */
  ethDecrypt = 'eth_decrypt',

  /**
   * A transaction for getting an encryption public key.
   */
  ethGetEncryptionPublicKey = 'eth_getEncryptionPublicKey',

  /**
   * An incoming (deposit) transaction.
   */
  incoming = 'incoming',

  /**
   * A transaction for personal sign.
   */
  personalSign = 'personal_sign',

  /**
   * When a transaction is failed it can be retried by
   * resubmitting the same transaction with a higher gas fee. This type is also used
   * to speed up pending transactions. This is accomplished by creating a new tx with
   * the same nonce and higher gas fees.
   */
  retry = 'retry',

  /**
   * A transaction sending a network's native asset to a recipient.
   */
  simpleSend = 'simpleSend',

  /**
   * A transaction that is signing a message.
   */
  sign = 'eth_sign',

  /**
   * A transaction that is signing typed data.
   */
  signTypedData = 'eth_signTypedData',

  /**
   * A transaction sending a network's native asset to a recipient.
   */
  smart = 'smart',

  /**
   * A transaction swapping one token for another through MetaMask Swaps.
   */
  swap = 'swap',

  /**
   * Similar to the approve type, a swap approval is a special case of ERC20
   * approve method that requests an allowance of the token to spend on behalf
   * of the user for the MetaMask Swaps contract. The first swap for any token
   * will have an accompanying swapApproval transaction.
   */
  swapApproval = 'swapApproval',

  /**
   * A token transaction requesting an allowance of the token to spend on
   * behalf of the user.
   */
  tokenMethodApprove = 'approve',

  /**
   * A token transaction transferring tokens from an account that the sender
   * has an allowance of. The method is prefixed with safe because when calling
   * this method the contract checks to ensure that the receiver is an address
   * capable of handling the token being sent.
   */
  tokenMethodSafeTransferFrom = 'safetransferfrom',

  /**
   * A token transaction where the user is sending tokens that they own to
   * another address.
   */
  tokenMethodTransfer = 'transfer',

  /**
   * A token transaction transferring tokens from an account that the sender
   * has an allowance of. For more information on allowances, see the approve
   * type.
   */
  tokenMethodTransferFrom = 'transferfrom',

  /**
   * A token transaction requesting an allowance of all of a user's tokens to
   * spend on behalf of the user.
   */
  tokenMethodSetApprovalForAll = 'setapprovalforall',
}

/**
 * Standard data concerning a transaction to be processed by the blockchain.
 */
export interface TransactionParams {
  /**
   * Network ID as per EIP-155.
   */
  chainId?: Hex;

  /**
   * Data to pass with this transaction.
   */
  data?: string;

  /**
   * Error message for gas estimation failure.
   */
  estimateGasError?: string;

  /**
   * Estimated base fee for this transaction.
   */
  estimatedBaseFee?: string;

  /**
   * Address to send this transaction from.
   */
  from: string;

  /**
   * same as gasLimit?
   */
  gas?: string;

  /**
   * Maxmimum number of units of gas to use for this transaction.
   */
  gasLimit?: string;

  /**
   * Price per gas for legacy txs
   */
  gasPrice?: string;

  /**
   * Gas used in the transaction.
   */
  gasUsed?: string;

  /**
   * Maximum amount per gas to pay for the transaction, including the priority
   * fee.
   */
  maxFeePerGas?: string;

  /**
   * Maximum amount per gas to give to validator as incentive.
   */
  maxPriorityFeePerGas?: string;

  /**
   * Unique number to prevent replay attacks.
   */
  nonce?: string;

  /**
   * Address to send this transaction to.
   */
  to?: string;

  /**
   * Value associated with this transaction.
   */
  value?: string;
}

/**
 * Standard data concerning a transaction processed by the blockchain.
 */
export interface TransactionReceipt {
  /**
   * The block hash of the block that this transaction was included in.
   */
  blockHash?: string;

  /**
   * The block number of the block that this transaction was included in.
   */
  blockNumber?: string;

  /**
   * Effective gas price the transaction was charged at.
   */
  effectiveGasPrice?: string;

  /**
   * Gas used in the transaction.
   */
  gasUsed?: string;

  /**
   * Total used gas in hex.
   */
  l1Fee?: string;

  /**
   * All the logs emitted by this transaction.
   */
  logs?: Log[];

  /**
   * The status of the transaction.
   */
  status?: string;

  /**
   * The index of this transaction in the list of transactions included in the block this transaction was mined in.
   */
  transactionIndex?: number;
}

/**
 * Represents an event that has been included in a transaction using the EVM `LOG` opcode.
 */
export interface Log {
  /**
   * Address of the contract that generated log.
   */
  address?: string;
  /**
   * List of topics for log.
   */
  topics?: string;
}

/**
 * The configuration required to fetch transaction data from a RemoteTransactionSource.
 */
export interface RemoteTransactionSourceRequest {
  /**
   * The address of the account to fetch transactions for.
   */
  address: string;

  /**
   * API key if required by the remote source.
   */
  apiKey?: string;

  /**
   * The chainId of the current network.
   */
  currentChainId: Hex;

  /**
   * The networkId of the current network.
   */
  currentNetworkId: string;

  /**
   * Block number to start fetching transactions from.
   */
  fromBlock?: number;

  /**
   * Maximum number of transactions to retrieve.
   */
  limit?: number;
}

/**
 * An object capable of fetching transaction data from a remote source.
 * Used by the IncomingTransactionHelper to retrieve remote transaction data.
 */
export interface RemoteTransactionSource {
  isSupportedNetwork: (chainId: Hex, networkId: string) => boolean;

  fetchTransactions: (
    request: RemoteTransactionSourceRequest,
  ) => Promise<TransactionMeta[]>;
}

/**
 * Gas values initially suggested by the dApp.
 */
export interface DappSuggestedGasFees {
  gas?: string;
  gasPrice?: string;
  maxFeePerGas?: string;
  maxPriorityFeePerGas?: string;
}

/**
 * A transaction history operation that includes a note and timestamp.
 */
type ExtendedHistoryOperation = Operation & {
  note?: string;
  timestamp?: number;
};

/**
 * A transaction history entry that includes the ExtendedHistoryOperation as the first element.
 */
export type TransactionHistoryEntry = [
  ExtendedHistoryOperation,
  ...Operation[],
];

/**
 * A transaction history that includes the transaction meta as the first element.
 * And the rest of the elements are the operation arrays that were applied to the transaction meta.
 */
export type TransactionHistory = [
  TransactionMeta,
  ...TransactionHistoryEntry[],
];

/**
 * Result of inferring the transaction type.
 */
export type InferTransactionTypeResult = {
  /**
   * The contract code, in hex format if it exists. '0x0' or
   * '0x' are also indicators of non-existent contract code.
   */
  getCodeResponse?: string | null;

  /**
   * The type of transaction
   */
  type: TransactionType;
};<|MERGE_RESOLUTION|>--- conflicted
+++ resolved
@@ -175,28 +175,24 @@
   txReceipt?: TransactionReceipt;
 
   /**
-<<<<<<< HEAD
    * The type of transaction such as `cancel` or `swap`.
    */
   type?: TransactionType;
 
   /**
-   * Whether the transaction is verified on the blockchain.
-=======
+   * The gas limit supplied by user.
+   */
+  userEditedGasLimit?: boolean;
+
+  /**
+   * Estimate level user selected.
+   */
+  userFeeLevel?: string;
+
+  /**
    * The transaction's 'v' value as a hex string.
->>>>>>> a7f63611
    */
   v?: string;
-
-  /**
-   * The gas limit supplied by user.
-   */
-  userEditedGasLimit?: boolean;
-
-  /**
-   * Estimate level user selected.
-   */
-  userFeeLevel?: string;
 
   /**
    * Whether the transaction is verified on the blockchain.
