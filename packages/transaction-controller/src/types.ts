--- conflicted
+++ resolved
@@ -197,15 +197,14 @@
   isTransfer?: boolean;
 
   /**
-<<<<<<< HEAD
+   * Whether the transaction entry is generated from a user operation.
+   */
+  isUserOperation?: boolean;
+
+  /**
    * The id for the NetworkClient for the transaction.
    */
   networkClientId?: NetworkClientId;
-=======
-   * Whether the transaction entry is generated from a user operation.
-   */
-  isUserOperation?: boolean;
->>>>>>> c86d5061
 
   /**
    * Network code as per EIP-155 for this transaction
