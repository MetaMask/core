--- conflicted
+++ resolved
@@ -164,11 +164,10 @@
   estimateUsed?: string;
 
   /**
-<<<<<<< HEAD
    * Description of the link clicked associated with the transaction
    */
   externalLinkClicked?: string;
-=======
+
    * The chosen amount which will be the same as the originally proposed token
    * amount if the user does not edit the  amount or will be a custom token
    * amount set by the user.
@@ -179,7 +178,6 @@
    * The number of the latest block when the transaction submit was first retried.
    */
   firstRetryBlockNumber?: string;
->>>>>>> 48735f2f
 
   /**
    * A hex string of the transaction hash, used to identify the transaction on the network.
