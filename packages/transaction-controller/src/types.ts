import type { Hex } from '@metamask/utils';
import type { Operation } from 'fast-json-patch';

/**
 * Representation of transaction metadata.
 */
<<<<<<< HEAD
export type TransactionMeta =
  | ({
      status: Exclude<TransactionStatus, TransactionStatus.failed>;
    } & TransactionMetaBase)
  | ({
      status: TransactionStatus.failed;
      error: TxError;
    } & TransactionMetaBase);
=======
export type TransactionMeta = TransactionMetaBase &
  (
    | { status: Exclude<TransactionStatus, TransactionStatus.failed> }
    | { status: TransactionStatus.failed; error: Error }
  );
>>>>>>> 44910375

/**
 * Information about a single transaction such as status and block number.
 */
type TransactionMetaBase = {
  /**
   * Unique ID to prevent duplicate requests.
   */
  actionId?: string;

  /**
   * Base fee of the block as a hex value, introduced in EIP-1559.
   */
  baseFeePerGas?: Hex;

  /**
   * Number of the block where the transaction has been included.
   */
  blockNumber?: string;

  /**
   * The timestamp for when the block was collated.
   */
  blockTimestamp?: string;

  /**
   * Network code as per EIP-155 for this transaction.
   */
  chainId: Hex;

  /**
   * Gas values provided by the dApp.
   */
  dappSuggestedGasFees?: DappSuggestedGasFees;

  /**
   * The initial gas values set when the transaction was first created.
   */
  defaultGasEstimates?: DefaultGasEstimates;

  /**
   * String to indicate what device the transaction was confirmed on.
   */
  deviceConfirmedOn?: WalletDevice;

  /**
   * The estimated base fee of the transaction.
   */
  estimatedBaseFee?: string;

  /**
   * Which estimate level that the API suggested.
   */
  estimateSuggested?: string;

  /**
   * Which estimate level was used
   */
  estimateUsed?: string;

  /**
   * A hex string of the transaction hash, used to identify the transaction on the network.
   */
  hash?: string;

  /**
   * A history of mutations to TransactionMeta.
   */
  history?: TransactionHistory;

  /**
   * Generated UUID associated with this transaction.
   */
  id: string;

  /**
   * Whether the transaction is a transfer.
   */
  isTransfer?: boolean;

  /**
   * Network code as per EIP-155 for this transaction
   *
   * @deprecated Use `chainId` instead.
   */
  readonly networkID?: string;

  /**
   * Origin this transaction was sent from.
   */
  origin?: string;

  /**
   * The original gas estimation of the transaction.
   */
  originalGasEstimate?: string;

  /**
   * The transaction's 'r' value as a hex string.
   */
  r?: string;

  /**
   * Hex representation of the underlying transaction.
   */
  rawTx?: string;

  /**
   * When the transaction is dropped, this is the replacement transaction hash.
   */
  replacedBy?: string;

  /**
   * When the transaction is dropped, this is the replacement transaction ID.
   */
  replacedById?: string;

  /**
   * The transaction's 's' value as a hex string.
   */
  s?: string;

  /**
   * Response from security validator.
   */
  securityAlertResponse?: Record<string, unknown>;

  /**
   * Response from security provider.
   */
  securityProviderResponse?: Record<string, any>;

  /**
   * An array of entries that describe the user's journey through the send flow.
   * This is purely attached to state logs for troubleshooting and support.
   */
  sendFlowHistory?: SendFlowHistoryEntry[];

  /**
   * If the gas estimation fails, an object containing error and block information.
   */
  simulationFails?: {
    reason?: string;
    errorKey?: string;
    debug: {
      blockNumber?: string;
      blockGasLimit?: string;
    };
  };

  /**
   * The time the transaction was submitted to the network, in Unix epoch time (ms).
   */
  submittedTime?: number;

  /**
   * Timestamp associated with this transaction.
   */
  time: number;

  /**
   * Whether transaction recipient is a smart contract.
   */
  toSmartContract?: boolean;

  /**
   * Additional transfer information.
   */
  transferInformation?: {
    contractAddress: string;
    decimals: number;
    symbol: string;
  };

  /**
   * Underlying Transaction object.
   */
  txParams: TransactionParams;

  /**
   * Transaction receipt.
   */
  txReceipt?: TransactionReceipt;

  /**
   * The type of transaction such as `cancel` or `swap`.
   */
  type?: TransactionType;

  /**
   * The gas limit supplied by user.
   */
  userEditedGasLimit?: boolean;

  /**
   * Estimate level user selected.
   */
  userFeeLevel?: string;

  /**
   * The transaction's 'v' value as a hex string.
   */
  v?: string;

  /**
   * Whether the transaction is verified on the blockchain.
   */
  verifiedOnBlockchain?: boolean;
};

export type SendFlowHistoryEntry = {
  /**
   * String to indicate user interaction information.
   */
  entry: string;

  /**
   * Timestamp associated with this entry.
   */
  timestamp: number;
};

/**
 * The status of the transaction. Each status represents the state of the transaction internally
 * in the wallet. Some of these correspond with the state of the transaction on the network, but
 * some are wallet-specific.
 */
export enum TransactionStatus {
  approved = 'approved',
  cancelled = 'cancelled',
  confirmed = 'confirmed',
  dropped = 'dropped',
  failed = 'failed',
  rejected = 'rejected',
  signed = 'signed',
  submitted = 'submitted',
  unapproved = 'unapproved',
}

/**
 * Options for wallet device.
 */
export enum WalletDevice {
  MM_MOBILE = 'metamask_mobile',
  MM_EXTENSION = 'metamask_extension',
  OTHER = 'other_device',
}

/**
 * The type of the transaction.
 */
export enum TransactionType {
  /**
   * A transaction sending a network's native asset to a recipient.
   */
  cancel = 'cancel',

  /**
   * A transaction that is interacting with a smart contract's methods that we
   * have not treated as a special case, such as approve, transfer, and
   * transferfrom.
   */
  contractInteraction = 'contractInteraction',

  /**
   * A transaction that deployed a smart contract.
   */
  deployContract = 'contractDeployment',

  /**
   * A transaction for Ethereum decryption.
   */
  ethDecrypt = 'eth_decrypt',

  /**
   * A transaction for getting an encryption public key.
   */
  ethGetEncryptionPublicKey = 'eth_getEncryptionPublicKey',

  /**
   * An incoming (deposit) transaction.
   */
  incoming = 'incoming',

  /**
   * A transaction for personal sign.
   */
  personalSign = 'personal_sign',

  /**
   * When a transaction is failed it can be retried by
   * resubmitting the same transaction with a higher gas fee. This type is also used
   * to speed up pending transactions. This is accomplished by creating a new tx with
   * the same nonce and higher gas fees.
   */
  retry = 'retry',

  /**
   * A transaction sending a network's native asset to a recipient.
   */
  simpleSend = 'simpleSend',

  /**
   * A transaction that is signing a message.
   */
  sign = 'eth_sign',

  /**
   * A transaction that is signing typed data.
   */
  signTypedData = 'eth_signTypedData',

  /**
   * A transaction sending a network's native asset to a recipient.
   */
  smart = 'smart',

  /**
   * A transaction swapping one token for another through MetaMask Swaps.
   */
  swap = 'swap',

  /**
   * Similar to the approve type, a swap approval is a special case of ERC20
   * approve method that requests an allowance of the token to spend on behalf
   * of the user for the MetaMask Swaps contract. The first swap for any token
   * will have an accompanying swapApproval transaction.
   */
  swapApproval = 'swapApproval',

  /**
   * A token transaction requesting an allowance of the token to spend on
   * behalf of the user.
   */
  tokenMethodApprove = 'approve',

  /**
   * A token transaction transferring tokens from an account that the sender
   * has an allowance of. The method is prefixed with safe because when calling
   * this method the contract checks to ensure that the receiver is an address
   * capable of handling the token being sent.
   */
  tokenMethodSafeTransferFrom = 'safetransferfrom',

  /**
   * A token transaction where the user is sending tokens that they own to
   * another address.
   */
  tokenMethodTransfer = 'transfer',

  /**
   * A token transaction transferring tokens from an account that the sender
   * has an allowance of. For more information on allowances, see the approve
   * type.
   */
  tokenMethodTransferFrom = 'transferfrom',

  /**
   * A token transaction requesting an allowance of all of a user's tokens to
   * spend on behalf of the user.
   */
  tokenMethodSetApprovalForAll = 'setapprovalforall',
}

/**
 * Standard data concerning a transaction to be processed by the blockchain.
 */
export interface TransactionParams {
  /**
   * Network ID as per EIP-155.
   */
  chainId?: Hex;

  /**
   * Data to pass with this transaction.
   */
  data?: string;

  /**
   * Error message for gas estimation failure.
   */
  estimateGasError?: string;

  /**
   * Estimated base fee for this transaction.
   */
  estimatedBaseFee?: string;

  /**
   * Address to send this transaction from.
   */
  from: string;

  /**
   * same as gasLimit?
   */
  gas?: string;

  /**
   * Maxmimum number of units of gas to use for this transaction.
   */
  gasLimit?: string;

  /**
   * Price per gas for legacy txs
   */
  gasPrice?: string;

  /**
   * Gas used in the transaction.
   */
  gasUsed?: string;

  /**
   * Maximum amount per gas to pay for the transaction, including the priority
   * fee.
   */
  maxFeePerGas?: string;

  /**
   * Maximum amount per gas to give to validator as incentive.
   */
  maxPriorityFeePerGas?: string;

  /**
   * Unique number to prevent replay attacks.
   */
  nonce?: string;

  /**
   * Address to send this transaction to.
   */
  to?: string;

  /**
   * Value associated with this transaction.
   */
  value?: string;

  /**
   * Type of transaction.
   * 0x0 indicates a legacy transaction.
   */
  type?: string;
}

/**
 * Standard data concerning a transaction processed by the blockchain.
 */
export interface TransactionReceipt {
  /**
   * The block hash of the block that this transaction was included in.
   */
  blockHash?: string;

  /**
   * The block number of the block that this transaction was included in.
   */
  blockNumber?: string;

  /**
   * Effective gas price the transaction was charged at.
   */
  effectiveGasPrice?: string;

  /**
   * Gas used in the transaction.
   */
  gasUsed?: string;

  /**
   * Total used gas in hex.
   */
  l1Fee?: string;

  /**
   * All the logs emitted by this transaction.
   */
  logs?: Log[];

  /**
   * The status of the transaction.
   */
  status?: string;

  /**
   * The index of this transaction in the list of transactions included in the block this transaction was mined in.
   */
  transactionIndex?: number;
}

/**
 * Represents an event that has been included in a transaction using the EVM `LOG` opcode.
 */
export interface Log {
  /**
   * Address of the contract that generated log.
   */
  address?: string;
  /**
   * List of topics for log.
   */
  topics?: string;
}

/**
 * The configuration required to fetch transaction data from a RemoteTransactionSource.
 */
export interface RemoteTransactionSourceRequest {
  /**
   * The address of the account to fetch transactions for.
   */
  address: string;

  /**
   * The chainId of the current network.
   */
  currentChainId: Hex;

  /**
   * Block number to start fetching transactions from.
   */
  fromBlock?: number;

  /**
   * Maximum number of transactions to retrieve.
   */
  limit?: number;
}

/**
 * An object capable of fetching transaction data from a remote source.
 * Used by the IncomingTransactionHelper to retrieve remote transaction data.
 */
export interface RemoteTransactionSource {
  /**
   * @param chainId - The chainId of the current network.
   * @returns Whether the remote transaction source supports the specified network.
   */
  isSupportedNetwork: (chainId: Hex) => boolean;

  /**
   * @returns An array of additional keys to use when caching the last fetched block number.
   */
  getLastBlockVariations?: () => string[];

  /**
   * @param request - A request object containing data such as the address and chain ID.
   * @returns An array of transaction metadata for the retrieved transactions.
   */
  fetchTransactions: (
    request: RemoteTransactionSourceRequest,
  ) => Promise<TransactionMeta[]>;
}

/**
 * Gas values initially suggested by the dApp.
 */
export interface DappSuggestedGasFees {
  gas?: string;
  gasPrice?: string;
  maxFeePerGas?: string;
  maxPriorityFeePerGas?: string;
}

/**
 * A transaction history operation that includes a note and timestamp.
 */
type ExtendedHistoryOperation = Operation & {
  note?: string;
  timestamp?: number;
};

/**
 * A transaction history entry that includes the ExtendedHistoryOperation as the first element.
 */
export type TransactionHistoryEntry = [
  ExtendedHistoryOperation,
  ...Operation[],
];

/**
 * A transaction history that includes the transaction meta as the first element.
 * And the rest of the elements are the operation arrays that were applied to the transaction meta.
 */
export type TransactionHistory = [
  TransactionMeta,
  ...TransactionHistoryEntry[],
];

/**
 * Result of inferring the transaction type.
 */
export type InferTransactionTypeResult = {
  /**
   * The contract code, in hex format if it exists. '0x0' or
   * '0x' are also indicators of non-existent contract code.
   */
  getCodeResponse?: string | null;

  /**
   * The type of transaction
   */
  type: TransactionType;
};

/**
 * A function for verifying a transaction, whether it is malicious or not
 */
export type SecurityProviderRequest = (
  requestData: TransactionMeta,
  messageType: string,
) => Promise<any>;

/**
 * Specifies the shape of the base transaction parameters.
 * Added in EIP-2718.
 */
export enum TransactionEnvelopeType {
  /**
   * A legacy transaction, the very first type.
   */
  legacy = '0x0',

  /**
   * EIP-2930 defined the access list transaction type that allowed for
   * specifying the state that a transaction would act upon in advance and
   * theoretically save on gas fees.
   */
  accessList = '0x1',

  /**
   * The type introduced comes from EIP-1559, Fee Market describes the addition
   * of a baseFee to blocks that will be burned instead of distributed to
   * miners. Transactions of this type have both a maxFeePerGas (maximum total
   * amount in gwei per gas to spend on the transaction) which is inclusive of
   * the maxPriorityFeePerGas (maximum amount of gwei per gas from the
   * transaction fee to distribute to miner).
   */
  feeMarket = '0x2',
}

/**
 * The source of the gas fee parameters on a transaction.
 */
export enum UserFeeLevel {
  CUSTOM = 'custom',
  DAPP_SUGGESTED = 'dappSuggested',
  MEDIUM = 'medium',
}

/**
 * Initial gas values set when the transaction was first created.
 */
export type DefaultGasEstimates = {
  /**
   * Source of the gas fee values, such as `dappSuggested` or `medium`.
   */
  estimateType?: string;

  /**
   * Maxmimum number of units of gas to use for this transaction.
   */
  gas?: string;

  /**
   * Price per gas for legacy transactions.
   */
  gasPrice?: string;

  /**
   * Maximum amount per gas to pay for the transaction, including the priority fee.
   */
  maxFeePerGas?: string;

  /**
   * Maximum amount per gas to give to validator as incentive.
   */
  maxPriorityFeePerGas?: string;
};

/**
 * Represents an error encountered during a transaction.
 */
export type TxError = {
  /**
   * A descriptive error name.
   */
  name: string;

  /**
   * A descriptive error message providing details about the encountered error.
   */
  message: string;

  /**
   * The stack trace associated with the error, if available.
   */
  stack?: string;

  /**
   * An optional error code associated with the error.
   */
  code?: string;

  /**
   * The rpc property holds additional information related to the error.
   */
  rpc?: unknown;

  /**
   * The value property holds additional information related to the error.
   */
  value?: unknown;
};<|MERGE_RESOLUTION|>--- conflicted
+++ resolved
@@ -4,22 +4,14 @@
 /**
  * Representation of transaction metadata.
  */
-<<<<<<< HEAD
-export type TransactionMeta =
-  | ({
-      status: Exclude<TransactionStatus, TransactionStatus.failed>;
-    } & TransactionMetaBase)
-  | ({
-      status: TransactionStatus.failed;
-      error: TxError;
-    } & TransactionMetaBase);
-=======
 export type TransactionMeta = TransactionMetaBase &
   (
     | { status: Exclude<TransactionStatus, TransactionStatus.failed> }
-    | { status: TransactionStatus.failed; error: Error }
+    | {
+        status: TransactionStatus.failed;
+        error: TxError;
+      }
   );
->>>>>>> 44910375
 
 /**
  * Information about a single transaction such as status and block number.
