--- conflicted
+++ resolved
@@ -1,26 +1,7 @@
 import type { Hex } from '@metamask/utils';
 
 /**
-<<<<<<< HEAD
- * @type TransactionMeta
- *
- * TransactionMeta representation
- * @property baseFeePerGas - Base fee of the block as a hex value, introduced in EIP-1559.
- * @property error - Synthesized error information for failed transactions.
- * @property id - Generated UUID associated with this transaction.
- * @property origin - Origin this transaction was sent from.
- * @property deviceConfirmedOn - string to indicate what device the transaction was confirmed.
- * @property rawTransaction - Hex representation of the underlying transaction.
- * @property status - String status of this transaction.
- * @property time - Timestamp associated with this transaction.
- * @property toSmartContract - Whether transaction recipient is a smart contract.
- * @property transaction - Underlying Transaction object.
- * @property txReceipt - Transaction receipt.
- * @property transactionHash - Hash of a successful transaction.
- * @property blockNumber - Number of the block where the transaction has been included.
-=======
  * Representation of transaction metadata.
->>>>>>> 6381bb8c
  */
 export type TransactionMeta =
   | ({
@@ -66,18 +47,10 @@
    * Whether the transaction is a transfer.
    */
   isTransfer?: boolean;
-<<<<<<< HEAD
-=======
-
-  /**
-   * Network code as per EIP-155 for this transaction.
-   */
-  networkID?: string;
 
   /**
    * Origin this transaction was sent from.
    */
->>>>>>> 6381bb8c
   origin?: string;
 
   /**
