import type { AccessList } from '@ethereumjs/tx';
import type { AccountsController } from '@metamask/accounts-controller';
import type EthQuery from '@metamask/eth-query';
import type { GasFeeState } from '@metamask/gas-fee-controller';
import type { NetworkClientId, Provider } from '@metamask/network-controller';
import type { Hex, Json } from '@metamask/utils';
import type { Operation } from 'fast-json-patch';

import type { TransactionControllerMessenger } from './TransactionController';

/**
 * Given a record, ensures that each property matches the `Json` type.
 */
type MakeJsonCompatible<T> = T extends Json
  ? T
  : {
      [K in keyof T]: T[K] extends Json ? T[K] : never;
    };

/**
 * `Json` from `@metamask/utils` is defined as a recursive type alias, but
 * `Operation` is defined as an interface, and the two are not compatible with
 * each other. Therefore, this is a variant of Operation from `fast-json-patch`
 * which is guaranteed to be type-compatible with `Json`.
 */
type JsonCompatibleOperation = MakeJsonCompatible<Operation>;

/**
 * Information about a single transaction such as status and block number.
 */
export type TransactionMeta = {
  /**
   * ID of the transaction that approved the swap token transfer.
   */
  approvalTxId?: string;

  /**
   * Unique ID to prevent duplicate requests.
   */
  actionId?: string;

  /**
   * Base fee of the block as a hex value, introduced in EIP-1559.
   */
  baseFeePerGas?: Hex;

  /**
   * ID of the associated transaction batch.
   */
  batchId?: Hex;

  /**
   * Additional transactions that must also be submitted in a batch.
   */
  batchTransactions?: BatchTransactionParams[];

  /**
   * Number of the block where the transaction has been included.
   */
  blockNumber?: string;

  /**
   * The timestamp for when the block was collated.
   */
  blockTimestamp?: string;

  /**
   * Network code as per EIP-155 for this transaction.
   */
  chainId: Hex;

  /**
   * A string representing a name of transaction contract method.
   */
  contractMethodName?: string;

  /**
   * The balance of the token that is being sent.
   */
  currentTokenBalance?: string;

  /** The optional custom nonce override as a decimal string. */
  customNonceValue?: string;

  /**
   * The custom token amount is the amount set by the user.
   */
  customTokenAmount?: string;

  /**
   * The dapp proposed token amount.
   */
  dappProposedTokenAmount?: string;

  /**
   * Gas values provided by the dApp.
   */
  dappSuggestedGasFees?: DappSuggestedGasFees;

  /**
   * The initial gas values set when the transaction was first created.
   */
  defaultGasEstimates?: DefaultGasEstimates;

  /**
   * Address of the sender's current contract code delegation.
   * Introduced in EIP-7702.
   */
  delegationAddress?: Hex;

  /**
   * String to indicate what device the transaction was confirmed on.
   */
  deviceConfirmedOn?: WalletDevice;

  /**
   * The Network ID as per EIP-155 of the destination chain of a bridge transaction.
   */
  destinationChainId?: Hex;

  /**
   * The address of the token being received of swap transaction.
   */
  destinationTokenAddress?: string;

  /**
   * The raw amount of the destination token
   */
  destinationTokenAmount?: string;

  /**
   * The decimals of the token being received of swap transaction.
   */
  destinationTokenDecimals?: number;

  /**
   * The symbol of the token being received with swap.
   */
  destinationTokenSymbol?: string;

  /**
   * Whether to disable the buffer added to gas limit estimations.
   * Defaults to adding the buffer.
   */
  disableGasBuffer?: boolean;

  /**
   * Error that occurred during the transaction processing.
   */
  error?: TransactionError;

  /**
   * The estimated base fee of the transaction.
   */
  estimatedBaseFee?: string;

  /**
   * Which estimate level that the API suggested.
   */
  estimateSuggested?: string;

  /**
   * Which estimate level was used
   */
  estimateUsed?: string;

  /**
   * The chosen amount which will be the same as the originally proposed token
   * amount if the user does not edit the  amount or will be a custom token
   * amount set by the user.
   */
  finalApprovalAmount?: string;

  /**
   * The number of the latest block when the transaction submit was first retried.
   */
  firstRetryBlockNumber?: string;

  /** Available tokens that can be used to pay for gas. */
  gasFeeTokens?: GasFeeToken[];

  /**
   * Whether the transaction is active.
   */
  isActive?: boolean;

  /**
   * Whether the transaction is the first time interaction.
   */
  isFirstTimeInteraction?: boolean;

  /** Alternate EIP-1559 gas fee estimates for multiple priority levels. */
  gasFeeEstimates?: GasFeeEstimates;

  /** Whether the gas fee estimates have been checked at least once. */
  gasFeeEstimatesLoaded?: boolean;

  /**
   * The estimated gas for the transaction without any buffer applied.
   */
  gasLimitNoBuffer?: string;

  /**
   * A hex string of the transaction hash, used to identify the transaction on the network.
   */
  hash?: string;

  /**
   * A history of mutations to TransactionMeta.
   */
  history?: TransactionHistory;

  /**
   * Generated UUID associated with this transaction.
   */
  id: string;

  /**
   * Whether the transaction is signed externally.
   * No signing will be performed in the client and the `nonce` will be `undefined`.
   */
  isExternalSign?: boolean;

  /**
   * Whether the transaction is a transfer.
   */
  isTransfer?: boolean;

  /**
   * Whether the transaction entry is generated from a user operation.
   */
  isUserOperation?: boolean;

  /**
   * Additional gas fees to cover the cost of persisting data on layer 1 for layer 2 networks.
   */
  layer1GasFee?: Hex;

  /**
   * Data for any nested transactions.
   * For example, in an atomic batch transaction via EIP-7702.
   */
  nestedTransactions?: NestedTransactionMetadata[];

  /**
   * The ID of the network client used by the transaction.
   */
  networkClientId: NetworkClientId;

  /**
   * Network code as per EIP-155 for this transaction
   *
   * @deprecated Use `chainId` instead.
   */
  readonly networkID?: string;

  /**
   * Origin this transaction was sent from.
   */
  origin?: string;

  /**
   * The original dapp proposed token approval amount before edit by user.
   */
  originalApprovalAmount?: string;

  /**
   * The original gas estimation of the transaction.
   */
  originalGasEstimate?: string;

  /**
   * When we speed up a transaction, we set the type as Retry and we lose
   * information about type of transaction that is being set up, so we use
   * original type to track that information.
   */
  originalType?: TransactionType;

  /**
   * Account transaction balance after swap.
   */
  postTxBalance?: string;

  /**
   * Account transaction balance before swap.
   */
  preTxBalance?: string;

  /**
   * The previous gas properties before they were updated.
   */
  previousGas?: {
    /**
     * Maxmimum number of units of gas to use for this transaction.
     */
    gasLimit?: string;

    /**
     * Maximum amount per gas to pay for the transaction, including the priority fee.
     */
    maxFeePerGas?: string;

    /**
     * Maximum amount per gas to give to validator as incentive.
     */
    maxPriorityFeePerGas?: string;
  };

  /**
   * The transaction's 'r' value as a hex string.
   */
  r?: string;

  /**
   * Hex representation of the underlying transaction.
   */
  rawTx?: string;

  /**
   * When the transaction is dropped, this is the replacement transaction hash.
   */
  replacedBy?: string;

  /**
   * When the transaction is dropped, this is the replacement transaction ID.
   */
  replacedById?: string;

  /**
   * The number of times that the transaction submit has been retried.
   */
  retryCount?: number;

  /**
   * The transaction's 's' value as a hex string.
   */
  s?: string;

  /**
   * Response from security validator.
   */
  securityAlertResponse?: SecurityAlertResponse;

  /**
   * Response from security provider.
   */
  // TODO: Replace `any` with type
  // eslint-disable-next-line @typescript-eslint/no-explicit-any
  securityProviderResponse?: Record<string, any>;

  /**
   * The token address of the selected gas fee token.
   * Corresponds to the `gasFeeTokens` property.
   */
  selectedGasFeeToken?: Hex;

  /**
   * An array of entries that describe the user's journey through the send flow.
   * This is purely attached to state logs for troubleshooting and support.
   */
  sendFlowHistory?: SendFlowHistoryEntry[];

  /**
   * Simulation data for the transaction used to predict its outcome.
   */
  simulationData?: SimulationData;

  /**
   * If the gas estimation fails, an object containing error and block information.
   */
  simulationFails?: {
    reason?: string;
    errorKey?: string;
    debug: {
      blockNumber?: string;
      blockGasLimit?: string;
    };
  };

  /** Current status of the transaction. */
  status: TransactionStatus;

  /**
   * The time the transaction was submitted to the network, in Unix epoch time (ms).
   */
  submittedTime?: number;

  /**
   * The address of the token being swapped
   */
  sourceTokenAddress?: string;

  /**
   * The raw amount of the source swap token
   */
  sourceTokenAmount?: string;

  /**
   * The decimals of the token being swapped.
   */
  sourceTokenDecimals?: number;

  /**
   * The symbol of the token being swapped.
   */
  sourceTokenSymbol?: string;

  /**
   * The address of the swap recipient.
   */
  swapAndSendRecipient?: string;

  /**
   * The metadata of the swap transaction.
   */
  // TODO: Replace `any` with type
  // eslint-disable-next-line @typescript-eslint/no-explicit-any
  swapMetaData?: Record<string, any>;

  /**
   * The value of the token being swapped.
   */
  swapTokenValue?: string;

  /**
   * Timestamp associated with this transaction.
   */
  time: number;

  /**
   * Whether transaction recipient is a smart contract.
   */
  toSmartContract?: boolean;

  /**
   * Additional transfer information.
   */
  transferInformation?: {
    contractAddress: string;
    decimals: number;
    symbol: string;
  };

  /**
   * Underlying Transaction object.
   */
  txParams: TransactionParams;

  /**
   * Initial transaction parameters before `afterAdd` hook was invoked.
   */
  txParamsOriginal?: TransactionParams;

  /**
   * Transaction receipt.
   */
  txReceipt?: TransactionReceipt;

  /**
   * The type of transaction such as `cancel` or `swap`.
   */
  type?: TransactionType;

  /**
   * The gas limit supplied by user.
   */
  userEditedGasLimit?: boolean;

  /**
   * Estimate level user selected.
   */
  userFeeLevel?: string;

  /**
   * The transaction's 'v' value as a hex string.
   */
  v?: string;

  /**
   * Whether the transaction is verified on the blockchain.
   */
  verifiedOnBlockchain?: boolean;

  /**
   * Warning information for the transaction.
   */
  warning?: {
    error: string;
    message: string;
  };
};

/**
 * Information about a batch transaction.
 */
export type TransactionBatchMeta = {
  /**
   * Network code as per EIP-155 for this transaction.
   */
  chainId: Hex;

  /**
   * Address to send this transaction from.
   */
  from: string;
<<<<<<< HEAD

  /** Alternate EIP-1559 gas fee estimates for multiple priority levels. */
  gasFeeEstimates?: GasFeeEstimates;
=======
>>>>>>> 255ca868

  /**
   * Maximum number of units of gas to use for this transaction batch.
   */
  gas?: string;

  /**
   * ID of the associated transaction batch.
   */
  id: string;

  /**
   * The ID of the network client used by the transaction.
   */
  networkClientId: NetworkClientId;

  /**
   * Origin this transaction was sent from.
   */
  origin?: string;

<<<<<<< HEAD
  /** Current status of the transaction. */
  status: TransactionStatus;

  /** When the transaction was created. */
  time: number;

=======
>>>>>>> 255ca868
  /**
   * Data for any EIP-7702 transactions.
   */
  transactions?: NestedTransactionMetadata[];
};

export type SendFlowHistoryEntry = {
  /**
   * String to indicate user interaction information.
   */
  entry: string;

  /**
   * Timestamp associated with this entry.
   */
  timestamp: number;
};

/**
 * Represents the status of a transaction within the wallet.
 * Each status reflects the state of the transaction internally,
 * with some statuses corresponding to the transaction's state on the network.
 *
 * The typical transaction lifecycle follows this state machine:
 * unapproved -> approved -> signed -> submitted -> FINAL_STATE
 * where FINAL_STATE is one of: confirmed, failed, dropped, or rejected.
 */
export enum TransactionStatus {
  /**
   * The initial state of a transaction before user approval.
   */
  unapproved = 'unapproved',

  /**
   * The transaction has been approved by the user but is not yet signed.
   * This status is usually brief but may be longer for scenarios like hardware wallet usage.
   */
  approved = 'approved',

  /**
   * The transaction is signed and in the process of being submitted to the network.
   * This status is typically short-lived but can be longer for certain cases, such as smart transactions.
   */
  signed = 'signed',

  /**
   * The transaction has been submitted to the network and is awaiting confirmation.
   */
  submitted = 'submitted',

  /**
   * The transaction has been successfully executed and confirmed on the blockchain.
   * This is a final state.
   */
  confirmed = 'confirmed',

  /**
   * The transaction encountered an error during execution on the blockchain and failed.
   * This is a final state.
   */
  failed = 'failed',

  /**
   * The transaction was superseded by another transaction, resulting in its dismissal.
   * This is a final state.
   */
  dropped = 'dropped',

  /**
   * The transaction was rejected by the user and not processed further.
   * This is a final state.
   */
  rejected = 'rejected',

  /**
   * @deprecated This status is no longer used.
   */
  cancelled = 'cancelled',
}

/**
 * Options for wallet device.
 */
export enum WalletDevice {
  MM_MOBILE = 'metamask_mobile',
  MM_EXTENSION = 'metamask_extension',
  OTHER = 'other_device',
}

/**
 * The type of the transaction.
 */
export enum TransactionType {
  /**
   * A batch transaction that includes multiple nested transactions.
   * Introduced in EIP-7702.
   */
  batch = 'batch',

  /**
   * A transaction that bridges tokens to a different chain through Metamask Bridge.
   */
  bridge = 'bridge',

  /**
   * Similar to the approve type, a bridge approval is a special case of ERC20
   * approve method that requests an allowance of the token to spend on behalf
   * of the user for the MetaMask Bridge contract. The first bridge for any token
   * will have an accompanying bridgeApproval transaction.
   */
  bridgeApproval = 'bridgeApproval',

  /**
   * A transaction sending a network's native asset to a recipient.
   */
  cancel = 'cancel',

  /**
   * A transaction that is interacting with a smart contract's methods that we
   * have not treated as a special case, such as approve, transfer, and
   * transferfrom.
   */
  contractInteraction = 'contractInteraction',

  /**
   * A transaction that deployed a smart contract.
   */
  deployContract = 'contractDeployment',

  /**
   * A transaction for Ethereum decryption.
   */
  ethDecrypt = 'eth_decrypt',

  /**
   * A transaction for getting an encryption public key.
   */
  ethGetEncryptionPublicKey = 'eth_getEncryptionPublicKey',

  /**
   * Transaction is a token or native transfer to MetaMask to pay for gas fees.
   */
  gasPayment = 'gas_payment',

  /**
   * An incoming (deposit) transaction.
   */
  incoming = 'incoming',

  /**
   * A transaction that deposits tokens into a lending contract.
   */
  lendingDeposit = 'lendingDeposit',

  /**
   * A transaction for personal sign.
   */
  personalSign = 'personal_sign',

  /**
   * When a transaction is failed it can be retried by
   * resubmitting the same transaction with a higher gas fee. This type is also used
   * to speed up pending transactions. This is accomplished by creating a new tx with
   * the same nonce and higher gas fees.
   */
  retry = 'retry',

  /**
   * Remove the code / delegation from an upgraded EOA.
   * Introduced in EIP-7702.
   */
  revokeDelegation = 'revokeDelegation',

  /**
   * A transaction sending a network's native asset to a recipient.
   */
  simpleSend = 'simpleSend',

  /**
   * A transaction that is signing typed data.
   */
  signTypedData = 'eth_signTypedData',

  /**
   * A transaction sending a network's native asset to a recipient.
   */
  smart = 'smart',

  /**
   * A transaction that claims staking rewards.
   */
  stakingClaim = 'stakingClaim',

  /**
   * A transaction that deposits tokens into a staking contract.
   */
  stakingDeposit = 'stakingDeposit',

  /**
   * A transaction that unstakes tokens from a staking contract.
   */
  stakingUnstake = 'stakingUnstake',

  /**
   * A transaction swapping one token for another through MetaMask Swaps.
   */
  swap = 'swap',

  /**
   * A transaction swapping one token for another through MetaMask Swaps, then sending the swapped token to a recipient.
   */
  swapAndSend = 'swapAndSend',

  /**
   * Similar to the approve type, a swap approval is a special case of ERC20
   * approve method that requests an allowance of the token to spend on behalf
   * of the user for the MetaMask Swaps contract. The first swap for any token
   * will have an accompanying swapApproval transaction.
   */
  swapApproval = 'swapApproval',

  /**
   * A token transaction requesting an allowance of the token to spend on
   * behalf of the user.
   */
  tokenMethodApprove = 'approve',

  /**
   * A token transaction transferring tokens from an account that the sender
   * has an allowance of. The method is prefixed with safe because when calling
   * this method the contract checks to ensure that the receiver is an address
   * capable of handling the token being sent.
   */
  tokenMethodSafeTransferFrom = 'safetransferfrom',

  /**
   * A token transaction where the user is sending tokens that they own to
   * another address.
   */
  tokenMethodTransfer = 'transfer',

  /**
   * A token transaction transferring tokens from an account that the sender
   * has an allowance of. For more information on allowances, see the approve
   * type.
   */
  tokenMethodTransferFrom = 'transferfrom',

  /**
   * A token transaction requesting an allowance of all of a user's tokens to
   * spend on behalf of the user.
   */
  tokenMethodSetApprovalForAll = 'setapprovalforall',

  /**
   * Increase the allowance by a given increment
   */
  tokenMethodIncreaseAllowance = 'increaseAllowance',
}

/**
 * Standard data concerning a transaction to be processed by the blockchain.
 */
export type TransactionParams = {
  /**
   * A list of addresses and storage keys that the transaction plans to access.
   */
  accessList?: AccessList;

  /**
   * Array of authorizations to set code on EOA accounts.
   * Only supported in `setCode` transactions.
   * Introduced in EIP-7702.
   */
  authorizationList?: AuthorizationList;

  /**
   * Network ID as per EIP-155.
   *
   * @deprecated Ignored.
   * Use `networkClientId` when calling `addTransaction`.
   */
  chainId?: Hex;

  /**
   * Data to pass with this transaction.
   */
  data?: string;

  /**
   * Error message for gas estimation failure.
   */
  estimateGasError?: string;

  /**
   * Estimated base fee for this transaction.
   */
  estimatedBaseFee?: string;

  /**
   * Which estimate level that the API suggested.
   */
  estimateSuggested?: string;

  /**
   * Which estimate level was used
   */
  estimateUsed?: string;

  /**
   * Address to send this transaction from.
   */
  from: string;

  /**
   * Maximum number of units of gas to use for this transaction.
   */
  gas?: string;

  /**
   * Maximum number of units of gas to use for this transaction.
   *
   * @deprecated Use `gas` instead.
   */
  gasLimit?: string;

  /**
   * Price per gas for legacy txs
   */
  gasPrice?: string;

  /**
   * Gas used in the transaction.
   */
  gasUsed?: string;

  /**
   * Maximum amount per gas to pay for the transaction, including the priority
   * fee.
   */
  maxFeePerGas?: string;

  /**
   * Maximum amount per gas to give to validator as incentive.
   */
  maxPriorityFeePerGas?: string;

  /**
   * Unique number to prevent replay attacks.
   */
  nonce?: string;

  /**
   * Address to send this transaction to.
   */
  to?: string;

  /**
   * Value associated with this transaction.
   */
  value?: string;

  /**
   * Type of transaction.
   * 0x0 indicates a legacy transaction.
   */
  type?: string;
};

/**
 * Standard data concerning a transaction processed by the blockchain.
 */
export type TransactionReceipt = {
  /**
   * The block hash of the block that this transaction was included in.
   */
  blockHash?: string;

  /**
   * The block number of the block that this transaction was included in.
   */
  blockNumber?: string;

  /**
   * Effective gas price the transaction was charged at.
   */
  effectiveGasPrice?: string;

  /**
   * Gas used in the transaction.
   */
  gasUsed?: string;

  /**
   * Total used gas in hex.
   */
  l1Fee?: string;

  /**
   * All the logs emitted by this transaction.
   */
  logs?: Log[];

  /**
   * The status of the transaction.
   */
  status?: string;

  /** Hash of the associated transaction. */
  transactionHash?: Hex;

  /**
   * The hexadecimal index of this transaction in the list of transactions included in the block this transaction was mined in.
   */
  transactionIndex?: string;
};

/**
 * Represents an event that has been included in a transaction using the EVM `LOG` opcode.
 */
export type Log = {
  /**
   * Address of the contract that generated log.
   */
  address?: string;

  /** Data for the log. */
  data?: Hex;

  /**
   * List of topics for log.
   */
  topics?: string;
};

/**
 * The configuration required to fetch transaction data from a RemoteTransactionSource.
 */
// This interface was created before this ESLint rule was added.
// Convert to a `type` in a future major version.
// eslint-disable-next-line @typescript-eslint/consistent-type-definitions
export interface RemoteTransactionSourceRequest {
  /**
   * The address of the account to fetch transactions for.
   */
  address: Hex;

  /**
   * Cache to optimize fetching transactions.
   */
  cache: Record<string, unknown>;

  /**
   * Whether to also include incoming token transfers.
   */
  includeTokenTransfers: boolean;

  /**
   * Whether to initially query the entire transaction history.
   */
  queryEntireHistory: boolean;

  /**
   * Additional tags to identify the source of the request.
   */
  tags?: string[];

  /**
   * Callback to update the cache.
   */
  updateCache(fn: (cache: Record<string, unknown>) => void): void;

  /**
   * Whether to also retrieve outgoing transactions.
   */
  updateTransactions: boolean;
}

/**
 * An object capable of fetching transaction data from a remote source.
 * Used by the IncomingTransactionHelper to retrieve remote transaction data.
 */
// This interface was created before this ESLint rule was added.
// Convert to a `type` in a future major version.
// eslint-disable-next-line @typescript-eslint/consistent-type-definitions
export interface RemoteTransactionSource {
  /**
   * @returns Array of chain IDs supported by the remote source.
   */
  getSupportedChains: () => Hex[];

  /**
   * @param request - A request object containing data such as the address and chain ID.
   * @returns An array of transaction metadata for the retrieved transactions.
   */
  fetchTransactions: (
    request: RemoteTransactionSourceRequest,
  ) => Promise<TransactionMeta[]>;
}

/**
 * Gas values initially suggested by the dApp.
 */
export type DappSuggestedGasFees = {
  gas?: string;
  gasPrice?: string;
  maxFeePerGas?: string;
  maxPriorityFeePerGas?: string;
};

/**
 * Gas values saved by the user for a specific chain.
 */
// Convert to a `type` in a future major version.
// eslint-disable-next-line @typescript-eslint/consistent-type-definitions
export interface SavedGasFees {
  maxBaseFee: string;
  priorityFee: string;
}

/**
 * A transaction history operation that includes a note and timestamp.
 */
type ExtendedHistoryOperation = JsonCompatibleOperation & {
  note?: string;
  timestamp?: number;
};

/**
 * A transaction history entry that includes the ExtendedHistoryOperation as the first element.
 */
export type TransactionHistoryEntry = [
  ExtendedHistoryOperation,
  ...JsonCompatibleOperation[],
];

/**
 * A transaction history that includes the transaction meta as the first element.
 * And the rest of the elements are the operation arrays that were applied to the transaction meta.
 */
export type TransactionHistory = [
  TransactionMeta,
  ...TransactionHistoryEntry[],
];

/**
 * Result of inferring the transaction type.
 */
export type InferTransactionTypeResult = {
  /**
   * The contract code, in hex format if it exists. '0x0' or
   * '0x' are also indicators of non-existent contract code.
   */
  getCodeResponse?: string | null;

  /**
   * The type of transaction
   */
  type: TransactionType;
};

/**
 * A function for verifying a transaction, whether it is malicious or not.
 */
export type SecurityProviderRequest = (
  requestData: TransactionMeta,
  messageType: string,
  // TODO: Replace `any` with type
  // eslint-disable-next-line @typescript-eslint/no-explicit-any
) => Promise<any>;

/**
 * Specifies the shape of the base transaction parameters.
 * Added in EIP-2718.
 */
export enum TransactionEnvelopeType {
  /**
   * A legacy transaction, the very first type.
   */
  legacy = '0x0',

  /**
   * EIP-2930 defined the access list transaction type that allowed for
   * specifying the state that a transaction would act upon in advance and
   * theoretically save on gas fees.
   */
  accessList = '0x1',

  /**
   * The type introduced comes from EIP-1559, Fee Market describes the addition
   * of a baseFee to blocks that will be burned instead of distributed to
   * miners. Transactions of this type have both a maxFeePerGas (maximum total
   * amount in gwei per gas to spend on the transaction) which is inclusive of
   * the maxPriorityFeePerGas (maximum amount of gwei per gas from the
   * transaction fee to distribute to miner).
   */
  feeMarket = '0x2',

  /**
   * Adds code to externally owned accounts according to the signed authorizations
   * in the new `authorizationList` parameter.
   * Introduced in EIP-7702.
   */
  setCode = '0x4',
}

/**
 * The source of the gas fee parameters on a transaction.
 */
export enum UserFeeLevel {
  CUSTOM = 'custom',
  DAPP_SUGGESTED = 'dappSuggested',
  MEDIUM = 'medium',
}

/**
 * Initial gas values set when the transaction was first created.
 */
export type DefaultGasEstimates = {
  /**
   * Source of the gas fee values, such as `dappSuggested` or `medium`.
   */
  estimateType?: string;

  /**
   * Maxmimum number of units of gas to use for this transaction.
   */
  gas?: string;

  /**
   * Price per gas for legacy transactions.
   */
  gasPrice?: string;

  /**
   * Maximum amount per gas to pay for the transaction, including the priority fee.
   */
  maxFeePerGas?: string;

  /**
   * Maximum amount per gas to give to validator as incentive.
   */
  maxPriorityFeePerGas?: string;
};

/**
 * Data concerning an error while processing a transaction.
 */
export type TransactionError = {
  /**
   * A descriptive error name.
   */
  name: string;

  /**
   * A descriptive error message providing details about the encountered error.
   */
  message: string;

  /**
   * The stack trace associated with the error, if available.
   */
  stack?: string;

  /**
   * An optional error code associated with the error.
   */
  code?: string;

  /**
   * The rpc property holds additional information related to the error.
   */
  // We are intentionally using `any` here instead of `Json` because it causes
  // `WritableDraft<TransactionMeta>` from Immer to cause TypeScript to error
  // with "Type instantiation is excessively deep and possibly infinite". See:
  // <https://github.com/immerjs/immer/issues/839>
  // eslint-disable-next-line @typescript-eslint/no-explicit-any
  rpc?: any;
};

/**
 * Type for security alert response from transaction validator.
 */
export type SecurityAlertResponse = {
  features?: string[];
  providerRequestsCount?: Record<string, number>;
  reason: string;
  result_type: string;
  securityAlertId?: string;
};

/** Alternate priority levels for which values are provided in gas fee estimates. */
export enum GasFeeEstimateLevel {
  Low = 'low',
  Medium = 'medium',
  High = 'high',
}

/** Type of gas fee estimate generated by a GasFeeFlow. */
export enum GasFeeEstimateType {
  FeeMarket = 'fee-market',
  Legacy = 'legacy',
  GasPrice = 'eth_gasPrice',
}

/** Gas fee estimates for a specific priority level. */
export type FeeMarketGasFeeEstimateForLevel = {
  /** Maximum amount to pay per gas. */
  maxFeePerGas: Hex;

  /** Maximum amount per gas to give to the validator as an incentive. */
  maxPriorityFeePerGas: Hex;
};

/** Gas fee estimates for a EIP-1559 transaction. */
export type FeeMarketGasFeeEstimates = {
  type: GasFeeEstimateType.FeeMarket;
  [GasFeeEstimateLevel.Low]: FeeMarketGasFeeEstimateForLevel;
  [GasFeeEstimateLevel.Medium]: FeeMarketGasFeeEstimateForLevel;
  [GasFeeEstimateLevel.High]: FeeMarketGasFeeEstimateForLevel;
};

/** Gas fee estimates for a legacy transaction. */
export type LegacyGasFeeEstimates = {
  type: GasFeeEstimateType.Legacy;
  [GasFeeEstimateLevel.Low]: Hex;
  [GasFeeEstimateLevel.Medium]: Hex;
  [GasFeeEstimateLevel.High]: Hex;
};

/** Gas fee estimates for a transaction retrieved with the eth_gasPrice method. */
export type GasPriceGasFeeEstimates = {
  type: GasFeeEstimateType.GasPrice;
  gasPrice: Hex;
};

/** Gas fee estimates for a transaction. */
export type GasFeeEstimates =
  | FeeMarketGasFeeEstimates
  | LegacyGasFeeEstimates
  | GasPriceGasFeeEstimates;

/** Request to a gas fee flow to obtain gas fee estimates. */
export type GasFeeFlowRequest = {
  /** An EthQuery instance to enable queries to the associated RPC provider. */
  ethQuery: EthQuery;

  /** Gas fee controller data matching the chain ID of the transaction. */
  gasFeeControllerData: GasFeeState;

  /** The messenger instance. */
  messenger: TransactionControllerMessenger;

  /** The metadata of the transaction to obtain estimates for. */
  transactionMeta: TransactionMeta;
};

/** Response from a gas fee flow containing gas fee estimates. */
export type GasFeeFlowResponse = {
  /** The gas fee estimates for the transaction. */
  estimates: GasFeeEstimates;
};

/** A method of obtaining gas fee estimates for a specific transaction. */
export type GasFeeFlow = {
  /**
   * Determine if the gas fee flow supports the specified transaction.
   *
   * @param args - The arguments for the matcher function.
   * @param args.transactionMeta - The transaction metadata.
   * @param args.messenger - The messenger instance.
   * @returns Whether the gas fee flow supports the transaction.
   */
  matchesTransaction({
    transactionMeta,
    messenger,
  }: {
    transactionMeta: TransactionMeta;
    messenger: TransactionControllerMessenger;
  }): boolean;

  /**
   * Get gas fee estimates for a specific transaction.
   *
   * @param request - The gas fee flow request.
   * @returns The gas fee flow response containing the gas fee estimates.
   */
  getGasFees: (request: GasFeeFlowRequest) => Promise<GasFeeFlowResponse>;
};

/** Request to a layer 1 gas fee flow to obtain layer 1 fee estimate. */
export type Layer1GasFeeFlowRequest = {
  /** RPC Provider instance. */
  provider: Provider;

  /** The metadata of the transaction to obtain estimates for. */
  transactionMeta: TransactionMeta;
};

/** Response from a layer 1 gas fee flow containing layer 1 fee estimate. */
export type Layer1GasFeeFlowResponse = {
  /** The gas fee estimates for the transaction. */
  layer1Fee: Hex;
};

/** A method of obtaining layer 1 gas fee estimates for a specific transaction. */
export type Layer1GasFeeFlow = {
  /**
   * Determine if the gas fee flow supports the specified transaction.
   *
   * @param args - The arguments for the matcher function.
   * @param args.transactionMeta - The transaction metadata.
   * @param args.messenger - The messenger instance.
   * @returns Whether the gas fee flow supports the transaction.
   */
  matchesTransaction({
    transactionMeta,
    messenger,
  }: {
    transactionMeta: TransactionMeta;
    messenger: TransactionControllerMessenger;
  }): boolean;

  /**
   * Get layer 1 gas fee estimates for a specific transaction.
   *
   * @param request - The gas fee flow request.
   * @returns The gas fee flow response containing the layer 1 gas fee estimate.
   */
  getLayer1Fee: (
    request: Layer1GasFeeFlowRequest,
  ) => Promise<Layer1GasFeeFlowResponse>;
};

/** Simulation data concerning an update to a native or token balance. */
export type SimulationBalanceChange = {
  /** The balance before the transaction. */
  previousBalance: Hex;

  /** The balance after the transaction. */
  newBalance: Hex;

  /** The difference in balance. */
  difference: Hex;

  /** Whether the balance is increasing or decreasing. */
  isDecrease: boolean;
};

/** Token standards supported by simulation. */
export enum SimulationTokenStandard {
  erc20 = 'erc20',
  erc721 = 'erc721',
  erc1155 = 'erc1155',
}

/** Simulation data concerning an updated token. */
export type SimulationToken = {
  /** The token's contract address. */
  address: Hex;

  /** The standard of the token. */
  standard: SimulationTokenStandard;

  /** The ID of the token if supported by the standard. */
  id?: Hex;
};

/** Simulation data concerning a change to the a token balance. */
export type SimulationTokenBalanceChange = SimulationToken &
  SimulationBalanceChange;

export enum SimulationErrorCode {
  ChainNotSupported = 'chain-not-supported',
  Disabled = 'disabled',
  InvalidResponse = 'invalid-response',
  Reverted = 'reverted',
}

/** Error data for a failed simulation. */
export type SimulationError = {
  /** Error code to identify the error type. */
  code?: string | number;

  /** Error message to describe the error. */
  message?: string;
};

/** Simulation data for a transaction. */
export type SimulationData = {
  /** Error data if the simulation failed or the transaction reverted. */
  error?: SimulationError;

  /** Whether the simulation response changed after a security check triggered a re-simulation. */
  isUpdatedAfterSecurityCheck?: boolean;

  /** Data concerning a change to the user's native balance. */
  nativeBalanceChange?: SimulationBalanceChange;

  /** Data concerning a change to the user's token balances. */
  tokenBalanceChanges: SimulationTokenBalanceChange[];
};

/** Gas fee properties for a legacy transaction. */
export type GasPriceValue = {
  /** Price per gas for legacy transactions. */
  gasPrice: string;
};

/** Gas fee properties for an EIP-1559 transaction. */
export type FeeMarketEIP1559Values = {
  /** Maximum amount to pay per gas. */
  maxFeePerGas: string;

  /** Maximum amount per gas to give to the validator as an incentive. */
  maxPriorityFeePerGas: string;
};

/**
 * Data concerning a successfully submitted transaction.
 * Used for debugging purposes.
 */
export type SubmitHistoryEntry = {
  /** The chain ID of the transaction as a hexadecimal string. */
  chainId?: Hex;

  /** The hash of the transaction returned from the RPC provider. */
  hash: string;

  /** True if the entry was generated using the migration and existing transaction metadata. */
  migration?: boolean;

  /** The type of the network where the transaction was submitted. */
  networkType?: string;

  /**
   * The URL of the network the transaction was submitted to.
   * A single network URL if it was recorded when submitted.
   * An array of potential network URLs if it cannot be confirmed since the migration was used.
   */
  networkUrl?: string | string[];

  /** The origin of the transaction. */
  origin?: string;

  /** The raw transaction data that was submitted. */
  rawTransaction: string;

  /** When the transaction was submitted. */
  time: number;

  /** The transaction parameters that were submitted. */
  transaction: TransactionParams;
};

export type InternalAccount = ReturnType<
  AccountsController['getSelectedAccount']
>;

/**
 * An authorization to be included in a `setCode` transaction.
 * Specifies code to be added to the authorization signer's EOA account.
 * Introduced in EIP-7702.
 */
export type Authorization = {
  /** Address of a smart contract that contains the code to be set. */
  address: Hex;

  /**
   * Specific chain the authorization applies to.
   * If not provided, defaults to the chain ID of the transaction.
   */
  chainId?: Hex;

  /**
   * Nonce at which the authorization will be valid.
   * If not provided, defaults to the nonce following the transaction's nonce.
   */
  nonce?: Hex;

  /** R component of the signature. */
  r?: Hex;

  /** S component of the signature. */
  s?: Hex;

  /** Y parity generated from the signature. */
  yParity?: Hex;
};

/**
 * An array of authorizations to be included in a `setCode` transaction.
 * Introduced in EIP-7702.
 */
export type AuthorizationList = Authorization[];

/**
 * The parameters of a transaction within an atomic batch.
 */
export type BatchTransactionParams = {
  /** Data used to invoke a function on the target smart contract or EOA. */
  data?: Hex;

  /**
   * Maximum number of units of gas to use for the transaction.
   * Not supported in EIP-7702 batches.
   */
  gas?: Hex;

  /**
   * Maximum amount per gas to pay for the transaction, including the priority fee.
   * Not supported in EIP-7702 batches.
   */
  maxFeePerGas?: Hex;

  /**
   * Maximum amount per gas to give to validator as incentive.
   * Not supported in EIP-7702 batches.
   */
  maxPriorityFeePerGas?: Hex;

  /** Address of the target contract or EOA. */
  to?: Hex;

  /** Native balance to transfer with the transaction. */
  value?: Hex;
};

/** Metadata for a nested transaction within a standard transaction. */
export type NestedTransactionMetadata = BatchTransactionParams & {
  /** Type of the nested transaction. */
  type?: TransactionType;
};

/**
 * Specification for a single transaction within a batch request.
 */
export type TransactionBatchSingleRequest = {
  /** Data if the transaction already exists. */
  existingTransaction?: {
    /** ID of the existing transaction. */
    id: string;

    /** Optional callback to be invoked once the transaction is published. */
    onPublish?: (request: {
      /** Hash of the transaction on the network. */
      transactionHash?: string;
    }) => void;

    /** Signed transaction data. */
    signedTransaction: Hex;
  };

  /** Parameters of the single transaction. */
  params: BatchTransactionParams;

  /** Type of the transaction. */
  type?: TransactionType;
};

/**
 * Request to submit a batch of transactions.
 * Currently only atomic batches are supported via EIP-7702.
 */
export type TransactionBatchRequest = {
  batchId?: Hex;

  /** Address of the account to submit the transaction batch. */
  from: Hex;

  /** ID of the network client to submit the transaction. */
  networkClientId: NetworkClientId;

  /** Origin of the request, such as a dApp hostname or `ORIGIN_METAMASK` if internal. */
  origin?: string;

  /** Whether an approval request should be created to require confirmation from the user. */
  requireApproval?: boolean;

  /** Security alert ID to persist on the transaction. */
  securityAlertId?: string;

  /** Transactions to be submitted as part of the batch. */
  transactions: TransactionBatchSingleRequest[];

  /**
   * Whether to use the publish batch hook to submit the batch.
   * Defaults to false.
   */
  useHook?: boolean;

  /**
   * Callback to trigger security validation in the client.
   *
   * @param request - The JSON-RPC request to validate.
   * @param chainId - The chain ID of the transaction batch.
   */
  validateSecurity?: (
    request: ValidateSecurityRequest,
    chainId: Hex,
  ) => Promise<void>;
};

/**
 * Result from submitting a transaction batch.
 */
export type TransactionBatchResult = {
  /** ID of the batch to locate related transactions. */
  batchId: Hex;
};

/**
 * Request parameters for updating a custodial transaction.
 */
export type UpdateCustodialTransactionRequest = {
  /** The ID of the transaction to update. */
  transactionId: string;

  /** The error message to be assigned in case transaction status update to failed. */
  errorMessage?: string;

  /** The new hash value to be assigned. */
  hash?: string;

  /** The new status value to be assigned. */
  status?: TransactionStatus;

  /** The new gas limit value to be assigned. */
  gasLimit?: string;

  /** The new gas price value to be assigned. */
  gasPrice?: string;

  /** The new max fee per gas value to be assigned. */
  maxFeePerGas?: string;

  /** The new max priority fee per gas value to be assigned. */
  maxPriorityFeePerGas?: string;

  /** The new nonce value to be assigned. */
  nonce?: string;

  /** The new transaction type (hardfork) to be assigned. */
  type?: TransactionEnvelopeType;
};

/**
 * Data returned from custom logic to publish a transaction.
 */
export type PublishHookResult = {
  /**
   * The hash of the transaction on the network.
   */
  transactionHash?: string;
};

/**
 * Custom logic to publish a transaction.
 *
 * @param transactionMeta - The metadata of the transaction to publish.
 * @param signedTx - The signed transaction data to publish.
 * @returns The result of the publish operation.
 */
export type PublishHook = (
  transactionMeta: TransactionMeta,
  signedTx: string,
) => Promise<PublishHookResult>;

/** Single transaction in a publish batch hook request. */
export type PublishBatchHookTransaction = {
  /** ID of the transaction. */
  id?: string;

  /** Parameters of the nested transaction. */
  params: BatchTransactionParams;

  /** Signed transaction data to publish. */
  signedTx: Hex;
};

/**
 * Data required to call a publish batch hook.
 */
export type PublishBatchHookRequest = {
  /** Address of the account to submit the transaction batch. */
  from: Hex;

  /** ID of the network client associated with the transaction batch. */
  networkClientId: string;

  /** Nested transactions to be submitted as part of the batch. */
  transactions: PublishBatchHookTransaction[];
};

/** Result of calling a publish batch hook. */
export type PublishBatchHookResult =
  | {
      /** Result data for each transaction in the batch. */
      results: {
        /** Hash of the transaction on the network. */
        transactionHash: Hex;
      }[];
    }
  | undefined;

/** Custom logic to publish a transaction batch. */
export type PublishBatchHook = (
  /** Data required to call the hook. */
  request: PublishBatchHookRequest,
) => Promise<PublishBatchHookResult>;

/**
 * Request to validate security of a transaction in the client.
 */
export type ValidateSecurityRequest = {
  /** JSON-RPC method to validate. */
  method: string;

  /** Parameters of the JSON-RPC method to validate. */
  params: unknown[];

  /** Optional EIP-7702 delegation to mock for the transaction sender. */
  delegationMock?: Hex;

  /** Origin of the request, such as a dApp hostname or `ORIGIN_METAMASK` if internal. */
  origin?: string;
};

/** Data required to pay for transaction gas using an ERC-20 token. */
export type GasFeeToken = {
  /** Amount needed for the gas fee. */
  amount: Hex;

  /** Current token balance of the sender. */
  balance: Hex;

  /** Decimals of the token. */
  decimals: number;

  /** Portion of the amount that is the fee paid to MetaMask. */
  fee?: Hex;

  /** Estimated gas limit required for original transaction. */
  gas: Hex;

  /** Estimated gas limit required for fee transfer. */
  gasTransfer?: Hex;

  /** The corresponding maxFeePerGas this token fee would equal. */
  maxFeePerGas: Hex;

  /** The corresponding maxPriorityFeePerGas this token fee would equal. */
  maxPriorityFeePerGas: Hex;

  /** Conversion rate of 1 token to native WEI. */
  rateWei: Hex;

  /** Account address to send the token to. */
  recipient: Hex;

  /** Symbol of the token. */
  symbol: string;

  /** Address of the token contract. */
  tokenAddress: Hex;
};

/** Request to check if atomic batch is supported for an account. */
export type IsAtomicBatchSupportedRequest = {
  /** Address of the account to check. */
  address: Hex;

  /**
   * IDs of specific chains to check.
   * If not provided, all supported chains will be checked.
   */
  chainIds?: Hex[];
};

/** Result of checking if atomic batch is supported for an account. */
export type IsAtomicBatchSupportedResult = IsAtomicBatchSupportedResultEntry[];

/** Info about atomic batch support for a single chain. */
export type IsAtomicBatchSupportedResultEntry = {
  /** ID of the chain. */
  chainId: Hex;

  /** Address of the contract that the account was upgraded to. */
  delegationAddress?: Hex;

  /** Whether the upgraded contract is supported. */
  isSupported: boolean;

  /** Address of the contract that the account would be upgraded to. */
  upgradeContractAddress?: Hex;
};

/**
 * Custom logic to be executed after a transaction is added.
 * Can optionally update the transaction by returning the `updateTransaction` callback.
 */
export type AfterAddHook = (request: {
  transactionMeta: TransactionMeta;
}) => Promise<{
  updateTransaction?: (transaction: TransactionMeta) => void;
}>;<|MERGE_RESOLUTION|>--- conflicted
+++ resolved
@@ -503,12 +503,9 @@
    * Address to send this transaction from.
    */
   from: string;
-<<<<<<< HEAD
 
   /** Alternate EIP-1559 gas fee estimates for multiple priority levels. */
   gasFeeEstimates?: GasFeeEstimates;
-=======
->>>>>>> 255ca868
 
   /**
    * Maximum number of units of gas to use for this transaction batch.
@@ -530,15 +527,12 @@
    */
   origin?: string;
 
-<<<<<<< HEAD
   /** Current status of the transaction. */
   status: TransactionStatus;
 
   /** When the transaction was created. */
   time: number;
 
-=======
->>>>>>> 255ca868
   /**
    * Data for any EIP-7702 transactions.
    */
