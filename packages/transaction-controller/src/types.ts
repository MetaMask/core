import type { Hex } from '@metamask/utils';
import type { Operation } from 'fast-json-patch';

/**
 * Representation of transaction metadata.
 */
export type TransactionMeta =
  | ({
      status: Exclude<TransactionStatus, TransactionStatus.failed>;
    } & TransactionMetaBase)
  | ({ status: TransactionStatus.failed; error: Error } & TransactionMetaBase);

/**
 * Information about a single transaction such as status and block number.
 */
type TransactionMetaBase = {
  /**
   * Unique ID to prevent duplicate requests.
   */
  actionId?: string;

  /**
   * Base fee of the block as a hex value, introduced in EIP-1559.
   */
  baseFeePerGas?: Hex;

  /**
   * Number of the block where the transaction has been included.
   */
  blockNumber?: string;

  /**
   * The timestamp for when the block was collated.
   */
  blockTimestamp?: string;

  /**
   * Network code as per EIP-155 for this transaction.
   */
  chainId?: Hex;

  /**
   * Gas values provided by the dApp.
   */
  dappSuggestedGasFees?: DappSuggestedGasFees;

  /**
   * String to indicate what device the transaction was confirmed on.
   */
  deviceConfirmedOn?: WalletDevice;

  /**
   * The estimated base fee of the transaction.
   */
  estimatedBaseFee?: string;

  /**
   * A hex string of the transaction hash, used to identify the transaction on the network.
   */
  hash?: string;

  /**
   * A history of mutations to TransactionMeta.
   */
  history?: TransactionHistory;

  /**
   * Generated UUID associated with this transaction.
   */
  id: string;

  /**
   * Whether the transaction is a transfer.
   */
  isTransfer?: boolean;

  /**
   * Network code as per EIP-155 for this transaction.
   */
  networkID?: string;

  /**
   * Origin this transaction was sent from.
   */
  origin?: string;

  /**
<<<<<<< HEAD
   * The transaction's 'r' value as a hex string.
   */
  r?: string;
=======
   * The original gas estimation of the transaction.
   */
  originalGasEstimate?: string;
>>>>>>> 223a1132

  /**
   * Hex representation of the underlying transaction.
   */
  rawTx?: string;

  /**
   * When the transaction is dropped, this is the replacement transaction hash.
   */
  replacedBy?: string;

  /**
   * When the transaction is dropped, this is the replacement transaction ID.
   */
  replacedById?: string;

  /**
<<<<<<< HEAD
   * The transaction's 's' value as a hex string.
   */
  s?: string;

  /**
   * Response from security validator.
   */
  securityAlertResponse?: Record<string, unknown>;
=======
   * An array of entries that describe the user's journey through the send flow.
   * This is purely attached to state logs for troubleshooting and support.
   */
  sendFlowHistory?: SendFlowHistoryEntry[];
>>>>>>> 223a1132

  /**
   * The time the transaction was submitted to the network, in Unix epoch time (ms).
   */
  submittedTime?: number;

  /**
   * Timestamp associated with this transaction.
   */
  time: number;

  /**
   * Whether transaction recipient is a smart contract.
   */
  toSmartContract?: boolean;

  /**
   * Underlying Transaction object.
   */
  transaction: Transaction;

  /**
   * Additional transfer information.
   */
  transferInformation?: {
    contractAddress: string;
    decimals: number;
    symbol: string;
  };

  /**
   * Transaction receipt.
   */
  txReceipt?: TransactionReceipt;

  /**
   * The transaction's 'v' value as a hex string.
   */
  v?: string;

  /**
   * Whether the transaction is verified on the blockchain.
   */
  verifiedOnBlockchain?: boolean;
};

export type SendFlowHistoryEntry = {
  /**
   * String to indicate user interaction information.
   */
  entry: string;

  /**
   * Timestamp associated with this entry.
   */
  timestamp: number;
};

/**
 * The status of the transaction. Each status represents the state of the transaction internally
 * in the wallet. Some of these correspond with the state of the transaction on the network, but
 * some are wallet-specific.
 */
export enum TransactionStatus {
  approved = 'approved',
  cancelled = 'cancelled',
  confirmed = 'confirmed',
  dropped = 'dropped',
  failed = 'failed',
  rejected = 'rejected',
  signed = 'signed',
  submitted = 'submitted',
  unapproved = 'unapproved',
}

/**
 * Options for wallet device.
 */
export enum WalletDevice {
  MM_MOBILE = 'metamask_mobile',
  MM_EXTENSION = 'metamask_extension',
  OTHER = 'other_device',
}

/**
 * Standard data concerning a transaction to be processed by the blockchain.
 */
export interface Transaction {
  /**
   * Network ID as per EIP-155.
   */
  chainId?: Hex;

  /**
   * Data to pass with this transaction.
   */
  data?: string;

  /**
   * Error message for gas estimation failure.
   */
  estimateGasError?: string;

  /**
   * Estimated base fee for this transaction.
   */
  estimatedBaseFee?: string;

  /**
   * Address to send this transaction from.
   */
  from: string;

  /**
   * Gas to send with this transaction.
   */
  gas?: string;

  /**
   * Price of gas with this transaction.
   */
  gasPrice?: string;

  /**
   * Gas used in the transaction.
   */
  gasUsed?: string;

  /**
   * Maximum fee per gas for this transaction.
   */
  maxFeePerGas?: string;

  /**
   * Maximum priority fee per gas for this transaction.
   */
  maxPriorityFeePerGas?: string;

  /**
   * Unique number to prevent replay attacks.
   */
  nonce?: string;

  /**
   * Address to send this transaction to.
   */
  to?: string;

  /**
   * Value associated with this transaction.
   */
  value?: string;
}

/**
 * Standard data concerning a transaction processed by the blockchain.
 */
export interface TransactionReceipt {
  /**
   * The block hash of the block that this transaction was included in.
   */
  blockHash?: string;

  /**
   * The block number of the block that this transaction was included in.
   */
  blockNumber?: string;

  /**
   * Effective gas price the transaction was charged at.
   */
  effectiveGasPrice?: string;

  /**
   * Gas used in the transaction.
   */
  gasUsed?: string;

  /**
   * Total used gas in hex.
   */
  l1Fee?: string;

  /**
   * All the logs emitted by this transaction.
   */
  logs?: Log[];

  /**
   * The status of the transaction.
   */
  status?: string;

  /**
   * The index of this transaction in the list of transactions included in the block this transaction was mined in.
   */
  transactionIndex?: number;
}

/**
 * Represents an event that has been included in a transaction using the EVM `LOG` opcode.
 */
export interface Log {
  /**
   * Address of the contract that generated log.
   */
  address?: string;
  /**
   * List of topics for log.
   */
  topics?: string;
}

/**
 * The configuration required to fetch transaction data from a RemoteTransactionSource.
 */
export interface RemoteTransactionSourceRequest {
  /**
   * The address of the account to fetch transactions for.
   */
  address: string;

  /**
   * API key if required by the remote source.
   */
  apiKey?: string;

  /**
   * The chainId of the current network.
   */
  currentChainId: Hex;

  /**
   * The networkId of the current network.
   */
  currentNetworkId: string;

  /**
   * Block number to start fetching transactions from.
   */
  fromBlock?: number;

  /**
   * Maximum number of transactions to retrieve.
   */
  limit?: number;
}

/**
 * An object capable of fetching transaction data from a remote source.
 * Used by the IncomingTransactionHelper to retrieve remote transaction data.
 */
export interface RemoteTransactionSource {
  isSupportedNetwork: (chainId: Hex, networkId: string) => boolean;

  fetchTransactions: (
    request: RemoteTransactionSourceRequest,
  ) => Promise<TransactionMeta[]>;
}

/**
 * Gas values initially suggested by the dApp.
 */
export interface DappSuggestedGasFees {
  gas?: string;
  gasPrice?: string;
  maxFeePerGas?: string;
  maxPriorityFeePerGas?: string;
}

/**
 * A transaction history operation that includes a note and timestamp.
 */
type ExtendedHistoryOperation = Operation & {
  note?: string;
  timestamp?: number;
};

/**
 * A transaction history entry that includes the ExtendedHistoryOperation as the first element.
 */
export type TransactionHistoryEntry = [
  ExtendedHistoryOperation,
  ...Operation[],
];

/**
 * A transaction history that includes the transaction meta as the first element.
 * And the rest of the elements are the operation arrays that were applied to the transaction meta.
 */
export type TransactionHistory = [
  TransactionMeta,
  ...TransactionHistoryEntry[],
];<|MERGE_RESOLUTION|>--- conflicted
+++ resolved
@@ -85,15 +85,14 @@
   origin?: string;
 
   /**
-<<<<<<< HEAD
+   * The original gas estimation of the transaction.
+   */
+  originalGasEstimate?: string;
+
+  /**
    * The transaction's 'r' value as a hex string.
    */
   r?: string;
-=======
-   * The original gas estimation of the transaction.
-   */
-  originalGasEstimate?: string;
->>>>>>> 223a1132
 
   /**
    * Hex representation of the underlying transaction.
@@ -111,7 +110,6 @@
   replacedById?: string;
 
   /**
-<<<<<<< HEAD
    * The transaction's 's' value as a hex string.
    */
   s?: string;
@@ -120,12 +118,12 @@
    * Response from security validator.
    */
   securityAlertResponse?: Record<string, unknown>;
-=======
+
+  /**
    * An array of entries that describe the user's journey through the send flow.
    * This is purely attached to state logs for troubleshooting and support.
    */
   sendFlowHistory?: SendFlowHistoryEntry[];
->>>>>>> 223a1132
 
   /**
    * The time the transaction was submitted to the network, in Unix epoch time (ms).
