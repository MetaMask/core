--- conflicted
+++ resolved
@@ -112,17 +112,6 @@
    * Whether transaction recipient is a smart contract.
    */
   toSmartContract?: boolean;
-
-  /**
-<<<<<<< HEAD
-   * Hash of a successful transaction.
-   */
-  transactionHash?: string;
-=======
-   * Underlying Transaction object.
-   */
-  transaction: Transaction;
->>>>>>> ae439857
 
   /**
    * Additional transfer information.
