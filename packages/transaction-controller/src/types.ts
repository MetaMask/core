--- conflicted
+++ resolved
@@ -400,16 +400,11 @@
  * Used by the IncomingTransactionHelper to retrieve remote transaction data.
  */
 export interface RemoteTransactionSource {
-<<<<<<< HEAD
+  /**
+   * @param chainId - The chainId of the current network.
+   * @returns Whether the remote transaction source supports the specified network.
+   */
   isSupportedNetwork: (chainId: Hex) => boolean;
-=======
-  /**
-   * @param chainId - The chainId of the current network.
-   * @param networkId - The networkId of the current network.
-   * @returns Whether the remote transaction source supports the specified network.
-   */
-  isSupportedNetwork: (chainId: Hex, networkId: string) => boolean;
->>>>>>> 196c10fa
 
   /**
    * @returns An array of additional keys to use when caching the last fetched block number.
