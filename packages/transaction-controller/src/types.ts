import type { AccessList } from '@ethereumjs/tx';
import type { AccountsController } from '@metamask/accounts-controller';
import type EthQuery from '@metamask/eth-query';
import type { GasFeeState } from '@metamask/gas-fee-controller';
import type { NetworkClientId, Provider } from '@metamask/network-controller';
import type { Hex, Json } from '@metamask/utils';
import type { Operation } from 'fast-json-patch';

/**
 * Given a record, ensures that each property matches the `Json` type.
 */
type MakeJsonCompatible<T> = T extends Json
  ? T
  : {
      [K in keyof T]: T[K] extends Json ? T[K] : never;
    };

/**
 * `Json` from `@metamask/utils` is defined as a recursive type alias, but
 * `Operation` is defined as an interface, and the two are not compatible with
 * each other. Therefore, this is a variant of Operation from `fast-json-patch`
 * which is guaranteed to be type-compatible with `Json`.
 */
type JsonCompatibleOperation = MakeJsonCompatible<Operation>;

/**
 * Information about a single transaction such as status and block number.
 */
export type TransactionMeta = {
  /**
   * ID of the transaction that approved the swap token transfer.
   */
  approvalTxId?: string;

  /**
   * Unique ID to prevent duplicate requests.
   */
  actionId?: string;

  /**
   * Base fee of the block as a hex value, introduced in EIP-1559.
   */
  baseFeePerGas?: Hex;

  /**
   * ID of the associated transaction batch.
   */
  batchId?: Hex;

  /**
   * Additional transactions that must also be submitted in a batch.
   */
  batchTransactions?: BatchTransactionParams[];

  /**
   * Number of the block where the transaction has been included.
   */
  blockNumber?: string;

  /**
   * The timestamp for when the block was collated.
   */
  blockTimestamp?: string;

  /**
   * Network code as per EIP-155 for this transaction.
   */
  chainId: Hex;

  /**
   * A string representing a name of transaction contract method.
   */
  contractMethodName?: string;

  /**
   * The balance of the token that is being sent.
   */
  currentTokenBalance?: string;

  /** The optional custom nonce override as a decimal string. */
  customNonceValue?: string;

  /**
   * The custom token amount is the amount set by the user.
   */
  customTokenAmount?: string;

  /**
   * The dapp proposed token amount.
   */
  dappProposedTokenAmount?: string;

  /**
   * Gas values provided by the dApp.
   */
  dappSuggestedGasFees?: DappSuggestedGasFees;

  /**
   * The initial gas values set when the transaction was first created.
   */
  defaultGasEstimates?: DefaultGasEstimates;

  /**
   * Address of the sender's current contract code delegation.
   * Introduced in EIP-7702.
   */
  delegationAddress?: Hex;

  /**
   * String to indicate what device the transaction was confirmed on.
   */
  deviceConfirmedOn?: WalletDevice;

  /**
   * The Network ID as per EIP-155 of the destination chain of a bridge transaction.
   */
  destinationChainId?: Hex;

  /**
   * The address of the token being received of swap transaction.
   */
  destinationTokenAddress?: string;

  /**
   * The raw amount of the destination token
   */
  destinationTokenAmount?: string;

  /**
   * The decimals of the token being received of swap transaction.
   */
  destinationTokenDecimals?: number;

  /**
   * The symbol of the token being received with swap.
   */
  destinationTokenSymbol?: string;

  /**
   * Whether to disable the buffer added to gas limit estimations.
   * Defaults to adding the buffer.
   */
  disableGasBuffer?: boolean;

  /**
   * Error that occurred during the transaction processing.
   */
  error?: TransactionError;

  /**
   * The estimated base fee of the transaction.
   */
  estimatedBaseFee?: string;

  /**
   * Which estimate level that the API suggested.
   */
  estimateSuggested?: string;

  /**
   * Which estimate level was used
   */
  estimateUsed?: string;

  /**
   * The chosen amount which will be the same as the originally proposed token
   * amount if the user does not edit the  amount or will be a custom token
   * amount set by the user.
   */
  finalApprovalAmount?: string;

  /**
   * The number of the latest block when the transaction submit was first retried.
   */
  firstRetryBlockNumber?: string;

  /** Available tokens that can be used to pay for gas. */
  gasFeeTokens?: GasFeeToken[];

  /**
   * Whether the transaction is active.
   */
  isActive?: boolean;

  /**
   * Whether the transaction is the first time interaction.
   */
  isFirstTimeInteraction?: boolean;

  /** Alternate EIP-1559 gas fee estimates for multiple priority levels. */
  gasFeeEstimates?: GasFeeEstimates;

  /** Whether the gas fee estimates have been checked at least once. */
  gasFeeEstimatesLoaded?: boolean;

  /**
   * The estimated gas for the transaction without any buffer applied.
   */
  gasLimitNoBuffer?: string;

  /**
   * A hex string of the transaction hash, used to identify the transaction on the network.
   */
  hash?: string;

  /**
   * A history of mutations to TransactionMeta.
   */
  history?: TransactionHistory;

  /**
   * Generated UUID associated with this transaction.
   */
  id: string;

  /**
   * Whether the transaction is a transfer.
   */
  isTransfer?: boolean;

  /**
   * Whether the transaction entry is generated from a user operation.
   */
  isUserOperation?: boolean;

  /**
   * Additional gas fees to cover the cost of persisting data on layer 1 for layer 2 networks.
   */
  layer1GasFee?: Hex;

  /**
   * Data for any nested transactions.
   * For example, in an atomic batch transaction via EIP-7702.
   */
  nestedTransactions?: NestedTransactionMetadata[];

  /**
   * The ID of the network client used by the transaction.
   */
  networkClientId: NetworkClientId;

  /**
   * Network code as per EIP-155 for this transaction
   *
   * @deprecated Use `chainId` instead.
   */
  readonly networkID?: string;

  /**
   * Origin this transaction was sent from.
   */
  origin?: string;

  /**
   * The original dapp proposed token approval amount before edit by user.
   */
  originalApprovalAmount?: string;

  /**
   * The original gas estimation of the transaction.
   */
  originalGasEstimate?: string;

  /**
   * When we speed up a transaction, we set the type as Retry and we lose
   * information about type of transaction that is being set up, so we use
   * original type to track that information.
   */
  originalType?: TransactionType;

  /**
   * Account transaction balance after swap.
   */
  postTxBalance?: string;

  /**
   * Account transaction balance before swap.
   */
  preTxBalance?: string;

  /**
   * The previous gas properties before they were updated.
   */
  previousGas?: {
    /**
     * Maxmimum number of units of gas to use for this transaction.
     */
    gasLimit?: string;

    /**
     * Maximum amount per gas to pay for the transaction, including the priority fee.
     */
    maxFeePerGas?: string;

    /**
     * Maximum amount per gas to give to validator as incentive.
     */
    maxPriorityFeePerGas?: string;
  };

  /**
   * The transaction's 'r' value as a hex string.
   */
  r?: string;

  /**
   * Hex representation of the underlying transaction.
   */
  rawTx?: string;

  /**
   * When the transaction is dropped, this is the replacement transaction hash.
   */
  replacedBy?: string;

  /**
   * When the transaction is dropped, this is the replacement transaction ID.
   */
  replacedById?: string;

  /**
   * The number of times that the transaction submit has been retried.
   */
  retryCount?: number;

  /**
   * The transaction's 's' value as a hex string.
   */
  s?: string;

  /**
   * Response from security validator.
   */
  securityAlertResponse?: SecurityAlertResponse;

  /**
   * Response from security provider.
   */
  // TODO: Replace `any` with type
  // eslint-disable-next-line @typescript-eslint/no-explicit-any
  securityProviderResponse?: Record<string, any>;

  /**
   * The token address of the selected gas fee token.
   * Corresponds to the `gasFeeTokens` property.
   */
  selectedGasFeeToken?: Hex;

  /**
   * An array of entries that describe the user's journey through the send flow.
   * This is purely attached to state logs for troubleshooting and support.
   */
  sendFlowHistory?: SendFlowHistoryEntry[];

  /**
   * Simulation data for the transaction used to predict its outcome.
   */
  simulationData?: SimulationData;

  /**
   * If the gas estimation fails, an object containing error and block information.
   */
  simulationFails?: {
    reason?: string;
    errorKey?: string;
    debug: {
      blockNumber?: string;
      blockGasLimit?: string;
    };
  };

  /** Current status of the transaction. */
  status: TransactionStatus;

  /**
   * The time the transaction was submitted to the network, in Unix epoch time (ms).
   */
  submittedTime?: number;

  /**
   * The address of the token being swapped
   */
  sourceTokenAddress?: string;

  /**
   * The raw amount of the source swap token
   */
  sourceTokenAmount?: string;

  /**
   * The decimals of the token being swapped.
   */
  sourceTokenDecimals?: number;

  /**
   * The symbol of the token being swapped.
   */
  sourceTokenSymbol?: string;

  /**
   * The address of the swap recipient.
   */
  swapAndSendRecipient?: string;

  /**
   * The metadata of the swap transaction.
   */
  // TODO: Replace `any` with type
  // eslint-disable-next-line @typescript-eslint/no-explicit-any
  swapMetaData?: Record<string, any>;

  /**
   * The value of the token being swapped.
   */
  swapTokenValue?: string;

  /**
   * Timestamp associated with this transaction.
   */
  time: number;

  /**
   * Whether transaction recipient is a smart contract.
   */
  toSmartContract?: boolean;

  /**
   * Additional transfer information.
   */
  transferInformation?: {
    contractAddress: string;
    decimals: number;
    symbol: string;
  };

  /**
   * Underlying Transaction object.
   */
  txParams: TransactionParams;

  /**
   * Transaction receipt.
   */
  txReceipt?: TransactionReceipt;

  /**
   * The type of transaction such as `cancel` or `swap`.
   */
  type?: TransactionType;

  /**
   * The gas limit supplied by user.
   */
  userEditedGasLimit?: boolean;

  /**
   * Estimate level user selected.
   */
  userFeeLevel?: string;

  /**
   * The transaction's 'v' value as a hex string.
   */
  v?: string;

  /**
   * Whether the transaction is verified on the blockchain.
   */
  verifiedOnBlockchain?: boolean;

  /**
   * Warning information for the transaction.
   */
  warning?: {
    error: string;
    message: string;
  };
};

export type SendFlowHistoryEntry = {
  /**
   * String to indicate user interaction information.
   */
  entry: string;

  /**
   * Timestamp associated with this entry.
   */
  timestamp: number;
};

/**
 * Represents the status of a transaction within the wallet.
 * Each status reflects the state of the transaction internally,
 * with some statuses corresponding to the transaction's state on the network.
 *
 * The typical transaction lifecycle follows this state machine:
 * unapproved -> approved -> signed -> submitted -> FINAL_STATE
 * where FINAL_STATE is one of: confirmed, failed, dropped, or rejected.
 */
export enum TransactionStatus {
  /**
   * The initial state of a transaction before user approval.
   */
  unapproved = 'unapproved',

  /**
   * The transaction has been approved by the user but is not yet signed.
   * This status is usually brief but may be longer for scenarios like hardware wallet usage.
   */
  approved = 'approved',

  /**
   * The transaction is signed and in the process of being submitted to the network.
   * This status is typically short-lived but can be longer for certain cases, such as smart transactions.
   */
  signed = 'signed',

  /**
   * The transaction has been submitted to the network and is awaiting confirmation.
   */
  submitted = 'submitted',

  /**
   * The transaction has been successfully executed and confirmed on the blockchain.
   * This is a final state.
   */
  confirmed = 'confirmed',

  /**
   * The transaction encountered an error during execution on the blockchain and failed.
   * This is a final state.
   */
  failed = 'failed',

  /**
   * The transaction was superseded by another transaction, resulting in its dismissal.
   * This is a final state.
   */
  dropped = 'dropped',

  /**
   * The transaction was rejected by the user and not processed further.
   * This is a final state.
   */
  rejected = 'rejected',

  /**
   * @deprecated This status is no longer used.
   */
  cancelled = 'cancelled',
}

/**
 * Options for wallet device.
 */
export enum WalletDevice {
  MM_MOBILE = 'metamask_mobile',
  MM_EXTENSION = 'metamask_extension',
  OTHER = 'other_device',
}

/**
 * The type of the transaction.
 */
export enum TransactionType {
  /**
   * A batch transaction that includes multiple nested transactions.
   * Introduced in EIP-7702.
   */
  batch = 'batch',

  /**
   * A transaction that bridges tokens to a different chain through Metamask Bridge.
   */
  bridge = 'bridge',

  /**
   * Similar to the approve type, a bridge approval is a special case of ERC20
   * approve method that requests an allowance of the token to spend on behalf
   * of the user for the MetaMask Bridge contract. The first bridge for any token
   * will have an accompanying bridgeApproval transaction.
   */
  bridgeApproval = 'bridgeApproval',

  /**
   * A transaction sending a network's native asset to a recipient.
   */
  cancel = 'cancel',

  /**
   * A transaction that is interacting with a smart contract's methods that we
   * have not treated as a special case, such as approve, transfer, and
   * transferfrom.
   */
  contractInteraction = 'contractInteraction',

  /**
   * A transaction that deployed a smart contract.
   */
  deployContract = 'contractDeployment',

  /**
   * A transaction for Ethereum decryption.
   */
  ethDecrypt = 'eth_decrypt',

  /**
   * A transaction for getting an encryption public key.
   */
  ethGetEncryptionPublicKey = 'eth_getEncryptionPublicKey',

  /**
   * An incoming (deposit) transaction.
   */
  incoming = 'incoming',

  /**
   * A transaction for personal sign.
   */
  personalSign = 'personal_sign',

  /**
   * When a transaction is failed it can be retried by
   * resubmitting the same transaction with a higher gas fee. This type is also used
   * to speed up pending transactions. This is accomplished by creating a new tx with
   * the same nonce and higher gas fees.
   */
  retry = 'retry',

  /**
   * Remove the code / delegation from an upgraded EOA.
   * Introduced in EIP-7702.
   */
  revokeDelegation = 'revokeDelegation',

  /**
   * A transaction sending a network's native asset to a recipient.
   */
  simpleSend = 'simpleSend',

  /**
   * A transaction that is signing typed data.
   */
  signTypedData = 'eth_signTypedData',

  /**
   * A transaction sending a network's native asset to a recipient.
   */
  smart = 'smart',

  /**
   * A transaction that claims staking rewards.
   */
  stakingClaim = 'stakingClaim',

  /**
   * A transaction that deposits tokens into a staking contract.
   */
  stakingDeposit = 'stakingDeposit',

  /**
   * A transaction that unstakes tokens from a staking contract.
   */
  stakingUnstake = 'stakingUnstake',

  /**
   * A transaction swapping one token for another through MetaMask Swaps.
   */
  swap = 'swap',

  /**
   * A transaction swapping one token for another through MetaMask Swaps, then sending the swapped token to a recipient.
   */
  swapAndSend = 'swapAndSend',

  /**
   * Similar to the approve type, a swap approval is a special case of ERC20
   * approve method that requests an allowance of the token to spend on behalf
   * of the user for the MetaMask Swaps contract. The first swap for any token
   * will have an accompanying swapApproval transaction.
   */
  swapApproval = 'swapApproval',

  /**
   * A token transaction requesting an allowance of the token to spend on
   * behalf of the user.
   */
  tokenMethodApprove = 'approve',

  /**
   * A token transaction transferring tokens from an account that the sender
   * has an allowance of. The method is prefixed with safe because when calling
   * this method the contract checks to ensure that the receiver is an address
   * capable of handling the token being sent.
   */
  tokenMethodSafeTransferFrom = 'safetransferfrom',

  /**
   * A token transaction where the user is sending tokens that they own to
   * another address.
   */
  tokenMethodTransfer = 'transfer',

  /**
   * A token transaction transferring tokens from an account that the sender
   * has an allowance of. For more information on allowances, see the approve
   * type.
   */
  tokenMethodTransferFrom = 'transferfrom',

  /**
   * A token transaction requesting an allowance of all of a user's tokens to
   * spend on behalf of the user.
   */
  tokenMethodSetApprovalForAll = 'setapprovalforall',

  /**
   * Increase the allowance by a given increment
   */
  tokenMethodIncreaseAllowance = 'increaseAllowance',
}

/**
 * Standard data concerning a transaction to be processed by the blockchain.
 */
export type TransactionParams = {
  /**
   * A list of addresses and storage keys that the transaction plans to access.
   */
  accessList?: AccessList;

  /**
   * Array of authorizations to set code on EOA accounts.
   * Only supported in `setCode` transactions.
   * Introduced in EIP-7702.
   */
  authorizationList?: AuthorizationList;

  /**
   * Network ID as per EIP-155.
   */
  chainId?: Hex;

  /**
   * Data to pass with this transaction.
   */
  data?: string;

  /**
   * Error message for gas estimation failure.
   */
  estimateGasError?: string;

  /**
   * Estimated base fee for this transaction.
   */
  estimatedBaseFee?: string;

  /**
   * Which estimate level that the API suggested.
   */
  estimateSuggested?: string;

  /**
   * Which estimate level was used
   */
  estimateUsed?: string;

  /**
   * Address to send this transaction from.
   */
  from: string;

  /**
   * Maximum number of units of gas to use for this transaction.
   */
  gas?: string;

  /**
   * Maximum number of units of gas to use for this transaction.
   *
   * @deprecated Use `gas` instead.
   */
  gasLimit?: string;

  /**
   * Price per gas for legacy txs
   */
  gasPrice?: string;

  /**
   * Gas used in the transaction.
   */
  gasUsed?: string;

  /**
   * Maximum amount per gas to pay for the transaction, including the priority
   * fee.
   */
  maxFeePerGas?: string;

  /**
   * Maximum amount per gas to give to validator as incentive.
   */
  maxPriorityFeePerGas?: string;

  /**
   * Unique number to prevent replay attacks.
   */
  nonce?: string;

  /**
   * Address to send this transaction to.
   */
  to?: string;

  /**
   * Value associated with this transaction.
   */
  value?: string;

  /**
   * Type of transaction.
   * 0x0 indicates a legacy transaction.
   */
  type?: string;
};

/**
 * Standard data concerning a transaction processed by the blockchain.
 */
export type TransactionReceipt = {
  /**
   * The block hash of the block that this transaction was included in.
   */
  blockHash?: string;

  /**
   * The block number of the block that this transaction was included in.
   */
  blockNumber?: string;

  /**
   * Effective gas price the transaction was charged at.
   */
  effectiveGasPrice?: string;

  /**
   * Gas used in the transaction.
   */
  gasUsed?: string;

  /**
   * Total used gas in hex.
   */
  l1Fee?: string;

  /**
   * All the logs emitted by this transaction.
   */
  logs?: Log[];

  /**
   * The status of the transaction.
   */
  status?: string;

  /** Hash of the associated transaction. */
  transactionHash?: Hex;

  /**
   * The hexadecimal index of this transaction in the list of transactions included in the block this transaction was mined in.
   */
  transactionIndex?: string;
};

/**
 * Represents an event that has been included in a transaction using the EVM `LOG` opcode.
 */
export type Log = {
  /**
   * Address of the contract that generated log.
   */
  address?: string;

  /** Data for the log. */
  data?: Hex;

  /**
   * List of topics for log.
   */
  topics?: string;
};

/**
 * The configuration required to fetch transaction data from a RemoteTransactionSource.
 */
// This interface was created before this ESLint rule was added.
// Convert to a `type` in a future major version.
// eslint-disable-next-line @typescript-eslint/consistent-type-definitions
export interface RemoteTransactionSourceRequest {
  /**
   * The address of the account to fetch transactions for.
   */
  address: Hex;

  /**
   * Numerical cache to optimize fetching transactions.
   */
  cache: Record<string, unknown>;

  /**
   * Whether to also include incoming token transfers.
   */
  includeTokenTransfers: boolean;

  /**
   * Whether to initially query the entire transaction history.
   */
  queryEntireHistory: boolean;

  /**
   * Callback to update the cache.
   */
  updateCache(fn: (cache: Record<string, unknown>) => void): void;

  /**
   * Whether to also retrieve outgoing transactions.
   */
  updateTransactions: boolean;
}

/**
 * An object capable of fetching transaction data from a remote source.
 * Used by the IncomingTransactionHelper to retrieve remote transaction data.
 */
// This interface was created before this ESLint rule was added.
// Convert to a `type` in a future major version.
// eslint-disable-next-line @typescript-eslint/consistent-type-definitions
export interface RemoteTransactionSource {
  /**
   * @returns Array of chain IDs supported by the remote source.
   */
  getSupportedChains: () => Hex[];

  /**
   * @param request - A request object containing data such as the address and chain ID.
   * @returns An array of transaction metadata for the retrieved transactions.
   */
  fetchTransactions: (
    request: RemoteTransactionSourceRequest,
  ) => Promise<TransactionMeta[]>;
}

/**
 * Gas values initially suggested by the dApp.
 */
export type DappSuggestedGasFees = {
  gas?: string;
  gasPrice?: string;
  maxFeePerGas?: string;
  maxPriorityFeePerGas?: string;
};

/**
 * Gas values saved by the user for a specific chain.
 */
// Convert to a `type` in a future major version.
// eslint-disable-next-line @typescript-eslint/consistent-type-definitions
export interface SavedGasFees {
  maxBaseFee: string;
  priorityFee: string;
}

/**
 * A transaction history operation that includes a note and timestamp.
 */
type ExtendedHistoryOperation = JsonCompatibleOperation & {
  note?: string;
  timestamp?: number;
};

/**
 * A transaction history entry that includes the ExtendedHistoryOperation as the first element.
 */
export type TransactionHistoryEntry = [
  ExtendedHistoryOperation,
  ...JsonCompatibleOperation[],
];

/**
 * A transaction history that includes the transaction meta as the first element.
 * And the rest of the elements are the operation arrays that were applied to the transaction meta.
 */
export type TransactionHistory = [
  TransactionMeta,
  ...TransactionHistoryEntry[],
];

/**
 * Result of inferring the transaction type.
 */
export type InferTransactionTypeResult = {
  /**
   * The contract code, in hex format if it exists. '0x0' or
   * '0x' are also indicators of non-existent contract code.
   */
  getCodeResponse?: string | null;

  /**
   * The type of transaction
   */
  type: TransactionType;
};

/**
 * A function for verifying a transaction, whether it is malicious or not.
 */
export type SecurityProviderRequest = (
  requestData: TransactionMeta,
  messageType: string,
  // TODO: Replace `any` with type
  // eslint-disable-next-line @typescript-eslint/no-explicit-any
) => Promise<any>;

/**
 * Specifies the shape of the base transaction parameters.
 * Added in EIP-2718.
 */
export enum TransactionEnvelopeType {
  /**
   * A legacy transaction, the very first type.
   */
  legacy = '0x0',

  /**
   * EIP-2930 defined the access list transaction type that allowed for
   * specifying the state that a transaction would act upon in advance and
   * theoretically save on gas fees.
   */
  accessList = '0x1',

  /**
   * The type introduced comes from EIP-1559, Fee Market describes the addition
   * of a baseFee to blocks that will be burned instead of distributed to
   * miners. Transactions of this type have both a maxFeePerGas (maximum total
   * amount in gwei per gas to spend on the transaction) which is inclusive of
   * the maxPriorityFeePerGas (maximum amount of gwei per gas from the
   * transaction fee to distribute to miner).
   */
  feeMarket = '0x2',

  /**
   * Adds code to externally owned accounts according to the signed authorizations
   * in the new `authorizationList` parameter.
   * Introduced in EIP-7702.
   */
  setCode = '0x4',
}

/**
 * The source of the gas fee parameters on a transaction.
 */
export enum UserFeeLevel {
  CUSTOM = 'custom',
  DAPP_SUGGESTED = 'dappSuggested',
  MEDIUM = 'medium',
}

/**
 * Initial gas values set when the transaction was first created.
 */
export type DefaultGasEstimates = {
  /**
   * Source of the gas fee values, such as `dappSuggested` or `medium`.
   */
  estimateType?: string;

  /**
   * Maxmimum number of units of gas to use for this transaction.
   */
  gas?: string;

  /**
   * Price per gas for legacy transactions.
   */
  gasPrice?: string;

  /**
   * Maximum amount per gas to pay for the transaction, including the priority fee.
   */
  maxFeePerGas?: string;

  /**
   * Maximum amount per gas to give to validator as incentive.
   */
  maxPriorityFeePerGas?: string;
};

/**
 * Data concerning an error while processing a transaction.
 */
export type TransactionError = {
  /**
   * A descriptive error name.
   */
  name: string;

  /**
   * A descriptive error message providing details about the encountered error.
   */
  message: string;

  /**
   * The stack trace associated with the error, if available.
   */
  stack?: string;

  /**
   * An optional error code associated with the error.
   */
  code?: string;

  /**
   * The rpc property holds additional information related to the error.
   */
  // We are intentionally using `any` here instead of `Json` because it causes
  // `WritableDraft<TransactionMeta>` from Immer to cause TypeScript to error
  // with "Type instantiation is excessively deep and possibly infinite". See:
  // <https://github.com/immerjs/immer/issues/839>
  // eslint-disable-next-line @typescript-eslint/no-explicit-any
  rpc?: any;
};

/**
 * Type for security alert response from transaction validator.
 */
export type SecurityAlertResponse = {
  features?: string[];
  providerRequestsCount?: Record<string, number>;
  reason: string;
  result_type: string;
  securityAlertId?: string;
};

/** Alternate priority levels for which values are provided in gas fee estimates. */
export enum GasFeeEstimateLevel {
  Low = 'low',
  Medium = 'medium',
  High = 'high',
}

/** Type of gas fee estimate generated by a GasFeeFlow. */
export enum GasFeeEstimateType {
  FeeMarket = 'fee-market',
  Legacy = 'legacy',
  GasPrice = 'eth_gasPrice',
}

/** Gas fee estimates for a specific priority level. */
export type FeeMarketGasFeeEstimateForLevel = {
  /** Maximum amount to pay per gas. */
  maxFeePerGas: Hex;

  /** Maximum amount per gas to give to the validator as an incentive. */
  maxPriorityFeePerGas: Hex;
};

/** Gas fee estimates for a EIP-1559 transaction. */
export type FeeMarketGasFeeEstimates = {
  type: GasFeeEstimateType.FeeMarket;
  [GasFeeEstimateLevel.Low]: FeeMarketGasFeeEstimateForLevel;
  [GasFeeEstimateLevel.Medium]: FeeMarketGasFeeEstimateForLevel;
  [GasFeeEstimateLevel.High]: FeeMarketGasFeeEstimateForLevel;
};

/** Gas fee estimates for a legacy transaction. */
export type LegacyGasFeeEstimates = {
  type: GasFeeEstimateType.Legacy;
  [GasFeeEstimateLevel.Low]: Hex;
  [GasFeeEstimateLevel.Medium]: Hex;
  [GasFeeEstimateLevel.High]: Hex;
};

/** Gas fee estimates for a transaction retrieved with the eth_gasPrice method. */
export type GasPriceGasFeeEstimates = {
  type: GasFeeEstimateType.GasPrice;
  gasPrice: Hex;
};

/** Gas fee estimates for a transaction. */
export type GasFeeEstimates =
  | FeeMarketGasFeeEstimates
  | LegacyGasFeeEstimates
  | GasPriceGasFeeEstimates;

/** Request to a gas fee flow to obtain gas fee estimates. */
export type GasFeeFlowRequest = {
  /** An EthQuery instance to enable queries to the associated RPC provider. */
  ethQuery: EthQuery;

  /** Gas fee controller data matching the chain ID of the transaction. */
  gasFeeControllerData: GasFeeState;

  /** The metadata of the transaction to obtain estimates for. */
  transactionMeta: TransactionMeta;
};

/** Response from a gas fee flow containing gas fee estimates. */
export type GasFeeFlowResponse = {
  /** The gas fee estimates for the transaction. */
  estimates: GasFeeEstimates;
};

/** A method of obtaining gas fee estimates for a specific transaction. */
export type GasFeeFlow = {
  /**
   * Determine if the gas fee flow supports the specified transaction.
   *
   * @param transactionMeta - The transaction metadata.
   * @returns Whether the gas fee flow supports the transaction.
   */
  matchesTransaction(transactionMeta: TransactionMeta): boolean;

  /**
   * Get gas fee estimates for a specific transaction.
   *
   * @param request - The gas fee flow request.
   * @returns The gas fee flow response containing the gas fee estimates.
   */
  getGasFees: (request: GasFeeFlowRequest) => Promise<GasFeeFlowResponse>;
};

/** Request to a layer 1 gas fee flow to obtain layer 1 fee estimate. */
export type Layer1GasFeeFlowRequest = {
  /** RPC Provider instance. */
  provider: Provider;

  /** The metadata of the transaction to obtain estimates for. */
  transactionMeta: TransactionMeta;
};

/** Response from a layer 1 gas fee flow containing layer 1 fee estimate. */
export type Layer1GasFeeFlowResponse = {
  /** The gas fee estimates for the transaction. */
  layer1Fee: Hex;
};

/** A method of obtaining layer 1 gas fee estimates for a specific transaction. */
export type Layer1GasFeeFlow = {
  /**
   * Determine if the gas fee flow supports the specified transaction.
   *
   * @param transactionMeta - The transaction metadata.
   * @returns Whether the layer1 gas fee flow supports the transaction.
   */
  matchesTransaction(transactionMeta: TransactionMeta): boolean;

  /**
   * Get layer 1 gas fee estimates for a specific transaction.
   *
   * @param request - The gas fee flow request.
   * @returns The gas fee flow response containing the layer 1 gas fee estimate.
   */
  getLayer1Fee: (
    request: Layer1GasFeeFlowRequest,
  ) => Promise<Layer1GasFeeFlowResponse>;
};

/** Simulation data concerning an update to a native or token balance. */
export type SimulationBalanceChange = {
  /** The balance before the transaction. */
  previousBalance: Hex;

  /** The balance after the transaction. */
  newBalance: Hex;

  /** The difference in balance. */
  difference: Hex;

  /** Whether the balance is increasing or decreasing. */
  isDecrease: boolean;
};

/** Token standards supported by simulation. */
export enum SimulationTokenStandard {
  erc20 = 'erc20',
  erc721 = 'erc721',
  erc1155 = 'erc1155',
}

/** Simulation data concerning an updated token. */
export type SimulationToken = {
  /** The token's contract address. */
  address: Hex;

  /** The standard of the token. */
  standard: SimulationTokenStandard;

  /** The ID of the token if supported by the standard. */
  id?: Hex;
};

/** Simulation data concerning a change to the a token balance. */
export type SimulationTokenBalanceChange = SimulationToken &
  SimulationBalanceChange;

export enum SimulationErrorCode {
  ChainNotSupported = 'chain-not-supported',
  Disabled = 'disabled',
  InvalidResponse = 'invalid-response',
  Reverted = 'reverted',
}

/** Error data for a failed simulation. */
export type SimulationError = {
  /** Error code to identify the error type. */
  code?: string | number;

  /** Error message to describe the error. */
  message?: string;
};

/** Simulation data for a transaction. */
export type SimulationData = {
  /** Error data if the simulation failed or the transaction reverted. */
  error?: SimulationError;

  /** Whether the simulation response changed after a security check triggered a re-simulation. */
  isUpdatedAfterSecurityCheck?: boolean;

  /** Data concerning a change to the user's native balance. */
  nativeBalanceChange?: SimulationBalanceChange;

  /** Data concerning a change to the user's token balances. */
  tokenBalanceChanges: SimulationTokenBalanceChange[];
};

/** Gas fee properties for a legacy transaction. */
export type GasPriceValue = {
  /** Price per gas for legacy transactions. */
  gasPrice: string;
};

/** Gas fee properties for an EIP-1559 transaction. */
export type FeeMarketEIP1559Values = {
  /** Maximum amount to pay per gas. */
  maxFeePerGas: string;

  /** Maximum amount per gas to give to the validator as an incentive. */
  maxPriorityFeePerGas: string;
};

/**
 * Data concerning a successfully submitted transaction.
 * Used for debugging purposes.
 */
export type SubmitHistoryEntry = {
  /** The chain ID of the transaction as a hexadecimal string. */
  chainId?: Hex;

  /** The hash of the transaction returned from the RPC provider. */
  hash: string;

  /** True if the entry was generated using the migration and existing transaction metadata. */
  migration?: boolean;

  /** The type of the network where the transaction was submitted. */
  networkType?: string;

  /**
   * The URL of the network the transaction was submitted to.
   * A single network URL if it was recorded when submitted.
   * An array of potential network URLs if it cannot be confirmed since the migration was used.
   */
  networkUrl?: string | string[];

  /** The origin of the transaction. */
  origin?: string;

  /** The raw transaction data that was submitted. */
  rawTransaction: string;

  /** When the transaction was submitted. */
  time: number;

  /** The transaction parameters that were submitted. */
  transaction: TransactionParams;
};

export type InternalAccount = ReturnType<
  AccountsController['getSelectedAccount']
>;

/**
 * An authorization to be included in a `setCode` transaction.
 * Specifies code to be added to the authorization signer's EOA account.
 * Introduced in EIP-7702.
 */
export type Authorization = {
  /** Address of a smart contract that contains the code to be set. */
  address: Hex;

  /**
   * Specific chain the authorization applies to.
   * If not provided, defaults to the chain ID of the transaction.
   */
  chainId?: Hex;

  /**
   * Nonce at which the authorization will be valid.
   * If not provided, defaults to the nonce following the transaction's nonce.
   */
  nonce?: Hex;

  /** R component of the signature. */
  r?: Hex;

  /** S component of the signature. */
  s?: Hex;

  /** Y parity generated from the signature. */
  yParity?: Hex;
};

/**
 * An array of authorizations to be included in a `setCode` transaction.
 * Introduced in EIP-7702.
 */
export type AuthorizationList = Authorization[];

/**
 * The parameters of a transaction within an atomic batch.
 */
export type BatchTransactionParams = {
  /** Data used to invoke a function on the target smart contract or EOA. */
  data?: Hex;

  /**
   * Maximum number of units of gas to use for the transaction.
   * Not supported in EIP-7702 batches.
   */
  gas?: Hex;

  /**
   * Maximum amount per gas to pay for the transaction, including the priority fee.
   * Not supported in EIP-7702 batches.
   */
  maxFeePerGas?: Hex;

  /**
   * Maximum amount per gas to give to validator as incentive.
   * Not supported in EIP-7702 batches.
   */
  maxPriorityFeePerGas?: Hex;

  /** Address of the target contract or EOA. */
  to?: Hex;

  /** Native balance to transfer with the transaction. */
  value?: Hex;
};

/** Metadata for a nested transaction within a standard transaction. */
export type NestedTransactionMetadata = BatchTransactionParams & {
  /** Type of the neted transaction. */
  type?: TransactionType;
};

/**
 * Specification for a single transaction within a batch request.
 */
export type TransactionBatchSingleRequest = {
  /** Data if the transaction already exists. */
  existingTransaction?: {
    /** ID of the existing transaction. */
    id: string;

    /** Optional callback to be invoked once the transaction is published. */
    onPublish?: (request: {
      /** Hash of the transaction on the network. */
      transactionHash?: string;
    }) => void;

    /** Signed transaction data. */
    signedTransaction: Hex;
  };

  /** Parameters of the single transaction. */
  params: BatchTransactionParams;

  /** Type of the transaction. */
  type?: TransactionType;
};

/**
 * Request to submit a batch of transactions.
 * Currently only atomic batches are supported via EIP-7702.
 */
export type TransactionBatchRequest = {
  batchId?: Hex;

  /** Address of the account to submit the transaction batch. */
  from: Hex;

  /** ID of the network client to submit the transaction. */
  networkClientId: NetworkClientId;

  /** Origin of the request, such as a dApp hostname or `ORIGIN_METAMASK` if internal. */
  origin?: string;

  /** Whether an approval request should be created to require confirmation from the user. */
  requireApproval?: boolean;

  /** Security alert ID to persist on the transaction. */
  securityAlertId?: string;

  /** Transactions to be submitted as part of the batch. */
  transactions: TransactionBatchSingleRequest[];

  /**
   * Whether to use the publish batch hook to submit the batch.
   * Defaults to false.
   */
  useHook?: boolean;

  /**
   * Callback to trigger security validation in the client.
   *
   * @param request - The JSON-RPC request to validate.
   * @param chainId - The chain ID of the transaction batch.
   */
  validateSecurity?: (
    request: ValidateSecurityRequest,
    chainId: Hex,
  ) => Promise<void>;
};

/**
 * Result from submitting a transaction batch.
 */
export type TransactionBatchResult = {
  /** ID of the batch to locate related transactions. */
  batchId: Hex;
};

/**
<<<<<<< HEAD
 * Request parameters for updating a custodial transaction.
 *
 * @param transactionId - The ID of the transaction to update.
 * @param errorMessage - The error message to be assigned in case transaction status update to failed.
 * @param hash - The new hash value to be assigned.
 * @param status - The new status value to be assigned.
 * @param gasLimit - The new gas limit value to be assigned
 * @param gasPrice - The new gas price value to be assigned
 * @param maxFeePerGas - The new max fee per gas value to be assigned
 * @param maxPriorityFeePerGas - The new max priority fee per gas value to be assigned
 * @param nonce - The new nonce value to be assigned
 * @param type - The transaction type (hardfork) to be assigned
 */
export type UpdateCustodialTransactionRequest = {
  transactionId: string;
  errorMessage?: string;
  hash?: string;
  status?: TransactionStatus;

  // Standard txParams that are mutable by the custodian
  gasLimit?: string;
  gasPrice?: string;
  maxFeePerGas?: string;
  maxPriorityFeePerGas?: string;
  nonce?: string;
  type?: TransactionEnvelopeType;
=======
 * Data returned from custom logic to publish a transaction.
 */
export type PublishHookResult = {
  /**
   * The hash of the transaction on the network.
   */
  transactionHash?: string;
};

/**
 * Custom logic to publish a transaction.
 *
 * @param transactionMeta - The metadata of the transaction to publish.
 * @param signedTx - The signed transaction data to publish.
 * @returns The result of the publish operation.
 */
export type PublishHook = (
  transactionMeta: TransactionMeta,
  signedTx: string,
) => Promise<PublishHookResult>;

/** Single transaction in a publish batch hook request. */
export type PublishBatchHookTransaction = {
  /** ID of the transaction. */
  id?: string;

  /** Parameters of the nested transaction. */
  params: BatchTransactionParams;

  /** Signed transaction data to publish. */
  signedTx: Hex;
};

/**
 * Data required to call a publish batch hook.
 */
export type PublishBatchHookRequest = {
  /** Address of the account to submit the transaction batch. */
  from: Hex;

  /** ID of the network client associated with the transaction batch. */
  networkClientId: string;

  /** Nested transactions to be submitted as part of the batch. */
  transactions: PublishBatchHookTransaction[];
};

/** Result of calling a publish batch hook. */
export type PublishBatchHookResult =
  | {
      /** Result data for each transaction in the batch. */
      results: {
        /** Hash of the transaction on the network. */
        transactionHash: Hex;
      }[];
    }
  | undefined;

/** Custom logic to publish a transaction batch. */
export type PublishBatchHook = (
  /** Data required to call the hook. */
  request: PublishBatchHookRequest,
) => Promise<PublishBatchHookResult>;

/**
 * Request to validate security of a transaction in the client.
 */
export type ValidateSecurityRequest = {
  /** JSON-RPC method to validate. */
  method: string;

  /** Parameters of the JSON-RPC method to validate. */
  params: unknown[];

  /** Optional EIP-7702 delegation to mock for the transaction sender. */
  delegationMock?: Hex;
};

/** Data required to pay for transaction gas using an ERC-20 token. */
export type GasFeeToken = {
  /** Amount needed for the gas fee. */
  amount: Hex;

  /** Current token balance of the sender. */
  balance: Hex;

  /** Decimals of the token. */
  decimals: number;

  /** The corresponding gas limit this token fee would equal. */
  gas: Hex;

  /** The corresponding maxFeePerGas this token fee would equal. */
  maxFeePerGas: Hex;

  /** The corresponding maxPriorityFeePerGas this token fee would equal. */
  maxPriorityFeePerGas: Hex;

  /** Conversion rate of 1 token to native WEI. */
  rateWei: Hex;

  /** Account address to send the token to. */
  recipient: Hex;

  /** Symbol of the token. */
  symbol: string;

  /** Address of the token contract. */
  tokenAddress: Hex;
>>>>>>> 85d1522b
};<|MERGE_RESOLUTION|>--- conflicted
+++ resolved
@@ -1545,8 +1545,6 @@
   batchId: Hex;
 };
 
-/**
-<<<<<<< HEAD
  * Request parameters for updating a custodial transaction.
  *
  * @param transactionId - The ID of the transaction to update.
@@ -1573,8 +1571,10 @@
   maxPriorityFeePerGas?: string;
   nonce?: string;
   type?: TransactionEnvelopeType;
-=======
- * Data returned from custom logic to publish a transaction.
+};
+
+/**
+  * Data returned from custom logic to publish a transaction.
  */
 export type PublishHookResult = {
   /**
@@ -1683,5 +1683,4 @@
 
   /** Address of the token contract. */
   tokenAddress: Hex;
->>>>>>> 85d1522b
 };