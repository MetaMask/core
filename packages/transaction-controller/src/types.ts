import type { Hex } from '@metamask/utils';
import type { Operation } from 'fast-json-patch';

export type Events = {
  ['incomingTransactionBlock']: [blockNumber: number];
  ['post-transaction-balance-updated']: [
    {
      transactionMeta: TransactionMeta;
      approvalTransactionMeta?: TransactionMeta;
    },
  ];
  ['transaction-approved']: [
    { transactionMeta: TransactionMeta; actionId?: string },
  ];
  ['transaction-confirmed']: [{ transactionMeta: TransactionMeta }];

  ['transaction-dropped']: [{ transactionMeta: TransactionMeta }];
  ['transaction-failed']: [
    {
      actionId?: string;
      error: string;
      transactionMeta: TransactionMeta;
    },
  ];
  ['transaction-new-swap']: [{ transactionMeta: TransactionMeta }];
  ['transaction-new-swap-approval']: [{ transactionMeta: TransactionMeta }];
  ['transaction-rejected']: [
    { transactionMeta: TransactionMeta; actionId?: string },
  ];
  ['transaction-submitted']: [
    { transactionMeta: TransactionMeta; actionId?: string },
  ];
  ['unapprovedTransaction']: [transactionMeta: TransactionMeta];
  [key: `${string}:finished`]: [transactionMeta: TransactionMeta];
  [key: `${string}:confirmed`]: [transactionMeta: TransactionMeta];
  [key: `${string}:speedup`]: [transactionMeta: TransactionMeta];
};

/**
 * Representation of transaction metadata.
 */
export type TransactionMeta = TransactionMetaBase &
  (
    | { status: Exclude<TransactionStatus, TransactionStatus.failed> }
    | {
        status: TransactionStatus.failed;
        error: TransactionError;
      }
  );

/**
 * Information about a single transaction such as status and block number.
 */
type TransactionMetaBase = {
  /**
   * ID of the transaction that approved the swap token transfer.
   */
  approvalTxId?: string;

  /**
   * Unique ID to prevent duplicate requests.
   */
  actionId?: string;

  /**
   * Base fee of the block as a hex value, introduced in EIP-1559.
   */
  baseFeePerGas?: Hex;

  /**
   * Number of the block where the transaction has been included.
   */
  blockNumber?: string;

  /**
   * The timestamp for when the block was collated.
   */
  blockTimestamp?: string;

  /**
   * Network code as per EIP-155 for this transaction.
   */
  chainId: Hex;

  /**
   * Unique ID for custodian transaction.
   */
  custodyId?: string;

  /**
   * Custodian transaction status.
   */
  custodyStatus?: string;

  /**
   * Gas values provided by the dApp.
   */
  dappSuggestedGasFees?: DappSuggestedGasFees;

  /**
   * The initial gas values set when the transaction was first created.
   */
  defaultGasEstimates?: DefaultGasEstimates;

  /**
   * String to indicate what device the transaction was confirmed on.
   */
  deviceConfirmedOn?: WalletDevice;

  /**
   * The address of the token being received of swap transaction.
   */
  destinationTokenAddress?: string;

  /**
   * The decimals of the token being received of swap transaction.
   */
  destinationTokenDecimals?: string;

  /**
   * The symbol of the token being received with swap.
   */
  destinationTokenSymbol?: string;

  /**
   * The estimated base fee of the transaction.
   */
  estimatedBaseFee?: string;

  /**
   * Which estimate level that the API suggested.
   */
  estimateSuggested?: string;

  /**
   * Which estimate level was used
   */
  estimateUsed?: string;

  /**
   * The number of the latest block when the transaction submit was first retried.
   */
  firstRetryBlockNumber?: string;

  /**
   * A hex string of the transaction hash, used to identify the transaction on the network.
   */
  hash?: string;

  /**
   * A history of mutations to TransactionMeta.
   */
  history?: TransactionHistory;

  /**
   * Generated UUID associated with this transaction.
   */
  id: string;

  /**
   * Whether the transaction is a transfer.
   */
  isTransfer?: boolean;

  /**
   * Network code as per EIP-155 for this transaction
   *
   * @deprecated Use `chainId` instead.
   */
  readonly networkID?: string;

  /**
   * Origin this transaction was sent from.
   */
  origin?: string;

  /**
   * The original gas estimation of the transaction.
   */
  originalGasEstimate?: string;

  /**
   * Account transaction balance after swap.
   */
  postTxBalance?: string;

  /**
   * Account transaction balance before swap.
   */
  preTxBalance?: string;

  /**
   * The previous gas properties before they were updated.
   */
  previousGas?: {
    /**
     * Maxmimum number of units of gas to use for this transaction.
     */
    gasLimit?: string;

    /**
     * Maximum amount per gas to pay for the transaction, including the priority fee.
     */
    maxFeePerGas?: string;

    /**
     * Maximum amount per gas to give to validator as incentive.
     */
    maxPriorityFeePerGas?: string;
  };

  /**
   * The transaction's 'r' value as a hex string.
   */
  r?: string;

  /**
   * Hex representation of the underlying transaction.
   */
  rawTx?: string;

  /**
   * When the transaction is dropped, this is the replacement transaction hash.
   */
  replacedBy?: string;

  /**
   * When the transaction is dropped, this is the replacement transaction ID.
   */
  replacedById?: string;

  /**
   * The number of times that the transaction submit has been retried.
   */
  retryCount?: number;

  /**
   * The transaction's 's' value as a hex string.
   */
  s?: string;

  /**
   * Response from security validator.
   */
  securityAlertResponse?: SecurityAlertResponse;

  /**
   * Response from security provider.
   */
  securityProviderResponse?: Record<string, any>;

  /**
   * An array of entries that describe the user's journey through the send flow.
   * This is purely attached to state logs for troubleshooting and support.
   */
  sendFlowHistory?: SendFlowHistoryEntry[];

  /**
   * If the gas estimation fails, an object containing error and block information.
   */
  simulationFails?: {
    reason?: string;
    errorKey?: string;
    debug: {
      blockNumber?: string;
      blockGasLimit?: string;
    };
  };

  /**
   * The time the transaction was submitted to the network, in Unix epoch time (ms).
   */
  submittedTime?: number;

  /**
   * The symbol of the token being swapped.
   */
  sourceTokenSymbol?: string;

  /**
   * The metadata of the swap transaction.
   */
  swapMetaData?: Record<string, unknown>;

  /**
   * The value of the token being swapped.
   */
  swapTokenValue?: string;

  /**
   * Timestamp associated with this transaction.
   */
  time: number;

  /**
   * Whether transaction recipient is a smart contract.
   */
  toSmartContract?: boolean;

  /**
   * Additional transfer information.
   */
  transferInformation?: {
    contractAddress: string;
    decimals: number;
    symbol: string;
  };

  /**
   * Underlying Transaction object.
   */
  txParams: TransactionParams;

  /**
   * Transaction receipt.
   */
  txReceipt?: TransactionReceipt;

  /**
   * The type of transaction such as `cancel` or `swap`.
   */
  type?: TransactionType;

  /**
   * The gas limit supplied by user.
   */
  userEditedGasLimit?: boolean;

  /**
   * Estimate level user selected.
   */
  userFeeLevel?: string;

  /**
   * The transaction's 'v' value as a hex string.
   */
  v?: string;

  /**
   * Whether the transaction is verified on the blockchain.
   */
  verifiedOnBlockchain?: boolean;

  /**
   * Warning information for the transaction.
   */
  warning?: {
    error: string;
    message: string;
  };
};

export type SendFlowHistoryEntry = {
  /**
   * String to indicate user interaction information.
   */
  entry: string;

  /**
   * Timestamp associated with this entry.
   */
  timestamp: number;
};

/**
 * The status of the transaction. Each status represents the state of the transaction internally
 * in the wallet. Some of these correspond with the state of the transaction on the network, but
 * some are wallet-specific.
 */
export enum TransactionStatus {
  approved = 'approved',
  cancelled = 'cancelled',
  confirmed = 'confirmed',
  dropped = 'dropped',
  failed = 'failed',
  rejected = 'rejected',
  signed = 'signed',
  submitted = 'submitted',
  unapproved = 'unapproved',
}

/**
 * Options for wallet device.
 */
export enum WalletDevice {
  MM_MOBILE = 'metamask_mobile',
  MM_EXTENSION = 'metamask_extension',
  OTHER = 'other_device',
}

/**
 * The type of the transaction.
 */
export enum TransactionType {
  /**
   * A transaction sending a network's native asset to a recipient.
   */
  cancel = 'cancel',

  /**
   * A transaction that is interacting with a smart contract's methods that we
   * have not treated as a special case, such as approve, transfer, and
   * transferfrom.
   */
  contractInteraction = 'contractInteraction',

  /**
   * A transaction that deployed a smart contract.
   */
  deployContract = 'contractDeployment',

  /**
   * A transaction for Ethereum decryption.
   */
  ethDecrypt = 'eth_decrypt',

  /**
   * A transaction for getting an encryption public key.
   */
  ethGetEncryptionPublicKey = 'eth_getEncryptionPublicKey',

  /**
   * An incoming (deposit) transaction.
   */
  incoming = 'incoming',

  /**
   * A transaction for personal sign.
   */
  personalSign = 'personal_sign',

  /**
   * When a transaction is failed it can be retried by
   * resubmitting the same transaction with a higher gas fee. This type is also used
   * to speed up pending transactions. This is accomplished by creating a new tx with
   * the same nonce and higher gas fees.
   */
  retry = 'retry',

  /**
   * A transaction sending a network's native asset to a recipient.
   */
  simpleSend = 'simpleSend',

  /**
   * A transaction that is signing a message.
   */
  sign = 'eth_sign',

  /**
   * A transaction that is signing typed data.
   */
  signTypedData = 'eth_signTypedData',

  /**
   * A transaction sending a network's native asset to a recipient.
   */
  smart = 'smart',

  /**
   * A transaction swapping one token for another through MetaMask Swaps.
   */
  swap = 'swap',

  /**
   * Similar to the approve type, a swap approval is a special case of ERC20
   * approve method that requests an allowance of the token to spend on behalf
   * of the user for the MetaMask Swaps contract. The first swap for any token
   * will have an accompanying swapApproval transaction.
   */
  swapApproval = 'swapApproval',

  /**
   * A token transaction requesting an allowance of the token to spend on
   * behalf of the user.
   */
  tokenMethodApprove = 'approve',

  /**
   * A token transaction transferring tokens from an account that the sender
   * has an allowance of. The method is prefixed with safe because when calling
   * this method the contract checks to ensure that the receiver is an address
   * capable of handling the token being sent.
   */
  tokenMethodSafeTransferFrom = 'safetransferfrom',

  /**
   * A token transaction where the user is sending tokens that they own to
   * another address.
   */
  tokenMethodTransfer = 'transfer',

  /**
   * A token transaction transferring tokens from an account that the sender
   * has an allowance of. For more information on allowances, see the approve
   * type.
   */
  tokenMethodTransferFrom = 'transferfrom',

  /**
   * A token transaction requesting an allowance of all of a user's tokens to
   * spend on behalf of the user.
   */
  tokenMethodSetApprovalForAll = 'setapprovalforall',
}

/**
 * Standard data concerning a transaction to be processed by the blockchain.
 */
export interface TransactionParams {
  /**
   * Network ID as per EIP-155.
   */
  chainId?: Hex;

  /**
   * Data to pass with this transaction.
   */
  data?: string;

  /**
   * Error message for gas estimation failure.
   */
  estimateGasError?: string;

  /**
   * Estimated base fee for this transaction.
   */
  estimatedBaseFee?: string;

  /**
   * Address to send this transaction from.
   */
  from: string;

  /**
   * same as gasLimit?
   */
  gas?: string;

  /**
   * Maxmimum number of units of gas to use for this transaction.
   */
  gasLimit?: string;

  /**
   * Price per gas for legacy txs
   */
  gasPrice?: string;

  /**
   * Gas used in the transaction.
   */
  gasUsed?: string;

  /**
   * Maximum amount per gas to pay for the transaction, including the priority
   * fee.
   */
  maxFeePerGas?: string;

  /**
   * Maximum amount per gas to give to validator as incentive.
   */
  maxPriorityFeePerGas?: string;

  /**
   * Unique number to prevent replay attacks.
   */
  nonce?: string;

  /**
   * Address to send this transaction to.
   */
  to?: string;

  /**
   * Value associated with this transaction.
   */
  value?: string;

  /**
   * Type of transaction.
   * 0x0 indicates a legacy transaction.
   */
  type?: string;
}

/**
 * Standard data concerning a transaction processed by the blockchain.
 */
export interface TransactionReceipt {
  /**
   * The block hash of the block that this transaction was included in.
   */
  blockHash?: string;

  /**
   * The block number of the block that this transaction was included in.
   */
  blockNumber?: string;

  /**
   * Effective gas price the transaction was charged at.
   */
  effectiveGasPrice?: string;

  /**
   * Gas used in the transaction.
   */
  gasUsed?: string;

  /**
   * Total used gas in hex.
   */
  l1Fee?: string;

  /**
   * All the logs emitted by this transaction.
   */
  logs?: Log[];

  /**
   * The status of the transaction.
   */
  status?: string;

  /**
   * The index of this transaction in the list of transactions included in the block this transaction was mined in.
   */
  transactionIndex?: number;
}

/**
 * Represents an event that has been included in a transaction using the EVM `LOG` opcode.
 */
export interface Log {
  /**
   * Address of the contract that generated log.
   */
  address?: string;
  /**
   * List of topics for log.
   */
  topics?: string;
}

/**
 * The configuration required to fetch transaction data from a RemoteTransactionSource.
 */
export interface RemoteTransactionSourceRequest {
  /**
   * The address of the account to fetch transactions for.
   */
  address: string;

  /**
   * The chainId of the current network.
   */
  currentChainId: Hex;

  /**
   * Block number to start fetching transactions from.
   */
  fromBlock?: number;

  /**
   * Maximum number of transactions to retrieve.
   */
  limit?: number;
}

/**
 * An object capable of fetching transaction data from a remote source.
 * Used by the IncomingTransactionHelper to retrieve remote transaction data.
 */
export interface RemoteTransactionSource {
  /**
   * @param chainId - The chainId of the current network.
   * @returns Whether the remote transaction source supports the specified network.
   */
  isSupportedNetwork: (chainId: Hex) => boolean;

  /**
   * @returns An array of additional keys to use when caching the last fetched block number.
   */
  getLastBlockVariations?: () => string[];

  /**
   * @param request - A request object containing data such as the address and chain ID.
   * @returns An array of transaction metadata for the retrieved transactions.
   */
  fetchTransactions: (
    request: RemoteTransactionSourceRequest,
  ) => Promise<TransactionMeta[]>;
}

/**
 * Gas values initially suggested by the dApp.
 */
export interface DappSuggestedGasFees {
  gas?: string;
  gasPrice?: string;
  maxFeePerGas?: string;
  maxPriorityFeePerGas?: string;
}

/**
 * Gas values saved by the user for a specific chain.
 */
export interface SavedGasFees {
  maxBaseFee: string;
  priorityFee: string;
}

/**
 * A transaction history operation that includes a note and timestamp.
 */
type ExtendedHistoryOperation = Operation & {
  note?: string;
  timestamp?: number;
};

/**
 * A transaction history entry that includes the ExtendedHistoryOperation as the first element.
 */
export type TransactionHistoryEntry = [
  ExtendedHistoryOperation,
  ...Operation[],
];

/**
 * A transaction history that includes the transaction meta as the first element.
 * And the rest of the elements are the operation arrays that were applied to the transaction meta.
 */
export type TransactionHistory = [
  TransactionMeta,
  ...TransactionHistoryEntry[],
];

/**
 * Result of inferring the transaction type.
 */
export type InferTransactionTypeResult = {
  /**
   * The contract code, in hex format if it exists. '0x0' or
   * '0x' are also indicators of non-existent contract code.
   */
  getCodeResponse?: string | null;

  /**
   * The type of transaction
   */
  type: TransactionType;
};

/**
 * A function for verifying a transaction, whether it is malicious or not.
 */
export type SecurityProviderRequest = (
  requestData: TransactionMeta,
  messageType: string,
) => Promise<any>;

/**
 * Specifies the shape of the base transaction parameters.
 * Added in EIP-2718.
 */
export enum TransactionEnvelopeType {
  /**
   * A legacy transaction, the very first type.
   */
  legacy = '0x0',

  /**
   * EIP-2930 defined the access list transaction type that allowed for
   * specifying the state that a transaction would act upon in advance and
   * theoretically save on gas fees.
   */
  accessList = '0x1',

  /**
   * The type introduced comes from EIP-1559, Fee Market describes the addition
   * of a baseFee to blocks that will be burned instead of distributed to
   * miners. Transactions of this type have both a maxFeePerGas (maximum total
   * amount in gwei per gas to spend on the transaction) which is inclusive of
   * the maxPriorityFeePerGas (maximum amount of gwei per gas from the
   * transaction fee to distribute to miner).
   */
  feeMarket = '0x2',
}

/**
 * The source of the gas fee parameters on a transaction.
 */
export enum UserFeeLevel {
  CUSTOM = 'custom',
  DAPP_SUGGESTED = 'dappSuggested',
  MEDIUM = 'medium',
}

/**
 * Initial gas values set when the transaction was first created.
 */
export type DefaultGasEstimates = {
  /**
   * Source of the gas fee values, such as `dappSuggested` or `medium`.
   */
  estimateType?: string;

  /**
   * Maxmimum number of units of gas to use for this transaction.
   */
  gas?: string;

  /**
   * Price per gas for legacy transactions.
   */
  gasPrice?: string;

  /**
   * Maximum amount per gas to pay for the transaction, including the priority fee.
   */
  maxFeePerGas?: string;

  /**
   * Maximum amount per gas to give to validator as incentive.
   */
  maxPriorityFeePerGas?: string;
};

/**
<<<<<<< HEAD
 * Type for security alert response from transaction validator.
 */
export type SecurityAlertResponse = {
  reason: string;
  features?: string[];
  result_type: string;
  providerRequestsCount?: Record<string, number>;
=======
 * Data concerning an error while processing a transaction.
 */
export type TransactionError = {
  /**
   * A descriptive error name.
   */
  name: string;

  /**
   * A descriptive error message providing details about the encountered error.
   */
  message: string;

  /**
   * The stack trace associated with the error, if available.
   */
  stack?: string;

  /**
   * An optional error code associated with the error.
   */
  code?: string;

  /**
   * The rpc property holds additional information related to the error.
   */
  rpc?: unknown;
>>>>>>> 75b73c20
};<|MERGE_RESOLUTION|>--- conflicted
+++ resolved
@@ -830,7 +830,36 @@
 };
 
 /**
-<<<<<<< HEAD
+ * Data concerning an error while processing a transaction.
+ */
+export type TransactionError = {
+  /**
+   * A descriptive error name.
+   */
+  name: string;
+
+  /**
+   * A descriptive error message providing details about the encountered error.
+   */
+  message: string;
+
+  /**
+   * The stack trace associated with the error, if available.
+   */
+  stack?: string;
+
+  /**
+   * An optional error code associated with the error.
+   */
+  code?: string;
+
+  /**
+   * The rpc property holds additional information related to the error.
+   */
+  rpc?: unknown;
+};
+
+/**
  * Type for security alert response from transaction validator.
  */
 export type SecurityAlertResponse = {
@@ -838,33 +867,4 @@
   features?: string[];
   result_type: string;
   providerRequestsCount?: Record<string, number>;
-=======
- * Data concerning an error while processing a transaction.
- */
-export type TransactionError = {
-  /**
-   * A descriptive error name.
-   */
-  name: string;
-
-  /**
-   * A descriptive error message providing details about the encountered error.
-   */
-  message: string;
-
-  /**
-   * The stack trace associated with the error, if available.
-   */
-  stack?: string;
-
-  /**
-   * An optional error code associated with the error.
-   */
-  code?: string;
-
-  /**
-   * The rpc property holds additional information related to the error.
-   */
-  rpc?: unknown;
->>>>>>> 75b73c20
-};+}