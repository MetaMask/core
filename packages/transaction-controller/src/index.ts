export type {
  FeeMarketEIP1559Values,
  GasPriceValue,
  MethodData,
  Result,
  TransactionControllerActions,
  TransactionControllerEvents,
  TransactionControllerGetStateAction,
  TransactionControllerIncomingTransactionBlockEvent,
  TransactionControllerPostTransactionBalanceUpdatedEvent,
  TransactionControllerSpeedupTransactionAddedEvent,
  TransactionControllerState,
  TransactionControllerStateChangeEvent,
  TransactionControllerTransactionApprovedEvent,
  TransactionControllerTransactionConfirmedEvent,
  TransactionControllerTransactionDroppedEvent,
  TransactionControllerTransactionFailedEvent,
  TransactionControllerTransactionFinishedEvent,
  TransactionControllerTransactionNewSwapApprovalEvent,
  TransactionControllerTransactionNewSwapEvent,
  TransactionControllerTransactionPublishingSkipped,
  TransactionControllerTransactionRejectedEvent,
  TransactionControllerTransactionStatusUpdatedEvent,
  TransactionControllerTransactionSubmittedEvent,
  TransactionControllerUnapprovedTransactionAddedEvent,
  TransactionControllerMessenger,
} from './TransactionController';
export {
  HARDFORK,
  CANCEL_RATE,
  TransactionController,
} from './TransactionController';
export type { EtherscanTransactionMeta } from './utils/etherscan';
<<<<<<< HEAD
export { isEIP1559Transaction } from './utils/utils';
export type {
  DappSuggestedGasFees,
  DefaultGasEstimates,
  InferTransactionTypeResult,
  Log,
  RemoteTransactionSource,
  RemoteTransactionSourceRequest,
  SavedGasFees,
  SecurityAlertResponse,
  SecurityProviderRequest,
  SendFlowHistoryEntry,
  TransactionError,
  TransactionHistory,
  TransactionHistoryEntry,
  TransactionMeta,
  TransactionParams,
  TransactionReceipt,
} from './types';
export {
  TransactionEnvelopeType,
  TransactionStatus,
  TransactionType,
  UserFeeLevel,
  WalletDevice,
} from './types';
=======
export {
  isEIP1559Transaction,
  normalizeTransactionParams,
} from './utils/utils';
export * from './types';
>>>>>>> a24869b8
export { determineTransactionType } from './utils/transaction-type';
export { mergeGasFeeEstimates } from './utils/gas-flow';<|MERGE_RESOLUTION|>--- conflicted
+++ resolved
@@ -30,9 +30,6 @@
   CANCEL_RATE,
   TransactionController,
 } from './TransactionController';
-export type { EtherscanTransactionMeta } from './utils/etherscan';
-<<<<<<< HEAD
-export { isEIP1559Transaction } from './utils/utils';
 export type {
   DappSuggestedGasFees,
   DefaultGasEstimates,
@@ -58,12 +55,10 @@
   UserFeeLevel,
   WalletDevice,
 } from './types';
-=======
+export type { EtherscanTransactionMeta } from './utils/etherscan';
+export { determineTransactionType } from './utils/transaction-type';
+export { mergeGasFeeEstimates } from './utils/gas-flow';
 export {
   isEIP1559Transaction,
   normalizeTransactionParams,
-} from './utils/utils';
-export * from './types';
->>>>>>> a24869b8
-export { determineTransactionType } from './utils/transaction-type';
-export { mergeGasFeeEstimates } from './utils/gas-flow';+} from './utils/utils';