--- conflicted
+++ resolved
@@ -3449,20 +3449,10 @@
     transactionMeta: TransactionMeta,
     { note, skipHistory }: { note?: string; skipHistory?: boolean },
   ) {
-<<<<<<< HEAD
     const normalizedTransaction = {
       ...transactionMeta,
-      txParams: normalizeTxParams(transactionMeta.txParams),
+      txParams: normalizeTransactionParams(transactionMeta.txParams),
     };
-=======
-    const { transactions } = this.state;
-
-    transactionMeta.txParams = normalizeTransactionParams(
-      transactionMeta.txParams,
-    );
-
-    validateTxParams(transactionMeta.txParams);
->>>>>>> a24869b8
 
     validateTxParams(normalizedTransaction.txParams);
 
