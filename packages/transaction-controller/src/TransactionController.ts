--- conflicted
+++ resolved
@@ -46,12 +46,8 @@
 import type { Hex } from '@metamask/utils';
 import { add0x, hexToNumber } from '@metamask/utils';
 import { Mutex } from 'async-mutex';
-<<<<<<< HEAD
-import { MethodRegistry } from 'eth-method-registry';
 // This package purposefully relies on Node's EventEmitter module.
 // eslint-disable-next-line import/no-nodejs-modules
-=======
->>>>>>> d1a5dd7a
 import { EventEmitter } from 'events';
 import { cloneDeep, mapValues, merge, pickBy, sortBy } from 'lodash';
 import { v1 as random } from 'uuid';
