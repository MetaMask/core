--- conflicted
+++ resolved
@@ -214,8 +214,6 @@
 };
 
 /**
-<<<<<<< HEAD
-=======
  * TransactionController constructor options.
  *
  * @property blockTracker - The block tracker used to poll for new blocks data.
@@ -294,7 +292,6 @@
 };
 
 /**
->>>>>>> e4eb34d5
  * The name of the {@link TransactionController}.
  */
 const controllerName = 'TransactionController';
@@ -629,17 +626,6 @@
         // only needed to get `should not call getNetworkClientRegistry on networkController:stateChange when feature flag is disabled` to pass,
         // otherwise can rely on the guard inside the helper
         if (isMultichainEnabled) {
-<<<<<<< HEAD
-        const networkClients = this.#getNetworkClientRegistry();
-        patches.forEach(({ op, path }) => {
-          if (op === 'remove' && path[0] === 'networkConfigurations') {
-            const networkClientId = path[1] as NetworkClientId;
-            delete networkClients[networkClientId];
-          }
-        });
-
-        this.#multichainHelper.onNetworkClientsChange(networkClients);
-=======
           const networkClients = this.#getNetworkClientRegistry();
           patches.forEach(({ op, path }) => {
             if (op === 'remove' && path[0] === 'networkConfigurations') {
@@ -649,7 +635,6 @@
           });
 
           this.#multichainHelper.onNetworkClientsChange(networkClients);
->>>>>>> e4eb34d5
         }
       },
     );
@@ -669,12 +654,8 @@
         return this.messagingSystem.call(
           `NetworkController:getNetworkClientById`,
           networkClientId,
-<<<<<<< HEAD
-        )}) as NetworkController['getNetworkClientById'],
-=======
         );
       }) as NetworkController['getNetworkClientById'],
->>>>>>> e4eb34d5
       getNetworkClientRegistry,
       removeIncomingTransactionHelperListeners:
         this.#removeIncomingTransactionHelperListeners.bind(this),
@@ -682,12 +663,8 @@
         this.#removePendingTransactionTrackerListeners.bind(this),
       createTrackersForNetworkClient:
         this.#createTrackersForNetworkClient.bind(this),
-<<<<<<< HEAD
-      acquireNonceLockForChainIdKey: this.#acquireNonceLockForChainIdKey.bind(this),
-=======
       acquireNonceLockForChainIdKey:
         this.#acquireNonceLockForChainIdKey.bind(this),
->>>>>>> e4eb34d5
     });
   }
 
@@ -3084,5 +3061,4 @@
     );
     return [...standardPendingTransactions, ...externalPendingTransactions];
   }
-
 }