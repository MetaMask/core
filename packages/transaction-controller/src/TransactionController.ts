import { Hardfork, Common, type ChainConfig } from '@ethereumjs/common';
import type { TypedTransaction } from '@ethereumjs/tx';
import { TransactionFactory } from '@ethereumjs/tx';
import type {
  AcceptResultCallbacks,
  AddApprovalRequest,
  AddResult,
} from '@metamask/approval-controller';
import type {
  BaseConfig,
  BaseState,
  RestrictedControllerMessenger,
} from '@metamask/base-controller';
import { BaseController } from '@metamask/base-controller';
import {
  query,
  NetworkType,
  RPC,
  ApprovalType,
  ORIGIN_METAMASK,
  convertHexToDecimal,
} from '@metamask/controller-utils';
import EthQuery from '@metamask/eth-query';
import type { GasFeeState } from '@metamask/gas-fee-controller';
import type {
  BlockTracker,
  NetworkState,
  Provider,
} from '@metamask/network-controller';
import { errorCodes, rpcErrors, providerErrors } from '@metamask/rpc-errors';
import type { Hex } from '@metamask/utils';
import { Mutex } from 'async-mutex';
import MethodRegistry from 'eth-method-registry';
import { addHexPrefix, bufferToHex } from 'ethereumjs-util';
import { EventEmitter } from 'events';
import { merge, pickBy } from 'lodash';
import NonceTracker from 'nonce-tracker';
import type { NonceLock } from 'nonce-tracker/dist/NonceTracker';
import { v1 as random } from 'uuid';

import { EtherscanRemoteTransactionSource } from './helpers/EtherscanRemoteTransactionSource';
import { IncomingTransactionHelper } from './helpers/IncomingTransactionHelper';
import { PendingTransactionTracker } from './helpers/PendingTransactionTracker';
import { pendingTransactionsLogger } from './logger';
import type {
  DappSuggestedGasFees,
  TransactionParams,
  TransactionMeta,
  TransactionReceipt,
  SecurityProviderRequest,
  SendFlowHistoryEntry,
  WalletDevice,
} from './types';
import { TransactionEvent, TransactionType, TransactionStatus } from './types';
import { validateConfirmedExternalTransaction } from './utils/external-transactions';
import { estimateGas, updateGas } from './utils/gas';
import { updateGasFees } from './utils/gas-fees';
import {
  addInitialHistorySnapshot,
  updateTransactionHistory,
} from './utils/history';
import { determineTransactionType } from './utils/transaction-type';
import {
  getAndFormatTransactionsForNonceTracker,
  getIncreasedPriceFromExisting,
  normalizeTxParams,
  isEIP1559Transaction,
  isFeeMarketEIP1559Values,
  isGasPriceValue,
  validateGasValues,
  validateIfTransactionUnapproved,
  validateMinimumIncrease,
} from './utils/utils';
import {
  validateTransactionOrigin,
  validateTxParams,
} from './utils/validation';

export const HARDFORK = Hardfork.London;

/**
 * @type Result
 * @property result - Promise resolving to a new transaction hash
 * @property transactionMeta - Meta information about this new transaction
 */
export interface Result {
  result: Promise<string>;
  transactionMeta: TransactionMeta;
}

export interface GasPriceValue {
  gasPrice: string;
}

export interface FeeMarketEIP1559Values {
  maxFeePerGas: string;
  maxPriorityFeePerGas: string;
}

/**
 * @type TransactionConfig
 *
 * Transaction controller configuration
 * @property provider - Provider used to create a new underlying EthQuery instance
 * @property sign - Method used to sign transactions
 */
export interface TransactionConfig extends BaseConfig {
  sign?: (txParams: TransactionParams, from: string) => Promise<any>;
  txHistoryLimit: number;
}

/**
 * @type MethodData
 *
 * Method data registry object
 * @property registryMethod - Registry method raw string
 * @property parsedRegistryMethod - Registry method object, containing name and method arguments
 */
export interface MethodData {
  registryMethod: string;
  parsedRegistryMethod: Record<string, unknown>;
}

/**
 * @type TransactionState
 *
 * Transaction controller state
 * @property transactions - A list of TransactionMeta objects
 * @property methodData - Object containing all known method data information
 */
export interface TransactionState extends BaseState {
  transactions: TransactionMeta[];
  methodData: { [key: string]: MethodData };
  lastFetchedBlockNumbers: { [key: string]: number };
}

/**
 * Multiplier used to determine a transaction's increased gas fee during cancellation
 */
export const CANCEL_RATE = 1.5;

/**
 * Multiplier used to determine a transaction's increased gas fee during speed up
 */
export const SPEED_UP_RATE = 1.1;

/**
 * The name of the {@link TransactionController}.
 */
const controllerName = 'TransactionController';

/**
 * The external actions available to the {@link TransactionController}.
 */
type AllowedActions = AddApprovalRequest;

/**
 * The messenger of the {@link TransactionController}.
 */
export type TransactionControllerMessenger = RestrictedControllerMessenger<
  typeof controllerName,
  AllowedActions,
  never,
  AllowedActions['type'],
  never
>;

type Events = {
  [TransactionEvent.approved]: [
    { transactionMeta: TransactionMeta; actionId?: string },
  ];
  [TransactionEvent.confirmed]: [{ transactionMeta: TransactionMeta }];

  [TransactionEvent.dropped]: [{ transactionMeta: TransactionMeta }];
  [TransactionEvent.failed]: [
    {
      actionId?: string;
      error: string;
      transactionMeta: TransactionMeta;
    },
  ];
  [TransactionEvent.newSwap]: [transactionMeta: TransactionMeta];
  [TransactionEvent.newSwapApproval]: [transactionMeta: TransactionMeta];
  [TransactionEvent.rejected]: [
    { transactionMeta: TransactionMeta; actionId?: string },
  ];
  [TransactionEvent.submitted]: [
    { transactionMeta: TransactionMeta; actionId?: string },
  ];
  [TransactionEvent.postTransactionBalanceUpdated]: [
    transactionMeta: TransactionMeta,
  ];
  [key: `${string}:finished`]: [transactionMeta: TransactionMeta];
  [key: `${string}:confirmed`]: [transactionMeta: TransactionMeta];
  [key: `${string}:speedup`]: [transactionMeta: TransactionMeta];
  ['unapprovedTransaction']: [transactionMeta: TransactionMeta];
  ['incomingTransactionBlock']: [blockNumber: number];
};

export interface TransactionControllerEventEmitter extends EventEmitter {
  on<T extends keyof Events>(
    eventName: T,
    listener: (...args: Events[T]) => void,
  ): this;

  emit<T extends keyof Events>(eventName: T, ...args: Events[T]): boolean;
}

/**
 * Controller responsible for submitting and managing transactions.
 */
export class TransactionController extends BaseController<
  TransactionConfig,
  TransactionState
> {
  private ethQuery: EthQuery;

  private readonly isHistoryDisabled: boolean;

  private readonly isSendFlowHistoryDisabled: boolean;

  private readonly nonceTracker: NonceTracker;

  private registry: any;

  private readonly provider: Provider;

  private readonly handle?: ReturnType<typeof setTimeout>;

  private readonly mutex = new Mutex();

  private readonly getNetworkState: () => NetworkState;

  private readonly getCurrentAccountEIP1559Compatibility: () => Promise<boolean>;

  private readonly getCurrentNetworkEIP1559Compatibility: () => Promise<boolean>;

  private readonly getGasFeeEstimates: () => Promise<GasFeeState>;

  private readonly getPermittedAccounts: (origin?: string) => Promise<string[]>;

  private readonly getSelectedAddress: () => string;

  private readonly messagingSystem: TransactionControllerMessenger;

  private readonly incomingTransactionHelper: IncomingTransactionHelper;

  private readonly securityProviderRequest?: SecurityProviderRequest;

  private readonly pendingTransactionTracker: PendingTransactionTracker;

  private failTransaction(
    transactionMeta: TransactionMeta,
    error: Error,
    actionId?: string,
  ) {
    const newTransactionMeta = {
      ...transactionMeta,
      error,
      status: TransactionStatus.failed,
    };
    this.hub.emit(TransactionEvent.failed, {
      actionId,
      error: error.message,
      transactionMeta: newTransactionMeta,
    });
    this.updateTransaction(
      newTransactionMeta,
      'TransactionController#failTransaction - Add error message and set status to failed',
    );
    this.hub.emit(`${transactionMeta.id}:finished`, newTransactionMeta);
  }

  private async registryLookup(fourBytePrefix: string): Promise<MethodData> {
    const registryMethod = await this.registry.lookup(fourBytePrefix);
    const parsedRegistryMethod = this.registry.parse(registryMethod);
    return { registryMethod, parsedRegistryMethod };
  }

  /**
   * EventEmitter instance used to listen to specific transactional events
   */
  hub = new EventEmitter() as TransactionControllerEventEmitter;

  /**
   * Name of this controller used during composition
   */
  override name = 'TransactionController';

  /**
   * Method used to sign transactions
   */
  sign?: (
    transaction: TypedTransaction,
    from: string,
  ) => Promise<TypedTransaction>;

  /**
   * Creates a TransactionController instance.
   *
   * @param options - The controller options.
   * @param options.blockTracker - The block tracker used to poll for new blocks data.
   * @param options.disableHistory - Whether to disable storing history in transaction metadata.
   * @param options.disableSendFlowHistory - Explicitly disable transaction metadata history.
   * @param options.getCurrentAccountEIP1559Compatibility - Whether or not the account supports EIP-1559.
   * @param options.getCurrentNetworkEIP1559Compatibility - Whether or not the network supports EIP-1559.
   * @param options.getGasFeeEstimates - Callback to retrieve gas fee estimates.
   * @param options.getNetworkState - Gets the state of the network controller.
   * @param options.getPermittedAccounts - Get accounts that a given origin has permissions for.
   * @param options.getSelectedAddress - Gets the address of the currently selected account.
   * @param options.incomingTransactions - Configuration options for incoming transaction support.
   * @param options.incomingTransactions.includeTokenTransfers - Whether or not to include ERC20 token transfers.
   * @param options.incomingTransactions.isEnabled - Whether or not incoming transaction retrieval is enabled.
   * @param options.incomingTransactions.queryEntireHistory - Whether to initially query the entire transaction history or only recent blocks.
   * @param options.incomingTransactions.updateTransactions - Whether to update local transactions using remote transaction data.
   * @param options.messenger - The controller messenger.
   * @param options.onNetworkStateChange - Allows subscribing to network controller state changes.
   * @param options.provider - The provider used to create the underlying EthQuery instance.
   * @param options.securityProviderRequest - A function for verifying a transaction, whether it is malicious or not.
   * @param config - Initial options used to configure this controller.
   * @param state - Initial state to set on this controller.
   */
  constructor(
    {
      blockTracker,
      disableHistory,
      disableSendFlowHistory,
      getCurrentAccountEIP1559Compatibility,
      getCurrentNetworkEIP1559Compatibility,
      getGasFeeEstimates,
      getNetworkState,
      getPermittedAccounts,
      getSelectedAddress,
      incomingTransactions = {},
      messenger,
      onNetworkStateChange,
      provider,
      securityProviderRequest,
    }: {
      blockTracker: BlockTracker;
      disableHistory: boolean;
      disableSendFlowHistory: boolean;
      getCurrentAccountEIP1559Compatibility: () => Promise<boolean>;
      getCurrentNetworkEIP1559Compatibility: () => Promise<boolean>;
      getGasFeeEstimates?: () => Promise<GasFeeState>;
      getNetworkState: () => NetworkState;
      getPermittedAccounts: (origin?: string) => Promise<string[]>;
      getSelectedAddress: () => string;
      incomingTransactions: {
        includeTokenTransfers?: boolean;
        isEnabled?: () => boolean;
        queryEntireHistory?: boolean;
        updateTransactions?: boolean;
      };
      messenger: TransactionControllerMessenger;
      onNetworkStateChange: (listener: (state: NetworkState) => void) => void;
      provider: Provider;
      securityProviderRequest?: SecurityProviderRequest;
    },
    config?: Partial<TransactionConfig>,
    state?: Partial<TransactionState>,
  ) {
    super(config, state);

    this.defaultConfig = {
      txHistoryLimit: 40,
    };

    this.defaultState = {
      methodData: {},
      transactions: [],
      lastFetchedBlockNumbers: {},
    };

    this.initialize();

    this.provider = provider;
    this.messagingSystem = messenger;
    this.getNetworkState = getNetworkState;
    // @ts-expect-error TODO: Provider type alignment
    this.ethQuery = new EthQuery(provider);
    this.isSendFlowHistoryDisabled = disableSendFlowHistory ?? false;
    this.isHistoryDisabled = disableHistory ?? false;
    this.registry = new MethodRegistry({ provider });
    this.getCurrentAccountEIP1559Compatibility =
      getCurrentAccountEIP1559Compatibility;
    this.getCurrentNetworkEIP1559Compatibility =
      getCurrentNetworkEIP1559Compatibility;
    this.getGasFeeEstimates =
      getGasFeeEstimates || (() => Promise.resolve({} as GasFeeState));
    this.getPermittedAccounts = getPermittedAccounts;
    this.getSelectedAddress = getSelectedAddress;
    this.securityProviderRequest = securityProviderRequest;

    this.nonceTracker = new NonceTracker({
      provider,
      blockTracker,
      getPendingTransactions: (address) =>
        getAndFormatTransactionsForNonceTracker(
          address,
          TransactionStatus.submitted,
          this.state.transactions,
        ),
      getConfirmedTransactions: (address) =>
        getAndFormatTransactionsForNonceTracker(
          address,
          TransactionStatus.confirmed,
          this.state.transactions,
        ),
    });

    this.incomingTransactionHelper = new IncomingTransactionHelper({
      blockTracker,
      getCurrentAccount: getSelectedAddress,
      getLastFetchedBlockNumbers: () => this.state.lastFetchedBlockNumbers,
      getNetworkState,
      isEnabled: incomingTransactions.isEnabled,
      queryEntireHistory: incomingTransactions.queryEntireHistory,
      remoteTransactionSource: new EtherscanRemoteTransactionSource({
        includeTokenTransfers: incomingTransactions.includeTokenTransfers,
      }),
      transactionLimit: this.config.txHistoryLimit,
      updateTransactions: incomingTransactions.updateTransactions,
    });

    this.incomingTransactionHelper.hub.on(
      'transactions',
      this.onIncomingTransactions.bind(this),
    );

    this.incomingTransactionHelper.hub.on(
      'updatedLastFetchedBlockNumbers',
      this.onUpdatedLastFetchedBlockNumbers.bind(this),
    );

    this.pendingTransactionTracker = new PendingTransactionTracker({
      blockTracker,
      failTransaction: this.failTransaction.bind(this),
      getChainId: this.getChainId.bind(this),
      getEthQuery: () => this.ethQuery,
      getTransactions: () => this.state.transactions,
      nonceTracker: this.nonceTracker,
    });

    this.pendingTransactionTracker.hub.on(
      'transactions',
      this.onPendingTransactionsUpdate.bind(this),
    );

    this.pendingTransactionTracker.hub.on(
      'transaction-confirmed',
      (transactionMeta: TransactionMeta) => {
        this.hub.emit(TransactionEvent.confirmed, { transactionMeta });
        this.hub.emit(`${transactionMeta.id}:confirmed`, transactionMeta);
      },
    );

    onNetworkStateChange(() => {
      // @ts-expect-error TODO: Provider type alignment
      this.ethQuery = new EthQuery(this.provider);
      this.registry = new MethodRegistry({ provider: this.provider });
    });

    this.pendingTransactionTracker.start();
  }

  /**
   * Handle new method data request.
   *
   * @param fourBytePrefix - The method prefix.
   * @returns The method data object corresponding to the given signature prefix.
   */
  async handleMethodData(fourBytePrefix: string): Promise<MethodData> {
    const releaseLock = await this.mutex.acquire();
    try {
      const { methodData } = this.state;
      const knownMethod = Object.keys(methodData).find(
        (knownFourBytePrefix) => fourBytePrefix === knownFourBytePrefix,
      );
      if (knownMethod) {
        return methodData[fourBytePrefix];
      }
      const registry = await this.registryLookup(fourBytePrefix);
      this.update({
        methodData: { ...methodData, ...{ [fourBytePrefix]: registry } },
      });
      return registry;
    } finally {
      releaseLock();
    }
  }

  /**
   * Add a new unapproved transaction to state. Parameters will be validated, a
   * unique transaction id will be generated, and gas and gasPrice will be calculated
   * if not provided. If A `<tx.id>:unapproved` hub event will be emitted once added.
   *
   * @param txParams - Standard parameters for an Ethereum transaction.
   * @param opts - Additional options to control how the transaction is added.
   * @param opts.actionId - Unique ID to prevent duplicate requests.
   * @param opts.deviceConfirmedOn - An enum to indicate what device confirmed the transaction.
   * @param opts.method - RPC method that requested the transaction.
   * @param opts.origin - The origin of the transaction request, such as a dApp hostname.
   * @param opts.requireApproval - Whether the transaction requires approval by the user, defaults to true unless explicitly disabled.
   * @param opts.securityAlertResponse - Response from security validator.
   * @param opts.sendFlowHistory - The sendFlowHistory entries to add.
   * @param opts.type - Type of transaction to add, such as 'cancel' or 'swap'.
   * @returns Object containing a promise resolving to the transaction hash if approved.
   */
  async addTransaction(
    txParams: TransactionParams,
    {
      actionId,
      deviceConfirmedOn,
      method,
      origin,
      requireApproval,
      securityAlertResponse,
      sendFlowHistory,
      type,
    }: {
      actionId?: string;
      deviceConfirmedOn?: WalletDevice;
      method?: string;
      origin?: string;
      requireApproval?: boolean | undefined;
      securityAlertResponse?: Record<string, unknown>;
      sendFlowHistory?: SendFlowHistoryEntry[];
      type?: TransactionType;
    } = {},
  ): Promise<Result> {
    const chainId = this.getChainId();
    const { transactions } = this.state;
    txParams = normalizeTxParams(txParams);
    const isEIP1559Compatible = await this.getEIP1559Compatibility();
    validateTxParams(txParams, isEIP1559Compatible);
    if (origin) {
      await validateTransactionOrigin(
        await this.getPermittedAccounts(origin),
        this.getSelectedAddress(),
        txParams.from,
        origin,
      );
    }

    const dappSuggestedGasFees = this.generateDappSuggestedGasFees(
      txParams,
      origin,
    );

    const transactionType =
      type ?? (await determineTransactionType(txParams, this.ethQuery)).type;

    const existingTransactionMeta = this.getTransactionWithActionId(actionId);
    // If a request to add a transaction with the same actionId is submitted again, a new transaction will not be created for it.
    const transactionMeta: TransactionMeta = existingTransactionMeta || {
      // Add actionId to txMeta to check if same actionId is seen again
      actionId,
      chainId,
      dappSuggestedGasFees,
      deviceConfirmedOn,
      id: random(),
      origin,
      securityAlertResponse,
      status: TransactionStatus.unapproved as TransactionStatus.unapproved,
      time: Date.now(),
      txParams,
      userEditedGasLimit: false,
      verifiedOnBlockchain: false,
      type: transactionType,
    };

    await updateGas({
      ethQuery: this.ethQuery,
      providerConfig: this.getNetworkState().providerConfig,
      txMeta: transactionMeta,
    });

    await updateGasFees({
      eip1559: isEIP1559Compatible,
      ethQuery: this.ethQuery,
      getGasFeeEstimates: this.getGasFeeEstimates.bind(this),
      txMeta: transactionMeta,
    });

    // Checks if a transaction already exists with a given actionId
    if (!existingTransactionMeta) {
      // Set security provider response
      if (method && this.securityProviderRequest) {
        const securityProviderResponse = await this.securityProviderRequest(
          transactionMeta,
          method,
        );
        transactionMeta.securityProviderResponse = securityProviderResponse;
      }

      if (!this.isSendFlowHistoryDisabled) {
        transactionMeta.sendFlowHistory = sendFlowHistory ?? [];
      }
      // Initial history push
      if (!this.isHistoryDisabled) {
        addInitialHistorySnapshot(transactionMeta);
      }
      transactions.push(transactionMeta);
      this.update({
        transactions: this.trimTransactionsForState(transactions),
      });
      this.hub.emit(`unapprovedTransaction`, transactionMeta);
    }

    return {
      result: this.processApproval(transactionMeta, {
        isExisting: Boolean(existingTransactionMeta),
        requireApproval,
        actionId,
      }),
      transactionMeta,
    };
  }

  startIncomingTransactionPolling() {
    this.incomingTransactionHelper.start();
  }

  stopIncomingTransactionPolling() {
    this.incomingTransactionHelper.stop();
  }

  async updateIncomingTransactions() {
    await this.incomingTransactionHelper.update();
  }

  /**
   * Creates approvals for all unapproved transactions persisted.
   */
  initApprovals() {
    const chainId = this.getChainId();
    const unapprovedTxs = this.state.transactions.filter(
      (transaction) =>
        transaction.status === TransactionStatus.unapproved &&
        transaction.chainId === chainId,
    );

    for (const txMeta of unapprovedTxs) {
      this.processApproval(txMeta, {
        shouldShowRequest: false,
      }).catch((error) => {
        if (error?.code === errorCodes.provider.userRejectedRequest) {
          return;
        }
        console.error('Error during persisted transaction approval', error);
      });
    }
  }

  /**
   * Attempts to cancel a transaction based on its ID by setting its status to "rejected"
   * and emitting a `<tx.id>:finished` hub event.
   *
   * @param transactionId - The ID of the transaction to cancel.
   * @param gasValues - The gas values to use for the cancellation transaction.
   * @param options - The options for the cancellation transaction.
   * @param options.actionId - Unique ID to prevent duplicate requests.
   * @param options.estimatedBaseFee - The estimated base fee of the transaction.
   */
  async stopTransaction(
    transactionId: string,
    gasValues?: GasPriceValue | FeeMarketEIP1559Values,
    {
      estimatedBaseFee,
      actionId,
    }: { estimatedBaseFee?: string; actionId?: string } = {},
  ) {
    if (gasValues) {
      validateGasValues(gasValues);
    }
    const transactionMeta = this.state.transactions.find(
      ({ id }) => id === transactionId,
    );
    if (!transactionMeta) {
      return;
    }

    if (!this.sign) {
      throw new Error('No sign method defined.');
    }

    // gasPrice (legacy non EIP1559)
    const minGasPrice = getIncreasedPriceFromExisting(
      transactionMeta.txParams.gasPrice,
      CANCEL_RATE,
    );

    const gasPriceFromValues = isGasPriceValue(gasValues) && gasValues.gasPrice;

    const newGasPrice =
      (gasPriceFromValues &&
        validateMinimumIncrease(gasPriceFromValues, minGasPrice)) ||
      minGasPrice;

    // maxFeePerGas (EIP1559)
    const existingMaxFeePerGas = transactionMeta.txParams?.maxFeePerGas;
    const minMaxFeePerGas = getIncreasedPriceFromExisting(
      existingMaxFeePerGas,
      CANCEL_RATE,
    );
    const maxFeePerGasValues =
      isFeeMarketEIP1559Values(gasValues) && gasValues.maxFeePerGas;
    const newMaxFeePerGas =
      (maxFeePerGasValues &&
        validateMinimumIncrease(maxFeePerGasValues, minMaxFeePerGas)) ||
      (existingMaxFeePerGas && minMaxFeePerGas);

    // maxPriorityFeePerGas (EIP1559)
    const existingMaxPriorityFeePerGas =
      transactionMeta.txParams?.maxPriorityFeePerGas;
    const minMaxPriorityFeePerGas = getIncreasedPriceFromExisting(
      existingMaxPriorityFeePerGas,
      CANCEL_RATE,
    );
    const maxPriorityFeePerGasValues =
      isFeeMarketEIP1559Values(gasValues) && gasValues.maxPriorityFeePerGas;
    const newMaxPriorityFeePerGas =
      (maxPriorityFeePerGasValues &&
        validateMinimumIncrease(
          maxPriorityFeePerGasValues,
          minMaxPriorityFeePerGas,
        )) ||
      (existingMaxPriorityFeePerGas && minMaxPriorityFeePerGas);

    const txParams =
      newMaxFeePerGas && newMaxPriorityFeePerGas
        ? {
            from: transactionMeta.txParams.from,
            gasLimit: transactionMeta.txParams.gas,
            maxFeePerGas: newMaxFeePerGas,
            maxPriorityFeePerGas: newMaxPriorityFeePerGas,
            type: 2,
            nonce: transactionMeta.txParams.nonce,
            to: transactionMeta.txParams.from,
            value: '0x0',
          }
        : {
            from: transactionMeta.txParams.from,
            gasLimit: transactionMeta.txParams.gas,
            gasPrice: newGasPrice,
            nonce: transactionMeta.txParams.nonce,
            to: transactionMeta.txParams.from,
            value: '0x0',
          };

    const unsignedEthTx = this.prepareUnsignedEthTx(txParams);

    const signedTx = await this.sign(
      unsignedEthTx,
      transactionMeta.txParams.from,
    );
    await this.updateTransactionMetaRSV(transactionMeta, signedTx);
    const rawTx = bufferToHex(signedTx.serialize());
    await query(this.ethQuery, 'sendRawTransaction', [rawTx]);
    transactionMeta.estimatedBaseFee = estimatedBaseFee;
    transactionMeta.status = TransactionStatus.cancelled;

    // stopTransaction has no approval request, so we assume the user has already approved the transaction
    this.hub.emit(TransactionEvent.approved, { transactionMeta, actionId });
    this.hub.emit(TransactionEvent.submitted, { transactionMeta, actionId });

    this.hub.emit(`${transactionMeta.id}:finished`, transactionMeta);
  }

  /**
   * Attempts to speed up a transaction increasing transaction gasPrice by ten percent.
   *
   * @param transactionId - The ID of the transaction to speed up.
   * @param gasValues - The gas values to use for the speed up transaction.
   * @param options - The options for the speed up transaction.
   * @param options.actionId - Unique ID to prevent duplicate requests
   * @param options.estimatedBaseFee - The estimated base fee of the transaction.
   */
  async speedUpTransaction(
    transactionId: string,
    gasValues?: GasPriceValue | FeeMarketEIP1559Values,
    {
      actionId,
      estimatedBaseFee,
    }: { actionId?: string; estimatedBaseFee?: string } = {},
  ) {
    // If transaction is found for same action id, do not create a new speed up transaction.
    if (this.getTransactionWithActionId(actionId)) {
      return;
    }

    if (gasValues) {
      validateGasValues(gasValues);
    }
    const transactionMeta = this.state.transactions.find(
      ({ id }) => id === transactionId,
    );
    /* istanbul ignore next */
    if (!transactionMeta) {
      return;
    }

    /* istanbul ignore next */
    if (!this.sign) {
      throw new Error('No sign method defined.');
    }

    const { transactions } = this.state;

    // gasPrice (legacy non EIP1559)
    const minGasPrice = getIncreasedPriceFromExisting(
      transactionMeta.txParams.gasPrice,
      SPEED_UP_RATE,
    );

    const gasPriceFromValues = isGasPriceValue(gasValues) && gasValues.gasPrice;

    const newGasPrice =
      (gasPriceFromValues &&
        validateMinimumIncrease(gasPriceFromValues, minGasPrice)) ||
      minGasPrice;

    // maxFeePerGas (EIP1559)
    const existingMaxFeePerGas = transactionMeta.txParams?.maxFeePerGas;
    const minMaxFeePerGas = getIncreasedPriceFromExisting(
      existingMaxFeePerGas,
      SPEED_UP_RATE,
    );
    const maxFeePerGasValues =
      isFeeMarketEIP1559Values(gasValues) && gasValues.maxFeePerGas;
    const newMaxFeePerGas =
      (maxFeePerGasValues &&
        validateMinimumIncrease(maxFeePerGasValues, minMaxFeePerGas)) ||
      (existingMaxFeePerGas && minMaxFeePerGas);

    // maxPriorityFeePerGas (EIP1559)
    const existingMaxPriorityFeePerGas =
      transactionMeta.txParams?.maxPriorityFeePerGas;
    const minMaxPriorityFeePerGas = getIncreasedPriceFromExisting(
      existingMaxPriorityFeePerGas,
      SPEED_UP_RATE,
    );
    const maxPriorityFeePerGasValues =
      isFeeMarketEIP1559Values(gasValues) && gasValues.maxPriorityFeePerGas;
    const newMaxPriorityFeePerGas =
      (maxPriorityFeePerGasValues &&
        validateMinimumIncrease(
          maxPriorityFeePerGasValues,
          minMaxPriorityFeePerGas,
        )) ||
      (existingMaxPriorityFeePerGas && minMaxPriorityFeePerGas);

    const txParams =
      newMaxFeePerGas && newMaxPriorityFeePerGas
        ? {
            ...transactionMeta.txParams,
            gasLimit: transactionMeta.txParams.gas,
            maxFeePerGas: newMaxFeePerGas,
            maxPriorityFeePerGas: newMaxPriorityFeePerGas,
            type: 2,
          }
        : {
            ...transactionMeta.txParams,
            gasLimit: transactionMeta.txParams.gas,
            gasPrice: newGasPrice,
          };

    const unsignedEthTx = this.prepareUnsignedEthTx(txParams);

    const signedTx = await this.sign(
      unsignedEthTx,
      transactionMeta.txParams.from,
    );
    await this.updateTransactionMetaRSV(transactionMeta, signedTx);
    const rawTx = bufferToHex(signedTx.serialize());
    const hash = await query(this.ethQuery, 'sendRawTransaction', [rawTx]);
    const baseTransactionMeta = {
      ...transactionMeta,
      estimatedBaseFee,
      id: random(),
      time: Date.now(),
      hash,
      actionId,
      originalGasEstimate: transactionMeta.txParams.gas,
      type: TransactionType.retry,
    };
    const newTransactionMeta =
      newMaxFeePerGas && newMaxPriorityFeePerGas
        ? {
            ...baseTransactionMeta,
            txParams: {
              ...transactionMeta.txParams,
              maxFeePerGas: newMaxFeePerGas,
              maxPriorityFeePerGas: newMaxPriorityFeePerGas,
            },
          }
        : {
            ...baseTransactionMeta,
            txParams: {
              ...transactionMeta.txParams,
              gasPrice: newGasPrice,
            },
          };
    transactions.push(newTransactionMeta);
    this.update({ transactions: this.trimTransactionsForState(transactions) });

    // speedUpTransaction has no approval request, so we assume the user has already approved the transaction
    this.hub.emit(TransactionEvent.approved, {
      transactionMeta: newTransactionMeta,
      actionId,
    });
    this.hub.emit(TransactionEvent.submitted, {
      transactionMeta: newTransactionMeta,
      actionId,
    });

    this.hub.emit(`${transactionMeta.id}:speedup`, newTransactionMeta);
  }

  /**
   * Estimates required gas for a given transaction.
   *
   * @param transaction - The transaction to estimate gas for.
   * @returns The gas and gas price.
   */
  async estimateGas(transaction: TransactionParams) {
    const { estimatedGas, simulationFails } = await estimateGas(
      transaction,
      this.ethQuery,
    );

    return { gas: estimatedGas, simulationFails };
  }

  /**
   * Updates an existing transaction in state.
   *
   * @param transactionMeta - The new transaction to store in state.
   * @param note - A note or update reason to include in the transaction history.
   */
  updateTransaction(transactionMeta: TransactionMeta, note: string) {
    const { transactions } = this.state;
    transactionMeta.txParams = normalizeTxParams(transactionMeta.txParams);
    validateTxParams(transactionMeta.txParams);
    if (!this.isHistoryDisabled) {
      updateTransactionHistory(transactionMeta, note);
    }
    const index = transactions.findIndex(({ id }) => transactionMeta.id === id);
    transactions[index] = transactionMeta;
    this.update({ transactions: this.trimTransactionsForState(transactions) });
  }

  /**
   * Removes all transactions from state, optionally based on the current network.
   *
   * @param ignoreNetwork - Determines whether to wipe all transactions, or just those on the
   * current network. If `true`, all transactions are wiped.
   * @param address - If specified, only transactions originating from this address will be
   * wiped on current network.
   */
  wipeTransactions(ignoreNetwork?: boolean, address?: string) {
    /* istanbul ignore next */
    if (ignoreNetwork && !address) {
      this.update({ transactions: [] });
      return;
    }
    const currentChainId = this.getChainId();
    const newTransactions = this.state.transactions.filter(
      ({ chainId, txParams }) => {
        const isMatchingNetwork = ignoreNetwork || chainId === currentChainId;

        if (!isMatchingNetwork) {
          return true;
        }

        const isMatchingAddress =
          !address || txParams.from?.toLowerCase() === address.toLowerCase();

        return !isMatchingAddress;
      },
    );

    this.update({
      transactions: this.trimTransactionsForState(newTransactions),
    });
  }

  startIncomingTransactionProcessing() {
    this.incomingTransactionHelper.start();
  }

  stopIncomingTransactionProcessing() {
    this.incomingTransactionHelper.stop();
  }

  /**
   * Adds external provided transaction to state as confirmed transaction.
   *
   * @param transactionMeta - TransactionMeta to add transactions.
   * @param transactionReceipt - TransactionReceipt of the external transaction.
   * @param baseFeePerGas - Base fee per gas of the external transaction.
   */
  async confirmExternalTransaction(
    transactionMeta: TransactionMeta,
    transactionReceipt: TransactionReceipt,
    baseFeePerGas: Hex,
  ) {
    // Run validation and add external transaction to state.
    this.addExternalTransaction(transactionMeta);

    try {
      const transactionId = transactionMeta.id;

      // Make sure status is confirmed and define gasUsed as in receipt.
      transactionMeta.status = TransactionStatus.confirmed;
      transactionMeta.txReceipt = transactionReceipt;
      if (baseFeePerGas) {
        transactionMeta.baseFeePerGas = baseFeePerGas;
      }

      // Update same nonce local transactions as dropped and define replacedBy properties.
      this.markNonceDuplicatesDropped(transactionId);

      // Update external provided transaction with updated gas values and confirmed status.
      this.updateTransaction(
        transactionMeta,
        'TransactionController:confirmExternalTransaction - Add external transaction',
      );

      this.hub.emit(TransactionEvent.confirmed, {
        transactionMeta,
      });
    } catch (error) {
      console.error(error);
    }
  }

  /**
   * Append new send flow history to a transaction.
   *
   * @param transactionID - The ID of the transaction to update.
   * @param currentSendFlowHistoryLength - The length of the current sendFlowHistory array.
   * @param sendFlowHistoryToAdd - The sendFlowHistory entries to add.
   * @returns The updated transactionMeta.
   */
  updateTransactionSendFlowHistory(
    transactionID: string,
    currentSendFlowHistoryLength: number,
    sendFlowHistoryToAdd: SendFlowHistoryEntry[],
  ): TransactionMeta {
    if (this.isSendFlowHistoryDisabled) {
      throw new Error(
        'Send flow history is disabled for the current transaction controller',
      );
    }

    const transactionMeta = this.getTransaction(transactionID);

    if (!transactionMeta) {
      throw new Error(
        `Cannot update send flow history as no transaction metadata found`,
      );
    }

    validateIfTransactionUnapproved(
      transactionMeta,
      'updateTransactionSendFlowHistory',
    );

    if (
      currentSendFlowHistoryLength ===
      (transactionMeta?.sendFlowHistory?.length || 0)
    ) {
      transactionMeta.sendFlowHistory = [
        ...(transactionMeta?.sendFlowHistory ?? []),
        ...sendFlowHistoryToAdd,
      ];
      this.updateTransaction(
        transactionMeta,
        'TransactionController:updateTransactionSendFlowHistory - sendFlowHistory updated',
      );
    }

    return this.getTransaction(transactionID) as TransactionMeta;
  }

  /**
   * Update the gas values of a transaction.
   *
   * @param transactionId - The ID of the transaction to update.
   * @param gasValues - Gas values to update.
   * @param gasValues.gas - Same as transaction.gasLimit.
   * @param gasValues.gasLimit - Maxmimum number of units of gas to use for this transaction.
   * @param gasValues.gasPrice - Price per gas for legacy transactions.
   * @param gasValues.maxPriorityFeePerGas - Maximum amount per gas to give to validator as incentive.
   * @param gasValues.maxFeePerGas - Maximum amount per gas to pay for the transaction, including the priority fee.
   * @param gasValues.estimateUsed - Which estimate level was used.
   * @param gasValues.estimateSuggested - Which estimate level that the API suggested.
   * @param gasValues.defaultGasEstimates - The default estimate for gas.
   * @param gasValues.originalGasEstimate - Original estimate for gas.
   * @param gasValues.userEditedGasLimit - The gas limit supplied by user.
   * @param gasValues.userFeeLevel - Estimate level user selected.
   * @returns The updated transactionMeta.
   */
  updateTransactionGasFees(
    transactionId: string,
    {
      defaultGasEstimates,
      estimateUsed,
      estimateSuggested,
      gas,
      gasLimit,
      gasPrice,
      maxPriorityFeePerGas,
      maxFeePerGas,
      originalGasEstimate,
      userEditedGasLimit,
      userFeeLevel,
    }: {
      defaultGasEstimates?: string;
      estimateUsed?: string;
      estimateSuggested?: string;
      gas?: string;
      gasLimit?: string;
      gasPrice?: string;
      maxPriorityFeePerGas?: string;
      maxFeePerGas?: string;
      originalGasEstimate?: string;
      userEditedGasLimit?: boolean;
      userFeeLevel?: string;
    },
  ): TransactionMeta {
    const transactionMeta = this.getTransaction(transactionId);

    if (!transactionMeta) {
      throw new Error(
        `Cannot update transaction as no transaction metadata found`,
      );
    }

    validateIfTransactionUnapproved(
      transactionMeta,
      'updateTransactionGasFees',
    );

    let transactionGasFees = {
      txParams: {
        gas,
        gasLimit,
        gasPrice,
        maxPriorityFeePerGas,
        maxFeePerGas,
      },
      defaultGasEstimates,
      estimateUsed,
      estimateSuggested,
      originalGasEstimate,
      userEditedGasLimit,
      userFeeLevel,
    } as any;

    // only update what is defined
    transactionGasFees.txParams = pickBy(transactionGasFees.txParams);
    transactionGasFees = pickBy(transactionGasFees);

    // merge updated gas values with existing transaction meta
    const updatedMeta = merge(transactionMeta, transactionGasFees);

    this.updateTransaction(
      updatedMeta,
      'TransactionController:updateTransactionGasFees - gas values updated',
    );

    return this.getTransaction(transactionId) as TransactionMeta;
  }

  /**
   * Gets the next nonce according to the nonce-tracker.
   * Ensure `releaseLock` is called once processing of the `nonce` value is complete.
   *
   * @param address - The hex string address for the transaction.
   * @returns object with the `nextNonce` `nonceDetails`, and the releaseLock.
   */
  async getNonceLock(address: string): Promise<NonceLock> {
    return this.nonceTracker.getNonceLock(address);
  }

  private async processApproval(
    transactionMeta: TransactionMeta,
    {
      isExisting = false,
      requireApproval,
      shouldShowRequest = true,
      actionId,
    }: {
      isExisting?: boolean;
      requireApproval?: boolean | undefined;
      shouldShowRequest?: boolean;
      actionId?: string;
    },
  ): Promise<string> {
    const transactionId = transactionMeta.id;
    let resultCallbacks: AcceptResultCallbacks | undefined;
    const { meta, isCompleted } = this.isTransactionCompleted(transactionId);
    const finishedPromise = isCompleted
      ? Promise.resolve(meta)
      : this.waitForTransactionFinished(transactionId);

    if (meta && !isExisting && !isCompleted) {
      try {
        if (requireApproval !== false) {
          const acceptResult = await this.requestApproval(transactionMeta, {
            shouldShowRequest,
          });
          resultCallbacks = acceptResult.resultCallbacks;
        }

        const { isCompleted: isTxCompleted } =
          this.isTransactionCompleted(transactionId);

        if (!isTxCompleted) {
          await this.approveTransaction(transactionId);
          const updatedTransactionMeta = this.getTransaction(
            transactionId,
          ) as TransactionMeta;
          this.hub.emit(TransactionEvent.approved, {
            transactionMeta: updatedTransactionMeta,
            actionId,
          });
        }
      } catch (error: any) {
        const { isCompleted: isTxCompleted } =
          this.isTransactionCompleted(transactionId);
        if (!isTxCompleted) {
<<<<<<< HEAD
          if (error.code === errorCodes.provider.userRejectedRequest) {
            this.cancelTransaction(transactionId, actionId);
=======
          if (error?.code === errorCodes.provider.userRejectedRequest) {
            this.cancelTransaction(transactionId);
>>>>>>> ed7e3868

            throw providerErrors.userRejectedRequest(
              'User rejected the transaction',
            );
          } else {
            this.failTransaction(meta, error, actionId);
          }
        }
      }
    }

    const finalMeta = await finishedPromise;

    switch (finalMeta?.status) {
      case TransactionStatus.failed:
        resultCallbacks?.error(finalMeta.error);
        throw rpcErrors.internal(finalMeta.error.message);

      case TransactionStatus.cancelled:
        const cancelError = rpcErrors.internal(
          'User cancelled the transaction',
        );
        resultCallbacks?.error(cancelError);
        throw cancelError;

      case TransactionStatus.submitted:
        resultCallbacks?.success();
        return finalMeta.hash as string;

      default:
        const internalError = rpcErrors.internal(
          `MetaMask Tx Signature: Unknown problem: ${JSON.stringify(
            finalMeta || transactionId,
          )}`,
        );

        resultCallbacks?.error(internalError);
        throw internalError;
    }
  }

  /**
   * Approves a transaction and updates it's status in state. If this is not a
   * retry transaction, a nonce will be generated. The transaction is signed
   * using the sign configuration property, then published to the blockchain.
   * A `<tx.id>:finished` hub event is fired after success or failure.
   *
   * @param transactionId - The ID of the transaction to approve.
   */
  private async approveTransaction(transactionId: string) {
    const { transactions } = this.state;
    const releaseLock = await this.mutex.acquire();
    const chainId = this.getChainId();
    const index = transactions.findIndex(({ id }) => transactionId === id);
    const transactionMeta = transactions[index];
    const {
      txParams: { nonce, from },
    } = transactionMeta;
    let nonceLock;
    try {
      if (!this.sign) {
        releaseLock();
        this.failTransaction(
          transactionMeta,
          new Error('No sign method defined.'),
        );
        return;
      } else if (!chainId) {
        releaseLock();
        this.failTransaction(transactionMeta, new Error('No chainId defined.'));
        return;
      }

      const { approved: status } = TransactionStatus;
      let nonceToUse = nonce;
      // if a nonce already exists on the transactionMeta it means this is a speedup or cancel transaction
      // so we want to reuse that nonce and hope that it beats the previous attempt to chain. Otherwise use a new locked nonce
      if (!nonceToUse) {
        nonceLock = await this.nonceTracker.getNonceLock(from);
        nonceToUse = addHexPrefix(nonceLock.nextNonce.toString(16));
      }

      transactionMeta.status = status;
      transactionMeta.txParams.nonce = nonceToUse;
      transactionMeta.txParams.chainId = chainId;

      const baseTxParams = {
        ...transactionMeta.txParams,
        gasLimit: transactionMeta.txParams.gas,
      };

      const isEIP1559 = isEIP1559Transaction(transactionMeta.txParams);

      const txParams = isEIP1559
        ? {
            ...baseTxParams,
            maxFeePerGas: transactionMeta.txParams.maxFeePerGas,
            maxPriorityFeePerGas: transactionMeta.txParams.maxPriorityFeePerGas,
            estimatedBaseFee: transactionMeta.txParams.estimatedBaseFee,
            // specify type 2 if maxFeePerGas and maxPriorityFeePerGas are set
            type: 2,
          }
        : baseTxParams;

      // delete gasPrice if maxFeePerGas and maxPriorityFeePerGas are set
      if (isEIP1559) {
        delete txParams.gasPrice;
      }

      const unsignedEthTx = this.prepareUnsignedEthTx(txParams);
      const signedTx = await this.sign(unsignedEthTx, from);
      await this.updateTransactionMetaRSV(transactionMeta, signedTx);
      transactionMeta.status = TransactionStatus.signed;
      this.updateTransaction(
        transactionMeta,
        'TransactionController#approveTransaction - Transaction signed',
      );

      const rawTx = bufferToHex(signedTx.serialize());
      transactionMeta.rawTx = rawTx;
      this.updateTransaction(
        transactionMeta,
        'TransactionController#approveTransaction - RawTransaction added',
      );
      const hash = await query(this.ethQuery, 'sendRawTransaction', [rawTx]);
      transactionMeta.hash = hash;
      transactionMeta.status = TransactionStatus.submitted;
      transactionMeta.submittedTime = new Date().getTime();
      this.hub.emit(TransactionEvent.submitted, {
        transactionMeta,
      });
      this.updateTransaction(
        transactionMeta,
        'TransactionController#approveTransaction - Transaction submitted',
      );
      this.hub.emit(`${transactionMeta.id}:finished`, transactionMeta);
    } catch (error: any) {
      this.failTransaction(transactionMeta, error);
    } finally {
      // must set transaction to submitted/failed before releasing lock
      if (nonceLock) {
        nonceLock.releaseLock();
      }
      releaseLock();
    }
  }

  /**
   * Cancels a transaction based on its ID by setting its status to "rejected"
   * and emitting a `<tx.id>:finished` hub event.
   *
   * @param transactionId - The ID of the transaction to cancel.
   * @param actionId - The actionId passed from UI
   */
  private cancelTransaction(transactionId: string, actionId?: string) {
    const transactionMeta = this.state.transactions.find(
      ({ id }) => id === transactionId,
    );
    if (!transactionMeta) {
      return;
    }
    transactionMeta.status = TransactionStatus.rejected;
    this.hub.emit(`${transactionMeta.id}:finished`, transactionMeta);
    this.hub.emit(TransactionEvent.rejected, {
      transactionMeta,
      actionId,
    });
    const transactions = this.state.transactions.filter(
      ({ id }) => id !== transactionId,
    );
    this.update({ transactions: this.trimTransactionsForState(transactions) });
  }

  /**
   * Trim the amount of transactions that are set on the state. Checks
   * if the length of the tx history is longer then desired persistence
   * limit and then if it is removes the oldest confirmed or rejected tx.
   * Pending or unapproved transactions will not be removed by this
   * operation. For safety of presenting a fully functional transaction UI
   * representation, this function will not break apart transactions with the
   * same nonce, created on the same day, per network. Not accounting for transactions of the same
   * nonce, same day and network combo can result in confusing or broken experiences
   * in the UI. The transactions are then updated using the BaseController update.
   *
   * @param transactions - The transactions to be applied to the state.
   * @returns The trimmed list of transactions.
   */
  private trimTransactionsForState(
    transactions: TransactionMeta[],
  ): TransactionMeta[] {
    const nonceNetworkSet = new Set();

    const txsToKeep = transactions
      .sort((a, b) => (a.time > b.time ? -1 : 1)) // Descending time order
      .filter((tx) => {
        const { chainId, status, txParams, time } = tx;

        if (txParams) {
          const key = `${txParams.nonce}-${convertHexToDecimal(
            chainId,
          )}-${new Date(time).toDateString()}`;

          if (nonceNetworkSet.has(key)) {
            return true;
          } else if (
            nonceNetworkSet.size < this.config.txHistoryLimit ||
            !this.isFinalState(status)
          ) {
            nonceNetworkSet.add(key);
            return true;
          }
        }

        return false;
      });

    txsToKeep.reverse(); // Ascending time order
    return txsToKeep;
  }

  /**
   * Determines if the transaction is in a final state.
   *
   * @param status - The transaction status.
   * @returns Whether the transaction is in a final state.
   */
  private isFinalState(status: TransactionStatus): boolean {
    return (
      status === TransactionStatus.rejected ||
      status === TransactionStatus.confirmed ||
      status === TransactionStatus.failed ||
      status === TransactionStatus.cancelled
    );
  }

  /**
   * Whether the transaction has at least completed all local processing.
   *
   * @param status - The transaction status.
   * @returns Whether the transaction is in a final state.
   */
  private isLocalFinalState(status: TransactionStatus): boolean {
    return [
      TransactionStatus.cancelled,
      TransactionStatus.confirmed,
      TransactionStatus.failed,
      TransactionStatus.rejected,
      TransactionStatus.submitted,
    ].includes(status);
  }

  private async requestApproval(
    txMeta: TransactionMeta,
    { shouldShowRequest }: { shouldShowRequest: boolean },
  ): Promise<AddResult> {
    const id = this.getApprovalId(txMeta);
    const { origin } = txMeta;
    const type = ApprovalType.Transaction;
    const requestData = { txId: txMeta.id };

    return (await this.messagingSystem.call(
      'ApprovalController:addRequest',
      {
        id,
        origin: origin || ORIGIN_METAMASK,
        type,
        requestData,
        expectsResult: true,
      },
      shouldShowRequest,
    )) as Promise<AddResult>;
  }

  private getTransaction(transactionId: string): TransactionMeta | undefined {
    const { transactions } = this.state;
    return transactions.find(({ id }) => id === transactionId);
  }

  private getApprovalId(txMeta: TransactionMeta) {
    return String(txMeta.id);
  }

  private isTransactionCompleted(transactionId: string): {
    meta?: TransactionMeta;
    isCompleted: boolean;
  } {
    const transaction = this.getTransaction(transactionId);

    if (!transaction) {
      return { meta: undefined, isCompleted: false };
    }

    const isCompleted = this.isLocalFinalState(transaction.status);

    return { meta: transaction, isCompleted };
  }

  private getChainId(): Hex {
    const { providerConfig } = this.getNetworkState();
    return providerConfig.chainId;
  }

  private prepareUnsignedEthTx(
    txParams: Record<string, unknown>,
  ): TypedTransaction {
    return TransactionFactory.fromTxData(txParams, {
      common: this.getCommonConfiguration(),
      freeze: false,
    });
  }

  /**
   * `@ethereumjs/tx` uses `@ethereumjs/common` as a configuration tool for
   * specifying which chain, network, hardfork and EIPs to support for
   * a transaction. By referencing this configuration, and analyzing the fields
   * specified in txParams, @ethereumjs/tx is able to determine which EIP-2718
   * transaction type to use.
   *
   * @returns common configuration object
   */
  private getCommonConfiguration(): Common {
    const {
      providerConfig: { type: chain, chainId, nickname: name },
    } = this.getNetworkState();

    if (
      chain !== RPC &&
      chain !== NetworkType['linea-goerli'] &&
      chain !== NetworkType['linea-mainnet']
    ) {
      return new Common({ chain, hardfork: HARDFORK });
    }

    const customChainParams: Partial<ChainConfig> = {
      name,
      chainId: parseInt(chainId, 16),
      defaultHardfork: HARDFORK,
    };

    return Common.custom(customChainParams);
  }

  private onIncomingTransactions({
    added,
    updated,
  }: {
    added: TransactionMeta[];
    updated: TransactionMeta[];
  }) {
    const { transactions: currentTransactions } = this.state;

    const updatedTransactions = [
      ...added,
      ...currentTransactions.map((originalTransaction) => {
        const updatedTransaction = updated.find(
          ({ hash }) => hash === originalTransaction.hash,
        );

        return updatedTransaction ?? originalTransaction;
      }),
    ];

    this.update({
      transactions: this.trimTransactionsForState(updatedTransactions),
    });
  }

  private onUpdatedLastFetchedBlockNumbers({
    lastFetchedBlockNumbers,
    blockNumber,
  }: {
    lastFetchedBlockNumbers: {
      [key: string]: number;
    };
    blockNumber: number;
  }) {
    this.update({ lastFetchedBlockNumbers });
    this.hub.emit('incomingTransactionBlock', blockNumber);
  }

  private onPendingTransactionsUpdate(transactions: TransactionMeta[]) {
    pendingTransactionsLogger('Updated pending transactions');
    this.update({ transactions: this.trimTransactionsForState(transactions) });
  }

  private generateDappSuggestedGasFees(
    txParams: TransactionParams,
    origin?: string,
  ): DappSuggestedGasFees | undefined {
    if (!origin || origin === ORIGIN_METAMASK) {
      return undefined;
    }

    const { gasPrice, maxFeePerGas, maxPriorityFeePerGas, gas } = txParams;

    if (
      gasPrice === undefined &&
      maxFeePerGas === undefined &&
      maxPriorityFeePerGas === undefined &&
      gas === undefined
    ) {
      return undefined;
    }

    const dappSuggestedGasFees: DappSuggestedGasFees = {};

    if (gasPrice !== undefined) {
      dappSuggestedGasFees.gasPrice = gasPrice;
    } else if (
      maxFeePerGas !== undefined ||
      maxPriorityFeePerGas !== undefined
    ) {
      dappSuggestedGasFees.maxFeePerGas = maxFeePerGas;
      dappSuggestedGasFees.maxPriorityFeePerGas = maxPriorityFeePerGas;
    }

    if (gas !== undefined) {
      dappSuggestedGasFees.gas = gas;
    }

    return dappSuggestedGasFees;
  }

  /**
   * Validates and adds external provided transaction to state.
   *
   * @param transactionMeta - Nominated external transaction to be added to state.
   */
  private async addExternalTransaction(transactionMeta: TransactionMeta) {
    const chainId = this.getChainId();
    const { transactions } = this.state;
    const fromAddress = transactionMeta?.txParams?.from;
    const sameFromAndNetworkTransactions = transactions.filter(
      (transaction) =>
        transaction.txParams.from === fromAddress &&
        transaction.chainId === chainId,
    );
    const confirmedTxs = sameFromAndNetworkTransactions.filter(
      (transaction) => transaction.status === TransactionStatus.confirmed,
    );
    const pendingTxs = sameFromAndNetworkTransactions.filter(
      (transaction) => transaction.status === TransactionStatus.submitted,
    );

    validateConfirmedExternalTransaction(
      transactionMeta,
      confirmedTxs,
      pendingTxs,
    );

    // Make sure provided external transaction has non empty history array
    if (!(transactionMeta.history ?? []).length) {
      if (!this.isHistoryDisabled) {
        addInitialHistorySnapshot(transactionMeta);
      }
    }

    const updatedTransactions = [...transactions, transactionMeta];
    this.update({
      transactions: this.trimTransactionsForState(updatedTransactions),
    });
  }

  /**
   * Sets other txMeta statuses to dropped if the txMeta that has been confirmed has other transactions
   * in the transactions have the same nonce.
   *
   * @param transactionId - Used to identify original transaction.
   */
  private markNonceDuplicatesDropped(transactionId: string) {
    const chainId = this.getChainId();
    const transactionMeta = this.getTransaction(transactionId);
    const nonce = transactionMeta?.txParams?.nonce;
    const from = transactionMeta?.txParams?.from;
    const sameNonceTxs = this.state.transactions.filter(
      (transaction) =>
        transaction.txParams.from === from &&
        transaction.txParams.nonce === nonce &&
        transaction.chainId === chainId,
    );

    if (!sameNonceTxs.length) {
      return;
    }

    // Mark all same nonce transactions as dropped and give it a replacedBy hash
    for (const transaction of sameNonceTxs) {
      if (transaction.id === transactionId) {
        continue;
      }
      transaction.replacedBy = transactionMeta?.hash;
      transaction.replacedById = transactionMeta?.id;
      // Drop any transaction that wasn't previously failed (off chain failure)
      if (transaction.status !== TransactionStatus.failed) {
        this.setTransactionStatusDropped(transaction);
      }
    }
  }

  /**
   * Method to set transaction status to dropped.
   *
   * @param transactionMeta - TransactionMeta of transaction to be marked as dropped.
   */
  private setTransactionStatusDropped(transactionMeta: TransactionMeta) {
    transactionMeta.status = TransactionStatus.dropped;
    this.hub.emit(TransactionEvent.dropped, {
      transactionMeta,
    });
    this.updateTransaction(
      transactionMeta,
      'TransactionController#setTransactionStatusDropped - Transaction dropped',
    );
  }

  /**
   * Get transaction with provided actionId.
   *
   * @param actionId - Unique ID to prevent duplicate requests
   * @returns the filtered transaction
   */
  private getTransactionWithActionId(actionId?: string) {
    return this.state.transactions.find(
      (transaction) => actionId && transaction.actionId === actionId,
    );
  }

  private async waitForTransactionFinished(
    transactionId: string,
  ): Promise<TransactionMeta> {
    return new Promise((resolve) => {
      this.hub.once(`${transactionId}:finished`, (txMeta) => {
        resolve(txMeta);
      });
    });
  }

  /**
   * Updates the r, s, and v properties of a TransactionMeta object
   * with values from a signed transaction.
   *
   * @param transactionMeta - The TransactionMeta object to update.
   * @param signedTx - The encompassing type for all transaction types containing r, s, and v values.
   */
  private async updateTransactionMetaRSV(
    transactionMeta: TransactionMeta,
    signedTx: TypedTransaction,
  ): Promise<void> {
    if (signedTx.r) {
      transactionMeta.r = addHexPrefix(signedTx.r.toString(16));
    }

    if (signedTx.s) {
      transactionMeta.s = addHexPrefix(signedTx.s.toString(16));
    }

    if (signedTx.v) {
      transactionMeta.v = addHexPrefix(signedTx.v.toString(16));
    }
  }

  private async getEIP1559Compatibility() {
    const currentNetworkIsEIP1559Compatible =
      await this.getCurrentNetworkEIP1559Compatibility();
    const currentAccountIsEIP1559Compatible =
      this.getCurrentAccountEIP1559Compatibility?.() ?? true;

    return (
      currentNetworkIsEIP1559Compatible && currentAccountIsEIP1559Compatible
    );
  }
}

export default TransactionController;<|MERGE_RESOLUTION|>--- conflicted
+++ resolved
@@ -1233,13 +1233,8 @@
         const { isCompleted: isTxCompleted } =
           this.isTransactionCompleted(transactionId);
         if (!isTxCompleted) {
-<<<<<<< HEAD
-          if (error.code === errorCodes.provider.userRejectedRequest) {
-            this.cancelTransaction(transactionId, actionId);
-=======
           if (error?.code === errorCodes.provider.userRejectedRequest) {
             this.cancelTransaction(transactionId);
->>>>>>> ed7e3868
 
             throw providerErrors.userRejectedRequest(
               'User rejected the transaction',
