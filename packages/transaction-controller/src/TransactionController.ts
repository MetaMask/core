import { Hardfork, Common, type ChainConfig } from '@ethereumjs/common';
import type { TypedTransaction } from '@ethereumjs/tx';
import { TransactionFactory } from '@ethereumjs/tx';
import type {
  AcceptResultCallbacks,
  AddApprovalRequest,
  AddResult,
} from '@metamask/approval-controller';
import type {
  BaseConfig,
  BaseState,
  RestrictedControllerMessenger,
} from '@metamask/base-controller';
import { BaseControllerV1 } from '@metamask/base-controller';
import {
  query,
  NetworkType,
  ApprovalType,
  ORIGIN_METAMASK,
  convertHexToDecimal,
} from '@metamask/controller-utils';
import EthQuery from '@metamask/eth-query';
import type { GasFeeState } from '@metamask/gas-fee-controller';
import type {
  BlockTracker,
  NetworkClientId,
  NetworkController,
  NetworkControllerStateChangeEvent,
  NetworkState,
  Provider,
  NetworkClient,
} from '@metamask/network-controller';
import { NetworkClientType } from '@metamask/network-controller';
import { errorCodes, rpcErrors, providerErrors } from '@metamask/rpc-errors';
import type { Hex } from '@metamask/utils';
import { Mutex } from 'async-mutex';
import { MethodRegistry } from 'eth-method-registry';
import { addHexPrefix, bufferToHex } from 'ethereumjs-util';
import { EventEmitter } from 'events';
import { mapValues, merge, pickBy, sortBy } from 'lodash';
import { NonceTracker } from 'nonce-tracker';
import type {
  NonceLock,
  Transaction as NonceTrackerTransaction,
} from 'nonce-tracker';
import { v1 as random } from 'uuid';

import { EtherscanRemoteTransactionSource } from './helpers/EtherscanRemoteTransactionSource';
import { IncomingTransactionHelper } from './helpers/IncomingTransactionHelper';
import { PendingTransactionTracker } from './helpers/PendingTransactionTracker';
import { projectLogger as log } from './logger';
import type {
  Events,
  DappSuggestedGasFees,
  SavedGasFees,
  SecurityProviderRequest,
  SendFlowHistoryEntry,
  TransactionParams,
  TransactionMeta,
  TransactionReceipt,
  WalletDevice,
  SecurityAlertResponse,
} from './types';
import {
  TransactionEnvelopeType,
  TransactionType,
  TransactionStatus,
} from './types';
import { validateConfirmedExternalTransaction } from './utils/external-transactions';
import { addGasBuffer, estimateGas, updateGas } from './utils/gas';
import { updateGasFees } from './utils/gas-fees';
import {
  addInitialHistorySnapshot,
  updateTransactionHistory,
} from './utils/history';
import {
  getAndFormatTransactionsForNonceTracker,
  getNextNonce,
} from './utils/nonce';
import {
  updatePostTransactionBalance,
  updateSwapsTransaction,
} from './utils/swaps';
import { determineTransactionType } from './utils/transaction-type';
import {
  getIncreasedPriceFromExisting,
  normalizeTxParams,
  isEIP1559Transaction,
  isFeeMarketEIP1559Values,
  isGasPriceValue,
  validateGasValues,
  validateIfTransactionUnapproved,
  validateMinimumIncrease,
  normalizeTxError,
  normalizeGasFeeValues,
} from './utils/utils';
import {
  validateTransactionOrigin,
  validateTxParams,
} from './utils/validation';

export const HARDFORK = Hardfork.London;

/**
 * @type Result
 * @property result - Promise resolving to a new transaction hash
 * @property transactionMeta - Meta information about this new transaction
 */
// This interface was created before this ESLint rule was added.
// Convert to a `type` in a future major version.
// eslint-disable-next-line @typescript-eslint/consistent-type-definitions
export interface Result {
  result: Promise<string>;
  transactionMeta: TransactionMeta;
}

// This interface was created before this ESLint rule was added.
// Convert to a `type` in a future major version.
// eslint-disable-next-line @typescript-eslint/consistent-type-definitions
export interface GasPriceValue {
  gasPrice: string;
}

// This interface was created before this ESLint rule was added.
// Convert to a `type` in a future major version.
// eslint-disable-next-line @typescript-eslint/consistent-type-definitions
export interface FeeMarketEIP1559Values {
  maxFeePerGas: string;
  maxPriorityFeePerGas: string;
}

/**
 * @type TransactionConfig
 *
 * Transaction controller configuration
 * @property provider - Provider used to create a new underlying EthQuery instance
 * @property sign - Method used to sign transactions
 */
// This interface was created before this ESLint rule was added.
// Convert to a `type` in a future major version.
// eslint-disable-next-line @typescript-eslint/consistent-type-definitions
export interface TransactionConfig extends BaseConfig {
  // TODO: Replace `any` with type
  // eslint-disable-next-line @typescript-eslint/no-explicit-any
  sign?: (txParams: TransactionParams, from: string) => Promise<any>;
  txHistoryLimit: number;
}

/**
 * @type MethodData
 *
 * Method data registry object
 * @property registryMethod - Registry method raw string
 * @property parsedRegistryMethod - Registry method object, containing name and method arguments
 */
// This interface was created before this ESLint rule was added.
// Convert to a `type` in a future major version.
// eslint-disable-next-line @typescript-eslint/consistent-type-definitions
export interface MethodData {
  registryMethod: string;
  parsedRegistryMethod: Record<string, unknown>;
}

/**
 * @type TransactionState
 *
 * Transaction controller state
 * @property transactions - A list of TransactionMeta objects
 * @property methodData - Object containing all known method data information
 */
// This interface was created before this ESLint rule was added.
// Convert to a `type` in a future major version.
// eslint-disable-next-line @typescript-eslint/consistent-type-definitions
export interface TransactionState extends BaseState {
  transactions: TransactionMeta[];
  methodData: { [key: string]: MethodData };
  lastFetchedBlockNumbers: { [key: string]: number };
}

/**
 * Multiplier used to determine a transaction's increased gas fee during cancellation
 */
export const CANCEL_RATE = 1.5;

/**
 * Multiplier used to determine a transaction's increased gas fee during speed up
 */
export const SPEED_UP_RATE = 1.1;

/**
 * @type IncomingTransactionOptions
 *
 * Configuration options for the IncomingTransactionHelper
 * @property includeTokenTransfers - Whether or not to include ERC20 token transfers.
 * @property isEnabled - Whether or not incoming transaction retrieval is enabled.
 * @property queryEntireHistory - Whether to initially query the entire transaction history or only recent blocks.
 * @property updateTransactions - Whether to update local transactions using remote transaction data.
 */
type IncomingTransactionOptions = {
  includeTokenTransfers?: boolean;
  isEnabled?: () => boolean;
  queryEntireHistory?: boolean;
  updateTransactions?: boolean;
};

/**
 * @type PendingTransactionOptions
 *
 * Configuration options for the PendingTransactionTracker
 * @property isResubmitEnabled - Whether transaction publishing is automatically retried.
 */
type PendingTransactionOptions = {
  isResubmitEnabled?: boolean;
};

/**
 * @type NetworkClientRegistry
 *
 * Registry of network clients provided by the NetworkController
 */

type NetworkClientRegistry = ReturnType<
  NetworkController['getNetworkClientRegistry']
>;

/**
 * The name of the {@link TransactionController}.
 */
const controllerName = 'TransactionController';

/**
 * The external actions available to the {@link TransactionController}.
 */
type AllowedActions = AddApprovalRequest;

type AllowedEvents = NetworkControllerStateChangeEvent;

/**
 * The messenger of the {@link TransactionController}.
 */
export type TransactionControllerMessenger = RestrictedControllerMessenger<
  typeof controllerName,
  AllowedActions,
  AllowedEvents,
  AllowedActions['type'],
  AllowedEvents['type']
>;

// This interface was created before this ESLint rule was added.
// Convert to a `type` in a future major version.
// eslint-disable-next-line @typescript-eslint/consistent-type-definitions
export interface TransactionControllerEventEmitter extends EventEmitter {
  on<T extends keyof Events>(
    eventName: T,
    listener: (...args: Events[T]) => void,
  ): this;

  emit<T extends keyof Events>(eventName: T, ...args: Events[T]): boolean;
}

/**
 * Controller responsible for submitting and managing transactions.
 */
export class TransactionController extends BaseControllerV1<
  TransactionConfig,
  TransactionState
> {
  private readonly ethQuery: EthQuery;

  private readonly isHistoryDisabled: boolean;

  private readonly isSwapsDisabled: boolean;

  private readonly isSendFlowHistoryDisabled: boolean;

  private readonly inProcessOfSigning: Set<string> = new Set();

  private readonly nonceTracker: NonceTracker;

  // TODO: Replace `any` with type
  // eslint-disable-next-line @typescript-eslint/no-explicit-any
  private readonly registry: any;

  private readonly provider: Provider;

  private readonly mutex = new Mutex();

  private readonly nonceMutexesByChainId = new Map<Hex, Map<string, Mutex>>();

  private readonly getSavedGasFees: (chainId: Hex) => SavedGasFees | undefined;

  private readonly getNetworkState: () => NetworkState;

  private readonly getCurrentAccountEIP1559Compatibility: () => Promise<boolean>;

  private readonly getCurrentNetworkEIP1559Compatibility: (
    networkClientId?: NetworkClientId,
  ) => Promise<boolean>;

  private readonly getGasFeeEstimates: () => Promise<GasFeeState>;

  private readonly getPermittedAccounts: (origin?: string) => Promise<string[]>;

  private readonly getSelectedAddress: () => string;

  private readonly getExternalPendingTransactions: (
    address: string,
    chainId?: string,
  ) => NonceTrackerTransaction[];

  private enableMultichain: boolean;

  private readonly messagingSystem: TransactionControllerMessenger;

  private readonly incomingTransactionHelper: IncomingTransactionHelper;

  private readonly securityProviderRequest?: SecurityProviderRequest;

  private readonly pendingTransactionTracker: PendingTransactionTracker;

  private readonly cancelMultiplier: number;

  private readonly speedUpMultiplier: number;

  private readonly incomingTransactionOptions: IncomingTransactionOptions;

  private readonly pendingTransactionOptions: PendingTransactionOptions;

  private readonly signAbortCallbacks: Map<string, () => void> = new Map();

  private readonly afterSign: (
    transactionMeta: TransactionMeta,
    signedTx: TypedTransaction,
  ) => boolean;

  private readonly beforeApproveOnInit: (
    transactionMeta: TransactionMeta,
  ) => boolean;

  private readonly beforeCheckPendingTransaction: (
    transactionMeta: TransactionMeta,
  ) => boolean;

  private readonly beforePublish: (transactionMeta: TransactionMeta) => boolean;

  private readonly publish: (
    transactionMeta: TransactionMeta,
    rawTx: string,
  ) => Promise<{ transactionHash?: string }>;

  private readonly getAdditionalSignArguments: (
    transactionMeta: TransactionMeta,
  ) => (TransactionMeta | undefined)[];

  private readonly findNetworkClientIdByChainId: NetworkController['findNetworkClientIdByChainId'];

  private readonly getNetworkClientById: NetworkController['getNetworkClientById'];

  private readonly getNetworkClientRegistry: NetworkController['getNetworkClientRegistry'];

  private failTransaction(
    transactionMeta: TransactionMeta,
    error: Error,
    actionId?: string,
  ) {
    const newTransactionMeta = {
      ...transactionMeta,
      error: normalizeTxError(error),
      status: TransactionStatus.failed,
    };
    this.hub.emit('transaction-failed', {
      actionId,
      error: error.message,
      transactionMeta: newTransactionMeta,
    });
    this.updateTransaction(
      newTransactionMeta,
      'TransactionController#failTransaction - Add error message and set status to failed',
    );
    this.onTransactionStatusChange(newTransactionMeta);
    this.hub.emit(`${transactionMeta.id}:finished`, newTransactionMeta);
  }

  private async registryLookup(fourBytePrefix: string): Promise<MethodData> {
    const registryMethod = await this.registry.lookup(fourBytePrefix);
    const parsedRegistryMethod = this.registry.parse(registryMethod);
    return { registryMethod, parsedRegistryMethod };
  }

  /**
   * EventEmitter instance used to listen to specific transactional events
   */
  hub = new EventEmitter() as TransactionControllerEventEmitter;

  /**
   * Name of this controller used during composition
   */
  override name = 'TransactionController';

  private readonly trackingMap: Map<
    NetworkClientId,
    {
      nonceTracker: NonceTracker;
      pendingTransactionTracker: PendingTransactionTracker;
      incomingTransactionHelper: IncomingTransactionHelper;
    }
  > = new Map();

  readonly etherscanRemoteTransactionSourcesMap: Map<
    Hex,
    EtherscanRemoteTransactionSource
  > = new Map();

  /**
   * Method used to sign transactions
   */
  sign?: (
    transaction: TypedTransaction,
    from: string,
    transactionMeta?: TransactionMeta,
  ) => Promise<TypedTransaction>;

  /**
   * Creates a TransactionController instance.
   *
   * @param options - The controller options.
   * @param options.blockTracker - The block tracker used to poll for new blocks data.
   * @param options.cancelMultiplier - Multiplier used to determine a transaction's increased gas fee during cancellation.
   * @param options.disableHistory - Whether to disable storing history in transaction metadata.
   * @param options.disableSendFlowHistory - Explicitly disable transaction metadata history.
   * @param options.disableSwaps - Whether to disable additional processing on swaps transactions.
   * @param options.getCurrentAccountEIP1559Compatibility - Whether or not the account supports EIP-1559.
   * @param options.getCurrentNetworkEIP1559Compatibility - Whether or not the network supports EIP-1559.
   * @param options.getExternalPendingTransactions - Callback to retrieve pending transactions from external sources.
   * @param options.getGasFeeEstimates - Callback to retrieve gas fee estimates.
   * @param options.getNetworkState - Gets the state of the network controller.
   * @param options.getPermittedAccounts - Get accounts that a given origin has permissions for.
   * @param options.getSavedGasFees - Gets the saved gas fee config.
   * @param options.getSelectedAddress - Gets the address of the currently selected account.
   * @param options.incomingTransactions - Configuration options for incoming transaction support.
   * @param options.messenger - The controller messenger.
   * @param options.onNetworkStateChange - Allows subscribing to network controller state changes.
   * @param options.pendingTransactions - Configuration options for pending transaction support.
   * @param options.provider - The provider used to create the underlying EthQuery instance.
   * @param options.securityProviderRequest - A function for verifying a transaction, whether it is malicious or not.
   * @param options.speedUpMultiplier - Multiplier used to determine a transaction's increased gas fee during speed up.
   * @param options.findNetworkClientIdByChainId - Finds a networkClientId with the given chainId from the NetworkController.
   * @param options.getNetworkClientById - Gets the network client with the given id from the NetworkController.
   * @param options.hooks - The controller hooks.
   * @param options.hooks.afterSign - Additional logic to execute after signing a transaction. Return false to not change the status to signed.
   * @param options.hooks.beforeApproveOnInit - Additional logic to execute before starting an approval flow for a transaction during initialization. Return false to skip the transaction.
   * @param options.hooks.beforeCheckPendingTransaction - Additional logic to execute before checking pending transactions. Return false to prevent the broadcast of the transaction.
   * @param options.hooks.beforePublish - Additional logic to execute before publishing a transaction. Return false to prevent the broadcast of the transaction.
   * @param options.hooks.getAdditionalSignArguments - Returns additional arguments required to sign a transaction.
<<<<<<< HEAD
   * @param options.getNetworkClientRegistry - Gets the network client registry.
   * @param options.enableMultichain - Enable multichain support.
=======
   * @param options.hooks.publish - Alternate logic to publish a transaction.
>>>>>>> 1e5cc19e
   * @param config - Initial options used to configure this controller.
   * @param state - Initial state to set on this controller.
   */
  constructor(
    {
      blockTracker,
      cancelMultiplier,
      disableHistory,
      disableSendFlowHistory,
      disableSwaps,
      getCurrentAccountEIP1559Compatibility,
      getCurrentNetworkEIP1559Compatibility,
      getExternalPendingTransactions,
      getGasFeeEstimates,
      getNetworkState,
      getPermittedAccounts,
      getSavedGasFees,
      getSelectedAddress,
      incomingTransactions = {},
      messenger,
      onNetworkStateChange,
      pendingTransactions = {},
      provider,
      securityProviderRequest,
      speedUpMultiplier,
      findNetworkClientIdByChainId,
      getNetworkClientById,
      getNetworkClientRegistry,
      enableMultichain = false,
      hooks = {},
    }: {
      blockTracker: BlockTracker;
      cancelMultiplier?: number;
      disableHistory: boolean;
      disableSendFlowHistory: boolean;
      disableSwaps: boolean;
      getCurrentAccountEIP1559Compatibility?: () => Promise<boolean>;
      getCurrentNetworkEIP1559Compatibility: () => Promise<boolean>;
      getExternalPendingTransactions?: (
        address: string,
        chainId?: string,
      ) => NonceTrackerTransaction[];
      getGasFeeEstimates?: () => Promise<GasFeeState>;
      getNetworkState: () => NetworkState;
      getPermittedAccounts: (origin?: string) => Promise<string[]>;
      getSavedGasFees?: (chainId: Hex) => SavedGasFees | undefined;
      getSelectedAddress: () => string;
      incomingTransactions?: IncomingTransactionOptions;
      messenger: TransactionControllerMessenger;
      onNetworkStateChange: (listener: (state: NetworkState) => void) => void;
      pendingTransactions?: PendingTransactionOptions;
      provider: Provider;
      securityProviderRequest?: SecurityProviderRequest;
      speedUpMultiplier?: number;
      findNetworkClientIdByChainId: NetworkController['findNetworkClientIdByChainId'];
      getNetworkClientById: NetworkController['getNetworkClientById'];
      getNetworkClientRegistry: NetworkController['getNetworkClientRegistry'];
      enableMultichain: boolean;
      hooks: {
        afterSign?: (
          transactionMeta: TransactionMeta,
          signedTx: TypedTransaction,
        ) => boolean;
        beforeApproveOnInit?: (transactionMeta: TransactionMeta) => boolean;
        beforeCheckPendingTransaction?: (
          transactionMeta: TransactionMeta,
        ) => boolean;
        beforePublish?: (transactionMeta: TransactionMeta) => boolean;
        getAdditionalSignArguments?: (
          transactionMeta: TransactionMeta,
        ) => (TransactionMeta | undefined)[];
        publish?: (
          transactionMeta: TransactionMeta,
        ) => Promise<{ transactionHash: string }>;
      };
    },
    config?: Partial<TransactionConfig>,
    state?: Partial<TransactionState>,
  ) {
    super(config, state);

    this.defaultConfig = {
      txHistoryLimit: 40,
    };

    this.defaultState = {
      methodData: {},
      transactions: [],
      lastFetchedBlockNumbers: {},
    };
    this.initialize();
    this.enableMultichain = enableMultichain;
    this.findNetworkClientIdByChainId = findNetworkClientIdByChainId;
    this.getNetworkClientById = getNetworkClientById;
    this.getNetworkClientRegistry = getNetworkClientRegistry;
    this.provider = provider;
    this.messagingSystem = messenger;
    this.getNetworkState = getNetworkState;
    this.ethQuery = new EthQuery(provider);
    this.isSendFlowHistoryDisabled = disableSendFlowHistory ?? false;
    this.isHistoryDisabled = disableHistory ?? false;
    this.isSwapsDisabled = disableSwaps ?? false;
    // @ts-expect-error the type in eth-method-registry is inappropriate and should be changed
    this.registry = new MethodRegistry({ provider });
    this.getSavedGasFees = getSavedGasFees ?? ((_chainId) => undefined);
    this.getCurrentAccountEIP1559Compatibility =
      getCurrentAccountEIP1559Compatibility ?? (() => Promise.resolve(true));
    this.getCurrentNetworkEIP1559Compatibility =
      getCurrentNetworkEIP1559Compatibility;
    this.getGasFeeEstimates =
      getGasFeeEstimates || (() => Promise.resolve({} as GasFeeState));
    this.getPermittedAccounts = getPermittedAccounts;
    this.getSelectedAddress = getSelectedAddress;
    this.getExternalPendingTransactions =
      getExternalPendingTransactions ?? (() => []);
    this.securityProviderRequest = securityProviderRequest;
    this.cancelMultiplier = cancelMultiplier ?? CANCEL_RATE;
    this.speedUpMultiplier = speedUpMultiplier ?? SPEED_UP_RATE;
    this.incomingTransactionOptions = incomingTransactions;
    this.pendingTransactionOptions = pendingTransactions;

    this.afterSign = hooks?.afterSign ?? (() => true);
    this.beforeApproveOnInit = hooks?.beforeApproveOnInit ?? (() => true);
    this.beforeCheckPendingTransaction =
      hooks?.beforeCheckPendingTransaction ??
      /* istanbul ignore next */
      (() => true);
    this.beforePublish = hooks?.beforePublish ?? (() => true);
    this.getAdditionalSignArguments =
      hooks?.getAdditionalSignArguments ?? (() => []);
    this.publish =
      hooks?.publish ?? (() => Promise.resolve({ transactionHash: undefined }));

    this.nonceTracker = new NonceTracker({
      // @ts-expect-error provider types misaligned: SafeEventEmitterProvider vs Record<string,string>
      provider,
      blockTracker,
      getPendingTransactions: this.getNonceTrackerPendingTransactions.bind(
        this,
        undefined,
      ),
      getConfirmedTransactions: this.getNonceTrackerTransactions.bind(
        this,
        TransactionStatus.confirmed,
      ),
    });

    const etherscanRemoteTransactionSource =
      new EtherscanRemoteTransactionSource({
        includeTokenTransfers: incomingTransactions.includeTokenTransfers,
      });

    this.incomingTransactionHelper = new IncomingTransactionHelper({
      blockTracker,
      getCurrentAccount: getSelectedAddress,
      getLastFetchedBlockNumbers: () => this.state.lastFetchedBlockNumbers,
      getChainId: this.getChainId.bind(this),
      isEnabled: incomingTransactions.isEnabled,
      queryEntireHistory: incomingTransactions.queryEntireHistory,
      remoteTransactionSource: etherscanRemoteTransactionSource,
      transactionLimit: this.config.txHistoryLimit,
      updateTransactions: incomingTransactions.updateTransactions,
    });

    this.addIncomingTransactionHelperListeners();

    this.pendingTransactionTracker = new PendingTransactionTracker({
      approveTransaction: this.approveTransaction.bind(this),
      blockTracker,
      getChainId: this.getChainId.bind(this),
      getEthQuery: () => this.ethQuery,
      getTransactions: () => this.state.transactions,
      isResubmitEnabled: pendingTransactions.isResubmitEnabled,
      getGlobalLock: async () =>
        this.#acquireNonceLockForChainIdKey({
          chainId: this.getChainId(),
        }),
      publishTransaction: this.publishTransaction.bind(this),
      hooks: {
        beforeCheckPendingTransaction:
          this.beforeCheckPendingTransaction.bind(this),
        beforePublish: this.beforePublish.bind(this),
      },
    });

    this.addPendingTransactionTrackerListeners();

    // when transactionsController state changes
    // check for pending transactions and start polling if there are any
    this.subscribe(this.#checkForPendingTransactionAndStartPolling);

    // TODO once v2 is merged make sure this only runs when
    // selectedNetworkClientId changes
    onNetworkStateChange(() => {
      log('Detected network change', this.getChainId());
      this.pendingTransactionTracker.startIfPendingTransactions();
      this.onBootCleanup();
    });

    this.onBootCleanup();
    this.messagingSystem.subscribe(
      'NetworkController:stateChange',
      (_, patches) => {
        if (this.enableMultichain) {
          const networkClients = this.getNetworkClientRegistry();
          patches.forEach(({ op, path }) => {
            if (op === 'remove' && path[0] === 'networkConfigurations') {
              const networkClientId = path[1] as NetworkClientId;
              delete networkClients[networkClientId];
            }
          });

          this.#refreshTrackingMap(networkClients);
        }
      },
    );
    if (this.enableMultichain) {
      this.#initTrackingMap();
    }
  }

  setEnableMultichain(enableMultichain: boolean) {
    this.enableMultichain = enableMultichain;
    if (enableMultichain) {
      this.#initTrackingMap();
    }
  }

  /**
   * Stops polling and removes listeners to prepare the controller for garbage collection.
   */
  destroy() {
    this.#stopAllTracking();
  }

  /**
   * Handle new method data request.
   *
   * @param fourBytePrefix - The method prefix.
   * @returns The method data object corresponding to the given signature prefix.
   */
  async handleMethodData(fourBytePrefix: string): Promise<MethodData> {
    const releaseLock = await this.mutex.acquire();
    try {
      const { methodData } = this.state;
      const knownMethod = Object.keys(methodData).find(
        (knownFourBytePrefix) => fourBytePrefix === knownFourBytePrefix,
      );
      if (knownMethod) {
        return methodData[fourBytePrefix];
      }
      const registry = await this.registryLookup(fourBytePrefix);
      this.update({
        methodData: { ...methodData, ...{ [fourBytePrefix]: registry } },
      });
      return registry;
    } finally {
      releaseLock();
    }
  }

  /**
   * Add a new unapproved transaction to state. Parameters will be validated, a
   * unique transaction id will be generated, and gas and gasPrice will be calculated
   * if not provided. If A `<tx.id>:unapproved` hub event will be emitted once added.
   *
   * @param txParams - Standard parameters for an Ethereum transaction.
   * @param opts - Additional options to control how the transaction is added.
   * @param opts.actionId - Unique ID to prevent duplicate requests.
   * @param opts.deviceConfirmedOn - An enum to indicate what device confirmed the transaction.
   * @param opts.method - RPC method that requested the transaction.
   * @param opts.origin - The origin of the transaction request, such as a dApp hostname.
   * @param opts.requireApproval - Whether the transaction requires approval by the user, defaults to true unless explicitly disabled.
   * @param opts.securityAlertResponse - Response from security validator.
   * @param opts.sendFlowHistory - The sendFlowHistory entries to add.
   * @param opts.type - Type of transaction to add, such as 'cancel' or 'swap'.
   * @param opts.swaps - Options for swaps transactions.
   * @param opts.swaps.hasApproveTx - Whether the transaction has an approval transaction.
   * @param opts.swaps.meta - Metadata for swap transaction.
   * @param opts.networkClientId - The id of the network client for this transaction.
   * @returns Object containing a promise resolving to the transaction hash if approved.
   */
  async addTransaction(
    txParams: TransactionParams,
    {
      actionId,
      deviceConfirmedOn,
      method,
      origin,
      requireApproval,
      securityAlertResponse,
      sendFlowHistory,
      swaps = {},
      type,
      networkClientId,
    }: {
      actionId?: string;
      deviceConfirmedOn?: WalletDevice;
      method?: string;
      origin?: string;
      requireApproval?: boolean | undefined;
      securityAlertResponse?: SecurityAlertResponse;
      sendFlowHistory?: SendFlowHistoryEntry[];
      swaps?: {
        hasApproveTx?: boolean;
        meta?: Partial<TransactionMeta>;
      };
      type?: TransactionType;
      networkClientId?: NetworkClientId;
    } = {},
  ): Promise<Result> {
    log('Adding transaction', txParams);

    txParams = normalizeTxParams(txParams);
    if (networkClientId && !this.trackingMap.has(networkClientId)) {
      throw new Error(
        'The networkClientId for this transaction could not be found',
      );
    }

    const isEIP1559Compatible = await this.getEIP1559Compatibility(
      networkClientId,
    );

    validateTxParams(txParams, isEIP1559Compatible);

    if (origin) {
      await validateTransactionOrigin(
        await this.getPermittedAccounts(origin),
        this.getSelectedAddress(),
        txParams.from,
        origin,
      );
    }

    const dappSuggestedGasFees = this.generateDappSuggestedGasFees(
      txParams,
      origin,
    );

    const chainId = this.getChainId(networkClientId);
    const ethQuery = this.#getEthQuery({ networkClientId, chainId });

    const transactionType =
      type ?? (await determineTransactionType(txParams, ethQuery)).type;

    const existingTransactionMeta = this.getTransactionWithActionId(actionId);

    // If a request to add a transaction with the same actionId is submitted again, a new transaction will not be created for it.
    const transactionMeta: TransactionMeta = existingTransactionMeta || {
      // Add actionId to txMeta to check if same actionId is seen again
      actionId,
      chainId,
      dappSuggestedGasFees,
      deviceConfirmedOn,
      id: random(),
      origin,
      securityAlertResponse,
      status: TransactionStatus.unapproved as TransactionStatus.unapproved,
      time: Date.now(),
      txParams,
      userEditedGasLimit: false,
      verifiedOnBlockchain: false,
      type: transactionType,
      networkClientId,
    };

    await this.updateGasProperties(transactionMeta);

    // Checks if a transaction already exists with a given actionId
    if (!existingTransactionMeta) {
      // Set security provider response
      if (method && this.securityProviderRequest) {
        const securityProviderResponse = await this.securityProviderRequest(
          transactionMeta,
          method,
        );
        transactionMeta.securityProviderResponse = securityProviderResponse;
      }

      if (!this.isSendFlowHistoryDisabled) {
        transactionMeta.sendFlowHistory = sendFlowHistory ?? [];
      }
      // Initial history push
      if (!this.isHistoryDisabled) {
        addInitialHistorySnapshot(transactionMeta);
      }

      await updateSwapsTransaction(transactionMeta, transactionType, swaps, {
        isSwapsDisabled: this.isSwapsDisabled,
        cancelTransaction: this.cancelTransaction.bind(this),
        // TODO: Replace `any` with type
        // eslint-disable-next-line @typescript-eslint/no-explicit-any
        controllerHubEmitter: this.hub.emit.bind(this.hub) as any,
      });

      this.addMetadata(transactionMeta);
      this.hub.emit(`unapprovedTransaction`, transactionMeta);
    }

    return {
      result: this.processApproval(transactionMeta, {
        isExisting: Boolean(existingTransactionMeta),
        requireApproval,
        actionId,
      }),
      transactionMeta,
    };
  }

  startIncomingTransactionPolling(networkClientIds: NetworkClientId[] = []) {
    if (networkClientIds.length === 0 || !this.enableMultichain) {
      this.incomingTransactionHelper.start();
      return;
    }
    networkClientIds.forEach((networkClientId) => {
      this.trackingMap.get(networkClientId)?.incomingTransactionHelper.start();
    });
  }

  stopIncomingTransactionPolling(networkClientIds: NetworkClientId[] = []) {
    if (networkClientIds.length === 0 || !this.enableMultichain) {
      this.incomingTransactionHelper.stop();
      return;
    }
    networkClientIds.forEach((networkClientId) => {
      this.trackingMap.get(networkClientId)?.incomingTransactionHelper.stop();
    });
  }

  stopAllIncomingTransactionPolling() {
    this.incomingTransactionHelper.stop();
    if (this.enableMultichain) {
      for (const [, trackingMap] of this.trackingMap) {
        trackingMap.incomingTransactionHelper.stop();
      }
    }
  }

  async updateIncomingTransactions(networkClientIds: NetworkClientId[] = []) {
    if (networkClientIds.length === 0 || !this.enableMultichain) {
      await this.incomingTransactionHelper.update();
      return;
    }

    await Promise.allSettled(
      networkClientIds.map(async (networkClientId) => {
        return await this.trackingMap
          .get(networkClientId)
          ?.incomingTransactionHelper.update();
      }),
    );
  }

  /**
   * Attempts to cancel a transaction based on its ID by setting its status to "rejected"
   * and emitting a `<tx.id>:finished` hub event.
   *
   * @param transactionId - The ID of the transaction to cancel.
   * @param gasValues - The gas values to use for the cancellation transaction.
   * @param options - The options for the cancellation transaction.
   * @param options.actionId - Unique ID to prevent duplicate requests.
   * @param options.estimatedBaseFee - The estimated base fee of the transaction.
   */
  async stopTransaction(
    transactionId: string,
    gasValues?: GasPriceValue | FeeMarketEIP1559Values,
    {
      estimatedBaseFee,
      actionId,
    }: { estimatedBaseFee?: string; actionId?: string } = {},
  ) {
    // If transaction is found for same action id, do not create a cancel transaction.
    if (this.getTransactionWithActionId(actionId)) {
      return;
    }

    if (gasValues) {
      // Not good practice to reassign a parameter but temporarily avoiding a larger refactor.
      gasValues = normalizeGasFeeValues(gasValues);
      validateGasValues(gasValues);
    }

    log('Creating cancel transaction', transactionId, gasValues);

    const transactionMeta = this.getTransaction(transactionId);
    if (!transactionMeta) {
      return;
    }

    if (!this.sign) {
      throw new Error('No sign method defined.');
    }

    // gasPrice (legacy non EIP1559)
    const minGasPrice = getIncreasedPriceFromExisting(
      transactionMeta.txParams.gasPrice,
      this.cancelMultiplier,
    );

    const gasPriceFromValues = isGasPriceValue(gasValues) && gasValues.gasPrice;

    const newGasPrice =
      (gasPriceFromValues &&
        validateMinimumIncrease(gasPriceFromValues, minGasPrice)) ||
      minGasPrice;

    // maxFeePerGas (EIP1559)
    const existingMaxFeePerGas = transactionMeta.txParams?.maxFeePerGas;
    const minMaxFeePerGas = getIncreasedPriceFromExisting(
      existingMaxFeePerGas,
      this.cancelMultiplier,
    );
    const maxFeePerGasValues =
      isFeeMarketEIP1559Values(gasValues) && gasValues.maxFeePerGas;
    const newMaxFeePerGas =
      (maxFeePerGasValues &&
        validateMinimumIncrease(maxFeePerGasValues, minMaxFeePerGas)) ||
      (existingMaxFeePerGas && minMaxFeePerGas);

    // maxPriorityFeePerGas (EIP1559)
    const existingMaxPriorityFeePerGas =
      transactionMeta.txParams?.maxPriorityFeePerGas;
    const minMaxPriorityFeePerGas = getIncreasedPriceFromExisting(
      existingMaxPriorityFeePerGas,
      this.cancelMultiplier,
    );
    const maxPriorityFeePerGasValues =
      isFeeMarketEIP1559Values(gasValues) && gasValues.maxPriorityFeePerGas;
    const newMaxPriorityFeePerGas =
      (maxPriorityFeePerGasValues &&
        validateMinimumIncrease(
          maxPriorityFeePerGasValues,
          minMaxPriorityFeePerGas,
        )) ||
      (existingMaxPriorityFeePerGas && minMaxPriorityFeePerGas);

    const newTxParams: TransactionParams =
      newMaxFeePerGas && newMaxPriorityFeePerGas
        ? {
            from: transactionMeta.txParams.from,
            gasLimit: transactionMeta.txParams.gas,
            maxFeePerGas: newMaxFeePerGas,
            maxPriorityFeePerGas: newMaxPriorityFeePerGas,
            type: TransactionEnvelopeType.feeMarket,
            nonce: transactionMeta.txParams.nonce,
            to: transactionMeta.txParams.from,
            value: '0x0',
          }
        : {
            from: transactionMeta.txParams.from,
            gasLimit: transactionMeta.txParams.gas,
            gasPrice: newGasPrice,
            nonce: transactionMeta.txParams.nonce,
            to: transactionMeta.txParams.from,
            value: '0x0',
          };

    const unsignedEthTx = this.prepareUnsignedEthTx(
      transactionMeta.chainId,
      newTxParams,
    );

    const signedTx = await this.sign(
      unsignedEthTx,
      transactionMeta.txParams.from,
    );

    const rawTx = bufferToHex(signedTx.serialize());

    const newFee = newTxParams.maxFeePerGas ?? newTxParams.gasPrice;

    const oldFee = newTxParams.maxFeePerGas
      ? transactionMeta.txParams.maxFeePerGas
      : transactionMeta.txParams.gasPrice;

    log('Submitting cancel transaction', {
      oldFee,
      newFee,
      txParams: newTxParams,
    });

    const ethQuery = this.#getEthQuery({
      networkClientId: transactionMeta.networkClientId,
      chainId: transactionMeta.chainId,
    });
    const hash = await this.publishTransaction(ethQuery, rawTx);

    const cancelTransactionMeta: TransactionMeta = {
      actionId,
      chainId: transactionMeta.chainId,
      networkClientId: transactionMeta.networkClientId,
      estimatedBaseFee,
      hash,
      id: random(),
      originalGasEstimate: transactionMeta.txParams.gas,
      status: TransactionStatus.submitted,
      time: Date.now(),
      type: TransactionType.cancel,
      txParams: newTxParams,
    };

    this.addMetadata(cancelTransactionMeta);

    // stopTransaction has no approval request, so we assume the user has already approved the transaction
    this.hub.emit('transaction-approved', {
      transactionMeta: cancelTransactionMeta,
      actionId,
    });
    this.hub.emit('transaction-submitted', {
      transactionMeta: cancelTransactionMeta,
      actionId,
    });

    this.hub.emit(
      `${cancelTransactionMeta.id}:finished`,
      cancelTransactionMeta,
    );
  }

  /**
   * Attempts to speed up a transaction increasing transaction gasPrice by ten percent.
   *
   * @param transactionId - The ID of the transaction to speed up.
   * @param gasValues - The gas values to use for the speed up transaction.
   * @param options - The options for the speed up transaction.
   * @param options.actionId - Unique ID to prevent duplicate requests
   * @param options.estimatedBaseFee - The estimated base fee of the transaction.
   */
  async speedUpTransaction(
    transactionId: string,
    gasValues?: GasPriceValue | FeeMarketEIP1559Values,
    {
      actionId,
      estimatedBaseFee,
    }: { actionId?: string; estimatedBaseFee?: string } = {},
  ) {
    // If transaction is found for same action id, do not create a new speed up transaction.
    if (this.getTransactionWithActionId(actionId)) {
      return;
    }

    if (gasValues) {
      // Not good practice to reassign a parameter but temporarily avoiding a larger refactor.
      gasValues = normalizeGasFeeValues(gasValues);
      validateGasValues(gasValues);
    }

    log('Creating speed up transaction', transactionId, gasValues);

    const transactionMeta = this.state.transactions.find(
      ({ id }) => id === transactionId,
    );
    /* istanbul ignore next */
    if (!transactionMeta) {
      return;
    }

    /* istanbul ignore next */
    if (!this.sign) {
      throw new Error('No sign method defined.');
    }

    // gasPrice (legacy non EIP1559)
    const minGasPrice = getIncreasedPriceFromExisting(
      transactionMeta.txParams.gasPrice,
      this.speedUpMultiplier,
    );

    const gasPriceFromValues = isGasPriceValue(gasValues) && gasValues.gasPrice;

    const newGasPrice =
      (gasPriceFromValues &&
        validateMinimumIncrease(gasPriceFromValues, minGasPrice)) ||
      minGasPrice;

    // maxFeePerGas (EIP1559)
    const existingMaxFeePerGas = transactionMeta.txParams?.maxFeePerGas;
    const minMaxFeePerGas = getIncreasedPriceFromExisting(
      existingMaxFeePerGas,
      this.speedUpMultiplier,
    );
    const maxFeePerGasValues =
      isFeeMarketEIP1559Values(gasValues) && gasValues.maxFeePerGas;
    const newMaxFeePerGas =
      (maxFeePerGasValues &&
        validateMinimumIncrease(maxFeePerGasValues, minMaxFeePerGas)) ||
      (existingMaxFeePerGas && minMaxFeePerGas);

    // maxPriorityFeePerGas (EIP1559)
    const existingMaxPriorityFeePerGas =
      transactionMeta.txParams?.maxPriorityFeePerGas;
    const minMaxPriorityFeePerGas = getIncreasedPriceFromExisting(
      existingMaxPriorityFeePerGas,
      this.speedUpMultiplier,
    );
    const maxPriorityFeePerGasValues =
      isFeeMarketEIP1559Values(gasValues) && gasValues.maxPriorityFeePerGas;
    const newMaxPriorityFeePerGas =
      (maxPriorityFeePerGasValues &&
        validateMinimumIncrease(
          maxPriorityFeePerGasValues,
          minMaxPriorityFeePerGas,
        )) ||
      (existingMaxPriorityFeePerGas && minMaxPriorityFeePerGas);

    const txParams: TransactionParams =
      newMaxFeePerGas && newMaxPriorityFeePerGas
        ? {
            ...transactionMeta.txParams,
            gasLimit: transactionMeta.txParams.gas,
            maxFeePerGas: newMaxFeePerGas,
            maxPriorityFeePerGas: newMaxPriorityFeePerGas,
            type: TransactionEnvelopeType.feeMarket,
          }
        : {
            ...transactionMeta.txParams,
            gasLimit: transactionMeta.txParams.gas,
            gasPrice: newGasPrice,
          };

    const unsignedEthTx = this.prepareUnsignedEthTx(
      transactionMeta.chainId,
      txParams,
    );

    const signedTx = await this.sign(
      unsignedEthTx,
      transactionMeta.txParams.from,
    );

    await this.updateTransactionMetaRSV(transactionMeta, signedTx);
    const rawTx = bufferToHex(signedTx.serialize());

    const newFee = txParams.maxFeePerGas ?? txParams.gasPrice;

    const oldFee = txParams.maxFeePerGas
      ? transactionMeta.txParams.maxFeePerGas
      : transactionMeta.txParams.gasPrice;

    log('Submitting speed up transaction', { oldFee, newFee, txParams });

    const ethQuery = this.#getEthQuery({
      networkClientId: transactionMeta.networkClientId,
      chainId: transactionMeta.chainId,
    });
    const hash = await this.publishTransaction(ethQuery, rawTx);

    const baseTransactionMeta: TransactionMeta = {
      ...transactionMeta,
      estimatedBaseFee,
      id: random(),
      time: Date.now(),
      hash,
      actionId,
      originalGasEstimate: transactionMeta.txParams.gas,
      type: TransactionType.retry,
      originalType: transactionMeta.type,
    };

    const newTransactionMeta =
      newMaxFeePerGas && newMaxPriorityFeePerGas
        ? {
            ...baseTransactionMeta,
            txParams: {
              ...transactionMeta.txParams,
              maxFeePerGas: newMaxFeePerGas,
              maxPriorityFeePerGas: newMaxPriorityFeePerGas,
            },
          }
        : {
            ...baseTransactionMeta,
            txParams: {
              ...transactionMeta.txParams,
              gasPrice: newGasPrice,
            },
          };

    this.addMetadata(newTransactionMeta);

    // speedUpTransaction has no approval request, so we assume the user has already approved the transaction
    this.hub.emit('transaction-approved', {
      transactionMeta: newTransactionMeta,
      actionId,
    });

    this.hub.emit('transaction-submitted', {
      transactionMeta: newTransactionMeta,
      actionId,
    });

    this.hub.emit(`${transactionMeta.id}:speedup`, newTransactionMeta);
  }

  /**
   * Estimates required gas for a given transaction.
   *
   * @param transaction - The transaction to estimate gas for.
   * @param networkClientId - The network client id to use for the estimate.
   * @returns The gas and gas price.
   */
  async estimateGas(
    transaction: TransactionParams,
    networkClientId?: NetworkClientId,
  ) {
    const ethQuery = this.#getEthQuery({ networkClientId });
    const { estimatedGas, simulationFails } = await estimateGas(
      transaction,
      ethQuery,
    );

    return { gas: estimatedGas, simulationFails };
  }

  /**
   * Estimates required gas for a given transaction and add additional gas buffer with the given multiplier.
   *
   * @param transaction - The transaction params to estimate gas for.
   * @param multiplier - The multiplier to use for the gas buffer.
   * @param networkClientId - The network client id to use for the estimate.
   */
  async estimateGasBuffered(
    transaction: TransactionParams,
    multiplier: number,
    networkClientId?: NetworkClientId,
  ) {
    const ethQuery = this.#getEthQuery({ networkClientId });
    const { blockGasLimit, estimatedGas, simulationFails } = await estimateGas(
      transaction,
      ethQuery,
    );

    const gas = addGasBuffer(estimatedGas, blockGasLimit, multiplier);

    return {
      gas,
      simulationFails,
    };
  }

  /**
   * Updates an existing transaction in state.
   *
   * @param transactionMeta - The new transaction to store in state.
   * @param note - A note or update reason to include in the transaction history.
   */
  updateTransaction(transactionMeta: TransactionMeta, note: string) {
    const { transactions } = this.state;
    transactionMeta.txParams = normalizeTxParams(transactionMeta.txParams);
    validateTxParams(transactionMeta.txParams);
    if (!this.isHistoryDisabled) {
      updateTransactionHistory(transactionMeta, note);
    }
    const index = transactions.findIndex(({ id }) => transactionMeta.id === id);
    transactions[index] = transactionMeta;
    this.update({ transactions: this.trimTransactionsForState(transactions) });
  }

  /**
   * Update the security alert response for a transaction.
   *
   * @param transactionId - ID of the transaction.
   * @param securityAlertResponse - The new security alert response for the transaction.
   */
  updateSecurityAlertResponse(
    transactionId: string,
    securityAlertResponse: SecurityAlertResponse,
  ) {
    if (!securityAlertResponse) {
      throw new Error(
        'updateSecurityAlertResponse: securityAlertResponse should not be null',
      );
    }
    const transactionMeta = this.getTransaction(transactionId);
    if (!transactionMeta) {
      throw new Error(
        `Cannot update security alert response as no transaction metadata found`,
      );
    }
    const updatedMeta = merge(transactionMeta, { securityAlertResponse });
    this.updateTransaction(
      updatedMeta,
      'TransactionController:updatesecurityAlertResponse - securityAlertResponse updated',
    );
  }

  /**
   * Removes all transactions from state, optionally based on the current network.
   *
   * @param ignoreNetwork - Determines whether to wipe all transactions, or just those on the
   * current network. If `true`, all transactions are wiped.
   * @param address - If specified, only transactions originating from this address will be
   * wiped on current network.
   */
  wipeTransactions(ignoreNetwork?: boolean, address?: string) {
    /* istanbul ignore next */
    if (ignoreNetwork && !address) {
      this.update({ transactions: [] });
      return;
    }
    const currentChainId = this.getChainId();
    const newTransactions = this.state.transactions.filter(
      ({ chainId, txParams }) => {
        const isMatchingNetwork = ignoreNetwork || chainId === currentChainId;

        if (!isMatchingNetwork) {
          return true;
        }

        const isMatchingAddress =
          !address || txParams.from?.toLowerCase() === address.toLowerCase();

        return !isMatchingAddress;
      },
    );

    this.update({
      transactions: this.trimTransactionsForState(newTransactions),
    });
  }

  /**
   * Adds external provided transaction to state as confirmed transaction.
   *
   * @param transactionMeta - TransactionMeta to add transactions.
   * @param transactionReceipt - TransactionReceipt of the external transaction.
   * @param baseFeePerGas - Base fee per gas of the external transaction.
   */
  async confirmExternalTransaction(
    transactionMeta: TransactionMeta,
    transactionReceipt: TransactionReceipt,
    baseFeePerGas: Hex,
  ) {
    // Run validation and add external transaction to state.
    this.addExternalTransaction(transactionMeta);

    try {
      const transactionId = transactionMeta.id;

      // Make sure status is confirmed and define gasUsed as in receipt.
      transactionMeta.status = TransactionStatus.confirmed;
      transactionMeta.txReceipt = transactionReceipt;
      if (baseFeePerGas) {
        transactionMeta.baseFeePerGas = baseFeePerGas;
      }

      // Update same nonce local transactions as dropped and define replacedBy properties.
      this.markNonceDuplicatesDropped(transactionId);

      // Update external provided transaction with updated gas values and confirmed status.
      this.updateTransaction(
        transactionMeta,
        'TransactionController:confirmExternalTransaction - Add external transaction',
      );
      this.onTransactionStatusChange(transactionMeta);

      // Intentional given potential duration of process.
      // eslint-disable-next-line @typescript-eslint/no-floating-promises
      this.updatePostBalance(transactionMeta);

      this.hub.emit('transaction-confirmed', {
        transactionMeta,
      });
    } catch (error) {
      console.error('Failed to confirm external transaction', error);
    }
  }

  /**
   * Append new send flow history to a transaction.
   *
   * @param transactionID - The ID of the transaction to update.
   * @param currentSendFlowHistoryLength - The length of the current sendFlowHistory array.
   * @param sendFlowHistoryToAdd - The sendFlowHistory entries to add.
   * @returns The updated transactionMeta.
   */
  updateTransactionSendFlowHistory(
    transactionID: string,
    currentSendFlowHistoryLength: number,
    sendFlowHistoryToAdd: SendFlowHistoryEntry[],
  ): TransactionMeta {
    if (this.isSendFlowHistoryDisabled) {
      throw new Error(
        'Send flow history is disabled for the current transaction controller',
      );
    }

    const transactionMeta = this.getTransaction(transactionID);

    if (!transactionMeta) {
      throw new Error(
        `Cannot update send flow history as no transaction metadata found`,
      );
    }

    validateIfTransactionUnapproved(
      transactionMeta,
      'updateTransactionSendFlowHistory',
    );

    if (
      currentSendFlowHistoryLength ===
      (transactionMeta?.sendFlowHistory?.length || 0)
    ) {
      transactionMeta.sendFlowHistory = [
        ...(transactionMeta?.sendFlowHistory ?? []),
        ...sendFlowHistoryToAdd,
      ];
      this.updateTransaction(
        transactionMeta,
        'TransactionController:updateTransactionSendFlowHistory - sendFlowHistory updated',
      );
    }

    return this.getTransaction(transactionID) as TransactionMeta;
  }

  /**
   * Update the gas values of a transaction.
   *
   * @param transactionId - The ID of the transaction to update.
   * @param gasValues - Gas values to update.
   * @param gasValues.gas - Same as transaction.gasLimit.
   * @param gasValues.gasLimit - Maxmimum number of units of gas to use for this transaction.
   * @param gasValues.gasPrice - Price per gas for legacy transactions.
   * @param gasValues.maxPriorityFeePerGas - Maximum amount per gas to give to validator as incentive.
   * @param gasValues.maxFeePerGas - Maximum amount per gas to pay for the transaction, including the priority fee.
   * @param gasValues.estimateUsed - Which estimate level was used.
   * @param gasValues.estimateSuggested - Which estimate level that the API suggested.
   * @param gasValues.defaultGasEstimates - The default estimate for gas.
   * @param gasValues.originalGasEstimate - Original estimate for gas.
   * @param gasValues.userEditedGasLimit - The gas limit supplied by user.
   * @param gasValues.userFeeLevel - Estimate level user selected.
   * @returns The updated transactionMeta.
   */
  updateTransactionGasFees(
    transactionId: string,
    {
      defaultGasEstimates,
      estimateUsed,
      estimateSuggested,
      gas,
      gasLimit,
      gasPrice,
      maxPriorityFeePerGas,
      maxFeePerGas,
      originalGasEstimate,
      userEditedGasLimit,
      userFeeLevel,
    }: {
      defaultGasEstimates?: string;
      estimateUsed?: string;
      estimateSuggested?: string;
      gas?: string;
      gasLimit?: string;
      gasPrice?: string;
      maxPriorityFeePerGas?: string;
      maxFeePerGas?: string;
      originalGasEstimate?: string;
      userEditedGasLimit?: boolean;
      userFeeLevel?: string;
    },
  ): TransactionMeta {
    const transactionMeta = this.getTransaction(transactionId);

    if (!transactionMeta) {
      throw new Error(
        `Cannot update transaction as no transaction metadata found`,
      );
    }

    validateIfTransactionUnapproved(
      transactionMeta,
      'updateTransactionGasFees',
    );

    let transactionGasFees = {
      txParams: {
        gas,
        gasLimit,
        gasPrice,
        maxPriorityFeePerGas,
        maxFeePerGas,
      },
      defaultGasEstimates,
      estimateUsed,
      estimateSuggested,
      originalGasEstimate,
      userEditedGasLimit,
      userFeeLevel,
      // TODO: Replace `any` with type
      // eslint-disable-next-line @typescript-eslint/no-explicit-any
    } as any;

    // only update what is defined
    transactionGasFees.txParams = pickBy(transactionGasFees.txParams);
    transactionGasFees = pickBy(transactionGasFees);

    // merge updated gas values with existing transaction meta
    const updatedMeta = merge(transactionMeta, transactionGasFees);

    this.updateTransaction(
      updatedMeta,
      'TransactionController:updateTransactionGasFees - gas values updated',
    );

    return this.getTransaction(transactionId) as TransactionMeta;
  }

  /**
   * Update the previous gas values of a transaction.
   *
   * @param transactionId - The ID of the transaction to update.
   * @param previousGas - Previous gas values to update.
   * @param previousGas.gasLimit - Maxmimum number of units of gas to use for this transaction.
   * @param previousGas.maxFeePerGas - Maximum amount per gas to pay for the transaction, including the priority fee.
   * @param previousGas.maxPriorityFeePerGas - Maximum amount per gas to give to validator as incentive.
   * @returns The updated transactionMeta.
   */
  updatePreviousGasParams(
    transactionId: string,
    {
      gasLimit,
      maxFeePerGas,
      maxPriorityFeePerGas,
    }: {
      gasLimit?: string;
      maxFeePerGas?: string;
      maxPriorityFeePerGas?: string;
    },
  ): TransactionMeta {
    const transactionMeta = this.getTransaction(transactionId);

    if (!transactionMeta) {
      throw new Error(
        `Cannot update transaction as no transaction metadata found`,
      );
    }

    validateIfTransactionUnapproved(transactionMeta, 'updatePreviousGasParams');

    const transactionPreviousGas = {
      previousGas: {
        gasLimit,
        maxFeePerGas,
        maxPriorityFeePerGas,
      },
      // TODO: Replace `any` with type
      // eslint-disable-next-line @typescript-eslint/no-explicit-any
    } as any;

    // only update what is defined
    transactionPreviousGas.previousGas = pickBy(
      transactionPreviousGas.previousGas,
    );

    // merge updated previous gas values with existing transaction meta
    const updatedMeta = merge(transactionMeta, transactionPreviousGas);

    this.updateTransaction(
      updatedMeta,
      'TransactionController:updatePreviousGasParams - Previous gas values updated',
    );

    return this.getTransaction(transactionId) as TransactionMeta;
  }

  /**
   * Gets the mutex intended to guard the nonceTracker for a particular chainId and key .
   *
   * @param opts - The options object.
   * @param opts.chainId - The hex chainId.
   * @param opts.key - The hex address (or constant) pertaining to the chainId
   * @returns Mutex instance for the given chainId and key pair
   */
  async #acquireNonceLockForChainIdKey({
    chainId,
    key = 'global',
  }: {
    chainId: Hex;
    key?: string;
  }): Promise<() => void> {
    let nonceMutexesForChainId = this.nonceMutexesByChainId.get(chainId);
    if (!nonceMutexesForChainId) {
      nonceMutexesForChainId = new Map<string, Mutex>();
      this.nonceMutexesByChainId.set(chainId, nonceMutexesForChainId);
    }
    let nonceMutexForKey = nonceMutexesForChainId.get(key);
    if (!nonceMutexForKey) {
      nonceMutexForKey = new Mutex();
      nonceMutexesForChainId.set(key, nonceMutexForKey);
    }

    return await nonceMutexForKey.acquire();
  }

  /**
   * Gets the next nonce according to the nonce-tracker.
   * Ensure `releaseLock` is called once processing of the `nonce` value is complete.
   *
   * @param address - The hex string address for the transaction.
   * @param networkClientId - The network client ID for the transaction, used to fetch the correct nonce tracker.
   * @returns object with the `nextNonce` `nonceDetails`, and the releaseLock.
   */
  async getNonceLock(
    address: string,
    networkClientId?: NetworkClientId,
  ): Promise<NonceLock> {
    let releaseLockForChainIdKey: (() => void) | undefined;
    let { nonceTracker } = this;
    if (networkClientId && this.enableMultichain) {
      const networkClient = this.getNetworkClientById(networkClientId);
      releaseLockForChainIdKey = await this.#acquireNonceLockForChainIdKey({
        chainId: networkClient.configuration.chainId,
        key: address,
      });
      const trackers = this.trackingMap.get(networkClientId);
      if (!trackers) {
        throw new Error('missing nonceTracker for networkClientId');
      }
      nonceTracker = trackers?.nonceTracker;
    }

    // Acquires the lock for the chainId + address and the nonceLock from the nonceTracker, then
    // couples them together by replacing the nonceLock's releaseLock method with
    // an anonymous function that calls releases both the original nonceLock and the
    // lock for the chainId.
    try {
      const nonceLock = await nonceTracker.getNonceLock(address);
      return {
        ...nonceLock,
        releaseLock: () => {
          nonceLock.releaseLock();
          releaseLockForChainIdKey?.();
        },
      };
    } catch (err) {
      releaseLockForChainIdKey?.();
      throw err;
    }
  }

  /**
   * Updates the editable parameters of a transaction.
   *
   * @param txId - The ID of the transaction to update.
   * @param params - The editable parameters to update.
   * @param params.data - Data to pass with the transaction.
   * @param params.gas - Maximum number of units of gas to use for the transaction.
   * @param params.gasPrice - Price per gas for legacy transactions.
   * @param params.from - Address to send the transaction from.
   * @param params.to - Address to send the transaction to.
   * @param params.value - Value associated with the transaction.
   * @returns The updated transaction metadata.
   */
  async updateEditableParams(
    txId: string,
    {
      data,
      gas,
      gasPrice,
      from,
      to,
      value,
    }: {
      data?: string;
      gas?: string;
      gasPrice?: string;
      from?: string;
      to?: string;
      value?: string;
    },
  ) {
    const transactionMeta = this.getTransaction(txId);
    if (!transactionMeta) {
      throw new Error(
        `Cannot update editable params as no transaction metadata found`,
      );
    }

    validateIfTransactionUnapproved(transactionMeta, 'updateEditableParams');

    const editableParams = {
      txParams: {
        data,
        from,
        to,
        value,
        gas,
        gasPrice,
      },
    } as Partial<TransactionMeta>;

    editableParams.txParams = pickBy(
      editableParams.txParams,
    ) as TransactionParams;

    const updatedTransaction = merge(transactionMeta, editableParams);
    const { type } = await determineTransactionType(
      updatedTransaction.txParams,
      this.#getEthQuery({
        networkClientId: transactionMeta.networkClientId,
        chainId: transactionMeta.chainId,
      }),
    );
    updatedTransaction.type = type;

    this.updateTransaction(
      updatedTransaction,
      `Update Editable Params for ${txId}`,
    );
    return this.getTransaction(txId);
  }

  /**
   * Signs and returns the raw transaction data for provided transaction params list.
   *
   * @param listOfTxParams - The list of transaction params to approve.
   * @param opts - Options bag.
   * @param opts.hasNonce - Whether the transactions already have a nonce.
   * @returns The raw transactions.
   */
  async approveTransactionsWithSameNonce(
<<<<<<< HEAD
    listOfTxParams: (TransactionParams & { chainId: Hex })[] = [],
=======
    listOfTxParams: TransactionParams[] = [],
    { hasNonce }: { hasNonce?: boolean } = {},
>>>>>>> 1e5cc19e
  ): Promise<string | string[]> {
    log('Approving transactions with same nonce', {
      transactions: listOfTxParams,
    });

    if (listOfTxParams.length === 0) {
      return '';
    }

    const initialTx = listOfTxParams[0];
    const common = this.getCommonConfiguration(initialTx.chainId);

    const initialTxAsEthTx = TransactionFactory.fromTxData(initialTx, {
      common,
    });
    const initialTxAsSerializedHex = bufferToHex(initialTxAsEthTx.serialize());

    if (this.inProcessOfSigning.has(initialTxAsSerializedHex)) {
      return '';
    }

    this.inProcessOfSigning.add(initialTxAsSerializedHex);

    let rawTransactions, nonceLock;
    try {
      // TODO: we should add a check to verify that all transactions have the same from address
      const fromAddress = initialTx.from;
<<<<<<< HEAD
      nonceLock = await this.getNonceLock(fromAddress);
      const nonce = nonceLock.nextNonce;
=======
      const requiresNonce = hasNonce !== true;
>>>>>>> 1e5cc19e

      nonceLock = requiresNonce
        ? await this.nonceTracker.getNonceLock(fromAddress)
        : undefined;

      const nonce = nonceLock
        ? addHexPrefix(nonceLock.nextNonce.toString(16))
        : initialTx.nonce;

      if (nonceLock) {
        log('Using nonce from nonce tracker', nonce, nonceLock.nonceDetails);
      }

      rawTransactions = await Promise.all(
        listOfTxParams.map((txParams) => {
<<<<<<< HEAD
          txParams.nonce = addHexPrefix(nonce.toString(16));
          return this.signExternalTransaction(txParams.chainId, txParams);
=======
          txParams.nonce = nonce;
          return this.signExternalTransaction(txParams);
>>>>>>> 1e5cc19e
        }),
      );
    } catch (err) {
      log('Error while signing transactions with same nonce', err);
      // Must set transaction to submitted/failed before releasing lock
      // continue with error chain
      throw err;
    } finally {
      nonceLock?.releaseLock();
      this.inProcessOfSigning.delete(initialTxAsSerializedHex);
    }
    return rawTransactions;
  }

  /**
   * Update a custodial transaction.
   *
   * @param transactionId - The ID of the transaction to update.
   * @param options - The custodial transaction options to update.
   * @param options.errorMessage - The error message to be assigned in case transaction status update to failed.
   * @param options.hash - The new hash value to be assigned.
   * @param options.status - The new status value to be assigned.
   */
  updateCustodialTransaction(
    transactionId: string,
    {
      errorMessage,
      hash,
      status,
    }: {
      errorMessage?: string;
      hash?: string;
      status?: TransactionStatus;
    },
  ) {
    const transactionMeta = this.getTransaction(transactionId);

    if (!transactionMeta) {
      throw new Error(
        `Cannot update custodial transaction as no transaction metadata found`,
      );
    }

    if (!transactionMeta.custodyId) {
      throw new Error('Transaction must be a custodian transaction');
    }

    if (
      status &&
      ![
        TransactionStatus.submitted,
        TransactionStatus.signed,
        TransactionStatus.failed,
      ].includes(status)
    ) {
      throw new Error(
        `Cannot update custodial transaction with status: ${status}`,
      );
    }

    const updatedTransactionMeta = merge(
      transactionMeta,
      pickBy({ hash, status }),
    );

    if (status === TransactionStatus.submitted) {
      updatedTransactionMeta.submittedTime = new Date().getTime();
    }

    if (status === TransactionStatus.failed) {
      updatedTransactionMeta.error = normalizeTxError(new Error(errorMessage));
    }

    this.updateTransaction(
      updatedTransactionMeta,
      `TransactionController:updateCustodialTransaction - Custodial transaction updated`,
    );

    if (
      [TransactionStatus.submitted, TransactionStatus.failed].includes(
        status as TransactionStatus,
      )
    ) {
      this.hub.emit(`${transactionMeta.id}:finished`, updatedTransactionMeta);
    }
  }

  /**
   * Creates approvals for all unapproved transactions persisted.
   */
  initApprovals() {
    const chainId = this.getChainId();
    const unapprovedTxs = this.state.transactions.filter(
      (transaction) =>
        transaction.status === TransactionStatus.unapproved &&
        transaction.chainId === chainId &&
        !transaction.isUserOperation,
    );

    for (const txMeta of unapprovedTxs) {
      this.processApproval(txMeta, {
        shouldShowRequest: false,
      }).catch((error) => {
        if (error?.code === errorCodes.provider.userRejectedRequest) {
          return;
        }
        console.error('Error during persisted transaction approval', error);
      });
    }
  }

  /**
   * Search transaction metadata for matching entries.
   *
   * @param opts - Options bag.
   * @param opts.searchCriteria - An object containing values or functions for transaction properties to filter transactions with.
   * @param opts.initialList - The transactions to search. Defaults to the current state.
   * @param opts.filterToCurrentNetwork - Whether to filter the results to the current network. Defaults to true.
   * @param opts.limit - The maximum number of transactions to return. No limit by default.
   * @returns An array of transactions matching the provided options.
   */
  getTransactions({
    searchCriteria = {},
    initialList,
    filterToCurrentNetwork = true,
    limit,
  }: {
    // TODO: Replace `any` with type
    // eslint-disable-next-line @typescript-eslint/no-explicit-any
    searchCriteria?: any;
    initialList?: TransactionMeta[];
    filterToCurrentNetwork?: boolean;
    limit?: number;
  } = {}): TransactionMeta[] {
    const chainId = this.getChainId();
    // searchCriteria is an object that might have values that aren't predicate
    // methods. When providing any other value type (string, number, etc), we
    // consider this shorthand for "check the value at key for strict equality
    // with the provided value". To conform this object to be only methods, we
    // mapValues (lodash) such that every value on the object is a method that
    // returns a boolean.
    const predicateMethods = mapValues(searchCriteria, (predicate) => {
      return typeof predicate === 'function'
        ? predicate
        : // TODO: Replace `any` with type
          // eslint-disable-next-line @typescript-eslint/no-explicit-any
          (v: any) => v === predicate;
    });

    const transactionsToFilter = initialList ?? this.state.transactions;

    // Combine sortBy and pickBy to transform our state object into an array of
    // matching transactions that are sorted by time.
    const filteredTransactions = sortBy(
      pickBy(transactionsToFilter, (transaction) => {
        if (filterToCurrentNetwork && transaction.chainId !== chainId) {
          return false;
        }
        // iterate over the predicateMethods keys to check if the transaction
        // matches the searchCriteria
        for (const [key, predicate] of Object.entries(predicateMethods)) {
          // We return false early as soon as we know that one of the specified
          // search criteria do not match the transaction. This prevents
          // needlessly checking all criteria when we already know the criteria
          // are not fully satisfied. We check both txParams and the base
          // object as predicate keys can be either.
          if (key in transaction.txParams) {
            // TODO: Replace `any` with type
            // eslint-disable-next-line @typescript-eslint/no-explicit-any
            if (predicate((transaction.txParams as any)[key]) === false) {
              return false;
            }
            // TODO: Replace `any` with type
            // eslint-disable-next-line @typescript-eslint/no-explicit-any
          } else if (predicate((transaction as any)[key]) === false) {
            return false;
          }
        }

        return true;
      }),
      'time',
    );
    if (limit !== undefined) {
      // We need to have all transactions of a given nonce in order to display
      // necessary details in the UI. We use the size of this set to determine
      // whether we have reached the limit provided, thus ensuring that all
      // transactions of nonces we include will be sent to the UI.
      const nonces = new Set();
      const txs = [];
      // By default, the transaction list we filter from is sorted by time ASC.
      // To ensure that filtered results prefers the newest transactions we
      // iterate from right to left, inserting transactions into front of a new
      // array. The original order is preserved, but we ensure that newest txs
      // are preferred.
      for (let i = filteredTransactions.length - 1; i > -1; i--) {
        const txMeta = filteredTransactions[i];
        const { nonce } = txMeta.txParams;
        if (!nonces.has(nonce)) {
          if (nonces.size < limit) {
            nonces.add(nonce);
          } else {
            continue;
          }
        }
        // Push transaction into the beginning of our array to ensure the
        // original order is preserved.
        txs.unshift(txMeta);
      }
      return txs;
    }
    return filteredTransactions;
  }

  private async signExternalTransaction(
    chainId: Hex,
    transactionParams: TransactionParams,
  ): Promise<string> {
    if (!this.sign) {
      throw new Error('No sign method defined.');
    }

    const normalizedTransactionParams = normalizeTxParams(transactionParams);
    const type = isEIP1559Transaction(normalizedTransactionParams)
      ? TransactionEnvelopeType.feeMarket
      : TransactionEnvelopeType.legacy;
    const updatedTransactionParams = {
      ...normalizedTransactionParams,
      type,
      gasLimit: normalizedTransactionParams.gas,
      chainId,
    };

    const { from } = updatedTransactionParams;
    const common = this.getCommonConfiguration(chainId);
    const unsignedTransaction = TransactionFactory.fromTxData(
      updatedTransactionParams,
      { common },
    );
    const signedTransaction = await this.sign(unsignedTransaction, from);

    const rawTransaction = bufferToHex(signedTransaction.serialize());
    return rawTransaction;
  }

  /**
   * Removes unapproved transactions from state.
   */
  clearUnapprovedTransactions() {
    const transactions = this.state.transactions.filter(
      ({ status }) => status !== TransactionStatus.unapproved,
    );
    this.update({ transactions: this.trimTransactionsForState(transactions) });
  }

  /**
   * Stop the signing process for a specific transaction.
   * Throws an error causing the transaction status to be set to failed.
   * @param transactionId - The ID of the transaction to stop signing.
   */
  abortTransactionSigning(transactionId: string) {
    const transactionMeta = this.getTransaction(transactionId);

    if (!transactionMeta) {
      throw new Error(`Cannot abort signing as no transaction metadata found`);
    }

    const abortCallback = this.signAbortCallbacks.get(transactionId);

    if (!abortCallback) {
      throw new Error(
        `Cannot abort signing as transaction is not waiting for signing`,
      );
    }

    abortCallback();

    this.signAbortCallbacks.delete(transactionId);
  }

  private addMetadata(transactionMeta: TransactionMeta) {
    const { transactions } = this.state;
    transactions.push(transactionMeta);
    this.update({ transactions: this.trimTransactionsForState(transactions) });
  }

  private async updateGasProperties(transactionMeta: TransactionMeta) {
    const isEIP1559Compatible =
      (await this.getEIP1559Compatibility(transactionMeta.networkClientId)) &&
      transactionMeta.txParams.type !== TransactionEnvelopeType.legacy;

    const { networkClientId, chainId } = transactionMeta;

    const isCustomNetwork = networkClientId
      ? this.getNetworkClientById(networkClientId).configuration.type ===
        NetworkClientType.Custom
      : this.getNetworkState().providerConfig.type === NetworkType.rpc;

    await updateGas({
      ethQuery: this.#getEthQuery({ networkClientId, chainId }),
      chainId,
      isCustomNetwork,
      txMeta: transactionMeta,
    });

    await updateGasFees({
      eip1559: isEIP1559Compatible,
      ethQuery: this.#getEthQuery({ networkClientId, chainId }),
      getSavedGasFees: this.getSavedGasFees.bind(this),
      getGasFeeEstimates: this.getGasFeeEstimates.bind(this),
      txMeta: transactionMeta,
    });
  }

  private onBootCleanup() {
    this.submitApprovedTransactions();
  }

  /**
   * Force submit approved transactions for all chains.
   */
  private submitApprovedTransactions() {
    const approvedTransactions = this.state.transactions.filter(
      (transaction) => transaction.status === TransactionStatus.approved,
    );

    for (const transactionMeta of approvedTransactions) {
      if (this.beforeApproveOnInit(transactionMeta)) {
        this.approveTransaction(transactionMeta.id).catch((error) => {
          /* istanbul ignore next */
          console.error('Error while submitting persisted transaction', error);
        });
      }
    }
  }

  private async processApproval(
    transactionMeta: TransactionMeta,
    {
      isExisting = false,
      requireApproval,
      shouldShowRequest = true,
      actionId,
    }: {
      isExisting?: boolean;
      requireApproval?: boolean | undefined;
      shouldShowRequest?: boolean;
      actionId?: string;
    },
  ): Promise<string> {
    const transactionId = transactionMeta.id;
    let resultCallbacks: AcceptResultCallbacks | undefined;
    const { meta, isCompleted } = this.isTransactionCompleted(transactionId);
    const finishedPromise = isCompleted
      ? Promise.resolve(meta)
      : this.waitForTransactionFinished(transactionId);

    if (meta && !isExisting && !isCompleted) {
      try {
        if (requireApproval !== false) {
          const acceptResult = await this.requestApproval(transactionMeta, {
            shouldShowRequest,
          });

          resultCallbacks = acceptResult.resultCallbacks;

          if (resultCallbacks) {
            this.hub.once(`${transactionId}:publish-skip`, () => {
              resultCallbacks?.success();

              // Remove the reference to prevent additional reports once submitted.
              resultCallbacks = undefined;
            });
          }

          const approvalValue = acceptResult.value as
            | {
                txMeta?: TransactionMeta;
              }
            | undefined;

          const updatedTransaction = approvalValue?.txMeta;

          if (updatedTransaction) {
            log('Updating transaction with approval data', {
              customNonce: updatedTransaction.customNonceValue,
              params: updatedTransaction.txParams,
            });

            this.updateTransaction(
              updatedTransaction,
              'TransactionController#processApproval - Updated with approval data',
            );
          }
        }

        const { isCompleted: isTxCompleted } =
          this.isTransactionCompleted(transactionId);

        if (!isTxCompleted) {
          await this.approveTransaction(transactionId);
          const updatedTransactionMeta = this.getTransaction(
            transactionId,
          ) as TransactionMeta;
          this.hub.emit('transaction-approved', {
            transactionMeta: updatedTransactionMeta,
            actionId,
          });
        }
        // TODO: Replace `any` with type
        // eslint-disable-next-line @typescript-eslint/no-explicit-any
      } catch (error: any) {
        const { isCompleted: isTxCompleted } =
          this.isTransactionCompleted(transactionId);
        if (!isTxCompleted) {
          if (error?.code === errorCodes.provider.userRejectedRequest) {
            this.cancelTransaction(transactionId, actionId);

            throw providerErrors.userRejectedRequest(
              'MetaMask Tx Signature: User denied transaction signature.',
            );
          } else {
            this.failTransaction(meta, error, actionId);
          }
        }
      }
    }

    const finalMeta = await finishedPromise;

    switch (finalMeta?.status) {
      case TransactionStatus.failed:
        resultCallbacks?.error(finalMeta.error);
        throw rpcErrors.internal(finalMeta.error.message);

      case TransactionStatus.submitted:
        resultCallbacks?.success();
        return finalMeta.hash as string;

      default:
        const internalError = rpcErrors.internal(
          `MetaMask Tx Signature: Unknown problem: ${JSON.stringify(
            finalMeta || transactionId,
          )}`,
        );

        resultCallbacks?.error(internalError);
        throw internalError;
    }
  }

  /**
   * Approves a transaction and updates it's status in state. If this is not a
   * retry transaction, a nonce will be generated. The transaction is signed
   * using the sign configuration property, then published to the blockchain.
   * A `<tx.id>:finished` hub event is fired after success or failure.
   *
   * @param transactionId - The ID of the transaction to approve.
   */
  private async approveTransaction(transactionId: string) {
    const { transactions } = this.state;
    const releaseLock = await this.mutex.acquire();
    const index = transactions.findIndex(({ id }) => transactionId === id);
    const transactionMeta = transactions[index];
    const {
      txParams: { from },
      networkClientId,
    } = transactionMeta;

    let releaseNonceLock: (() => void) | undefined;

    try {
      if (!this.sign) {
        releaseLock();
        this.failTransaction(
          transactionMeta,
          new Error('No sign method defined.'),
        );
        return;
      } else if (!transactionMeta.chainId) {
        releaseLock();
        this.failTransaction(transactionMeta, new Error('No chainId defined.'));
        return;
      }

      if (this.inProcessOfSigning.has(transactionId)) {
        log('Skipping approval as signing in progress', transactionId);
        return;
      }

      const [nonce, releaseNonce] = await getNextNonce(
        transactionMeta,
        (address: string) => this.getNonceLock(address, networkClientId),
      );

      releaseNonceLock = releaseNonce;

      transactionMeta.status = TransactionStatus.approved;
      transactionMeta.txParams.nonce = nonce;
      transactionMeta.txParams.chainId = transactionMeta.chainId;

      const baseTxParams = {
        ...transactionMeta.txParams,
        gasLimit: transactionMeta.txParams.gas,
      };

      this.updateTransaction(
        transactionMeta,
        'TransactionController#approveTransaction - Transaction approved',
      );

      this.onTransactionStatusChange(transactionMeta);

      const isEIP1559 = isEIP1559Transaction(transactionMeta.txParams);

      const txParams: TransactionParams = isEIP1559
        ? {
            ...baseTxParams,
            estimatedBaseFee: transactionMeta.txParams.estimatedBaseFee,
            type: TransactionEnvelopeType.feeMarket,
          }
        : baseTxParams;

      const rawTx = await this.signTransaction(transactionMeta, txParams);

      if (!this.beforePublish(transactionMeta)) {
        log('Skipping publishing transaction based on hook');
        this.hub.emit(`${transactionMeta.id}:publish-skip`, transactionMeta);
        return;
      }

      if (!rawTx) {
        return;
      }

      const ethQuery = this.#getEthQuery({
        networkClientId: transactionMeta.networkClientId,
        chainId: transactionMeta.chainId,
      });

      if (transactionMeta.type === TransactionType.swap) {
        log('Determining pre-transaction balance');

        const preTxBalance = await query(ethQuery, 'getBalance', [from]);

        transactionMeta.preTxBalance = preTxBalance;

        log('Updated pre-transaction balance', transactionMeta.preTxBalance);
      }

      log('Publishing transaction', txParams);

<<<<<<< HEAD
      const hash = await this.publishTransaction(ethQuery, rawTx);
=======
      let { transactionHash: hash } = await this.publish(
        transactionMeta,
        rawTx,
      );

      if (hash === undefined) {
        hash = await this.publishTransaction(rawTx);
      }
>>>>>>> 1e5cc19e

      log('Publish successful', hash);

      transactionMeta.hash = hash;
      transactionMeta.status = TransactionStatus.submitted;
      transactionMeta.submittedTime = new Date().getTime();

      this.updateTransaction(
        transactionMeta,
        'TransactionController#approveTransaction - Transaction submitted',
      );

      this.hub.emit('transaction-submitted', {
        transactionMeta,
      });

      this.hub.emit(`${transactionMeta.id}:finished`, transactionMeta);

      this.onTransactionStatusChange(transactionMeta);
      // TODO: Replace `any` with type
      // eslint-disable-next-line @typescript-eslint/no-explicit-any
    } catch (error: any) {
      this.failTransaction(transactionMeta, error);
    } finally {
      this.inProcessOfSigning.delete(transactionId);
      // must set transaction to submitted/failed before releasing lock
      releaseNonceLock?.();
      releaseLock();
    }
  }

  private async publishTransaction(
    ethQuery: EthQuery,
    rawTransaction: string,
  ): Promise<string> {
    return await query(ethQuery, 'sendRawTransaction', [rawTransaction]);
  }

  /**
   * Cancels a transaction based on its ID by setting its status to "rejected"
   * and emitting a `<tx.id>:finished` hub event.
   *
   * @param transactionId - The ID of the transaction to cancel.
   * @param actionId - The actionId passed from UI
   */
  private cancelTransaction(transactionId: string, actionId?: string) {
    const transactionMeta = this.state.transactions.find(
      ({ id }) => id === transactionId,
    );
    if (!transactionMeta) {
      return;
    }
    transactionMeta.status = TransactionStatus.rejected;
    const transactions = this.state.transactions.filter(
      ({ id }) => id !== transactionId,
    );
    this.update({ transactions: this.trimTransactionsForState(transactions) });
    this.hub.emit(`${transactionMeta.id}:finished`, transactionMeta);
    this.hub.emit('transaction-rejected', {
      transactionMeta,
      actionId,
    });
    this.onTransactionStatusChange(transactionMeta);
  }

  /**
   * Trim the amount of transactions that are set on the state. Checks
   * if the length of the tx history is longer then desired persistence
   * limit and then if it is removes the oldest confirmed or rejected tx.
   * Pending or unapproved transactions will not be removed by this
   * operation. For safety of presenting a fully functional transaction UI
   * representation, this function will not break apart transactions with the
   * same nonce, created on the same day, per network. Not accounting for transactions of the same
   * nonce, same day and network combo can result in confusing or broken experiences
   * in the UI. The transactions are then updated using the BaseControllerV1 update.
   *
   * @param transactions - The transactions to be applied to the state.
   * @returns The trimmed list of transactions.
   */
  private trimTransactionsForState(
    transactions: TransactionMeta[],
  ): TransactionMeta[] {
    const nonceNetworkSet = new Set();

    const txsToKeep = transactions
      .sort((a, b) => (a.time > b.time ? -1 : 1)) // Descending time order
      .filter((tx) => {
        const { chainId, status, txParams, time } = tx;

        if (txParams) {
          const key = `${txParams.nonce}-${convertHexToDecimal(
            chainId,
          )}-${new Date(time).toDateString()}`;

          if (nonceNetworkSet.has(key)) {
            return true;
          } else if (
            nonceNetworkSet.size < this.config.txHistoryLimit ||
            !this.isFinalState(status)
          ) {
            nonceNetworkSet.add(key);
            return true;
          }
        }

        return false;
      });

    txsToKeep.reverse(); // Ascending time order
    return txsToKeep;
  }

  /**
   * Determines if the transaction is in a final state.
   *
   * @param status - The transaction status.
   * @returns Whether the transaction is in a final state.
   */
  private isFinalState(status: TransactionStatus): boolean {
    return (
      status === TransactionStatus.rejected ||
      status === TransactionStatus.confirmed ||
      status === TransactionStatus.failed
    );
  }

  /**
   * Whether the transaction has at least completed all local processing.
   *
   * @param status - The transaction status.
   * @returns Whether the transaction is in a final state.
   */
  private isLocalFinalState(status: TransactionStatus): boolean {
    return [
      TransactionStatus.confirmed,
      TransactionStatus.failed,
      TransactionStatus.rejected,
      TransactionStatus.submitted,
    ].includes(status);
  }

  private async requestApproval(
    txMeta: TransactionMeta,
    { shouldShowRequest }: { shouldShowRequest: boolean },
  ): Promise<AddResult> {
    const id = this.getApprovalId(txMeta);
    const { origin } = txMeta;
    const type = ApprovalType.Transaction;
    const requestData = { txId: txMeta.id };

    return (await this.messagingSystem.call(
      'ApprovalController:addRequest',
      {
        id,
        origin: origin || ORIGIN_METAMASK,
        type,
        requestData,
        expectsResult: true,
      },
      shouldShowRequest,
    )) as Promise<AddResult>;
  }

  private getTransaction(transactionId: string): TransactionMeta | undefined {
    const { transactions } = this.state;
    return transactions.find(({ id }) => id === transactionId);
  }

  private getApprovalId(txMeta: TransactionMeta) {
    return String(txMeta.id);
  }

  private isTransactionCompleted(transactionId: string): {
    meta?: TransactionMeta;
    isCompleted: boolean;
  } {
    const transaction = this.getTransaction(transactionId);

    if (!transaction) {
      return { meta: undefined, isCompleted: false };
    }

    const isCompleted = this.isLocalFinalState(transaction.status);

    return { meta: transaction, isCompleted };
  }

  private getChainId(networkClientId?: NetworkClientId): Hex {
    if (networkClientId) {
      return this.getNetworkClientById(networkClientId).configuration.chainId;
    }
    const { providerConfig } = this.getNetworkState();
    return providerConfig.chainId;
  }

  private prepareUnsignedEthTx(
    chainId: Hex,
    txParams: TransactionParams,
  ): TypedTransaction {
    return TransactionFactory.fromTxData(txParams, {
      freeze: false,
      common: this.getCommonConfiguration(chainId),
    });
  }

  /**
   * `@ethereumjs/tx` uses `@ethereumjs/common` as a configuration tool for
   * specifying which chain, network, hardfork and EIPs to support for
   * a transaction. By referencing this configuration, and analyzing the fields
   * specified in txParams, @ethereumjs/tx is able to determine which EIP-2718
   * transaction type to use.
   *
   * @param chainId - The chainId to use for the configuration.
   * @returns common configuration object
   */
  private getCommonConfiguration(chainId: Hex): Common {
    const customChainParams: Partial<ChainConfig> = {
      chainId: parseInt(chainId, 16),
      defaultHardfork: HARDFORK,
    };

    return Common.custom(customChainParams);
  }

  private onIncomingTransactions({
    added,
    updated,
  }: {
    added: TransactionMeta[];
    updated: TransactionMeta[];
  }) {
    const { transactions: currentTransactions } = this.state;

    const updatedTransactions = [
      ...added,
      ...currentTransactions.map((originalTransaction) => {
        const updatedTransaction = updated.find(
          ({ hash }) => hash === originalTransaction.hash,
        );

        return updatedTransaction ?? originalTransaction;
      }),
    ];

    this.update({
      transactions: this.trimTransactionsForState(updatedTransactions),
    });
  }

  private onUpdatedLastFetchedBlockNumbers({
    lastFetchedBlockNumbers,
    blockNumber,
  }: {
    lastFetchedBlockNumbers: {
      [key: string]: number;
    };
    blockNumber: number;
  }) {
    this.update({ lastFetchedBlockNumbers });
    this.hub.emit('incomingTransactionBlock', blockNumber);
  }

  private generateDappSuggestedGasFees(
    txParams: TransactionParams,
    origin?: string,
  ): DappSuggestedGasFees | undefined {
    if (!origin || origin === ORIGIN_METAMASK) {
      return undefined;
    }

    const { gasPrice, maxFeePerGas, maxPriorityFeePerGas, gas } = txParams;

    if (
      gasPrice === undefined &&
      maxFeePerGas === undefined &&
      maxPriorityFeePerGas === undefined &&
      gas === undefined
    ) {
      return undefined;
    }

    const dappSuggestedGasFees: DappSuggestedGasFees = {};

    if (gasPrice !== undefined) {
      dappSuggestedGasFees.gasPrice = gasPrice;
    } else if (
      maxFeePerGas !== undefined ||
      maxPriorityFeePerGas !== undefined
    ) {
      dappSuggestedGasFees.maxFeePerGas = maxFeePerGas;
      dappSuggestedGasFees.maxPriorityFeePerGas = maxPriorityFeePerGas;
    }

    if (gas !== undefined) {
      dappSuggestedGasFees.gas = gas;
    }

    return dappSuggestedGasFees;
  }

  /**
   * Validates and adds external provided transaction to state.
   *
   * @param transactionMeta - Nominated external transaction to be added to state.
   */
  private addExternalTransaction(transactionMeta: TransactionMeta) {
    const { chainId } = transactionMeta;
    const { transactions } = this.state;
    const fromAddress = transactionMeta?.txParams?.from;
    const sameFromAndNetworkTransactions = transactions.filter(
      (transaction) =>
        transaction.txParams.from === fromAddress &&
        transaction.chainId === chainId,
    );
    const confirmedTxs = sameFromAndNetworkTransactions.filter(
      (transaction) => transaction.status === TransactionStatus.confirmed,
    );
    const pendingTxs = sameFromAndNetworkTransactions.filter(
      (transaction) => transaction.status === TransactionStatus.submitted,
    );

    validateConfirmedExternalTransaction(
      transactionMeta,
      confirmedTxs,
      pendingTxs,
    );

    // Make sure provided external transaction has non empty history array
    if (!(transactionMeta.history ?? []).length) {
      if (!this.isHistoryDisabled) {
        addInitialHistorySnapshot(transactionMeta);
      }
    }

    const updatedTransactions = [...transactions, transactionMeta];
    this.update({
      transactions: this.trimTransactionsForState(updatedTransactions),
    });
  }

  /**
   * Sets other txMeta statuses to dropped if the txMeta that has been confirmed has other transactions
   * in the transactions have the same nonce.
   *
   * @param transactionId - Used to identify original transaction.
   */
  private markNonceDuplicatesDropped(transactionId: string) {
    const transactionMeta = this.getTransaction(transactionId);
    if (!transactionMeta) {
      return;
    }
    const nonce = transactionMeta.txParams?.nonce;
    const from = transactionMeta.txParams?.from;
    const { chainId } = transactionMeta;

    const sameNonceTxs = this.state.transactions.filter(
      (transaction) =>
        transaction.id !== transactionId &&
        transaction.txParams.from === from &&
        transaction.txParams.nonce === nonce &&
        transaction.chainId === chainId &&
        transaction.type !== TransactionType.incoming,
    );

    if (!sameNonceTxs.length) {
      return;
    }

    // Mark all same nonce transactions as dropped and give it a replacedBy hash
    for (const transaction of sameNonceTxs) {
      transaction.replacedBy = transactionMeta.hash;
      transaction.replacedById = transactionMeta.id;
      // Drop any transaction that wasn't previously failed (off chain failure)
      if (transaction.status !== TransactionStatus.failed) {
        this.setTransactionStatusDropped(transaction);
      }
    }
  }

  /**
   * Method to set transaction status to dropped.
   *
   * @param transactionMeta - TransactionMeta of transaction to be marked as dropped.
   */
  private setTransactionStatusDropped(transactionMeta: TransactionMeta) {
    transactionMeta.status = TransactionStatus.dropped;
    this.hub.emit('transaction-dropped', {
      transactionMeta,
    });
    this.updateTransaction(
      transactionMeta,
      'TransactionController#setTransactionStatusDropped - Transaction dropped',
    );
    this.onTransactionStatusChange(transactionMeta);
  }

  /**
   * Get transaction with provided actionId.
   *
   * @param actionId - Unique ID to prevent duplicate requests
   * @returns the filtered transaction
   */
  private getTransactionWithActionId(actionId?: string) {
    return this.state.transactions.find(
      (transaction) => actionId && transaction.actionId === actionId,
    );
  }

  private async waitForTransactionFinished(
    transactionId: string,
  ): Promise<TransactionMeta> {
    return new Promise((resolve) => {
      this.hub.once(`${transactionId}:finished`, (txMeta) => {
        resolve(txMeta);
      });
    });
  }

  /**
   * Updates the r, s, and v properties of a TransactionMeta object
   * with values from a signed transaction.
   *
   * @param transactionMeta - The TransactionMeta object to update.
   * @param signedTx - The encompassing type for all transaction types containing r, s, and v values.
   */
  private async updateTransactionMetaRSV(
    transactionMeta: TransactionMeta,
    signedTx: TypedTransaction,
  ): Promise<void> {
    for (const key of ['r', 's', 'v'] as const) {
      const value = signedTx[key];

      if (value === undefined || value === null) {
        continue;
      }

      transactionMeta[key] = addHexPrefix(value.toString(16));
    }
  }

  private async getEIP1559Compatibility(networkClientId?: NetworkClientId) {
    const currentNetworkIsEIP1559Compatible =
      await this.getCurrentNetworkEIP1559Compatibility(networkClientId);

    const currentAccountIsEIP1559Compatible =
      await this.getCurrentAccountEIP1559Compatibility();

    return (
      currentNetworkIsEIP1559Compatible && currentAccountIsEIP1559Compatible
    );
  }

  private removeIncomingTransactionHelperListeners(
    incomingTransactionHelper = this.incomingTransactionHelper,
  ) {
    incomingTransactionHelper.hub.removeAllListeners('transactions');
    incomingTransactionHelper.hub.removeAllListeners(
      'updatedLastFetchedBlockNumbers',
    );
  }

  private addIncomingTransactionHelperListeners(
    incomingTransactionHelper = this.incomingTransactionHelper,
  ) {
    incomingTransactionHelper.hub.on(
      'transactions',
      this.onIncomingTransactions.bind(this),
    );
    incomingTransactionHelper.hub.on(
      'updatedLastFetchedBlockNumbers',
      this.onUpdatedLastFetchedBlockNumbers.bind(this),
    );
  }

  private removePendingTransactionTrackerListeners(
    pendingTransactionTracker = this.pendingTransactionTracker,
  ) {
    pendingTransactionTracker.hub.removeAllListeners('transaction-confirmed');
    pendingTransactionTracker.hub.removeAllListeners('transaction-dropped');
    pendingTransactionTracker.hub.removeAllListeners('transaction-failed');
    pendingTransactionTracker.hub.removeAllListeners('transaction-updated');
  }

  private addPendingTransactionTrackerListeners(
    pendingTransactionTracker = this.pendingTransactionTracker,
  ) {
    pendingTransactionTracker.hub.on(
      'transaction-confirmed',
      this.onConfirmedTransaction.bind(this),
    );

    pendingTransactionTracker.hub.on(
      'transaction-dropped',
      this.setTransactionStatusDropped.bind(this),
    );

    pendingTransactionTracker.hub.on(
      'transaction-failed',
      this.failTransaction.bind(this),
    );

    pendingTransactionTracker.hub.on(
      'transaction-updated',
      this.updateTransaction.bind(this),
    );
  }

  private async signTransaction(
    transactionMeta: TransactionMeta,
    txParams: TransactionParams,
  ): Promise<string | undefined> {
    log('Signing transaction', txParams);

    const unsignedEthTx = this.prepareUnsignedEthTx(
      transactionMeta.chainId,
      txParams,
    );

    this.inProcessOfSigning.add(transactionMeta.id);

    const signedTx = await new Promise<TypedTransaction>((resolve, reject) => {
      this.sign?.(
        unsignedEthTx,
        txParams.from,
        ...this.getAdditionalSignArguments(transactionMeta),
      ).then(resolve, reject);

      this.signAbortCallbacks.set(transactionMeta.id, () =>
        reject(new Error('Signing aborted by user')),
      );
    });

    this.signAbortCallbacks.delete(transactionMeta.id);

    if (!signedTx) {
      log('Skipping signed status as no signed transaction');
      return undefined;
    }

    if (!this.afterSign(transactionMeta, signedTx)) {
      this.updateTransaction(
        transactionMeta,
        'TransactionController#signTransaction - Update after sign',
      );

      log('Skipping signed status based on hook');

      return undefined;
    }

    await this.updateTransactionMetaRSV(transactionMeta, signedTx);

    transactionMeta.status = TransactionStatus.signed;

    this.updateTransaction(
      transactionMeta,
      'TransactionController#approveTransaction - Transaction signed',
    );

    this.onTransactionStatusChange(transactionMeta);

    const rawTx = bufferToHex(signedTx.serialize());

    transactionMeta.rawTx = rawTx;

    this.updateTransaction(
      transactionMeta,
      'TransactionController#approveTransaction - RawTransaction added',
    );

    return rawTx;
  }

  private onTransactionStatusChange(transactionMeta: TransactionMeta) {
    this.hub.emit('transaction-status-update', { transactionMeta });
  }

  private getNonceTrackerPendingTransactions(
    chainId: string | undefined,
    address: string,
  ) {
    const standardPendingTransactions = this.getNonceTrackerTransactions(
      TransactionStatus.submitted,
      address,
      chainId,
    );

    const externalPendingTransactions = this.getExternalPendingTransactions(
      address,
      chainId,
    );

    return [...standardPendingTransactions, ...externalPendingTransactions];
  }

  private getNonceTrackerTransactions(
    status: TransactionStatus,
    address: string,
    chainId: string = this.getChainId(),
  ) {
    return getAndFormatTransactionsForNonceTracker(
      chainId,
      address,
      status,
      this.state.transactions,
    );
  }

  private onConfirmedTransaction(transactionMeta: TransactionMeta) {
    log('Processing confirmed transaction', transactionMeta.id);

    this.markNonceDuplicatesDropped(transactionMeta.id);

    this.hub.emit('transaction-confirmed', { transactionMeta });
    this.hub.emit(`${transactionMeta.id}:confirmed`, transactionMeta);

    this.onTransactionStatusChange(transactionMeta);

    // Intentional given potential duration of process.
    // eslint-disable-next-line @typescript-eslint/no-floating-promises
    this.updatePostBalance(transactionMeta);
  }

  private async updatePostBalance(transactionMeta: TransactionMeta) {
    try {
      if (transactionMeta.type !== TransactionType.swap) {
        return;
      }

      const ethQuery = this.#getEthQuery({
        networkClientId: transactionMeta.networkClientId,
        chainId: transactionMeta.chainId,
      });
      const { updatedTransactionMeta, approvalTransactionMeta } =
        await updatePostTransactionBalance(transactionMeta, {
          ethQuery,
          getTransaction: this.getTransaction.bind(this),
          updateTransaction: this.updateTransaction.bind(this),
        });

      this.hub.emit('post-transaction-balance-updated', {
        transactionMeta: updatedTransactionMeta,
        approvalTransactionMeta,
      });
    } catch (error) {
      /* istanbul ignore next */
      log('Error while updating post transaction balance', error);
    }
  }

  #getEthQuery({
    networkClientId,
    chainId,
  }: {
    networkClientId?: NetworkClientId;
    chainId?: Hex;
  }): EthQuery {
    // if multichain is disabled, use the global ethQuery
    if (!this.enableMultichain) {
      return this.ethQuery;
    }
    let networkClient: NetworkClient | undefined;

    if (networkClientId) {
      try {
        networkClient = this.getNetworkClientById(networkClientId);
      } catch (err) {
        log('failed to get network client by networkClientId');
      }
    }

    if (!networkClient && chainId) {
      try {
        networkClientId = this.findNetworkClientIdByChainId(chainId);
        networkClient = this.getNetworkClientById(networkClientId);
      } catch (err) {
        log('failed to get network client by chainId');
      }
    }

    if (networkClient) {
      return new EthQuery(networkClient.provider);
    }

    // NOTE(JL): we're not ready to drop globally selected ethQuery yet.
    // Some calls to getEthQuery only have access to optional networkClientId
    // throw new Error('failed to get eth query instance');
    return this.ethQuery;
  }

  #refreshEtherscanRemoteTransactionSources = (
    networkClients: NetworkClientRegistry,
  ) => {
    // this will be prettier when we have consolidated network clients with a single chainId:
    // check if there are still other network clients using the same chainId
    // if not remove the etherscanRemoteTransaction source from the map
    const chainIdsInRegistry = new Set();
    Object.values(networkClients).forEach((networkClient) =>
      chainIdsInRegistry.add(networkClient.configuration.chainId),
    );
    const existingChainIds = Array.from(
      this.etherscanRemoteTransactionSourcesMap.keys(),
    );
    const chainIdsToRemove = existingChainIds.filter(
      (chainId) => !chainIdsInRegistry.has(chainId),
    );

    chainIdsToRemove.forEach((chainId) => {
      this.etherscanRemoteTransactionSourcesMap.delete(chainId);
    });
  };

  #refreshTrackingMap = (networkClients: NetworkClientRegistry) => {
    this.#refreshEtherscanRemoteTransactionSources(networkClients);

    const networkClientIds = Object.keys(networkClients);
    const existingNetworkClientIds = Array.from(this.trackingMap.keys());

    // Remove tracking for NetworkClientIds that no longer exist
    const networkClientIdsToRemove = existingNetworkClientIds.filter(
      (id) => !networkClientIds.includes(id),
    );
    networkClientIdsToRemove.forEach((id) => {
      this.#stopTrackingByNetworkClientId(id);
    });

    // Start tracking new NetworkClientIds from the registry
    const networkClientIdsToAdd = networkClientIds.filter(
      (id) => !existingNetworkClientIds.includes(id),
    );
    networkClientIdsToAdd.forEach((id) => {
      this.#startTrackingByNetworkClientId(id);
    });
  };

  #initTrackingMap = () => {
    const networkClients = this.getNetworkClientRegistry();
    const networkClientIds = Object.keys(networkClients);
    networkClientIds.map((id) => this.#startTrackingByNetworkClientId(id));
    this.hub.emit('tracking-map-init', networkClientIds);
  };

  #checkForPendingTransactionAndStartPolling = () => {
    // PendingTransactionTracker reads state through its getTransactions hook
    this.pendingTransactionTracker.startIfPendingTransactions();
    if (this.enableMultichain) {
      for (const [, trackingMap] of this.trackingMap) {
        trackingMap.pendingTransactionTracker.startIfPendingTransactions();
      }
    }
  };

  #stopTrackingByNetworkClientId(networkClientId: NetworkClientId) {
    const trackers = this.trackingMap.get(networkClientId);
    if (trackers) {
      trackers.pendingTransactionTracker.stop();
      this.removePendingTransactionTrackerListeners(
        trackers.pendingTransactionTracker,
      );
      trackers.incomingTransactionHelper.stop();
      this.removeIncomingTransactionHelperListeners(
        trackers.incomingTransactionHelper,
      );
      this.trackingMap.delete(networkClientId);
      this.hub.emit('tracking-map-remove', networkClientId);
    }
  }

  #stopAllTracking() {
    this.pendingTransactionTracker.stop();
    this.removePendingTransactionTrackerListeners();
    this.incomingTransactionHelper.stop();
    this.removeIncomingTransactionHelperListeners();

    if (this.enableMultichain) {
      for (const [networkClientId] of this.trackingMap) {
        this.#stopTrackingByNetworkClientId(networkClientId);
      }
    }
  }

  #startTrackingByNetworkClientId(networkClientId: NetworkClientId) {
    const trackers = this.trackingMap.get(networkClientId);
    if (trackers) {
      return;
    }
    const networkClient = this.getNetworkClientById(networkClientId);
    const { chainId } = networkClient.configuration;

    let etherscanRemoteTransactionSource =
      this.etherscanRemoteTransactionSourcesMap.get(chainId);
    if (!etherscanRemoteTransactionSource) {
      etherscanRemoteTransactionSource = new EtherscanRemoteTransactionSource({
        includeTokenTransfers:
          this.incomingTransactionOptions.includeTokenTransfers,
      });
      this.etherscanRemoteTransactionSourcesMap.set(
        chainId,
        etherscanRemoteTransactionSource,
      );
    }

    const ethQuery = new EthQuery(networkClient.provider);

    const nonceTracker = new NonceTracker({
      // TODO: Replace `any` with type
      // eslint-disable-next-line @typescript-eslint/no-explicit-any
      provider: networkClient.provider as any,
      blockTracker: networkClient.blockTracker,
      getPendingTransactions: this.getNonceTrackerPendingTransactions.bind(
        this,
        chainId,
      ),
      getConfirmedTransactions: this.getNonceTrackerTransactions.bind(
        this,
        TransactionStatus.confirmed,
      ),
    });

    const incomingTransactionHelper = new IncomingTransactionHelper({
      blockTracker: networkClient.blockTracker,
      getCurrentAccount: this.getSelectedAddress,
      getLastFetchedBlockNumbers: () => this.state.lastFetchedBlockNumbers,
      getChainId: () => chainId,
      isEnabled: this.incomingTransactionOptions.isEnabled,
      queryEntireHistory: this.incomingTransactionOptions.queryEntireHistory,
      remoteTransactionSource: etherscanRemoteTransactionSource,
      transactionLimit: this.config.txHistoryLimit,
      updateTransactions: this.incomingTransactionOptions.updateTransactions,
    });

    this.addIncomingTransactionHelperListeners(incomingTransactionHelper);

    const pendingTransactionTracker = new PendingTransactionTracker({
      approveTransaction: this.approveTransaction.bind(this),
      blockTracker: networkClient.blockTracker,
      getChainId: () => chainId,
      getEthQuery: () => ethQuery,
      getTransactions: () => this.state.transactions,
      isResubmitEnabled: this.pendingTransactionOptions.isResubmitEnabled,
      getGlobalLock: this.#acquireNonceLockForChainIdKey.bind(this, {
        chainId,
      }),
      publishTransaction: this.publishTransaction.bind(this),
      hooks: {
        beforeCheckPendingTransaction:
          this.beforeCheckPendingTransaction.bind(this),
        beforePublish: this.beforePublish.bind(this),
      },
    });

    this.addPendingTransactionTrackerListeners(pendingTransactionTracker);

    this.trackingMap.set(networkClientId, {
      nonceTracker,
      incomingTransactionHelper,
      pendingTransactionTracker,
    });

    this.hub.emit('tracking-map-add', networkClientId);
  }
}<|MERGE_RESOLUTION|>--- conflicted
+++ resolved
@@ -429,10 +429,12 @@
    * @param options.disableHistory - Whether to disable storing history in transaction metadata.
    * @param options.disableSendFlowHistory - Explicitly disable transaction metadata history.
    * @param options.disableSwaps - Whether to disable additional processing on swaps transactions.
+   * @param options.enableMultichain - Enable multichain support.
    * @param options.getCurrentAccountEIP1559Compatibility - Whether or not the account supports EIP-1559.
    * @param options.getCurrentNetworkEIP1559Compatibility - Whether or not the network supports EIP-1559.
    * @param options.getExternalPendingTransactions - Callback to retrieve pending transactions from external sources.
    * @param options.getGasFeeEstimates - Callback to retrieve gas fee estimates.
+   * @param options.getNetworkClientRegistry - Gets the network client registry.
    * @param options.getNetworkState - Gets the state of the network controller.
    * @param options.getPermittedAccounts - Get accounts that a given origin has permissions for.
    * @param options.getSavedGasFees - Gets the saved gas fee config.
@@ -452,12 +454,7 @@
    * @param options.hooks.beforeCheckPendingTransaction - Additional logic to execute before checking pending transactions. Return false to prevent the broadcast of the transaction.
    * @param options.hooks.beforePublish - Additional logic to execute before publishing a transaction. Return false to prevent the broadcast of the transaction.
    * @param options.hooks.getAdditionalSignArguments - Returns additional arguments required to sign a transaction.
-<<<<<<< HEAD
-   * @param options.getNetworkClientRegistry - Gets the network client registry.
-   * @param options.enableMultichain - Enable multichain support.
-=======
    * @param options.hooks.publish - Alternate logic to publish a transaction.
->>>>>>> 1e5cc19e
    * @param config - Initial options used to configure this controller.
    * @param state - Initial state to set on this controller.
    */
@@ -1781,12 +1778,8 @@
    * @returns The raw transactions.
    */
   async approveTransactionsWithSameNonce(
-<<<<<<< HEAD
     listOfTxParams: (TransactionParams & { chainId: Hex })[] = [],
-=======
-    listOfTxParams: TransactionParams[] = [],
     { hasNonce }: { hasNonce?: boolean } = {},
->>>>>>> 1e5cc19e
   ): Promise<string | string[]> {
     log('Approving transactions with same nonce', {
       transactions: listOfTxParams,
@@ -1814,15 +1807,10 @@
     try {
       // TODO: we should add a check to verify that all transactions have the same from address
       const fromAddress = initialTx.from;
-<<<<<<< HEAD
-      nonceLock = await this.getNonceLock(fromAddress);
-      const nonce = nonceLock.nextNonce;
-=======
       const requiresNonce = hasNonce !== true;
->>>>>>> 1e5cc19e
 
       nonceLock = requiresNonce
-        ? await this.nonceTracker.getNonceLock(fromAddress)
+        ? await this.getNonceLock(fromAddress)
         : undefined;
 
       const nonce = nonceLock
@@ -1835,13 +1823,8 @@
 
       rawTransactions = await Promise.all(
         listOfTxParams.map((txParams) => {
-<<<<<<< HEAD
-          txParams.nonce = addHexPrefix(nonce.toString(16));
+          txParams.nonce = nonce;
           return this.signExternalTransaction(txParams.chainId, txParams);
-=======
-          txParams.nonce = nonce;
-          return this.signExternalTransaction(txParams);
->>>>>>> 1e5cc19e
         }),
       );
     } catch (err) {
@@ -2394,18 +2377,14 @@
 
       log('Publishing transaction', txParams);
 
-<<<<<<< HEAD
-      const hash = await this.publishTransaction(ethQuery, rawTx);
-=======
       let { transactionHash: hash } = await this.publish(
         transactionMeta,
         rawTx,
       );
 
       if (hash === undefined) {
-        hash = await this.publishTransaction(rawTx);
+        hash = await this.publishTransaction(ethQuery, rawTx);
       }
->>>>>>> 1e5cc19e
 
       log('Publish successful', hash);
 
