<<<<<<< HEAD
/* istanbul ignore file */
// FIXME  - remove above ignore

import { Hardfork, Common, type ChainConfig } from '@ethereumjs/common';
=======
>>>>>>> d77ba9d3
import type { TypedTransaction } from '@ethereumjs/tx';
import type {
  AccountsControllerGetSelectedAccountAction,
  AccountsControllerGetStateAction,
} from '@metamask/accounts-controller';
import type {
  AcceptResultCallbacks,
  AddApprovalRequest,
  AddResult,
} from '@metamask/approval-controller';
import type {
  ControllerGetStateAction,
  ControllerStateChangeEvent,
  RestrictedMessenger,
} from '@metamask/base-controller';
import { BaseController } from '@metamask/base-controller';
import {
  query,
  ApprovalType,
  ORIGIN_METAMASK,
  convertHexToDecimal,
} from '@metamask/controller-utils';
import type { TraceCallback, TraceContext } from '@metamask/controller-utils';
import EthQuery from '@metamask/eth-query';
import type {
  FetchGasFeeEstimateOptions,
  GasFeeState,
} from '@metamask/gas-fee-controller';
import type {
  BlockTracker,
  NetworkClientId,
  NetworkController,
  NetworkControllerStateChangeEvent,
  NetworkState,
  Provider,
  NetworkControllerFindNetworkClientIdByChainIdAction,
  NetworkControllerGetNetworkClientByIdAction,
} from '@metamask/network-controller';
import { NetworkClientType } from '@metamask/network-controller';
import type {
  NonceLock,
  Transaction as NonceTrackerTransaction,
} from '@metamask/nonce-tracker';
import { NonceTracker } from '@metamask/nonce-tracker';
import type { RemoteFeatureFlagControllerGetStateAction } from '@metamask/remote-feature-flag-controller';
import { errorCodes, rpcErrors, providerErrors } from '@metamask/rpc-errors';
import type { Hex } from '@metamask/utils';
import { add0x, hexToNumber } from '@metamask/utils';
import { Mutex } from 'async-mutex';
// This package purposefully relies on Node's EventEmitter module.
// eslint-disable-next-line import-x/no-nodejs-modules
import { EventEmitter } from 'events';
import { cloneDeep, mapValues, merge, pickBy, sortBy } from 'lodash';
import { v1 as random } from 'uuid';

import {
  getAccountAddressRelationship,
  type GetAccountAddressRelationshipRequest,
} from './api/accounts-api';
import { DefaultGasFeeFlow } from './gas-flows/DefaultGasFeeFlow';
import { LineaGasFeeFlow } from './gas-flows/LineaGasFeeFlow';
import { OptimismLayer1GasFeeFlow } from './gas-flows/OptimismLayer1GasFeeFlow';
import { ScrollLayer1GasFeeFlow } from './gas-flows/ScrollLayer1GasFeeFlow';
import { TestGasFeeFlow } from './gas-flows/TestGasFeeFlow';
import { AccountsApiRemoteTransactionSource } from './helpers/AccountsApiRemoteTransactionSource';
import { GasFeePoller } from './helpers/GasFeePoller';
import type { IncomingTransactionOptions } from './helpers/IncomingTransactionHelper';
import { IncomingTransactionHelper } from './helpers/IncomingTransactionHelper';
import { MethodDataHelper } from './helpers/MethodDataHelper';
import { MultichainTrackingHelper } from './helpers/MultichainTrackingHelper';
import { PendingTransactionTracker } from './helpers/PendingTransactionTracker';
import type { ResimulateResponse } from './helpers/ResimulateHelper';
import {
  ResimulateHelper,
  hasSimulationDataChanged,
  shouldResimulate,
} from './helpers/ResimulateHelper';
import { projectLogger as log } from './logger';
import type {
  DappSuggestedGasFees,
  Layer1GasFeeFlow,
  SavedGasFees,
  SecurityProviderRequest,
  SendFlowHistoryEntry,
  TransactionParams,
  TransactionMeta,
  TransactionReceipt,
  WalletDevice,
  SecurityAlertResponse,
  GasFeeFlow,
  SimulationData,
  GasFeeEstimates,
  GasFeeFlowResponse,
  GasPriceValue,
  FeeMarketEIP1559Values,
  SubmitHistoryEntry,
  TransactionBatchRequest,
  TransactionBatchResult,
  BatchTransactionParams,
} from './types';
import {
  TransactionEnvelopeType,
  TransactionType,
  TransactionStatus,
  SimulationErrorCode,
} from './types';
import { addTransactionBatch, isAtomicBatchSupported } from './utils/batch';
import type { KeyringControllerSignAuthorization } from './utils/eip7702';
import { signAuthorizationList } from './utils/eip7702';
import { validateConfirmedExternalTransaction } from './utils/external-transactions';
import { addGasBuffer, estimateGas, updateGas } from './utils/gas';
import { updateGasFees } from './utils/gas-fees';
import { getGasFeeFlow } from './utils/gas-flow';
import {
  addInitialHistorySnapshot,
  updateTransactionHistory,
} from './utils/history';
import {
  getTransactionLayer1GasFee,
  updateTransactionLayer1GasFee,
} from './utils/layer1-gas-fee-flow';
import {
  getAndFormatTransactionsForNonceTracker,
  getNextNonce,
} from './utils/nonce';
import { prepareTransaction, serializeTransaction } from './utils/prepare';
import { getTransactionParamsWithIncreasedGasFee } from './utils/retry';
import { getSimulationData } from './utils/simulation';
import {
  updatePostTransactionBalance,
  updateSwapsTransaction,
} from './utils/swaps';
import { determineTransactionType } from './utils/transaction-type';
import {
  normalizeTransactionParams,
  isEIP1559Transaction,
  validateGasValues,
  validateIfTransactionUnapproved,
  normalizeTxError,
  normalizeGasFeeValues,
} from './utils/utils';
import {
  validateParamTo,
  validateTransactionOrigin,
  validateTxParams,
} from './utils/validation';

/**
 * Metadata for the TransactionController state, describing how to "anonymize"
 * the state and which parts should be persisted.
 */
const metadata = {
  transactions: {
    persist: true,
    anonymous: false,
  },
  methodData: {
    persist: true,
    anonymous: false,
  },
  lastFetchedBlockNumbers: {
    persist: true,
    anonymous: false,
  },
  submitHistory: {
    persist: true,
    anonymous: false,
  },
};

const SUBMIT_HISTORY_LIMIT = 100;

/**
 * Object with new transaction's meta and a promise resolving to the
 * transaction hash if successful.
 *
 * result - Promise resolving to a new transaction hash
 *
 * transactionMeta - Meta information about this new transaction
 */
// This interface was created before this ESLint rule was added.
// Convert to a `type` in a future major version.
// eslint-disable-next-line @typescript-eslint/consistent-type-definitions
export interface Result {
  result: Promise<string>;
  transactionMeta: TransactionMeta;
}

/**
 * Method data registry object
 *
 * registryMethod - Registry method raw string
 *
 * parsedRegistryMethod - Registry method object, containing name and method arguments
 */
export type MethodData = {
  registryMethod: string;
  parsedRegistryMethod:
    | {
        name: string;
        args: { type: string }[];
      }
    | {
        // We're using `any` instead of `undefined` for compatibility with `Json`
        // TODO: Correct this type
        // eslint-disable-next-line @typescript-eslint/no-explicit-any
        name?: any;
        // We're using `any` instead of `undefined` for compatibility with `Json`
        // TODO: Correct this type
        // eslint-disable-next-line @typescript-eslint/no-explicit-any
        args?: any;
      };
};

/**
 * Transaction controller state
 *
 * transactions - A list of TransactionMeta objects
 *
 * methodData - Object containing all known method data information
 *
 * lastFetchedBlockNumbers - Cache to optimise incoming transaction queries
 */
export type TransactionControllerState = {
  transactions: TransactionMeta[];
  methodData: Record<string, MethodData>;
  lastFetchedBlockNumbers: { [key: string]: number | string };
  submitHistory: SubmitHistoryEntry[];
};

/**
 * Multiplier used to determine a transaction's increased gas fee during cancellation
 */
export const CANCEL_RATE = 1.1;

/**
 * Multiplier used to determine a transaction's increased gas fee during speed up
 */
export const SPEED_UP_RATE = 1.1;

/**
 * Represents the `TransactionController:getState` action.
 */
export type TransactionControllerGetStateAction = ControllerGetStateAction<
  typeof controllerName,
  TransactionControllerState
>;

/**
 * The internal actions available to the TransactionController.
 */
export type TransactionControllerActions = TransactionControllerGetStateAction;

/**
 * Configuration options for the PendingTransactionTracker
 *
 * isResubmitEnabled - Whether transaction publishing is automatically retried.
 */
export type PendingTransactionOptions = {
  isResubmitEnabled?: () => boolean;
};

/**
 * TransactionController constructor options.
 *
 * disableHistory - Whether to disable storing history in transaction metadata.
 *
 * disableSendFlowHistory - Explicitly disable transaction metadata history.
 *
 * disableSwaps - Whether to disable additional processing on swaps transactions.
 *
 * getCurrentAccountEIP1559Compatibility - Whether or not the account supports EIP-1559.
 *
 * getCurrentNetworkEIP1559Compatibility - Whether or not the network supports EIP-1559.
 *
 * getExternalPendingTransactions - Callback to retrieve pending transactions from external sources.
 *
 * getGasFeeEstimates - Callback to retrieve gas fee estimates.
 *
 * getNetworkClientRegistry - Gets the network client registry.
 *
 * getNetworkState - Gets the state of the network controller.
 *
 * getPermittedAccounts - Get accounts that a given origin has permissions for.
 *
 * getSavedGasFees - Gets the saved gas fee config.
 *
 * getSelectedAddress - Gets the address of the currently selected account.
 *
 * incomingTransactions - Configuration options for incoming transaction support.
 *
 * isSimulationEnabled - Whether new transactions will be automatically simulated.
 *
 * messenger - The controller messenger.
 *
 * pendingTransactions - Configuration options for pending transaction support.
 *
 * securityProviderRequest - A function for verifying a transaction, whether it is malicious or not.
 *
 * sign - Function used to sign transactions.
 *
 * state - Initial state to set on this controller.
 *
 * transactionHistoryLimit - Transaction history limit.
 *
 * hooks - The controller hooks.
 *
 * hooks.afterSign - Additional logic to execute after signing a transaction. Return false to not change the status to signed.
 *
 * hooks.beforeApproveOnInit - Additional logic to execute before starting an approval flow for a transaction during initialization. Return false to skip the transaction.
 *
 * hooks.beforeCheckPendingTransaction - Additional logic to execute before checking pending transactions. Return false to prevent the broadcast of the transaction.
 *
 * hooks.beforePublish - Additional logic to execute before publishing a transaction. Return false to prevent the broadcast of the transaction.
 *
 * hooks.getAdditionalSignArguments - Returns additional arguments required to sign a transaction.
 *
 * hooks.publish - Alternate logic to publish a transaction.
 */
export type TransactionControllerOptions = {
  disableHistory: boolean;
  disableSendFlowHistory: boolean;
  disableSwaps: boolean;
  getCurrentAccountEIP1559Compatibility?: () => Promise<boolean>;
  getCurrentNetworkEIP1559Compatibility: () => Promise<boolean>;
  getExternalPendingTransactions?: (
    address: string,
    chainId?: string,
  ) => NonceTrackerTransaction[];
  getGasFeeEstimates?: (
    options: FetchGasFeeEstimateOptions,
  ) => Promise<GasFeeState>;
  getNetworkClientRegistry: NetworkController['getNetworkClientRegistry'];
  getNetworkState: () => NetworkState;
  getPermittedAccounts?: (origin?: string) => Promise<string[]>;
  getSavedGasFees?: (chainId: Hex) => SavedGasFees | undefined;
  incomingTransactions?: IncomingTransactionOptions & {
    /** API keys to be used for Etherscan requests to prevent rate limiting. */
    etherscanApiKeysByChainId?: Record<Hex, string>;
  };
  isFirstTimeInteractionEnabled?: () => boolean;
  isSimulationEnabled?: () => boolean;
  messenger: TransactionControllerMessenger;
  pendingTransactions?: PendingTransactionOptions;
  securityProviderRequest?: SecurityProviderRequest;
  sign?: (
    transaction: TypedTransaction,
    from: string,
    transactionMeta?: TransactionMeta,
  ) => Promise<TypedTransaction>;
  state?: Partial<TransactionControllerState>;
  testGasFeeFlows?: boolean;
  trace?: TraceCallback;
  transactionHistoryLimit: number;
  hooks: {
    afterSign?: (
      transactionMeta: TransactionMeta,
      signedTx: TypedTransaction,
    ) => boolean;
    beforeCheckPendingTransaction?: (
      transactionMeta: TransactionMeta,
    ) => boolean;
    beforePublish?: (transactionMeta: TransactionMeta) => Promise<boolean>;
    getAdditionalSignArguments?: (
      transactionMeta: TransactionMeta,
    ) => (TransactionMeta | undefined)[];
    publish?: (
      transactionMeta: TransactionMeta,
    ) => Promise<{ transactionHash: string }>;
  };
};

/**
 * The name of the {@link TransactionController}.
 */
const controllerName = 'TransactionController';

/**
 * The external actions available to the {@link TransactionController}.
 */
export type AllowedActions =
  | AccountsControllerGetSelectedAccountAction
  | AccountsControllerGetStateAction
  | AddApprovalRequest
  | KeyringControllerSignAuthorization
  | NetworkControllerFindNetworkClientIdByChainIdAction
  | NetworkControllerGetNetworkClientByIdAction
  | RemoteFeatureFlagControllerGetStateAction;

/**
 * The external events available to the {@link TransactionController}.
 */
export type AllowedEvents = NetworkControllerStateChangeEvent;

/**
 * Represents the `TransactionController:stateChange` event.
 */
export type TransactionControllerStateChangeEvent = ControllerStateChangeEvent<
  typeof controllerName,
  TransactionControllerState
>;

/**
 * Represents the `TransactionController:incomingTransactionsReceived` event.
 */
export type TransactionControllerIncomingTransactionsReceivedEvent = {
  type: `${typeof controllerName}:incomingTransactionsReceived`;
  payload: [incomingTransactions: TransactionMeta[]];
};

/**
 * Represents the `TransactionController:postTransactionBalanceUpdated` event.
 */
export type TransactionControllerPostTransactionBalanceUpdatedEvent = {
  type: `${typeof controllerName}:postTransactionBalanceUpdated`;
  payload: [
    {
      transactionMeta: TransactionMeta;
      approvalTransactionMeta?: TransactionMeta;
    },
  ];
};

/**
 * Represents the `TransactionController:speedUpTransactionAdded` event.
 */
export type TransactionControllerSpeedupTransactionAddedEvent = {
  type: `${typeof controllerName}:speedupTransactionAdded`;
  payload: [transactionMeta: TransactionMeta];
};

/**
 * Represents the `TransactionController:transactionApproved` event.
 */
export type TransactionControllerTransactionApprovedEvent = {
  type: `${typeof controllerName}:transactionApproved`;
  payload: [
    {
      transactionMeta: TransactionMeta;
      actionId?: string;
    },
  ];
};

/**
 * Represents the `TransactionController:transactionConfirmed` event.
 */
export type TransactionControllerTransactionConfirmedEvent = {
  type: `${typeof controllerName}:transactionConfirmed`;
  payload: [transactionMeta: TransactionMeta];
};

/**
 * Represents the `TransactionController:transactionDropped` event.
 */
export type TransactionControllerTransactionDroppedEvent = {
  type: `${typeof controllerName}:transactionDropped`;
  payload: [{ transactionMeta: TransactionMeta }];
};

/**
 * Represents the `TransactionController:transactionFailed` event.
 */
export type TransactionControllerTransactionFailedEvent = {
  type: `${typeof controllerName}:transactionFailed`;
  payload: [
    {
      actionId?: string;
      error: string;
      transactionMeta: TransactionMeta;
    },
  ];
};

/**
 * Represents the `TransactionController:transactionFinished` event.
 */
export type TransactionControllerTransactionFinishedEvent = {
  type: `${typeof controllerName}:transactionFinished`;
  payload: [transactionMeta: TransactionMeta];
};

/**
 * Represents the `TransactionController:transactionNewSwapApproval` event.
 */
export type TransactionControllerTransactionNewSwapApprovalEvent = {
  type: `${typeof controllerName}:transactionNewSwapApproval`;
  payload: [{ transactionMeta: TransactionMeta }];
};

/**
 * Represents the `TransactionController:transactionNewSwap` event.
 */
export type TransactionControllerTransactionNewSwapEvent = {
  type: `${typeof controllerName}:transactionNewSwap`;
  payload: [{ transactionMeta: TransactionMeta }];
};

/**
 * Represents the `TransactionController:transactionNewSwapApproval` event.
 */
export type TransactionControllerTransactionNewSwapAndSendEvent = {
  type: `${typeof controllerName}:transactionNewSwapAndSend`;
  payload: [{ transactionMeta: TransactionMeta }];
};

/**
 * Represents the `TransactionController:transactionPublishingSkipped` event.
 */
export type TransactionControllerTransactionPublishingSkipped = {
  type: `${typeof controllerName}:transactionPublishingSkipped`;
  payload: [transactionMeta: TransactionMeta];
};

/**
 * Represents the `TransactionController:transactionRejected` event.
 */
export type TransactionControllerTransactionRejectedEvent = {
  type: `${typeof controllerName}:transactionRejected`;
  payload: [
    {
      transactionMeta: TransactionMeta;
      actionId?: string;
    },
  ];
};

/**
 * Represents the `TransactionController:transactionStatusUpdated` event.
 */
export type TransactionControllerTransactionStatusUpdatedEvent = {
  type: `${typeof controllerName}:transactionStatusUpdated`;
  payload: [
    {
      transactionMeta: TransactionMeta;
    },
  ];
};

/**
 * Represents the `TransactionController:transactionSubmitted` event.
 */
export type TransactionControllerTransactionSubmittedEvent = {
  type: `${typeof controllerName}:transactionSubmitted`;
  payload: [
    {
      transactionMeta: TransactionMeta;
      actionId?: string;
    },
  ];
};

/**
 * Represents the `TransactionController:unapprovedTransactionAdded` event.
 */
export type TransactionControllerUnapprovedTransactionAddedEvent = {
  type: `${typeof controllerName}:unapprovedTransactionAdded`;
  payload: [transactionMeta: TransactionMeta];
};

/**
 * The internal events available to the {@link TransactionController}.
 */
export type TransactionControllerEvents =
  | TransactionControllerIncomingTransactionsReceivedEvent
  | TransactionControllerPostTransactionBalanceUpdatedEvent
  | TransactionControllerSpeedupTransactionAddedEvent
  | TransactionControllerStateChangeEvent
  | TransactionControllerTransactionApprovedEvent
  | TransactionControllerTransactionConfirmedEvent
  | TransactionControllerTransactionDroppedEvent
  | TransactionControllerTransactionFailedEvent
  | TransactionControllerTransactionFinishedEvent
  | TransactionControllerTransactionNewSwapApprovalEvent
  | TransactionControllerTransactionNewSwapEvent
  | TransactionControllerTransactionNewSwapAndSendEvent
  | TransactionControllerTransactionPublishingSkipped
  | TransactionControllerTransactionRejectedEvent
  | TransactionControllerTransactionStatusUpdatedEvent
  | TransactionControllerTransactionSubmittedEvent
  | TransactionControllerUnapprovedTransactionAddedEvent;

/**
 * The messenger of the {@link TransactionController}.
 */
export type TransactionControllerMessenger = RestrictedMessenger<
  typeof controllerName,
  TransactionControllerActions | AllowedActions,
  TransactionControllerEvents | AllowedEvents,
  AllowedActions['type'],
  AllowedEvents['type']
>;

/**
 * Possible states of the approve transaction step.
 */
export enum ApprovalState {
  Approved = 'approved',
  NotApproved = 'not-approved',
  SkippedViaBeforePublishHook = 'skipped-via-before-publish-hook',
}

/**
 * Get the default TransactionsController state.
 *
 * @returns The default TransactionsController state.
 */
function getDefaultTransactionControllerState(): TransactionControllerState {
  return {
    methodData: {},
    transactions: [],
    lastFetchedBlockNumbers: {},
    submitHistory: [],
  };
}

/**
 * Controller responsible for submitting and managing transactions.
 */
export class TransactionController extends BaseController<
  typeof controllerName,
  TransactionControllerState,
  TransactionControllerMessenger
> {
  readonly #internalEvents = new EventEmitter();

  private readonly isHistoryDisabled: boolean;

  private readonly isSwapsDisabled: boolean;

  private readonly isSendFlowHistoryDisabled: boolean;

  private readonly approvingTransactionIds: Set<string> = new Set();

  readonly #methodDataHelper: MethodDataHelper;

  private readonly mutex = new Mutex();

  private readonly gasFeeFlows: GasFeeFlow[];

  private readonly getSavedGasFees: (chainId: Hex) => SavedGasFees | undefined;

  private readonly getNetworkState: () => NetworkState;

  private readonly getCurrentAccountEIP1559Compatibility: () => Promise<boolean>;

  private readonly getCurrentNetworkEIP1559Compatibility: (
    networkClientId?: NetworkClientId,
  ) => Promise<boolean>;

  private readonly getGasFeeEstimates: (
    options: FetchGasFeeEstimateOptions,
  ) => Promise<GasFeeState>;

  private readonly getPermittedAccounts?: (
    origin?: string,
  ) => Promise<string[]>;

  private readonly getExternalPendingTransactions: (
    address: string,
    chainId?: string,
  ) => NonceTrackerTransaction[];

  readonly #incomingTransactionChainIds: Set<Hex> = new Set();

  readonly #incomingTransactionHelper: IncomingTransactionHelper;

  private readonly layer1GasFeeFlows: Layer1GasFeeFlow[];

  readonly #incomingTransactionOptions: IncomingTransactionOptions & {
    etherscanApiKeysByChainId?: Record<Hex, string>;
  };

  private readonly securityProviderRequest?: SecurityProviderRequest;

  readonly #pendingTransactionOptions: PendingTransactionOptions;

  private readonly signAbortCallbacks: Map<string, () => void> = new Map();

  readonly #trace: TraceCallback;

  readonly #transactionHistoryLimit: number;

  readonly #isFirstTimeInteractionEnabled: () => boolean;

  readonly #isSimulationEnabled: () => boolean;

  readonly #testGasFeeFlows: boolean;

  private readonly afterSign: (
    transactionMeta: TransactionMeta,
    signedTx: TypedTransaction,
  ) => boolean;

  private readonly beforeCheckPendingTransaction: (
    transactionMeta: TransactionMeta,
  ) => boolean;

  private readonly beforePublish: (
    transactionMeta: TransactionMeta,
  ) => Promise<boolean>;

  private readonly publish: (
    transactionMeta: TransactionMeta,
    rawTx: string,
  ) => Promise<{ transactionHash?: string }>;

  private readonly getAdditionalSignArguments: (
    transactionMeta: TransactionMeta,
  ) => (TransactionMeta | undefined)[];

  private failTransaction(
    transactionMeta: TransactionMeta,
    error: Error,
    actionId?: string,
  ) {
    let newTransactionMeta: TransactionMeta;

    try {
      newTransactionMeta = this.#updateTransactionInternal(
        {
          transactionId: transactionMeta.id,
          note: 'TransactionController#failTransaction - Add error message and set status to failed',
          skipValidation: true,
        },
        (draftTransactionMeta) => {
          draftTransactionMeta.status = TransactionStatus.failed;

          (
            draftTransactionMeta as TransactionMeta & {
              status: TransactionStatus.failed;
            }
          ).error = normalizeTxError(error);
        },
      );
    } catch (err: unknown) {
      log('Failed to mark transaction as failed', err);

      newTransactionMeta = {
        ...transactionMeta,
        status: TransactionStatus.failed,
        error: normalizeTxError(error),
      };
    }

    this.messagingSystem.publish(`${controllerName}:transactionFailed`, {
      actionId,
      error: error.message,
      transactionMeta: newTransactionMeta,
    });

    this.onTransactionStatusChange(newTransactionMeta);

    this.messagingSystem.publish(
      `${controllerName}:transactionFinished`,
      newTransactionMeta,
    );

    this.#internalEvents.emit(
      `${transactionMeta.id}:finished`,
      newTransactionMeta,
    );
  }

  readonly #multichainTrackingHelper: MultichainTrackingHelper;

  /**
   * Method used to sign transactions
   */
  sign?: (
    transaction: TypedTransaction,
    from: string,
    transactionMeta?: TransactionMeta,
  ) => Promise<TypedTransaction>;

  /**
   * Constructs a TransactionController.
   *
   * @param options - The controller options.
   * @param options.disableHistory - Whether to disable storing history in transaction metadata.
   * @param options.disableSendFlowHistory - Explicitly disable transaction metadata history.
   * @param options.disableSwaps - Whether to disable additional processing on swaps transactions.
   * @param options.getCurrentAccountEIP1559Compatibility - Whether or not the account supports EIP-1559.
   * @param options.getCurrentNetworkEIP1559Compatibility - Whether or not the network supports EIP-1559.
   * @param options.getExternalPendingTransactions - Callback to retrieve pending transactions from external sources.
   * @param options.getGasFeeEstimates - Callback to retrieve gas fee estimates.
   * @param options.getNetworkClientRegistry - Gets the network client registry.
   * @param options.getNetworkState - Gets the state of the network controller.
   * @param options.getPermittedAccounts - Get accounts that a given origin has permissions for.
   * @param options.getSavedGasFees - Gets the saved gas fee config.
   * @param options.incomingTransactions - Configuration options for incoming transaction support.
   * @param options.isFirstTimeInteractionEnabled - Whether first time interaction checks are enabled.
   * @param options.isSimulationEnabled - Whether new transactions will be automatically simulated.
   * @param options.messenger - The controller messenger.
   * @param options.pendingTransactions - Configuration options for pending transaction support.
   * @param options.securityProviderRequest - A function for verifying a transaction, whether it is malicious or not.
   * @param options.sign - Function used to sign transactions.
   * @param options.state - Initial state to set on this controller.
   * @param options.testGasFeeFlows - Whether to use the test gas fee flow.
   * @param options.trace - Callback to generate trace information.
   * @param options.transactionHistoryLimit - Transaction history limit.
   * @param options.hooks - The controller hooks.
   */
  constructor({
    disableHistory,
    disableSendFlowHistory,
    disableSwaps,
    getCurrentAccountEIP1559Compatibility,
    getCurrentNetworkEIP1559Compatibility,
    getExternalPendingTransactions,
    getGasFeeEstimates,
    getNetworkClientRegistry,
    getNetworkState,
    getPermittedAccounts,
    getSavedGasFees,
    incomingTransactions = {},
    isFirstTimeInteractionEnabled,
    isSimulationEnabled,
    messenger,
    pendingTransactions = {},
    securityProviderRequest,
    sign,
    state,
    testGasFeeFlows,
    trace,
    transactionHistoryLimit = 40,
    hooks,
  }: TransactionControllerOptions) {
    super({
      name: controllerName,
      metadata,
      messenger,
      state: {
        ...getDefaultTransactionControllerState(),
        ...state,
      },
    });

    this.messagingSystem = messenger;
    this.getNetworkState = getNetworkState;
    this.isSendFlowHistoryDisabled = disableSendFlowHistory ?? false;
    this.isHistoryDisabled = disableHistory ?? false;
    this.isSwapsDisabled = disableSwaps ?? false;
    this.#isFirstTimeInteractionEnabled =
      isFirstTimeInteractionEnabled ?? (() => true);
    this.#isSimulationEnabled = isSimulationEnabled ?? (() => true);
    this.getSavedGasFees = getSavedGasFees ?? ((_chainId) => undefined);
    this.getCurrentAccountEIP1559Compatibility =
      getCurrentAccountEIP1559Compatibility ?? (() => Promise.resolve(true));
    this.getCurrentNetworkEIP1559Compatibility =
      getCurrentNetworkEIP1559Compatibility;
    this.getGasFeeEstimates =
      getGasFeeEstimates || (() => Promise.resolve({} as GasFeeState));
    this.getPermittedAccounts = getPermittedAccounts;
    this.getExternalPendingTransactions =
      getExternalPendingTransactions ?? (() => []);
    this.securityProviderRequest = securityProviderRequest;
    this.#incomingTransactionOptions = incomingTransactions;
    this.#pendingTransactionOptions = pendingTransactions;
    this.#transactionHistoryLimit = transactionHistoryLimit;
    this.sign = sign;
    this.#testGasFeeFlows = testGasFeeFlows === true;
    this.#trace = trace ?? (((_request, fn) => fn?.()) as TraceCallback);

    this.afterSign = hooks?.afterSign ?? (() => true);
    this.beforeCheckPendingTransaction =
      hooks?.beforeCheckPendingTransaction ??
      /* istanbul ignore next */
      (() => true);
    this.beforePublish = hooks?.beforePublish ?? (() => Promise.resolve(true));
    this.getAdditionalSignArguments =
      hooks?.getAdditionalSignArguments ?? (() => []);
    this.publish =
      hooks?.publish ?? (() => Promise.resolve({ transactionHash: undefined }));

    const findNetworkClientIdByChainId = (chainId: Hex) => {
      return this.messagingSystem.call(
        `NetworkController:findNetworkClientIdByChainId`,
        chainId,
      );
    };

    this.#multichainTrackingHelper = new MultichainTrackingHelper({
      findNetworkClientIdByChainId,
      getNetworkClientById: ((networkClientId: NetworkClientId) => {
        return this.messagingSystem.call(
          `NetworkController:getNetworkClientById`,
          networkClientId,
        );
      }) as NetworkController['getNetworkClientById'],
      getNetworkClientRegistry,
      removePendingTransactionTrackerListeners:
        this.#removePendingTransactionTrackerListeners.bind(this),
      createNonceTracker: this.#createNonceTracker.bind(this),
      createPendingTransactionTracker:
        this.#createPendingTransactionTracker.bind(this),
      onNetworkStateChange: (listener) => {
        this.messagingSystem.subscribe(
          'NetworkController:stateChange',
          listener,
        );
      },
    });
    this.#multichainTrackingHelper.initialize();

    this.gasFeeFlows = this.#getGasFeeFlows();
    this.layer1GasFeeFlows = this.#getLayer1GasFeeFlows();

    const gasFeePoller = new GasFeePoller({
      findNetworkClientIdByChainId,
      gasFeeFlows: this.gasFeeFlows,
      getGasFeeControllerEstimates: this.getGasFeeEstimates,
      getProvider: (networkClientId) => this.#getProvider({ networkClientId }),
      getTransactions: () => this.state.transactions,
      layer1GasFeeFlows: this.layer1GasFeeFlows,
      onStateChange: (listener) => {
        this.messagingSystem.subscribe(
          'TransactionController:stateChange',
          listener,
        );
      },
    });

    gasFeePoller.hub.on(
      'transaction-updated',
      this.#onGasFeePollerTransactionUpdate.bind(this),
    );

    this.#methodDataHelper = new MethodDataHelper({
      getProvider: (networkClientId) => this.#getProvider({ networkClientId }),
      getState: () => this.state.methodData,
    });

    this.#methodDataHelper.hub.on(
      'update',
      ({ fourBytePrefix, methodData }) => {
        this.update((_state) => {
          _state.methodData[fourBytePrefix] = methodData;
        });
      },
    );

    const updateCache = (fn: (cache: Record<string, unknown>) => void) => {
      this.update((_state) => {
        fn(_state.lastFetchedBlockNumbers);
      });
    };

    this.#incomingTransactionHelper = new IncomingTransactionHelper({
      getCache: () => this.state.lastFetchedBlockNumbers,
      getChainIds: () => [...this.#incomingTransactionChainIds],
      getCurrentAccount: () => this.#getSelectedAccount(),
      getLocalTransactions: () => this.state.transactions,
      includeTokenTransfers:
        this.#incomingTransactionOptions.includeTokenTransfers,
      isEnabled: this.#incomingTransactionOptions.isEnabled,
      queryEntireHistory: this.#incomingTransactionOptions.queryEntireHistory,
      remoteTransactionSource: new AccountsApiRemoteTransactionSource(),
      trimTransactions: this.trimTransactionsForState.bind(this),
      updateCache,
      updateTransactions: this.#incomingTransactionOptions.updateTransactions,
    });

    this.#addIncomingTransactionHelperListeners(
      this.#incomingTransactionHelper,
    );

    // when transactionsController state changes
    // check for pending transactions and start polling if there are any
    this.messagingSystem.subscribe(
      'TransactionController:stateChange',
      this.#checkForPendingTransactionAndStartPolling,
    );

    new ResimulateHelper({
      simulateTransaction: this.#updateSimulationData.bind(this),
      onTransactionsUpdate: (listener) => {
        this.messagingSystem.subscribe(
          'TransactionController:stateChange',
          listener,
          (controllerState) => controllerState.transactions,
        );
      },
      getTransactions: () => this.state.transactions,
    });

    this.onBootCleanup();
    this.#checkForPendingTransactionAndStartPolling();
  }

  /**
   * Stops polling and removes listeners to prepare the controller for garbage collection.
   */
  destroy() {
    this.#stopAllTracking();
  }

  /**
   * Handle new method data request.
   *
   * @param fourBytePrefix - The method prefix.
   * @param networkClientId - The ID of the network client used to fetch the method data.
   * @returns The method data object corresponding to the given signature prefix.
   */
  async handleMethodData(
    fourBytePrefix: string,
    networkClientId: NetworkClientId,
  ): Promise<MethodData> {
    return this.#methodDataHelper.lookup(fourBytePrefix, networkClientId);
  }

  /**
   * Add a batch of transactions to be submitted after approval.
   *
   * @param request - Request object containing the transactions to add.
   * @returns Result object containing the generated batch ID.
   */
  async addTransactionBatch(
    request: TransactionBatchRequest,
  ): Promise<TransactionBatchResult> {
    return await addTransactionBatch({
      addTransaction: this.addTransaction.bind(this),
      getChainId: this.#getChainId.bind(this),
      getEthQuery: (networkClientId) => this.#getEthQuery({ networkClientId }),
      messenger: this.messagingSystem,
      request,
    });
  }

  /**
   * Determine which chains support atomic batch transactions with the given account address.
   *
   * @param address - The address of the account to check.
   * @returns  The supported chain IDs.
   */
  async isAtomicBatchSupported(address: Hex): Promise<Hex[]> {
    return isAtomicBatchSupported({
      address,
      getEthQuery: (chainId) => this.#getEthQuery({ chainId }),
      messenger: this.messagingSystem,
    });
  }

  /**
   * Add a new unapproved transaction to state. Parameters will be validated, a
   * unique transaction id will be generated, and gas and gasPrice will be calculated
   * if not provided. If A `<tx.id>:unapproved` hub event will be emitted once added.
   *
   * @param txParams - Standard parameters for an Ethereum transaction.
   * @param options - Additional options to control how the transaction is added.
   * @param options.actionId - Unique ID to prevent duplicate requests.
   * @param options.deviceConfirmedOn - An enum to indicate what device confirmed the transaction.
   * @param options.method - RPC method that requested the transaction.
   * @param options.nestedTransactions - Params for any nested transactions encoded in the data.
   * @param options.origin - The origin of the transaction request, such as a dApp hostname.
   * @param options.requireApproval - Whether the transaction requires approval by the user, defaults to true unless explicitly disabled.
   * @param options.securityAlertResponse - Response from security validator.
   * @param options.sendFlowHistory - The sendFlowHistory entries to add.
   * @param options.type - Type of transaction to add, such as 'cancel' or 'swap'.
   * @param options.swaps - Options for swaps transactions.
   * @param options.swaps.hasApproveTx - Whether the transaction has an approval transaction.
   * @param options.swaps.meta - Metadata for swap transaction.
   * @param options.networkClientId - The id of the network client for this transaction.
   * @param options.traceContext - The parent context for any new traces.
   * @returns Object containing a promise resolving to the transaction hash if approved.
   */
  async addTransaction(
    txParams: TransactionParams,
    options: {
      actionId?: string;
      deviceConfirmedOn?: WalletDevice;
      method?: string;
      nestedTransactions?: BatchTransactionParams[];
      networkClientId: NetworkClientId;
      origin?: string;
      requireApproval?: boolean | undefined;
      securityAlertResponse?: SecurityAlertResponse;
      sendFlowHistory?: SendFlowHistoryEntry[];
      swaps?: {
        hasApproveTx?: boolean;
        meta?: Partial<TransactionMeta>;
      };
      traceContext?: unknown;
      type?: TransactionType;
    },
  ): Promise<Result> {
    log('Adding transaction', txParams, options);

    const {
      actionId,
      deviceConfirmedOn,
      method,
      nestedTransactions,
      networkClientId,
      origin,
      requireApproval,
      securityAlertResponse,
      sendFlowHistory,
      swaps = {},
      traceContext,
      type,
    } = options;

    txParams = normalizeTransactionParams(txParams);

    if (!this.#multichainTrackingHelper.has(networkClientId)) {
      throw new Error(
        `Network client not found - ${networkClientId as string}`,
      );
    }

<<<<<<< HEAD
    const isEIP1559Compatible =
      await this.getEIP1559Compatibility(networkClientId);
=======
    const permittedAddresses =
      origin === undefined
        ? undefined
        : await this.getPermittedAccounts?.(origin);
>>>>>>> d77ba9d3

    const selectedAddress = this.#getSelectedAccount().address;
    const internalAccounts = this.#getInternalAccounts();

    await validateTransactionOrigin({
      from: txParams.from,
      internalAccounts,
      origin,
      permittedAddresses,
      selectedAddress,
      txParams,
      type,
    });

    const isEIP1559Compatible =
      await this.getEIP1559Compatibility(networkClientId);

    validateTxParams(txParams, isEIP1559Compatible);

    const dappSuggestedGasFees = this.generateDappSuggestedGasFees(
      txParams,
      origin,
    );

    const chainId = this.#getChainId(networkClientId);

    const ethQuery = this.#getEthQuery({
      networkClientId,
    });

    const transactionType =
      type ?? (await determineTransactionType(txParams, ethQuery)).type;

    const existingTransactionMeta = this.getTransactionWithActionId(actionId);

    // If a request to add a transaction with the same actionId is submitted again, a new transaction will not be created for it.
    let addedTransactionMeta = existingTransactionMeta
      ? cloneDeep(existingTransactionMeta)
      : {
          // Add actionId to txMeta to check if same actionId is seen again
          actionId,
          chainId,
          dappSuggestedGasFees,
          deviceConfirmedOn,
          id: random(),
          isFirstTimeInteraction: undefined,
          nestedTransactions,
          networkClientId,
          origin,
          securityAlertResponse,
          status: TransactionStatus.unapproved as const,
          time: Date.now(),
          txParams,
          type: transactionType,
          userEditedGasLimit: false,
          verifiedOnBlockchain: false,
        };

    await this.#trace(
      { name: 'Estimate Gas Properties', parentContext: traceContext },
      (context) =>
        this.updateGasProperties(addedTransactionMeta, {
          traceContext: context,
        }),
    );

    // Checks if a transaction already exists with a given actionId
    if (!existingTransactionMeta) {
      // Set security provider response
      if (method && this.securityProviderRequest) {
        const securityProviderResponse = await this.securityProviderRequest(
          addedTransactionMeta,
          method,
        );
        addedTransactionMeta.securityProviderResponse =
          securityProviderResponse;
      }

      if (!this.isSendFlowHistoryDisabled) {
        addedTransactionMeta.sendFlowHistory = sendFlowHistory ?? [];
      }
      // Initial history push
      if (!this.isHistoryDisabled) {
        addedTransactionMeta = addInitialHistorySnapshot(addedTransactionMeta);
      }

      addedTransactionMeta = updateSwapsTransaction(
        addedTransactionMeta,
        transactionType,
        swaps,
        {
          isSwapsDisabled: this.isSwapsDisabled,
          cancelTransaction: this.cancelTransaction.bind(this),
          messenger: this.messagingSystem,
        },
      );

      this.addMetadata(addedTransactionMeta);

      if (requireApproval !== false) {
        this.#updateSimulationData(addedTransactionMeta, {
          traceContext,
        }).catch((error) => {
          log('Error while updating simulation data', error);
          throw error;
        });

        this.#updateFirstTimeInteraction(addedTransactionMeta, {
          traceContext,
        }).catch((error) => {
          log('Error while updating first interaction properties', error);
        });
      } else {
        log(
          'Skipping simulation & first interaction update as approval not required',
        );
      }

      this.messagingSystem.publish(
        `${controllerName}:unapprovedTransactionAdded`,
        addedTransactionMeta,
      );
    }

    return {
      result: this.processApproval(addedTransactionMeta, {
        isExisting: Boolean(existingTransactionMeta),
        requireApproval,
        actionId,
        traceContext,
      }),
      transactionMeta: addedTransactionMeta,
    };
  }

  startIncomingTransactionPolling(chainIds: Hex[]) {
    chainIds.forEach((chainId) =>
      this.#incomingTransactionChainIds.add(chainId),
    );

    this.#incomingTransactionHelper.start();
  }

  stopIncomingTransactionPolling(chainIds?: Hex[]) {
    chainIds?.forEach((chainId) =>
      this.#incomingTransactionChainIds.delete(chainId),
    );

    if (!chainIds) {
      this.#incomingTransactionChainIds.clear();
    }

    if (this.#incomingTransactionChainIds.size === 0) {
      this.#incomingTransactionHelper.stop();
    }
  }

  async updateIncomingTransactions(chainIds: Hex[]) {
    chainIds.forEach((chainId) =>
      this.#incomingTransactionChainIds.add(chainId),
    );

    await this.#incomingTransactionHelper.update();
  }

  /**
   * Attempts to cancel a transaction based on its ID by setting its status to "rejected"
   * and emitting a `<tx.id>:finished` hub event.
   *
   * @param transactionId - The ID of the transaction to cancel.
   * @param gasValues - The gas values to use for the cancellation transaction.
   * @param options - The options for the cancellation transaction.
   * @param options.actionId - Unique ID to prevent duplicate requests.
   * @param options.estimatedBaseFee - The estimated base fee of the transaction.
   */
  async stopTransaction(
    transactionId: string,
    gasValues?: GasPriceValue | FeeMarketEIP1559Values,
    {
      estimatedBaseFee,
      actionId,
    }: { estimatedBaseFee?: string; actionId?: string } = {},
  ) {
    return await this.#retryTransaction({
      actionId,
      estimatedBaseFee,
      gasValues,
      label: 'cancel',
      rate: CANCEL_RATE,
      transactionId,
      transactionType: TransactionType.cancel,
      prepareTransactionParams: (txParams) => {
        delete txParams.data;
        txParams.to = txParams.from;
        txParams.value = '0x0';
      },
      afterSubmit: (newTransactionMeta) => {
        this.messagingSystem.publish(
          `${controllerName}:transactionFinished`,
          newTransactionMeta,
        );

        this.#internalEvents.emit(
          `${newTransactionMeta.id}:finished`,
          newTransactionMeta,
        );
      },
    });
  }

  /**
   * Attempts to speed up a transaction increasing transaction gasPrice by ten percent.
   *
   * @param transactionId - The ID of the transaction to speed up.
   * @param gasValues - The gas values to use for the speed up transaction.
   * @param options - The options for the speed up transaction.
   * @param options.actionId - Unique ID to prevent duplicate requests
   * @param options.estimatedBaseFee - The estimated base fee of the transaction.
   */
  async speedUpTransaction(
    transactionId: string,
    gasValues?: GasPriceValue | FeeMarketEIP1559Values,
    {
      actionId,
      estimatedBaseFee,
    }: { actionId?: string; estimatedBaseFee?: string } = {},
  ) {
    return await this.#retryTransaction({
      actionId,
      estimatedBaseFee,
      gasValues,
      label: 'speed up',
      rate: SPEED_UP_RATE,
      transactionId,
      transactionType: TransactionType.retry,
      afterSubmit: (newTransactionMeta) => {
        this.messagingSystem.publish(
          `${controllerName}:speedupTransactionAdded`,
          newTransactionMeta,
        );
      },
    });
  }

  async #retryTransaction({
    actionId,
    afterSubmit,
    estimatedBaseFee,
    gasValues,
    label,
    prepareTransactionParams,
    rate,
    transactionId,
    transactionType,
  }: {
    actionId?: string;
    afterSubmit?: (transactionMeta: TransactionMeta) => void;
    estimatedBaseFee?: string;
    gasValues?: GasPriceValue | FeeMarketEIP1559Values;
    label: string;
    prepareTransactionParams?: (txParams: TransactionParams) => void;
    rate: number;
    transactionId: string;
    transactionType: TransactionType;
  }) {
    // If transaction is found for same action id, do not create a new transaction.
    if (this.getTransactionWithActionId(actionId)) {
      return;
    }

    if (gasValues) {
      // Not good practice to reassign a parameter but temporarily avoiding a larger refactor.
      gasValues = normalizeGasFeeValues(gasValues);
      validateGasValues(gasValues);
    }

    log(`Creating ${label} transaction`, transactionId, gasValues);

    const transactionMeta = this.getTransaction(transactionId);
    /* istanbul ignore next */
    if (!transactionMeta) {
      return;
    }

    /* istanbul ignore next */
    if (!this.sign) {
      throw new Error('No sign method defined.');
    }

    const newTxParams: TransactionParams =
      getTransactionParamsWithIncreasedGasFee(
        transactionMeta.txParams,
        rate,
        gasValues,
      );

    prepareTransactionParams?.(newTxParams);

    const unsignedEthTx = prepareTransaction(
      transactionMeta.chainId,
      newTxParams,
    );

    const signedTx = await this.sign(
      unsignedEthTx,
      transactionMeta.txParams.from,
    );

    const transactionMetaWithRsv = this.updateTransactionMetaRSV(
      transactionMeta,
      signedTx,
    );

    const rawTx = serializeTransaction(signedTx);
    const newFee = newTxParams.maxFeePerGas ?? newTxParams.gasPrice;

    const oldFee = newTxParams.maxFeePerGas
      ? transactionMetaWithRsv.txParams.maxFeePerGas
      : transactionMetaWithRsv.txParams.gasPrice;

    log(`Submitting ${label} transaction`, {
      oldFee,
      newFee,
      txParams: newTxParams,
    });

    const { networkClientId } = transactionMeta;
    const ethQuery = this.#getEthQuery({ networkClientId });

    const newTransactionMeta = {
      ...transactionMetaWithRsv,
      actionId,
      estimatedBaseFee,
      id: random(),
      originalGasEstimate: transactionMeta.txParams.gas,
      originalType: transactionMeta.type,
      rawTx,
      time: Date.now(),
      txParams: newTxParams,
      type: transactionType,
    };

    const hash = await this.publishTransactionForRetry(ethQuery, {
      ...newTransactionMeta,
      origin: label,
    });

    newTransactionMeta.hash = hash;

    this.addMetadata(newTransactionMeta);

    // speedUpTransaction has no approval request, so we assume the user has already approved the transaction
    this.messagingSystem.publish(`${controllerName}:transactionApproved`, {
      transactionMeta: newTransactionMeta,
      actionId,
    });

    this.messagingSystem.publish(`${controllerName}:transactionSubmitted`, {
      transactionMeta: newTransactionMeta,
      actionId,
    });

    afterSubmit?.(newTransactionMeta);
  }

  /**
   * Estimates required gas for a given transaction.
   *
   * @param transaction - The transaction to estimate gas for.
   * @param networkClientId - The network client id to use for the estimate.
   * @returns The gas and gas price.
   */
  async estimateGas(
    transaction: TransactionParams,
    networkClientId: NetworkClientId,
  ) {
    const ethQuery = this.#getEthQuery({
      networkClientId,
    });

    const { estimatedGas, simulationFails } = await estimateGas(
      transaction,
      ethQuery,
    );

    return { gas: estimatedGas, simulationFails };
  }

  /**
   * Estimates required gas for a given transaction and add additional gas buffer with the given multiplier.
   *
   * @param transaction - The transaction params to estimate gas for.
   * @param multiplier - The multiplier to use for the gas buffer.
   * @param networkClientId - The network client id to use for the estimate.
   */
  async estimateGasBuffered(
    transaction: TransactionParams,
    multiplier: number,
    networkClientId: NetworkClientId,
  ) {
    const ethQuery = this.#getEthQuery({
      networkClientId,
    });

    const { blockGasLimit, estimatedGas, simulationFails } = await estimateGas(
      transaction,
      ethQuery,
    );

    const gas = addGasBuffer(estimatedGas, blockGasLimit, multiplier);

    return {
      gas,
      simulationFails,
    };
  }

  /**
   * Updates an existing transaction in state.
   *
   * @param transactionMeta - The new transaction to store in state.
   * @param note - A note or update reason to include in the transaction history.
   */
  updateTransaction(transactionMeta: TransactionMeta, note: string) {
    const { id: transactionId } = transactionMeta;

    this.#updateTransactionInternal({ transactionId, note }, () => ({
      ...transactionMeta,
    }));
  }

  /**
   * Update the security alert response for a transaction.
   *
   * @param transactionId - ID of the transaction.
   * @param securityAlertResponse - The new security alert response for the transaction.
   */
  updateSecurityAlertResponse(
    transactionId: string,
    securityAlertResponse: SecurityAlertResponse,
  ) {
    if (!securityAlertResponse) {
      throw new Error(
        'updateSecurityAlertResponse: securityAlertResponse should not be null',
      );
    }
    const transactionMeta = this.getTransaction(transactionId);
    if (!transactionMeta) {
      throw new Error(
        `Cannot update security alert response as no transaction metadata found`,
      );
    }
    const updatedTransactionMeta = {
      ...transactionMeta,
      securityAlertResponse,
    };
    this.updateTransaction(
      updatedTransactionMeta,
      `${controllerName}:updatesecurityAlertResponse - securityAlertResponse updated`,
    );
  }

  /**
   * Remove transactions from state.
   *
   * @param options - The options bag.
   * @param options.address - Remove transactions from this account only. Defaults to all accounts.
   * @param options.chainId - Remove transactions for the specified chain only. Defaults to all chains.
   */
  wipeTransactions({
    address,
    chainId,
  }: {
    address?: string;
    chainId?: string;
  } = {}) {
    if (!chainId && !address) {
      this.update((state) => {
        state.transactions = [];
      });

      return;
    }

    const newTransactions = this.state.transactions.filter(
      ({ chainId: txChainId, txParams }) => {
        const isMatchingNetwork = !chainId || chainId === txChainId;

        if (!isMatchingNetwork) {
          return true;
        }

        const isMatchingAddress =
          !address || txParams.from?.toLowerCase() === address.toLowerCase();

        return !isMatchingAddress;
      },
    );

    this.update((state) => {
      state.transactions = this.trimTransactionsForState(newTransactions);
    });
  }

  /**
   * Adds external provided transaction to state as confirmed transaction.
   *
   * @param transactionMeta - TransactionMeta to add transactions.
   * @param transactionReceipt - TransactionReceipt of the external transaction.
   * @param baseFeePerGas - Base fee per gas of the external transaction.
   */
  async confirmExternalTransaction(
    transactionMeta: TransactionMeta,
    transactionReceipt: TransactionReceipt,
    baseFeePerGas: Hex,
  ) {
    // Run validation and add external transaction to state.
    const newTransactionMeta = this.addExternalTransaction(transactionMeta);

    try {
      const transactionId = newTransactionMeta.id;

      // Make sure status is confirmed and define gasUsed as in receipt.
      const updatedTransactionMeta = {
        ...newTransactionMeta,
        status: TransactionStatus.confirmed as const,
        txReceipt: transactionReceipt,
      };
      if (baseFeePerGas) {
        updatedTransactionMeta.baseFeePerGas = baseFeePerGas;
      }

      // Update same nonce local transactions as dropped and define replacedBy properties.
      this.markNonceDuplicatesDropped(transactionId);

      // Update external provided transaction with updated gas values and confirmed status.
      this.updateTransaction(
        updatedTransactionMeta,
        `${controllerName}:confirmExternalTransaction - Add external transaction`,
      );
      this.onTransactionStatusChange(updatedTransactionMeta);

      // Intentional given potential duration of process.
      this.updatePostBalance(updatedTransactionMeta).catch((error) => {
        /* istanbul ignore next */
        log('Error while updating post balance', error);
        throw error;
      });

      this.messagingSystem.publish(
        `${controllerName}:transactionConfirmed`,
        updatedTransactionMeta,
      );
    } catch (error) {
      console.error('Failed to confirm external transaction', error);
    }
  }

  /**
   * Append new send flow history to a transaction.
   *
   * @param transactionID - The ID of the transaction to update.
   * @param currentSendFlowHistoryLength - The length of the current sendFlowHistory array.
   * @param sendFlowHistoryToAdd - The sendFlowHistory entries to add.
   * @returns The updated transactionMeta.
   */
  updateTransactionSendFlowHistory(
    transactionID: string,
    currentSendFlowHistoryLength: number,
    sendFlowHistoryToAdd: SendFlowHistoryEntry[],
  ): TransactionMeta {
    if (this.isSendFlowHistoryDisabled) {
      throw new Error(
        'Send flow history is disabled for the current transaction controller',
      );
    }

    const transactionMeta = this.getTransaction(transactionID);

    if (!transactionMeta) {
      throw new Error(
        `Cannot update send flow history as no transaction metadata found`,
      );
    }

    validateIfTransactionUnapproved(
      transactionMeta,
      'updateTransactionSendFlowHistory',
    );

    const sendFlowHistory = transactionMeta.sendFlowHistory ?? [];
    if (currentSendFlowHistoryLength === sendFlowHistory.length) {
      const updatedTransactionMeta = {
        ...transactionMeta,
        sendFlowHistory: [...sendFlowHistory, ...sendFlowHistoryToAdd],
      };
      this.updateTransaction(
        updatedTransactionMeta,
        `${controllerName}:updateTransactionSendFlowHistory - sendFlowHistory updated`,
      );
    }

    return this.getTransaction(transactionID) as TransactionMeta;
  }

  /**
   * Update the gas values of a transaction.
   *
   * @param transactionId - The ID of the transaction to update.
   * @param gasValues - Gas values to update.
   * @param gasValues.gas - Same as transaction.gasLimit.
   * @param gasValues.gasLimit - Maxmimum number of units of gas to use for this transaction.
   * @param gasValues.gasPrice - Price per gas for legacy transactions.
   * @param gasValues.maxPriorityFeePerGas - Maximum amount per gas to give to validator as incentive.
   * @param gasValues.maxFeePerGas - Maximum amount per gas to pay for the transaction, including the priority fee.
   * @param gasValues.estimateUsed - Which estimate level was used.
   * @param gasValues.estimateSuggested - Which estimate level that the API suggested.
   * @param gasValues.defaultGasEstimates - The default estimate for gas.
   * @param gasValues.originalGasEstimate - Original estimate for gas.
   * @param gasValues.userEditedGasLimit - The gas limit supplied by user.
   * @param gasValues.userFeeLevel - Estimate level user selected.
   * @returns The updated transactionMeta.
   */
  updateTransactionGasFees(
    transactionId: string,
    {
      defaultGasEstimates,
      estimateUsed,
      estimateSuggested,
      gas,
      gasLimit,
      gasPrice,
      maxPriorityFeePerGas,
      maxFeePerGas,
      originalGasEstimate,
      userEditedGasLimit,
      userFeeLevel,
    }: {
      defaultGasEstimates?: string;
      estimateUsed?: string;
      estimateSuggested?: string;
      gas?: string;
      gasLimit?: string;
      gasPrice?: string;
      maxPriorityFeePerGas?: string;
      maxFeePerGas?: string;
      originalGasEstimate?: string;
      userEditedGasLimit?: boolean;
      userFeeLevel?: string;
    },
  ): TransactionMeta {
    const transactionMeta = this.getTransaction(transactionId);

    if (!transactionMeta) {
      throw new Error(
        `Cannot update transaction as no transaction metadata found`,
      );
    }

    validateIfTransactionUnapproved(
      transactionMeta,
      'updateTransactionGasFees',
    );

    let transactionGasFees = {
      txParams: {
        gas,
        gasLimit,
        gasPrice,
        maxPriorityFeePerGas,
        maxFeePerGas,
      },
      defaultGasEstimates,
      estimateUsed,
      estimateSuggested,
      originalGasEstimate,
      userEditedGasLimit,
      userFeeLevel,
      // TODO: Replace `any` with type
      // eslint-disable-next-line @typescript-eslint/no-explicit-any
    } as any;

    // only update what is defined
    transactionGasFees.txParams = pickBy(transactionGasFees.txParams);
    transactionGasFees = pickBy(transactionGasFees);

    // merge updated gas values with existing transaction meta
    const updatedMeta = merge({}, transactionMeta, transactionGasFees);

    this.updateTransaction(
      updatedMeta,
      `${controllerName}:updateTransactionGasFees - gas values updated`,
    );

    return this.getTransaction(transactionId) as TransactionMeta;
  }

  /**
   * Update the previous gas values of a transaction.
   *
   * @param transactionId - The ID of the transaction to update.
   * @param previousGas - Previous gas values to update.
   * @param previousGas.gasLimit - Maxmimum number of units of gas to use for this transaction.
   * @param previousGas.maxFeePerGas - Maximum amount per gas to pay for the transaction, including the priority fee.
   * @param previousGas.maxPriorityFeePerGas - Maximum amount per gas to give to validator as incentive.
   * @returns The updated transactionMeta.
   */
  updatePreviousGasParams(
    transactionId: string,
    {
      gasLimit,
      maxFeePerGas,
      maxPriorityFeePerGas,
    }: {
      gasLimit?: string;
      maxFeePerGas?: string;
      maxPriorityFeePerGas?: string;
    },
  ): TransactionMeta {
    const transactionMeta = this.getTransaction(transactionId);

    if (!transactionMeta) {
      throw new Error(
        `Cannot update transaction as no transaction metadata found`,
      );
    }

    validateIfTransactionUnapproved(transactionMeta, 'updatePreviousGasParams');

    const transactionPreviousGas = {
      previousGas: {
        gasLimit,
        maxFeePerGas,
        maxPriorityFeePerGas,
      },
      // TODO: Replace `any` with type
      // eslint-disable-next-line @typescript-eslint/no-explicit-any
    } as any;

    // only update what is defined
    transactionPreviousGas.previousGas = pickBy(
      transactionPreviousGas.previousGas,
    );

    // merge updated previous gas values with existing transaction meta
    const updatedMeta = merge({}, transactionMeta, transactionPreviousGas);

    this.updateTransaction(
      updatedMeta,
      `${controllerName}:updatePreviousGasParams - Previous gas values updated`,
    );

    return this.getTransaction(transactionId) as TransactionMeta;
  }

  async getNonceLock(
    address: string,
    networkClientId: NetworkClientId,
  ): Promise<NonceLock> {
    return this.#multichainTrackingHelper.getNonceLock(
      address,
      networkClientId,
    );
  }

  /**
   * Updates the editable parameters of a transaction.
   *
   * @param txId - The ID of the transaction to update.
   * @param params - The editable parameters to update.
   * @param params.data - Data to pass with the transaction.
   * @param params.gas - Maximum number of units of gas to use for the transaction.
   * @param params.gasPrice - Price per gas for legacy transactions.
   * @param params.from - Address to send the transaction from.
   * @param params.to - Address to send the transaction to.
   * @param params.value - Value associated with the transaction.
   * @returns The updated transaction metadata.
   */
  async updateEditableParams(
    txId: string,
    {
      data,
      gas,
      gasPrice,
      from,
      to,
      value,
    }: {
      data?: string;
      gas?: string;
      gasPrice?: string;
      from?: string;
      to?: string;
      value?: string;
    },
  ) {
    const transactionMeta = this.getTransaction(txId);
    if (!transactionMeta) {
      throw new Error(
        `Cannot update editable params as no transaction metadata found`,
      );
    }

    validateIfTransactionUnapproved(transactionMeta, 'updateEditableParams');

    const editableParams = {
      txParams: {
        data,
        from,
        to,
        value,
        gas,
        gasPrice,
      },
    } as Partial<TransactionMeta>;

    editableParams.txParams = pickBy(
      editableParams.txParams,
    ) as TransactionParams;

    const updatedTransaction = merge({}, transactionMeta, editableParams);

    const { networkClientId } = transactionMeta;
    const provider = this.#getProvider({ networkClientId });
    const ethQuery = new EthQuery(provider);

    const { type } = await determineTransactionType(
      updatedTransaction.txParams,
      ethQuery,
    );

    updatedTransaction.type = type;

    await updateTransactionLayer1GasFee({
      layer1GasFeeFlows: this.layer1GasFeeFlows,
      provider,
      transactionMeta: updatedTransaction,
    });

    this.updateTransaction(
      updatedTransaction,
      `Update Editable Params for ${txId}`,
    );

    return this.getTransaction(txId);
  }

  /**
   * Update the isActive state of a transaction.
   *
   * @param transactionId - The ID of the transaction to update.
   * @param isActive - The active state.
   */
  setTransactionActive(transactionId: string, isActive: boolean) {
    const transactionMeta = this.getTransaction(transactionId);

    if (!transactionMeta) {
      throw new Error(`Transaction with id ${transactionId} not found`);
    }

    this.#updateTransactionInternal(
      {
        transactionId,
        note: 'TransactionController#setTransactionActive - Transaction isActive updated',
        skipHistory: true,
        skipValidation: true,
        skipResimulateCheck: true,
      },
      (updatedTransactionMeta) => {
        updatedTransactionMeta.isActive = isActive;
      },
    );
  }

  /**
   * Signs and returns the raw transaction data for provided transaction params list.
   *
   * @param listOfTxParams - The list of transaction params to approve.
   * @param opts - Options bag.
   * @param opts.hasNonce - Whether the transactions already have a nonce.
   * @returns The raw transactions.
   */
  async approveTransactionsWithSameNonce(
    listOfTxParams: (TransactionParams & { chainId: Hex })[] = [],
    { hasNonce }: { hasNonce?: boolean } = {},
  ): Promise<string | string[]> {
    log('Approving transactions with same nonce', {
      transactions: listOfTxParams,
    });

    if (listOfTxParams.length === 0) {
      return '';
    }

    const initialTx = listOfTxParams[0];
    const { chainId } = initialTx;
    const networkClientId = this.#getNetworkClientId({ chainId });
    const initialTxAsEthTx = prepareTransaction(chainId, initialTx);
    const initialTxAsSerializedHex = serializeTransaction(initialTxAsEthTx);

    if (this.approvingTransactionIds.has(initialTxAsSerializedHex)) {
      return '';
    }

    this.approvingTransactionIds.add(initialTxAsSerializedHex);

    let rawTransactions, nonceLock;
    try {
      // TODO: we should add a check to verify that all transactions have the same from address
      const fromAddress = initialTx.from;
      const requiresNonce = hasNonce !== true;

      nonceLock = requiresNonce
        ? await this.getNonceLock(fromAddress, networkClientId)
        : undefined;

      const nonce = nonceLock
        ? add0x(nonceLock.nextNonce.toString(16))
        : initialTx.nonce;

      if (nonceLock) {
        log('Using nonce from nonce tracker', nonce, nonceLock.nonceDetails);
      }

      rawTransactions = await Promise.all(
        listOfTxParams.map((txParams) => {
          txParams.nonce = nonce;
          return this.signExternalTransaction(txParams.chainId, txParams);
        }),
      );
    } catch (err) {
      log('Error while signing transactions with same nonce', err);
      // Must set transaction to submitted/failed before releasing lock
      // continue with error chain
      throw err;
    } finally {
      nonceLock?.releaseLock();
      this.approvingTransactionIds.delete(initialTxAsSerializedHex);
    }
    return rawTransactions;
  }

  /**
   * Update a custodial transaction.
   *
   * @param transactionId - The ID of the transaction to update.
   * @param options - The custodial transaction options to update.
   * @param options.errorMessage - The error message to be assigned in case transaction status update to failed.
   * @param options.hash - The new hash value to be assigned.
   * @param options.status - The new status value to be assigned.
   * @param options.gasLimit - The new gas limit value to be assigned
   * @param options.gasPrice - The new gas price value to be assigned
   * @param options.maxFeePerGas - The new max fee per gas value to be assigned
   * @param options.maxPriorityFeePerGas - The new max priority fee per gas value to be assigned
   * @param options.nonce - The new nonce value to be assigned
   * @param options.type
   */
  updateCustodialTransaction(
    transactionId: string,
    {
      errorMessage,
      hash,
      status,
      gasLimit,
      gasPrice,
      maxFeePerGas,
      maxPriorityFeePerGas,
      nonce,
      type,
    }: {
      errorMessage?: string;
      hash?: string;
      status?: TransactionStatus;

      // Transaction parameters that are mutable by the custodian
      gasLimit?: string;
      gasPrice?: string;
      maxFeePerGas?: string;
      maxPriorityFeePerGas?: string;
      nonce?: string;
      type?: TransactionEnvelopeType;
    },
  ) {
    const transactionMeta = this.getTransaction(transactionId);

    if (!transactionMeta) {
      throw new Error(
        `Cannot update custodial transaction as no transaction metadata found`,
      );
    }

    if (
      status &&
      ![
        TransactionStatus.submitted,
        TransactionStatus.signed,
        TransactionStatus.failed,
      ].includes(status)
    ) {
      throw new Error(
        `Cannot update custodial transaction with status: ${status}`,
      );
    }
    const updatedTransactionMeta = merge(
      {},
      transactionMeta,
      pickBy({ hash, status }),
    ) as TransactionMeta;

    if (updatedTransactionMeta.status === TransactionStatus.submitted) {
      updatedTransactionMeta.submittedTime = new Date().getTime();
    }

    if (updatedTransactionMeta.status === TransactionStatus.failed) {
      updatedTransactionMeta.error = normalizeTxError(new Error(errorMessage));
    }

    if (gasLimit) {
      updatedTransactionMeta.txParams.gasLimit = gasLimit;
    }

    if (gasPrice) {
      updatedTransactionMeta.txParams.gasPrice = gasPrice;
    }

    if (maxFeePerGas) {
      updatedTransactionMeta.txParams.maxFeePerGas = maxFeePerGas;
    }

    if (maxPriorityFeePerGas) {
      updatedTransactionMeta.txParams.maxPriorityFeePerGas =
        maxPriorityFeePerGas;
    }

    if (type) {
      updatedTransactionMeta.txParams.type = type;

      // If the type was reverted to legacy, we need to remove the maxFeePerGas and maxPriorityFeePerGas values
      if (type === TransactionEnvelopeType.legacy) {
        updatedTransactionMeta.txParams.maxFeePerGas = undefined;
        updatedTransactionMeta.txParams.maxPriorityFeePerGas = undefined;
      }
    }

    if (nonce) {
      updatedTransactionMeta.txParams.nonce = nonce;
    }

    this.updateTransaction(
      updatedTransactionMeta,
      `${controllerName}:updateCustodialTransaction - Custodial transaction updated`,
    );

    if (
      [TransactionStatus.submitted, TransactionStatus.failed].includes(
        status as TransactionStatus,
      )
    ) {
      this.messagingSystem.publish(
        `${controllerName}:transactionFinished`,
        updatedTransactionMeta,
      );
      this.#internalEvents.emit(
        `${updatedTransactionMeta.id}:finished`,
        updatedTransactionMeta,
      );
    }
  }

  /**
   * Search transaction metadata for matching entries.
   *
   * @param opts - Options bag.
   * @param opts.initialList - The transactions to search. Defaults to the current state.
   * @param opts.limit - The maximum number of transactions to return. No limit by default.
   * @param opts.searchCriteria - An object containing values or functions for transaction properties to filter transactions with.
   * @returns An array of transactions matching the provided options.
   */
  getTransactions({
    initialList,
    limit,
    searchCriteria = {},
  }: {
    initialList?: TransactionMeta[];
    limit?: number;
    // TODO: Replace `any` with type
    // eslint-disable-next-line @typescript-eslint/no-explicit-any
    searchCriteria?: any;
  } = {}): TransactionMeta[] {
    // searchCriteria is an object that might have values that aren't predicate
    // methods. When providing any other value type (string, number, etc), we
    // consider this shorthand for "check the value at key for strict equality
    // with the provided value". To conform this object to be only methods, we
    // mapValues (lodash) such that every value on the object is a method that
    // returns a boolean.
    const predicateMethods = mapValues(searchCriteria, (predicate) => {
      return typeof predicate === 'function'
        ? predicate
        : // TODO: Replace `any` with type
          // eslint-disable-next-line @typescript-eslint/no-explicit-any
          (v: any) => v === predicate;
    });

    const transactionsToFilter = initialList ?? this.state.transactions;

    // Combine sortBy and pickBy to transform our state object into an array of
    // matching transactions that are sorted by time.
    const filteredTransactions = sortBy(
      pickBy(transactionsToFilter, (transaction) => {
        // iterate over the predicateMethods keys to check if the transaction
        // matches the searchCriteria
        for (const [key, predicate] of Object.entries(predicateMethods)) {
          // We return false early as soon as we know that one of the specified
          // search criteria do not match the transaction. This prevents
          // needlessly checking all criteria when we already know the criteria
          // are not fully satisfied. We check both txParams and the base
          // object as predicate keys can be either.
          if (key in transaction.txParams) {
            // TODO: Replace `any` with type
            // eslint-disable-next-line @typescript-eslint/no-explicit-any
            if (predicate((transaction.txParams as any)[key]) === false) {
              return false;
            }
            // TODO: Replace `any` with type
            // eslint-disable-next-line @typescript-eslint/no-explicit-any
          } else if (predicate((transaction as any)[key]) === false) {
            return false;
          }
        }

        return true;
      }),
      'time',
    );
    if (limit !== undefined) {
      // We need to have all transactions of a given nonce in order to display
      // necessary details in the UI. We use the size of this set to determine
      // whether we have reached the limit provided, thus ensuring that all
      // transactions of nonces we include will be sent to the UI.
      const nonces = new Set();
      const txs = [];
      // By default, the transaction list we filter from is sorted by time ASC.
      // To ensure that filtered results prefers the newest transactions we
      // iterate from right to left, inserting transactions into front of a new
      // array. The original order is preserved, but we ensure that newest txs
      // are preferred.
      for (let i = filteredTransactions.length - 1; i > -1; i--) {
        const txMeta = filteredTransactions[i];
        const { nonce } = txMeta.txParams;
        if (!nonces.has(nonce)) {
          if (nonces.size < limit) {
            nonces.add(nonce);
          } else {
            continue;
          }
        }
        // Push transaction into the beginning of our array to ensure the
        // original order is preserved.
        txs.unshift(txMeta);
      }
      return txs;
    }
    return filteredTransactions;
  }

  async estimateGasFee({
    transactionParams,
    chainId,
    networkClientId: requestNetworkClientId,
  }: {
    transactionParams: TransactionParams;
    chainId?: Hex;
    networkClientId?: NetworkClientId;
  }): Promise<GasFeeFlowResponse> {
    const { id: networkClientId, provider } =
      this.#multichainTrackingHelper.getNetworkClient({
        chainId,
        networkClientId: requestNetworkClientId,
      });

    const transactionMeta = {
      txParams: transactionParams,
      chainId,
      networkClientId,
    } as TransactionMeta;

    // Guaranteed as the default gas fee flow matches all transactions.
    const gasFeeFlow = getGasFeeFlow(
      transactionMeta,
      this.gasFeeFlows,
    ) as GasFeeFlow;

    const ethQuery = new EthQuery(provider);

    const gasFeeControllerData = await this.getGasFeeEstimates({
      networkClientId,
    });

    return gasFeeFlow.getGasFees({
      ethQuery,
      gasFeeControllerData,
      transactionMeta,
    });
  }

  /**
   * Determine the layer 1 gas fee for the given transaction parameters.
   *
   * @param request - The request object.
   * @param request.transactionParams - The transaction parameters to estimate the layer 1 gas fee for.
   * @param request.chainId - The ID of the chain where the transaction will be executed.
   * @param request.networkClientId - The ID of a specific network client to process the transaction.
   */
  async getLayer1GasFee({
    transactionParams,
    chainId,
    networkClientId,
  }: {
    transactionParams: TransactionParams;
    chainId?: Hex;
    networkClientId?: NetworkClientId;
  }): Promise<Hex | undefined> {
    const provider = this.#getProvider({
      chainId,
      networkClientId,
    });

    return await getTransactionLayer1GasFee({
      layer1GasFeeFlows: this.layer1GasFeeFlows,
      provider,
      transactionMeta: {
        txParams: transactionParams,
        chainId,
      } as TransactionMeta,
    });
  }

  private async signExternalTransaction(
    chainId: Hex,
    transactionParams: TransactionParams,
  ): Promise<string> {
    if (!this.sign) {
      throw new Error('No sign method defined.');
    }

    const normalizedTransactionParams =
      normalizeTransactionParams(transactionParams);
    const type = isEIP1559Transaction(normalizedTransactionParams)
      ? TransactionEnvelopeType.feeMarket
      : TransactionEnvelopeType.legacy;
    const updatedTransactionParams = {
      ...normalizedTransactionParams,
      type,
      gasLimit: normalizedTransactionParams.gas,
      chainId,
    };

    const { from } = updatedTransactionParams;

    const unsignedTransaction = prepareTransaction(
      chainId,
      updatedTransactionParams,
    );

    const signedTransaction = await this.sign(unsignedTransaction, from);
    const rawTransaction = serializeTransaction(signedTransaction);

    return rawTransaction;
  }

  /**
   * Removes unapproved transactions from state.
   */
  clearUnapprovedTransactions() {
    const transactions = this.state.transactions.filter(
      ({ status }) => status !== TransactionStatus.unapproved,
    );
    this.update((state) => {
      state.transactions = this.trimTransactionsForState(transactions);
    });
  }

  /**
   * Stop the signing process for a specific transaction.
   * Throws an error causing the transaction status to be set to failed.
   *
   * @param transactionId - The ID of the transaction to stop signing.
   */
  abortTransactionSigning(transactionId: string) {
    const transactionMeta = this.getTransaction(transactionId);

    if (!transactionMeta) {
      throw new Error(`Cannot abort signing as no transaction metadata found`);
    }

    const abortCallback = this.signAbortCallbacks.get(transactionId);

    if (!abortCallback) {
      throw new Error(
        `Cannot abort signing as transaction is not waiting for signing`,
      );
    }

    abortCallback();

    this.signAbortCallbacks.delete(transactionId);
  }

  private addMetadata(transactionMeta: TransactionMeta) {
    validateTxParams(transactionMeta.txParams);
    this.update((state) => {
      state.transactions = this.trimTransactionsForState([
        ...state.transactions,
        transactionMeta,
      ]);
    });
  }

  private async updateGasProperties(
    transactionMeta: TransactionMeta,
    { traceContext }: { traceContext?: TraceContext } = {},
  ) {
    const isEIP1559Compatible =
      transactionMeta.txParams.type !== TransactionEnvelopeType.legacy &&
      (await this.getEIP1559Compatibility(transactionMeta.networkClientId));

    const { networkClientId, chainId } = transactionMeta;

    const isCustomNetwork =
      this.#multichainTrackingHelper.getNetworkClient({ networkClientId })
        .configuration.type === NetworkClientType.Custom;

    const ethQuery = this.#getEthQuery({ networkClientId });
    const provider = this.#getProvider({ networkClientId });

    await this.#trace(
      { name: 'Update Gas', parentContext: traceContext },
      async () => {
        await updateGas({
          ethQuery,
          chainId,
          isCustomNetwork,
          txMeta: transactionMeta,
        });
      },
    );

    await this.#trace(
      { name: 'Update Gas Fees', parentContext: traceContext },
      async () =>
        await updateGasFees({
          eip1559: isEIP1559Compatible,
          ethQuery,
          gasFeeFlows: this.gasFeeFlows,
          getGasFeeEstimates: this.getGasFeeEstimates,
          getSavedGasFees: this.getSavedGasFees.bind(this),
          txMeta: transactionMeta,
        }),
    );

    await this.#trace(
      { name: 'Update Layer 1 Gas Fees', parentContext: traceContext },
      async () =>
        await updateTransactionLayer1GasFee({
          layer1GasFeeFlows: this.layer1GasFeeFlows,
          provider,
          transactionMeta,
        }),
    );
  }

  private onBootCleanup() {
    this.clearUnapprovedTransactions();
    this.failIncompleteTransactions();
  }

  private failIncompleteTransactions() {
    const incompleteTransactions = this.state.transactions.filter(
      (transaction) =>
        [TransactionStatus.approved, TransactionStatus.signed].includes(
          transaction.status,
        ),
    );

    for (const transactionMeta of incompleteTransactions) {
      this.failTransaction(
        transactionMeta,
        new Error('Transaction incomplete at startup'),
      );
    }
  }

  private async processApproval(
    transactionMeta: TransactionMeta,
    {
      isExisting = false,
      requireApproval,
      shouldShowRequest = true,
      actionId,
      traceContext,
    }: {
      isExisting?: boolean;
      requireApproval?: boolean | undefined;
      shouldShowRequest?: boolean;
      actionId?: string;
      traceContext?: TraceContext;
    },
  ): Promise<string> {
    const transactionId = transactionMeta.id;
    let resultCallbacks: AcceptResultCallbacks | undefined;
    const { meta, isCompleted } = this.isTransactionCompleted(transactionId);
    const finishedPromise = isCompleted
      ? Promise.resolve(meta)
      : this.waitForTransactionFinished(transactionId);

    if (meta && !isExisting && !isCompleted) {
      try {
        if (requireApproval !== false) {
          const acceptResult = await this.#trace(
            { name: 'Await Approval', parentContext: traceContext },
            (context) =>
              this.requestApproval(transactionMeta, {
                shouldShowRequest,
                traceContext: context,
              }),
          );

          resultCallbacks = acceptResult.resultCallbacks;

          const approvalValue = acceptResult.value as
            | {
                txMeta?: TransactionMeta;
              }
            | undefined;

          const updatedTransaction = approvalValue?.txMeta;

          if (updatedTransaction) {
            log('Updating transaction with approval data', {
              customNonce: updatedTransaction.customNonceValue,
              params: updatedTransaction.txParams,
            });

            this.updateTransaction(
              updatedTransaction,
              'TransactionController#processApproval - Updated with approval data',
            );
          }
        }

        const { isCompleted: isTxCompleted } =
          this.isTransactionCompleted(transactionId);

        if (!isTxCompleted) {
          const approvalResult = await this.approveTransaction(
            transactionId,
            traceContext,
          );
          if (
            approvalResult === ApprovalState.SkippedViaBeforePublishHook &&
            resultCallbacks
          ) {
            resultCallbacks.success();
          }
          const updatedTransactionMeta = this.getTransaction(
            transactionId,
          ) as TransactionMeta;
          this.messagingSystem.publish(
            `${controllerName}:transactionApproved`,
            {
              transactionMeta: updatedTransactionMeta,
              actionId,
            },
          );
        }
        // TODO: Replace `any` with type
        // eslint-disable-next-line @typescript-eslint/no-explicit-any
      } catch (error: any) {
        const { isCompleted: isTxCompleted } =
          this.isTransactionCompleted(transactionId);
        if (!isTxCompleted) {
          if (error?.code === errorCodes.provider.userRejectedRequest) {
            this.cancelTransaction(transactionId, actionId);

            throw providerErrors.userRejectedRequest({
              message:
                'MetaMask Tx Signature: User denied transaction signature.',
              data: error?.data,
            });
          } else {
            this.failTransaction(meta, error, actionId);
          }
        }
      }
    }

    const finalMeta = await finishedPromise;

    switch (finalMeta?.status) {
      case TransactionStatus.failed:
        resultCallbacks?.error(finalMeta.error);
        throw rpcErrors.internal(finalMeta.error.message);

      case TransactionStatus.submitted:
        resultCallbacks?.success();
        return finalMeta.hash as string;

      default:
        const internalError = rpcErrors.internal(
          `MetaMask Tx Signature: Unknown problem: ${JSON.stringify(
            finalMeta || transactionId,
          )}`,
        );

        resultCallbacks?.error(internalError);
        throw internalError;
    }
  }

  /**
   * Approves a transaction and updates it's status in state. If this is not a
   * retry transaction, a nonce will be generated. The transaction is signed
   * using the sign configuration property, then published to the blockchain.
   * A `<tx.id>:finished` hub event is fired after success or failure.
   *
   * @param transactionId - The ID of the transaction to approve.
   * @param traceContext - The parent context for any new traces.
   */
  private async approveTransaction(
    transactionId: string,
    traceContext?: unknown,
  ) {
    const cleanupTasks = new Array<() => void>();
    cleanupTasks.push(await this.mutex.acquire());

    let transactionMeta = this.getTransactionOrThrow(transactionId);

    try {
      if (!this.sign) {
        this.failTransaction(
          transactionMeta,
          new Error('No sign method defined.'),
        );
        return ApprovalState.NotApproved;
      } else if (!transactionMeta.chainId) {
        this.failTransaction(transactionMeta, new Error('No chainId defined.'));
        return ApprovalState.NotApproved;
      }

      if (this.approvingTransactionIds.has(transactionId)) {
        log('Skipping approval as signing in progress', transactionId);
        return ApprovalState.NotApproved;
      }
      this.approvingTransactionIds.add(transactionId);
      cleanupTasks.push(() =>
        this.approvingTransactionIds.delete(transactionId),
      );

      const [nonce, releaseNonce] = await getNextNonce(
        transactionMeta,
        (address: string) =>
          this.#multichainTrackingHelper.getNonceLock(
            address,
            transactionMeta.networkClientId,
          ),
      );

      // must set transaction to submitted/failed before releasing lock
      releaseNonce && cleanupTasks.push(releaseNonce);

      transactionMeta = this.#updateTransactionInternal(
        {
          transactionId,
          note: 'TransactionController#approveTransaction - Transaction approved',
        },
        (draftTxMeta) => {
          const { chainId, txParams } = draftTxMeta;
          const { gas, type } = txParams;

          draftTxMeta.status = TransactionStatus.approved;
          draftTxMeta.txParams.chainId = chainId;
          draftTxMeta.txParams.gasLimit = gas;
          draftTxMeta.txParams.nonce = nonce;

          if (!type && isEIP1559Transaction(txParams)) {
            draftTxMeta.txParams.type = TransactionEnvelopeType.feeMarket;
          }
        },
      );

      this.onTransactionStatusChange(transactionMeta);

      const rawTx = await this.#trace(
        { name: 'Sign', parentContext: traceContext },
        () => this.signTransaction(transactionMeta),
      );

      if (!(await this.beforePublish(transactionMeta))) {
        log('Skipping publishing transaction based on hook');
        this.messagingSystem.publish(
          `${controllerName}:transactionPublishingSkipped`,
          transactionMeta,
        );
        return ApprovalState.SkippedViaBeforePublishHook;
      }

      if (!rawTx) {
        return ApprovalState.NotApproved;
      }

      const { networkClientId } = transactionMeta;
      const ethQuery = this.#getEthQuery({ networkClientId });

      let preTxBalance: string | undefined;
      const shouldUpdatePreTxBalance =
        transactionMeta.type === TransactionType.swap;

      if (shouldUpdatePreTxBalance) {
        log('Determining pre-transaction balance');

        preTxBalance = await query(ethQuery, 'getBalance', [
          transactionMeta.txParams.from,
        ]);
      }

      log('Publishing transaction', transactionMeta.txParams);

      let hash: string | undefined;

      await this.#trace(
        { name: 'Publish', parentContext: traceContext },
        async () => {
          ({ transactionHash: hash } = await this.publish(
            transactionMeta,
            rawTx,
          ));

          if (hash === undefined) {
            hash = await this.publishTransaction(ethQuery, {
              ...transactionMeta,
              rawTx,
            });
          }
        },
      );

      log('Publish successful', hash);

      transactionMeta = this.#updateTransactionInternal(
        {
          transactionId,
          note: 'TransactionController#approveTransaction - Transaction submitted',
        },
        (draftTxMeta) => {
          draftTxMeta.hash = hash;
          draftTxMeta.status = TransactionStatus.submitted;
          draftTxMeta.submittedTime = new Date().getTime();
          if (shouldUpdatePreTxBalance) {
            draftTxMeta.preTxBalance = preTxBalance;
            log('Updated pre-transaction balance', preTxBalance);
          }
        },
      );

      this.messagingSystem.publish(`${controllerName}:transactionSubmitted`, {
        transactionMeta,
      });

      this.messagingSystem.publish(
        `${controllerName}:transactionFinished`,
        transactionMeta,
      );
      this.#internalEvents.emit(`${transactionId}:finished`, transactionMeta);

      this.onTransactionStatusChange(transactionMeta);
      return ApprovalState.Approved;
      // TODO: Replace `any` with type
      // eslint-disable-next-line @typescript-eslint/no-explicit-any
    } catch (error: any) {
      this.failTransaction(transactionMeta, error);
      return ApprovalState.NotApproved;
    } finally {
      cleanupTasks.forEach((task) => task());
    }
  }

  private async publishTransaction(
    ethQuery: EthQuery,
    transactionMeta: TransactionMeta,
    { skipSubmitHistory }: { skipSubmitHistory?: boolean } = {},
  ): Promise<string> {
    const transactionHash = await query(ethQuery, 'sendRawTransaction', [
      transactionMeta.rawTx,
    ]);

    if (skipSubmitHistory !== true) {
      this.#updateSubmitHistory(transactionMeta, transactionHash);
    }

    return transactionHash;
  }

  /**
   * Cancels a transaction based on its ID by setting its status to "rejected"
   * and emitting a `<tx.id>:finished` hub event.
   *
   * @param transactionId - The ID of the transaction to cancel.
   * @param actionId - The actionId passed from UI
   */
  private cancelTransaction(transactionId: string, actionId?: string) {
    const transactionMeta = this.state.transactions.find(
      ({ id }) => id === transactionId,
    );
    if (!transactionMeta) {
      return;
    }
    this.update((state) => {
      const transactions = state.transactions.filter(
        ({ id }) => id !== transactionId,
      );
      state.transactions = this.trimTransactionsForState(transactions);
    });
    const updatedTransactionMeta = {
      ...transactionMeta,
      status: TransactionStatus.rejected as const,
    };
    this.messagingSystem.publish(
      `${controllerName}:transactionFinished`,
      updatedTransactionMeta,
    );
    this.#internalEvents.emit(
<<<<<<< HEAD
      // TODO: Either fix this lint violation or explain why it's necessary to ignore.

=======
>>>>>>> d77ba9d3
      `${transactionMeta.id}:finished`,
      updatedTransactionMeta,
    );
    this.messagingSystem.publish(`${controllerName}:transactionRejected`, {
      transactionMeta: updatedTransactionMeta,
      actionId,
    });
    this.onTransactionStatusChange(updatedTransactionMeta);
  }

  /**
   * Trim the amount of transactions that are set on the state. Checks
   * if the length of the tx history is longer then desired persistence
   * limit and then if it is removes the oldest confirmed or rejected tx.
   * Pending or unapproved transactions will not be removed by this
   * operation. For safety of presenting a fully functional transaction UI
   * representation, this function will not break apart transactions with the
   * same nonce, created on the same day, per network. Not accounting for
   * transactions of the same nonce, same day and network combo can result in
   * confusing or broken experiences in the UI.
   *
   * @param transactions - The transactions to be applied to the state.
   * @returns The trimmed list of transactions.
   */
  private trimTransactionsForState(
    transactions: TransactionMeta[],
  ): TransactionMeta[] {
    const nonceNetworkSet = new Set();

    const txsToKeep = [...transactions]
      .sort((a, b) => (a.time > b.time ? -1 : 1)) // Descending time order
      .filter((tx) => {
        const { chainId, status, txParams, time } = tx;

        if (txParams) {
<<<<<<< HEAD
          // TODO: Either fix this lint violation or explain why it's necessary to ignore.

=======
>>>>>>> d77ba9d3
          const key = `${String(txParams.nonce)}-${convertHexToDecimal(
            chainId,
          )}-${new Date(time).toDateString()}`;

          if (nonceNetworkSet.has(key)) {
            return true;
          } else if (
            nonceNetworkSet.size < this.#transactionHistoryLimit ||
            !this.isFinalState(status)
          ) {
            nonceNetworkSet.add(key);
            return true;
          }
        }

        return false;
      });

    txsToKeep.reverse(); // Ascending time order
    return txsToKeep;
  }

  /**
   * Determines if the transaction is in a final state.
   *
   * @param status - The transaction status.
   * @returns Whether the transaction is in a final state.
   */
  private isFinalState(status: TransactionStatus): boolean {
    return (
      status === TransactionStatus.rejected ||
      status === TransactionStatus.confirmed ||
      status === TransactionStatus.failed
    );
  }

  /**
   * Whether the transaction has at least completed all local processing.
   *
   * @param status - The transaction status.
   * @returns Whether the transaction is in a final state.
   */
  private isLocalFinalState(status: TransactionStatus): boolean {
    return [
      TransactionStatus.confirmed,
      TransactionStatus.failed,
      TransactionStatus.rejected,
      TransactionStatus.submitted,
    ].includes(status);
  }

  private async requestApproval(
    txMeta: TransactionMeta,
    {
      shouldShowRequest,
      traceContext,
    }: { shouldShowRequest: boolean; traceContext?: TraceContext },
  ): Promise<AddResult> {
    const id = this.getApprovalId(txMeta);
    const { origin } = txMeta;
    const type = ApprovalType.Transaction;
    const requestData = { txId: txMeta.id };

    await this.#trace({
      name: 'Notification Display',
      id,
      parentContext: traceContext,
    });

    return (await this.messagingSystem.call(
      'ApprovalController:addRequest',
      {
        id,
        origin: origin || ORIGIN_METAMASK,
        type,
        requestData,
        expectsResult: true,
      },
      shouldShowRequest,
    )) as Promise<AddResult>;
  }

  private getTransaction(
    transactionId: string,
  ): Readonly<TransactionMeta> | undefined {
    const { transactions } = this.state;
    return transactions.find(({ id }) => id === transactionId);
  }

  private getTransactionOrThrow(
    transactionId: string,
    errorMessagePrefix = 'TransactionController',
  ): Readonly<TransactionMeta> {
    const txMeta = this.getTransaction(transactionId);
    if (!txMeta) {
      throw new Error(
        `${errorMessagePrefix}: No transaction found with id ${transactionId}`,
      );
    }
    return txMeta;
  }

  private getApprovalId(txMeta: TransactionMeta) {
    return String(txMeta.id);
  }

  private isTransactionCompleted(transactionId: string): {
    meta?: TransactionMeta;
    isCompleted: boolean;
  } {
    const transaction = this.getTransaction(transactionId);

    if (!transaction) {
      return { meta: undefined, isCompleted: false };
    }

    const isCompleted = this.isLocalFinalState(transaction.status);

    return { meta: transaction, isCompleted };
  }

  #getChainId(networkClientId: NetworkClientId): Hex {
    return this.#multichainTrackingHelper.getNetworkClient({ networkClientId })
      .configuration.chainId;
  }

  #getNetworkClientId({
    chainId,
    networkClientId,
  }: {
    chainId?: Hex;
    networkClientId?: NetworkClientId;
  }) {
    if (networkClientId) {
      return networkClientId;
    }

    return this.#multichainTrackingHelper.getNetworkClient({
      chainId,
    }).id;
  }

  #getEthQuery({
    chainId,
    networkClientId,
  }: {
    chainId?: Hex;
    networkClientId?: NetworkClientId;
  }): EthQuery {
    return new EthQuery(this.#getProvider({ chainId, networkClientId }));
  }

  #getProvider({
    chainId,
    networkClientId,
  }: {
    chainId?: Hex;
    networkClientId?: NetworkClientId;
  }): Provider {
    return this.#multichainTrackingHelper.getNetworkClient({
      chainId,
      networkClientId,
    }).provider;
  }

  private onIncomingTransactions(transactions: TransactionMeta[]) {
    if (!transactions.length) {
      return;
    }

    const finalTransactions = transactions.map((tx) => {
      const { chainId } = tx;
      const networkClientId = this.#getNetworkClientId({ chainId });

      return {
        ...tx,
        networkClientId,
      };
    });

    this.update((state) => {
      const { transactions: currentTransactions } = state;

      state.transactions = this.trimTransactionsForState([
        ...finalTransactions,
        ...currentTransactions,
      ]);

      log(
        'Added incoming transactions to state',
        finalTransactions.length,
        finalTransactions,
      );
    });

    this.messagingSystem.publish(
      `${controllerName}:incomingTransactionsReceived`,
      finalTransactions,
    );
  }

  private generateDappSuggestedGasFees(
    txParams: TransactionParams,
    origin?: string,
  ): DappSuggestedGasFees | undefined {
    if (!origin || origin === ORIGIN_METAMASK) {
      return undefined;
    }

    const { gasPrice, maxFeePerGas, maxPriorityFeePerGas, gas } = txParams;

    if (
      gasPrice === undefined &&
      maxFeePerGas === undefined &&
      maxPriorityFeePerGas === undefined &&
      gas === undefined
    ) {
      return undefined;
    }

    const dappSuggestedGasFees: DappSuggestedGasFees = {};

    if (gasPrice !== undefined) {
      dappSuggestedGasFees.gasPrice = gasPrice;
    } else if (
      maxFeePerGas !== undefined ||
      maxPriorityFeePerGas !== undefined
    ) {
      dappSuggestedGasFees.maxFeePerGas = maxFeePerGas;
      dappSuggestedGasFees.maxPriorityFeePerGas = maxPriorityFeePerGas;
    }

    if (gas !== undefined) {
      dappSuggestedGasFees.gas = gas;
    }

    return dappSuggestedGasFees;
  }

  /**
   * Validates and adds external provided transaction to state.
   *
   * @param transactionMeta - Nominated external transaction to be added to state.
   * @returns The new transaction.
   */
  private addExternalTransaction(transactionMeta: TransactionMeta) {
    const { chainId } = transactionMeta;
    const { transactions } = this.state;
    const fromAddress = transactionMeta?.txParams?.from;
    const sameFromAndNetworkTransactions = transactions.filter(
      (transaction) =>
        transaction.txParams.from === fromAddress &&
        transaction.chainId === chainId,
    );
    const confirmedTxs = sameFromAndNetworkTransactions.filter(
      (transaction) => transaction.status === TransactionStatus.confirmed,
    );
    const pendingTxs = sameFromAndNetworkTransactions.filter(
      (transaction) => transaction.status === TransactionStatus.submitted,
    );

    validateConfirmedExternalTransaction(
      transactionMeta,
      confirmedTxs,
      pendingTxs,
    );

    // Make sure provided external transaction has non empty history array
    const newTransactionMeta =
      (transactionMeta.history ?? []).length === 0 && !this.isHistoryDisabled
        ? addInitialHistorySnapshot(transactionMeta)
        : transactionMeta;

    this.update((state) => {
      state.transactions = this.trimTransactionsForState([
        ...state.transactions,
        newTransactionMeta,
      ]);
    });

    return newTransactionMeta;
  }

  /**
   * Sets other txMeta statuses to dropped if the txMeta that has been confirmed has other transactions
   * in the transactions have the same nonce.
   *
   * @param transactionId - Used to identify original transaction.
   */
  private markNonceDuplicatesDropped(transactionId: string) {
    const transactionMeta = this.getTransaction(transactionId);
    if (!transactionMeta) {
      return;
    }
    const nonce = transactionMeta.txParams?.nonce;
    const from = transactionMeta.txParams?.from;
    const { chainId } = transactionMeta;

    const sameNonceTransactions = this.state.transactions.filter(
      (transaction) =>
        transaction.id !== transactionId &&
        transaction.txParams.from === from &&
        transaction.txParams.nonce === nonce &&
        transaction.chainId === chainId &&
        transaction.type !== TransactionType.incoming,
    );
    const sameNonceTransactionIds = sameNonceTransactions.map(
      (transaction) => transaction.id,
    );

    if (sameNonceTransactions.length === 0) {
      return;
    }

    this.update((state) => {
      for (const transaction of state.transactions) {
        if (sameNonceTransactionIds.includes(transaction.id)) {
          transaction.replacedBy = transactionMeta?.hash;
          transaction.replacedById = transactionMeta?.id;
        }
      }
    });

    for (const transaction of this.state.transactions) {
      if (
        sameNonceTransactionIds.includes(transaction.id) &&
        transaction.status !== TransactionStatus.failed
      ) {
        this.setTransactionStatusDropped(transaction);
      }
    }
  }

  /**
   * Method to set transaction status to dropped.
   *
   * @param transactionMeta - TransactionMeta of transaction to be marked as dropped.
   */
  private setTransactionStatusDropped(transactionMeta: TransactionMeta) {
    const updatedTransactionMeta = {
      ...transactionMeta,
      status: TransactionStatus.dropped as const,
    };
    this.messagingSystem.publish(`${controllerName}:transactionDropped`, {
      transactionMeta: updatedTransactionMeta,
    });
    this.updateTransaction(
      updatedTransactionMeta,
      'TransactionController#setTransactionStatusDropped - Transaction dropped',
    );
    this.onTransactionStatusChange(updatedTransactionMeta);
  }

  /**
   * Get transaction with provided actionId.
   *
   * @param actionId - Unique ID to prevent duplicate requests
   * @returns the filtered transaction
   */
  private getTransactionWithActionId(actionId?: string) {
    return this.state.transactions.find(
      (transaction) => actionId && transaction.actionId === actionId,
    );
  }

  private async waitForTransactionFinished(
    transactionId: string,
  ): Promise<TransactionMeta> {
    return new Promise((resolve) => {
      this.#internalEvents.once(`${transactionId}:finished`, (txMeta) => {
        resolve(txMeta);
      });
    });
  }

  /**
   * Updates the r, s, and v properties of a TransactionMeta object
   * with values from a signed transaction.
   *
   * @param transactionMeta - The TransactionMeta object to update.
   * @param signedTx - The encompassing type for all transaction types containing r, s, and v values.
   * @returns The updated TransactionMeta object.
   */
  private updateTransactionMetaRSV(
    transactionMeta: TransactionMeta,
    signedTx: TypedTransaction,
  ): TransactionMeta {
    const transactionMetaWithRsv = cloneDeep(transactionMeta);

    for (const key of ['r', 's', 'v'] as const) {
      const value = signedTx[key];

      if (value === undefined || value === null) {
        continue;
      }

      transactionMetaWithRsv[key] = add0x(value.toString(16));
    }

    return transactionMetaWithRsv;
  }

  private async getEIP1559Compatibility(networkClientId?: NetworkClientId) {
    const currentNetworkIsEIP1559Compatible =
      await this.getCurrentNetworkEIP1559Compatibility(networkClientId);

    const currentAccountIsEIP1559Compatible =
      await this.getCurrentAccountEIP1559Compatibility();

    return (
      currentNetworkIsEIP1559Compatible && currentAccountIsEIP1559Compatible
    );
  }

  private async signTransaction(
    transactionMeta: TransactionMeta,
  ): Promise<string | undefined> {
    const { txParams } = transactionMeta;

    log('Signing transaction', txParams);

    const { authorizationList, from } = txParams;
    const finalTxParams = { ...txParams };

    finalTxParams.authorizationList = await signAuthorizationList({
      authorizationList,
      messenger: this.messagingSystem,
      transactionMeta,
    });

    const unsignedEthTx = prepareTransaction(
      transactionMeta.chainId,
      finalTxParams,
    );

    this.approvingTransactionIds.add(transactionMeta.id);

    const signedTx = await new Promise<TypedTransaction>((resolve, reject) => {
      this.sign?.(
        unsignedEthTx,
        from,
        ...this.getAdditionalSignArguments(transactionMeta),
      ).then(resolve, reject);

      this.signAbortCallbacks.set(transactionMeta.id, () =>
        reject(new Error('Signing aborted by user')),
      );
    });

    this.signAbortCallbacks.delete(transactionMeta.id);

    if (!signedTx) {
      log('Skipping signed status as no signed transaction');
      return undefined;
    }

    const transactionMetaFromHook = cloneDeep(transactionMeta);
    if (!this.afterSign(transactionMetaFromHook, signedTx)) {
      this.updateTransaction(
        transactionMetaFromHook,
        'TransactionController#signTransaction - Update after sign',
      );

      log('Skipping signed status based on hook');

      return undefined;
    }

    const transactionMetaWithRsv = {
      ...this.updateTransactionMetaRSV(transactionMetaFromHook, signedTx),
      status: TransactionStatus.signed as const,
      txParams: finalTxParams,
    };

    this.updateTransaction(
      transactionMetaWithRsv,
      'TransactionController#approveTransaction - Transaction signed',
    );

    this.onTransactionStatusChange(transactionMetaWithRsv);

    const rawTx = serializeTransaction(signedTx);

    const transactionMetaWithRawTx = merge({}, transactionMetaWithRsv, {
      rawTx,
    });

    this.updateTransaction(
      transactionMetaWithRawTx,
      'TransactionController#approveTransaction - RawTransaction added',
    );

    return rawTx;
  }

  private onTransactionStatusChange(transactionMeta: TransactionMeta) {
    this.messagingSystem.publish(`${controllerName}:transactionStatusUpdated`, {
      transactionMeta,
    });
  }

  private getNonceTrackerTransactions(
    status: TransactionStatus,
    address: string,
    chainId: string,
  ) {
    return getAndFormatTransactionsForNonceTracker(
      chainId,
      address,
      status,
      this.state.transactions,
    );
  }

  private onConfirmedTransaction(transactionMeta: TransactionMeta) {
    log('Processing confirmed transaction', transactionMeta.id);

    this.markNonceDuplicatesDropped(transactionMeta.id);

    this.messagingSystem.publish(
      `${controllerName}:transactionConfirmed`,
      transactionMeta,
    );

    this.onTransactionStatusChange(transactionMeta);

    // Intentional given potential duration of process.
    this.updatePostBalance(transactionMeta).catch((error) => {
      log('Error while updating post balance', error);
      throw error;
    });
  }

  private async updatePostBalance(transactionMeta: TransactionMeta) {
    try {
      const { networkClientId, type } = transactionMeta;

      if (type !== TransactionType.swap) {
        return;
      }

      const ethQuery = this.#getEthQuery({ networkClientId });

      const { updatedTransactionMeta, approvalTransactionMeta } =
        await updatePostTransactionBalance(transactionMeta, {
          ethQuery,
          getTransaction: this.getTransaction.bind(this),
          updateTransaction: this.updateTransaction.bind(this),
        });

      this.messagingSystem.publish(
        `${controllerName}:postTransactionBalanceUpdated`,
        {
          transactionMeta: updatedTransactionMeta,
          approvalTransactionMeta,
        },
      );
    } catch (error) {
      /* istanbul ignore next */
      log('Error while updating post transaction balance', error);
    }
  }

  #createNonceTracker({
    provider,
    blockTracker,
    chainId,
  }: {
    provider: Provider;
    blockTracker: BlockTracker;
    chainId: Hex;
  }): NonceTracker {
    return new NonceTracker({
      // TODO: Fix types
      // eslint-disable-next-line @typescript-eslint/no-explicit-any
      provider: provider as any,
      // TODO: Fix types
      blockTracker,
      getPendingTransactions: this.#getNonceTrackerPendingTransactions.bind(
        this,
        chainId,
      ),
      getConfirmedTransactions: this.getNonceTrackerTransactions.bind(
        this,
        TransactionStatus.confirmed,
        chainId,
      ),
    });
  }

  #createPendingTransactionTracker({
    provider,
    blockTracker,
    chainId,
    networkClientId,
  }: {
    provider: Provider;
    blockTracker: BlockTracker;
    chainId: Hex;
    networkClientId: NetworkClientId;
  }): PendingTransactionTracker {
    const ethQuery = new EthQuery(provider);

    const pendingTransactionTracker = new PendingTransactionTracker({
      blockTracker,
      getChainId: () => chainId,
      getEthQuery: () => ethQuery,
      getNetworkClientId: () => networkClientId,
      getTransactions: () => this.state.transactions,
      isResubmitEnabled: this.#pendingTransactionOptions.isResubmitEnabled,
      getGlobalLock: () =>
        this.#multichainTrackingHelper.acquireNonceLockForChainIdKey({
          chainId,
        }),
      publishTransaction: (_ethQuery, transactionMeta) =>
        this.publishTransaction(_ethQuery, transactionMeta, {
          skipSubmitHistory: true,
        }),
      hooks: {
        beforeCheckPendingTransaction:
          this.beforeCheckPendingTransaction.bind(this),
      },
    });

    this.#addPendingTransactionTrackerListeners(pendingTransactionTracker);

    return pendingTransactionTracker;
  }

  readonly #checkForPendingTransactionAndStartPolling = () => {
    this.#multichainTrackingHelper.checkForPendingTransactionAndStartPolling();
  };

  #stopAllTracking() {
    this.#multichainTrackingHelper.stopAllTracking();
  }

  #addIncomingTransactionHelperListeners(
    incomingTransactionHelper: IncomingTransactionHelper,
  ) {
    incomingTransactionHelper.hub.on(
      'transactions',
      this.onIncomingTransactions.bind(this),
    );
  }

  #removePendingTransactionTrackerListeners(
    pendingTransactionTracker: PendingTransactionTracker,
  ) {
    pendingTransactionTracker.hub.removeAllListeners('transaction-confirmed');
    pendingTransactionTracker.hub.removeAllListeners('transaction-dropped');
    pendingTransactionTracker.hub.removeAllListeners('transaction-failed');
    pendingTransactionTracker.hub.removeAllListeners('transaction-updated');
  }

  #addPendingTransactionTrackerListeners(
    pendingTransactionTracker: PendingTransactionTracker,
  ) {
    pendingTransactionTracker.hub.on(
      'transaction-confirmed',
      this.onConfirmedTransaction.bind(this),
    );

    pendingTransactionTracker.hub.on(
      'transaction-dropped',
      this.setTransactionStatusDropped.bind(this),
    );

    pendingTransactionTracker.hub.on(
      'transaction-failed',
      this.failTransaction.bind(this),
    );

    pendingTransactionTracker.hub.on(
      'transaction-updated',
      this.updateTransaction.bind(this),
    );
  }

  #getNonceTrackerPendingTransactions(chainId: string, address: string) {
    const standardPendingTransactions = this.getNonceTrackerTransactions(
      TransactionStatus.submitted,
      address,
      chainId,
    );

    const externalPendingTransactions = this.getExternalPendingTransactions(
      address,
      chainId,
    );
    return [...standardPendingTransactions, ...externalPendingTransactions];
  }

  private async publishTransactionForRetry(
    ethQuery: EthQuery,
    transactionMeta: TransactionMeta,
  ): Promise<string> {
    try {
      return await this.publishTransaction(ethQuery, transactionMeta);
    } catch (error: unknown) {
      if (this.isTransactionAlreadyConfirmedError(error as Error)) {
        throw new Error('Previous transaction is already confirmed');
      }
      throw error;
    }
  }

  /**
   * Ensures that error is a nonce issue
   *
   * @param error - The error to check
   * @returns Whether or not the error is a nonce issue
   */
  // TODO: Replace `any` with type
  // Some networks are returning original error in the data field
  // eslint-disable-next-line @typescript-eslint/no-explicit-any
  private isTransactionAlreadyConfirmedError(error: any): boolean {
    return (
      error?.message?.includes('nonce too low') ||
      error?.data?.message?.includes('nonce too low')
    );
  }

  #getGasFeeFlows(): GasFeeFlow[] {
    if (this.#testGasFeeFlows) {
      return [new TestGasFeeFlow()];
    }

    return [new LineaGasFeeFlow(), new DefaultGasFeeFlow()];
  }

  #getLayer1GasFeeFlows(): Layer1GasFeeFlow[] {
    return [new OptimismLayer1GasFeeFlow(), new ScrollLayer1GasFeeFlow()];
  }

  #updateTransactionInternal(
    {
      transactionId,
      note,
      skipHistory,
      skipValidation,
      skipResimulateCheck,
    }: {
      transactionId: string;
      note?: string;
      skipHistory?: boolean;
      skipValidation?: boolean;
      skipResimulateCheck?: boolean;
    },
    callback: (transactionMeta: TransactionMeta) => TransactionMeta | void,
  ): Readonly<TransactionMeta> {
    let resimulateResponse: ResimulateResponse | undefined;

    this.update((state) => {
      const index = state.transactions.findIndex(
        ({ id }) => id === transactionId,
      );

      let transactionMeta = state.transactions[index];

      const originalTransactionMeta = cloneDeep(transactionMeta);

      transactionMeta = callback(transactionMeta) ?? transactionMeta;

      if (skipValidation !== true) {
        transactionMeta.txParams = normalizeTransactionParams(
          transactionMeta.txParams,
        );

        validateTxParams(transactionMeta.txParams);
      }

      if (!skipResimulateCheck && this.#isSimulationEnabled()) {
        resimulateResponse = shouldResimulate(
          originalTransactionMeta,
          transactionMeta,
        );
      }

      const shouldSkipHistory = this.isHistoryDisabled || skipHistory;

      if (!shouldSkipHistory) {
        transactionMeta = updateTransactionHistory(
          transactionMeta,
          note ?? 'Transaction updated',
        );
      }
      state.transactions[index] = transactionMeta;
    });

    const transactionMeta = this.getTransaction(
      transactionId,
    ) as TransactionMeta;

    if (resimulateResponse?.resimulate) {
      this.#updateSimulationData(transactionMeta, {
        blockTime: resimulateResponse.blockTime,
      }).catch((error) => {
        log('Error during re-simulation', error);
        throw error;
      });
    }

    return transactionMeta;
  }

  async #updateFirstTimeInteraction(
    transactionMeta: TransactionMeta,
    {
      traceContext,
    }: {
      traceContext?: TraceContext;
    } = {},
  ) {
    if (!this.#isFirstTimeInteractionEnabled()) {
      return;
    }

    const {
      chainId,
      id: transactionId,
      txParams: { to, from },
    } = transactionMeta;

    const request: GetAccountAddressRelationshipRequest = {
      chainId: hexToNumber(chainId),
      to: to as string,
      from,
    };

    validateParamTo(to);

    const existingTransaction = this.state.transactions.find(
      (tx) =>
        tx.chainId === chainId &&
        tx.txParams.from === from &&
        tx.txParams.to === to &&
        tx.id !== transactionId,
    );

    // Check if there is an existing transaction with the same from, to, and chainId
    // else we continue to check the account address relationship from API
    if (existingTransaction) {
      return;
    }

    try {
      const { count } = await this.#trace(
        { name: 'Account Address Relationship', parentContext: traceContext },
        () => getAccountAddressRelationship(request),
      );

      const isFirstTimeInteraction =
        count === undefined ? undefined : count === 0;

      const finalTransactionMeta = this.getTransaction(transactionId);

      /* istanbul ignore if */
      if (!finalTransactionMeta) {
        log(
          'Cannot update first time interaction as transaction not found',
          transactionId,
        );
        return;
      }

      this.#updateTransactionInternal(
        {
          transactionId,
          note: 'TransactionController#updateFirstInteraction - Update first time interaction',
        },
        (txMeta) => {
          txMeta.isFirstTimeInteraction = isFirstTimeInteraction;
        },
      );

      log('Updated first time interaction', transactionId, {
        isFirstTimeInteraction,
      });
    } catch (error) {
      log(
        'Error fetching account address relationship, skipping first time interaction update',
        error,
      );
    }
  }

  async #updateSimulationData(
    transactionMeta: TransactionMeta,
    {
      blockTime,
      traceContext,
    }: {
      blockTime?: number;
      traceContext?: TraceContext;
    } = {},
  ) {
    const {
      id: transactionId,
      chainId,
      txParams,
      simulationData: prevSimulationData,
    } = transactionMeta;

    const { from, to, value, data } = txParams;

    let simulationData: SimulationData = {
      error: {
        code: SimulationErrorCode.Disabled,
        message: 'Simulation disabled',
      },
      tokenBalanceChanges: [],
    };

    if (this.#isSimulationEnabled()) {
      simulationData = await this.#trace(
        { name: 'Simulate', parentContext: traceContext },
        () =>
          getSimulationData(
            {
              chainId,
              from: from as Hex,
              to: to as Hex,
              value: value as Hex,
              data: data as Hex,
            },
            {
              blockTime,
            },
          ),
      );

      if (
        blockTime &&
        prevSimulationData &&
        hasSimulationDataChanged(prevSimulationData, simulationData)
      ) {
        simulationData = {
          ...simulationData,
          isUpdatedAfterSecurityCheck: true,
        };
      }
    }

    const finalTransactionMeta = this.getTransaction(transactionId);

    /* istanbul ignore if */
    if (!finalTransactionMeta) {
      log(
        'Cannot update simulation data as transaction not found',
        transactionId,
        simulationData,
      );

      return;
    }

    this.#updateTransactionInternal(
      {
        transactionId,
        note: 'TransactionController#updateSimulationData - Update simulation data',
        skipResimulateCheck: Boolean(blockTime),
      },
      (txMeta) => {
        txMeta.simulationData = simulationData;
      },
    );

    log('Updated simulation data', transactionId, simulationData);
  }

  #onGasFeePollerTransactionUpdate({
    transactionId,
    gasFeeEstimates,
    gasFeeEstimatesLoaded,
    layer1GasFee,
  }: {
    transactionId: string;
    gasFeeEstimates?: GasFeeEstimates;
    gasFeeEstimatesLoaded?: boolean;
    layer1GasFee?: Hex;
  }) {
    this.#updateTransactionInternal(
      { transactionId, skipHistory: true },
      (txMeta) => {
        if (gasFeeEstimates) {
          txMeta.gasFeeEstimates = gasFeeEstimates;
        }

        if (gasFeeEstimatesLoaded !== undefined) {
          txMeta.gasFeeEstimatesLoaded = gasFeeEstimatesLoaded;
        }

        if (layer1GasFee) {
          txMeta.layer1GasFee = layer1GasFee;
        }
      },
    );
  }

  #getSelectedAccount() {
    return this.messagingSystem.call('AccountsController:getSelectedAccount');
  }

  #getInternalAccounts(): string[] {
    const state = this.messagingSystem.call('AccountsController:getState');

    return Object.values(state.internalAccounts?.accounts ?? {})
      .filter((account) => account.type === 'eip155:eoa')
      .map((account) => account.address);
  }

  #updateSubmitHistory(transactionMeta: TransactionMeta, hash: string): void {
    const { chainId, networkClientId, origin, rawTx, txParams } =
      transactionMeta;

    const { networkConfigurationsByChainId } = this.getNetworkState();
    const networkConfiguration = networkConfigurationsByChainId[chainId as Hex];

    const endpoint = networkConfiguration?.rpcEndpoints.find(
      (currentEndpoint) => currentEndpoint.networkClientId === networkClientId,
    );

    const networkUrl = endpoint?.url;
    const networkType = endpoint?.name ?? networkClientId;

    const submitHistoryEntry: SubmitHistoryEntry = {
      chainId,
      hash,
      networkType,
      networkUrl,
      origin,
      rawTransaction: rawTx as string,
      time: Date.now(),
      transaction: txParams,
    };

    log('Updating submit history', submitHistoryEntry);

    this.update((state) => {
      const { submitHistory } = state;

      if (submitHistory.length === SUBMIT_HISTORY_LIMIT) {
        submitHistory.pop();
      }

      submitHistory.unshift(submitHistoryEntry);
    });
  }
}<|MERGE_RESOLUTION|>--- conflicted
+++ resolved
@@ -1,10 +1,6 @@
-<<<<<<< HEAD
 /* istanbul ignore file */
 // FIXME  - remove above ignore
 
-import { Hardfork, Common, type ChainConfig } from '@ethereumjs/common';
-=======
->>>>>>> d77ba9d3
 import type { TypedTransaction } from '@ethereumjs/tx';
 import type {
   AccountsControllerGetSelectedAccountAction,
@@ -1116,15 +1112,10 @@
       );
     }
 
-<<<<<<< HEAD
-    const isEIP1559Compatible =
-      await this.getEIP1559Compatibility(networkClientId);
-=======
     const permittedAddresses =
       origin === undefined
         ? undefined
         : await this.getPermittedAccounts?.(origin);
->>>>>>> d77ba9d3
 
     const selectedAddress = this.#getSelectedAccount().address;
     const internalAccounts = this.#getInternalAccounts();
@@ -2856,11 +2847,6 @@
       updatedTransactionMeta,
     );
     this.#internalEvents.emit(
-<<<<<<< HEAD
-      // TODO: Either fix this lint violation or explain why it's necessary to ignore.
-
-=======
->>>>>>> d77ba9d3
       `${transactionMeta.id}:finished`,
       updatedTransactionMeta,
     );
@@ -2896,11 +2882,6 @@
         const { chainId, status, txParams, time } = tx;
 
         if (txParams) {
-<<<<<<< HEAD
-          // TODO: Either fix this lint violation or explain why it's necessary to ignore.
-
-=======
->>>>>>> d77ba9d3
           const key = `${String(txParams.nonce)}-${convertHexToDecimal(
             chainId,
           )}-${new Date(time).toDateString()}`;
