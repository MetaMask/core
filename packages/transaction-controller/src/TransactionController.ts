import { Hardfork, Common, type ChainConfig } from '@ethereumjs/common';
import type { TypedTransaction } from '@ethereumjs/tx';
import { TransactionFactory } from '@ethereumjs/tx';
import { bufferToHex } from '@ethereumjs/util';
import type {
  AcceptResultCallbacks,
  AddApprovalRequest,
  AddResult,
} from '@metamask/approval-controller';
import type {
  BaseConfig,
  BaseState,
  RestrictedControllerMessenger,
} from '@metamask/base-controller';
import { BaseControllerV1 } from '@metamask/base-controller';
import {
  query,
  NetworkType,
  ApprovalType,
  ORIGIN_METAMASK,
  convertHexToDecimal,
} from '@metamask/controller-utils';
import EthQuery from '@metamask/eth-query';
import type { GasFeeState } from '@metamask/gas-fee-controller';
import type {
  BlockTracker,
  NetworkClientId,
  NetworkController,
  NetworkControllerStateChangeEvent,
  NetworkState,
  Provider,
  NetworkControllerFindNetworkClientIdByChainIdAction,
  NetworkControllerGetNetworkClientByIdAction,
} from '@metamask/network-controller';
import { NetworkClientType } from '@metamask/network-controller';
import { errorCodes, rpcErrors, providerErrors } from '@metamask/rpc-errors';
import type { Hex } from '@metamask/utils';
import { add0x } from '@metamask/utils';
import { Mutex } from 'async-mutex';
import { MethodRegistry } from 'eth-method-registry';
import { EventEmitter } from 'events';
import { mapValues, merge, pickBy, sortBy } from 'lodash';
import { NonceTracker } from 'nonce-tracker';
import type {
  NonceLock,
  Transaction as NonceTrackerTransaction,
} from 'nonce-tracker';
import { v1 as random } from 'uuid';

import { DefaultGasFeeFlow } from './gas-flows/DefaultGasFeeFlow';
import { LineaGasFeeFlow } from './gas-flows/LineaGasFeeFlow';
import { EtherscanRemoteTransactionSource } from './helpers/EtherscanRemoteTransactionSource';
import { GasFeePoller } from './helpers/GasFeePoller';
import type { IncomingTransactionOptions } from './helpers/IncomingTransactionHelper';
import { IncomingTransactionHelper } from './helpers/IncomingTransactionHelper';
import { MultichainTrackingHelper } from './helpers/MultichainTrackingHelper';
import { PendingTransactionTracker } from './helpers/PendingTransactionTracker';
import { projectLogger as log } from './logger';
import type {
  Events,
  DappSuggestedGasFees,
  SavedGasFees,
  SecurityProviderRequest,
  SendFlowHistoryEntry,
  TransactionParams,
  TransactionMeta,
  TransactionReceipt,
  WalletDevice,
  SecurityAlertResponse,
  GasFeeFlow,
} from './types';
import {
  TransactionEnvelopeType,
  TransactionType,
  TransactionStatus,
} from './types';
import { validateConfirmedExternalTransaction } from './utils/external-transactions';
import { addGasBuffer, estimateGas, updateGas } from './utils/gas';
import { updateGasFees } from './utils/gas-fees';
import {
  addInitialHistorySnapshot,
  updateTransactionHistory,
} from './utils/history';
import {
  getAndFormatTransactionsForNonceTracker,
  getNextNonce,
} from './utils/nonce';
import { getSimulationData } from './utils/simulation';
import {
  updatePostTransactionBalance,
  updateSwapsTransaction,
} from './utils/swaps';
import { determineTransactionType } from './utils/transaction-type';
import {
  getIncreasedPriceFromExisting,
  normalizeTransactionParams,
  isEIP1559Transaction,
  isFeeMarketEIP1559Values,
  isGasPriceValue,
  validateGasValues,
  validateIfTransactionUnapproved,
  validateMinimumIncrease,
  normalizeTxError,
  normalizeGasFeeValues,
} from './utils/utils';
import {
  validateTransactionOrigin,
  validateTxParams,
} from './utils/validation';

export const HARDFORK = Hardfork.London;

/**
 * Object with new transaction's meta and a promise resolving to the
 * transaction hash if successful.
 *
 * @property result - Promise resolving to a new transaction hash
 * @property transactionMeta - Meta information about this new transaction
 */
// This interface was created before this ESLint rule was added.
// Convert to a `type` in a future major version.
// eslint-disable-next-line @typescript-eslint/consistent-type-definitions
export interface Result {
  result: Promise<string>;
  transactionMeta: TransactionMeta;
}

// This interface was created before this ESLint rule was added.
// Convert to a `type` in a future major version.
// eslint-disable-next-line @typescript-eslint/consistent-type-definitions
export interface GasPriceValue {
  gasPrice: string;
}

// This interface was created before this ESLint rule was added.
// Convert to a `type` in a future major version.
// eslint-disable-next-line @typescript-eslint/consistent-type-definitions
export interface FeeMarketEIP1559Values {
  maxFeePerGas: string;
  maxPriorityFeePerGas: string;
}

/**
 * Transaction controller configuration
 *
 * @property provider - Provider used to create a new underlying EthQuery instance
 * @property sign - Method used to sign transactions
 */
// This interface was created before this ESLint rule was added.
// Convert to a `type` in a future major version.
// eslint-disable-next-line @typescript-eslint/consistent-type-definitions
export interface TransactionConfig extends BaseConfig {
  // TODO: Replace `any` with type
  // eslint-disable-next-line @typescript-eslint/no-explicit-any
  sign?: (txParams: TransactionParams, from: string) => Promise<any>;
  txHistoryLimit: number;
}

/**
 * Method data registry object
 *
 * @property registryMethod - Registry method raw string
 * @property parsedRegistryMethod - Registry method object, containing name and method arguments
 */
// This interface was created before this ESLint rule was added.
// Convert to a `type` in a future major version.
// eslint-disable-next-line @typescript-eslint/consistent-type-definitions
export interface MethodData {
  registryMethod: string;
  parsedRegistryMethod: Record<string, unknown>;
}

/**
 * Transaction controller state
 *
 * @property transactions - A list of TransactionMeta objects
 * @property methodData - Object containing all known method data information
 */
// This interface was created before this ESLint rule was added.
// Convert to a `type` in a future major version.
// eslint-disable-next-line @typescript-eslint/consistent-type-definitions
export interface TransactionState extends BaseState {
  transactions: TransactionMeta[];
  methodData: { [key: string]: MethodData };
  lastFetchedBlockNumbers: { [key: string]: number };
}

/**
 * Multiplier used to determine a transaction's increased gas fee during cancellation
 */
export const CANCEL_RATE = 1.1;

/**
 * Multiplier used to determine a transaction's increased gas fee during speed up
 */
export const SPEED_UP_RATE = 1.1;

/**
 * Configuration options for the PendingTransactionTracker
 *
 * @property isResubmitEnabled - Whether transaction publishing is automatically retried.
 */
export type PendingTransactionOptions = {
  isResubmitEnabled?: boolean;
};

/**
 * TransactionController constructor options.
 *
 * @property blockTracker - The block tracker used to poll for new blocks data.
 * @property disableHistory - Whether to disable storing history in transaction metadata.
 * @property disableSendFlowHistory - Explicitly disable transaction metadata history.
 * @property disableSwaps - Whether to disable additional processing on swaps transactions.
 * @property isMultichainEnabled - Enable multichain support.
 * @property getCurrentAccountEIP1559Compatibility - Whether or not the account supports EIP-1559.
 * @property getCurrentNetworkEIP1559Compatibility - Whether or not the network supports EIP-1559.
 * @property getExternalPendingTransactions - Callback to retrieve pending transactions from external sources.
 * @property getGasFeeEstimates - Callback to retrieve gas fee estimates.
 * @property getNetworkClientRegistry - Gets the network client registry.
 * @property getNetworkState - Gets the state of the network controller.
 * @property getPermittedAccounts - Get accounts that a given origin has permissions for.
 * @property getSavedGasFees - Gets the saved gas fee config.
 * @property getSelectedAddress - Gets the address of the currently selected account.
 * @property incomingTransactions - Configuration options for incoming transaction support.
 * @property messenger - The controller messenger.
 * @property onNetworkStateChange - Allows subscribing to network controller state changes.
 * @property pendingTransactions - Configuration options for pending transaction support.
 * @property provider - The provider used to create the underlying EthQuery instance.
 * @property securityProviderRequest - A function for verifying a transaction, whether it is malicious or not.
 * @property hooks - The controller hooks.
 * @property hooks.afterSign - Additional logic to execute after signing a transaction. Return false to not change the status to signed.
 * @property hooks.beforeApproveOnInit - Additional logic to execute before starting an approval flow for a transaction during initialization. Return false to skip the transaction.
 * @property hooks.beforeCheckPendingTransaction - Additional logic to execute before checking pending transactions. Return false to prevent the broadcast of the transaction.
 * @property hooks.beforePublish - Additional logic to execute before publishing a transaction. Return false to prevent the broadcast of the transaction.
 * @property hooks.getAdditionalSignArguments - Returns additional arguments required to sign a transaction.
 * @property hooks.publish - Alternate logic to publish a transaction.
 */
export type TransactionControllerOptions = {
  blockTracker: BlockTracker;
  disableHistory: boolean;
  disableSendFlowHistory: boolean;
  disableSwaps: boolean;
  getCurrentAccountEIP1559Compatibility?: () => Promise<boolean>;
  getCurrentNetworkEIP1559Compatibility: () => Promise<boolean>;
  getExternalPendingTransactions?: (
    address: string,
    chainId?: string,
  ) => NonceTrackerTransaction[];
  getGasFeeEstimates?: () => Promise<GasFeeState>;
  getNetworkState: () => NetworkState;
  getPermittedAccounts: (origin?: string) => Promise<string[]>;
  getSavedGasFees?: (chainId: Hex) => SavedGasFees | undefined;
  getSelectedAddress: () => string;
  incomingTransactions?: IncomingTransactionOptions;
  messenger: TransactionControllerMessenger;
  onNetworkStateChange: (listener: (state: NetworkState) => void) => void;
  pendingTransactions?: PendingTransactionOptions;
  provider: Provider;
  securityProviderRequest?: SecurityProviderRequest;
  getNetworkClientRegistry: NetworkController['getNetworkClientRegistry'];
  isMultichainEnabled: boolean;
  hooks: {
    afterSign?: (
      transactionMeta: TransactionMeta,
      signedTx: TypedTransaction,
    ) => boolean;
    beforeApproveOnInit?: (transactionMeta: TransactionMeta) => boolean;
    beforeCheckPendingTransaction?: (
      transactionMeta: TransactionMeta,
    ) => boolean;
    beforePublish?: (transactionMeta: TransactionMeta) => boolean;
    getAdditionalSignArguments?: (
      transactionMeta: TransactionMeta,
    ) => (TransactionMeta | undefined)[];
    publish?: (
      transactionMeta: TransactionMeta,
    ) => Promise<{ transactionHash: string }>;
  };
};

/**
 * The name of the {@link TransactionController}.
 */
const controllerName = 'TransactionController';

/**
 * The external actions available to the {@link TransactionController}.
 */
type AllowedActions =
  | AddApprovalRequest
  | NetworkControllerFindNetworkClientIdByChainIdAction
  | NetworkControllerGetNetworkClientByIdAction;

type AllowedEvents = NetworkControllerStateChangeEvent;

/**
 * The messenger of the {@link TransactionController}.
 */
export type TransactionControllerMessenger = RestrictedControllerMessenger<
  typeof controllerName,
  AllowedActions,
  AllowedEvents,
  AllowedActions['type'],
  AllowedEvents['type']
>;

// This interface was created before this ESLint rule was added.
// Convert to a `type` in a future major version.
// eslint-disable-next-line @typescript-eslint/consistent-type-definitions
export interface TransactionControllerEventEmitter extends EventEmitter {
  on<T extends keyof Events>(
    eventName: T,
    listener: (...args: Events[T]) => void,
  ): this;

  emit<T extends keyof Events>(eventName: T, ...args: Events[T]): boolean;
}

/**
 * Controller responsible for submitting and managing transactions.
 */
export class TransactionController extends BaseControllerV1<
  TransactionConfig,
  TransactionState
> {
  private readonly isHistoryDisabled: boolean;

  private readonly isSwapsDisabled: boolean;

  private readonly isSendFlowHistoryDisabled: boolean;

  private readonly inProcessOfSigning: Set<string> = new Set();

  private readonly nonceTracker: NonceTracker;

  // TODO: Replace `any` with type
  // eslint-disable-next-line @typescript-eslint/no-explicit-any
  private readonly registry: any;

  private readonly mutex = new Mutex();

  private readonly gasFeeFlows: GasFeeFlow[];

  private readonly getSavedGasFees: (chainId: Hex) => SavedGasFees | undefined;

  private readonly getNetworkState: () => NetworkState;

  private readonly getCurrentAccountEIP1559Compatibility: () => Promise<boolean>;

  private readonly getCurrentNetworkEIP1559Compatibility: (
    networkClientId?: NetworkClientId,
  ) => Promise<boolean>;

  private readonly getGasFeeEstimates: () => Promise<GasFeeState>;

  private readonly getPermittedAccounts: (origin?: string) => Promise<string[]>;

  private readonly getSelectedAddress: () => string;

  private readonly getExternalPendingTransactions: (
    address: string,
    chainId?: string,
  ) => NonceTrackerTransaction[];

  private readonly messagingSystem: TransactionControllerMessenger;

  readonly #incomingTransactionOptions: IncomingTransactionOptions;

  private readonly incomingTransactionHelper: IncomingTransactionHelper;

  private readonly securityProviderRequest?: SecurityProviderRequest;

  readonly #pendingTransactionOptions: PendingTransactionOptions;

  private readonly pendingTransactionTracker: PendingTransactionTracker;

  private readonly signAbortCallbacks: Map<string, () => void> = new Map();

  private readonly afterSign: (
    transactionMeta: TransactionMeta,
    signedTx: TypedTransaction,
  ) => boolean;

  private readonly beforeApproveOnInit: (
    transactionMeta: TransactionMeta,
  ) => boolean;

  private readonly beforeCheckPendingTransaction: (
    transactionMeta: TransactionMeta,
  ) => boolean;

  private readonly beforePublish: (transactionMeta: TransactionMeta) => boolean;

  private readonly publish: (
    transactionMeta: TransactionMeta,
    rawTx: string,
  ) => Promise<{ transactionHash?: string }>;

  private readonly getAdditionalSignArguments: (
    transactionMeta: TransactionMeta,
  ) => (TransactionMeta | undefined)[];

  private failTransaction(
    transactionMeta: TransactionMeta,
    error: Error,
    actionId?: string,
  ) {
    const newTransactionMeta = {
      ...transactionMeta,
      error: normalizeTxError(error),
      status: TransactionStatus.failed,
    };
    this.hub.emit('transaction-failed', {
      actionId,
      error: error.message,
      transactionMeta: newTransactionMeta,
    });
    this.updateTransaction(
      newTransactionMeta,
      'TransactionController#failTransaction - Add error message and set status to failed',
    );
    this.onTransactionStatusChange(newTransactionMeta);
    this.hub.emit(`${transactionMeta.id}:finished`, newTransactionMeta);
  }

  private async registryLookup(fourBytePrefix: string): Promise<MethodData> {
    const registryMethod = await this.registry.lookup(fourBytePrefix);
    const parsedRegistryMethod = this.registry.parse(registryMethod);
    return { registryMethod, parsedRegistryMethod };
  }

  #multichainTrackingHelper: MultichainTrackingHelper;

  /**
   * EventEmitter instance used to listen to specific transactional events
   */
  hub = new EventEmitter() as TransactionControllerEventEmitter;

  /**
   * Name of this controller used during composition
   */
  override name = 'TransactionController';

  /**
   * Method used to sign transactions
   */
  sign?: (
    transaction: TypedTransaction,
    from: string,
    transactionMeta?: TransactionMeta,
  ) => Promise<TypedTransaction>;

  constructor(
    {
      blockTracker,
      disableHistory,
      disableSendFlowHistory,
      disableSwaps,
      getCurrentAccountEIP1559Compatibility,
      getCurrentNetworkEIP1559Compatibility,
      getExternalPendingTransactions,
      getGasFeeEstimates,
      getNetworkState,
      getPermittedAccounts,
      getSavedGasFees,
      getSelectedAddress,
      incomingTransactions = {},
      messenger,
      onNetworkStateChange,
      pendingTransactions = {},
      provider,
      securityProviderRequest,
      getNetworkClientRegistry,
      isMultichainEnabled = false,
      hooks,
    }: TransactionControllerOptions,
    config?: Partial<TransactionConfig>,
    state?: Partial<TransactionState>,
  ) {
    super(config, state);

    this.defaultConfig = {
      txHistoryLimit: 40,
    };

    this.defaultState = {
      methodData: {},
      transactions: [],
      lastFetchedBlockNumbers: {},
    };
    this.initialize();
    this.messagingSystem = messenger;
    this.getNetworkState = getNetworkState;
    this.isSendFlowHistoryDisabled = disableSendFlowHistory ?? false;
    this.isHistoryDisabled = disableHistory ?? false;
    this.isSwapsDisabled = disableSwaps ?? false;
    // @ts-expect-error the type in eth-method-registry is inappropriate and should be changed
    this.registry = new MethodRegistry({ provider });
    this.getSavedGasFees = getSavedGasFees ?? ((_chainId) => undefined);
    this.getCurrentAccountEIP1559Compatibility =
      getCurrentAccountEIP1559Compatibility ?? (() => Promise.resolve(true));
    this.getCurrentNetworkEIP1559Compatibility =
      getCurrentNetworkEIP1559Compatibility;
    this.getGasFeeEstimates =
      getGasFeeEstimates || (() => Promise.resolve({} as GasFeeState));
    this.getPermittedAccounts = getPermittedAccounts;
    this.getSelectedAddress = getSelectedAddress;
    this.getExternalPendingTransactions =
      getExternalPendingTransactions ?? (() => []);
    this.securityProviderRequest = securityProviderRequest;
    this.#incomingTransactionOptions = incomingTransactions;
    this.#pendingTransactionOptions = pendingTransactions;

    this.afterSign = hooks?.afterSign ?? (() => true);
    this.beforeApproveOnInit = hooks?.beforeApproveOnInit ?? (() => true);
    this.beforeCheckPendingTransaction =
      hooks?.beforeCheckPendingTransaction ??
      /* istanbul ignore next */
      (() => true);
    this.beforePublish = hooks?.beforePublish ?? (() => true);
    this.getAdditionalSignArguments =
      hooks?.getAdditionalSignArguments ?? (() => []);
    this.publish =
      hooks?.publish ?? (() => Promise.resolve({ transactionHash: undefined }));

    this.nonceTracker = this.#createNonceTracker({
      provider,
      blockTracker,
    });

    this.#multichainTrackingHelper = new MultichainTrackingHelper({
      isMultichainEnabled,
      provider,
      nonceTracker: this.nonceTracker,
      incomingTransactionOptions: incomingTransactions,
      findNetworkClientIdByChainId: (chainId: Hex) => {
        return this.messagingSystem.call(
          `NetworkController:findNetworkClientIdByChainId`,
          chainId,
        );
      },
      getNetworkClientById: ((networkClientId: NetworkClientId) => {
        return this.messagingSystem.call(
          `NetworkController:getNetworkClientById`,
          networkClientId,
        );
      }) as NetworkController['getNetworkClientById'],
      getNetworkClientRegistry,
      removeIncomingTransactionHelperListeners:
        this.#removeIncomingTransactionHelperListeners.bind(this),
      removePendingTransactionTrackerListeners:
        this.#removePendingTransactionTrackerListeners.bind(this),
      createNonceTracker: this.#createNonceTracker.bind(this),
      createIncomingTransactionHelper:
        this.#createIncomingTransactionHelper.bind(this),
      createPendingTransactionTracker:
        this.#createPendingTransactionTracker.bind(this),
      onNetworkStateChange: (listener) => {
        this.messagingSystem.subscribe(
          'NetworkController:stateChange',
          listener,
        );
      },
    });
    this.#multichainTrackingHelper.initialize();

    const etherscanRemoteTransactionSource =
      new EtherscanRemoteTransactionSource({
        includeTokenTransfers: incomingTransactions.includeTokenTransfers,
      });

    this.incomingTransactionHelper = this.#createIncomingTransactionHelper({
      blockTracker,
      etherscanRemoteTransactionSource,
    });

    this.pendingTransactionTracker = this.#createPendingTransactionTracker({
      provider,
      blockTracker,
    });

    this.gasFeeFlows = this.#getGasFeeFlows();

    const gasFeePoller = new GasFeePoller({
      // Default gas fee polling is not yet supported by the clients
      gasFeeFlows: this.gasFeeFlows.slice(0, -1),
      getEthQuery: (chainId, networkClientId) =>
        this.#multichainTrackingHelper.getEthQuery({
          networkClientId,
          chainId,
        }),
      getGasFeeControllerEstimates: this.getGasFeeEstimates,
      getTransactions: () => this.state.transactions,
      onStateChange: (listener) => {
        this.subscribe(listener);
      },
    });

    gasFeePoller.hub.on('transaction-updated', (transactionMeta) =>
      this.#updateTransactionInternal(transactionMeta, { skipHistory: true }),
    );

    // when transactionsController state changes
    // check for pending transactions and start polling if there are any
    this.subscribe(this.#checkForPendingTransactionAndStartPolling);

    // TODO once v2 is merged make sure this only runs when
    // selectedNetworkClientId changes
    onNetworkStateChange(() => {
      log('Detected network change', this.getChainId());
      this.pendingTransactionTracker.startIfPendingTransactions();
      this.onBootCleanup();
    });

    this.onBootCleanup();
  }

  /**
   * Stops polling and removes listeners to prepare the controller for garbage collection.
   */
  destroy() {
    this.#stopAllTracking();
  }

  /**
   * Handle new method data request.
   *
   * @param fourBytePrefix - The method prefix.
   * @returns The method data object corresponding to the given signature prefix.
   */
  async handleMethodData(fourBytePrefix: string): Promise<MethodData> {
    const releaseLock = await this.mutex.acquire();
    try {
      const { methodData } = this.state;
      const knownMethod = Object.keys(methodData).find(
        (knownFourBytePrefix) => fourBytePrefix === knownFourBytePrefix,
      );
      if (knownMethod) {
        return methodData[fourBytePrefix];
      }
      const registry = await this.registryLookup(fourBytePrefix);
      this.update({
        methodData: { ...methodData, ...{ [fourBytePrefix]: registry } },
      });
      return registry;
    } finally {
      releaseLock();
    }
  }

  /**
   * Add a new unapproved transaction to state. Parameters will be validated, a
   * unique transaction id will be generated, and gas and gasPrice will be calculated
   * if not provided. If A `<tx.id>:unapproved` hub event will be emitted once added.
   *
   * @param txParams - Standard parameters for an Ethereum transaction.
   * @param opts - Additional options to control how the transaction is added.
   * @param opts.actionId - Unique ID to prevent duplicate requests.
   * @param opts.deviceConfirmedOn - An enum to indicate what device confirmed the transaction.
   * @param opts.method - RPC method that requested the transaction.
   * @param opts.origin - The origin of the transaction request, such as a dApp hostname.
   * @param opts.requireApproval - Whether the transaction requires approval by the user, defaults to true unless explicitly disabled.
   * @param opts.securityAlertResponse - Response from security validator.
   * @param opts.sendFlowHistory - The sendFlowHistory entries to add.
   * @param opts.type - Type of transaction to add, such as 'cancel' or 'swap'.
   * @param opts.swaps - Options for swaps transactions.
   * @param opts.swaps.hasApproveTx - Whether the transaction has an approval transaction.
   * @param opts.swaps.meta - Metadata for swap transaction.
   * @param opts.networkClientId - The id of the network client for this transaction.
   * @returns Object containing a promise resolving to the transaction hash if approved.
   */
  async addTransaction(
    txParams: TransactionParams,
    {
      actionId,
      deviceConfirmedOn,
      method,
      origin,
      requireApproval,
      securityAlertResponse,
      sendFlowHistory,
      swaps = {},
      type,
      networkClientId,
    }: {
      actionId?: string;
      deviceConfirmedOn?: WalletDevice;
      method?: string;
      origin?: string;
      requireApproval?: boolean | undefined;
      securityAlertResponse?: SecurityAlertResponse;
      sendFlowHistory?: SendFlowHistoryEntry[];
      swaps?: {
        hasApproveTx?: boolean;
        meta?: Partial<TransactionMeta>;
      };
      type?: TransactionType;
      networkClientId?: NetworkClientId;
    } = {},
  ): Promise<Result> {
    log('Adding transaction', txParams);

    txParams = normalizeTransactionParams(txParams);
    if (
      networkClientId &&
      !this.#multichainTrackingHelper.has(networkClientId)
    ) {
      throw new Error(
        'The networkClientId for this transaction could not be found',
      );
    }

    const isEIP1559Compatible = await this.getEIP1559Compatibility(
      networkClientId,
    );

    validateTxParams(txParams, isEIP1559Compatible);

    if (origin) {
      await validateTransactionOrigin(
        await this.getPermittedAccounts(origin),
        this.getSelectedAddress(),
        txParams.from,
        origin,
      );
    }

    const dappSuggestedGasFees = this.generateDappSuggestedGasFees(
      txParams,
      origin,
    );

    const chainId = this.getChainId(networkClientId);
    const ethQuery = this.#multichainTrackingHelper.getEthQuery({
      networkClientId,
      chainId,
    });

    const transactionType =
      type ?? (await determineTransactionType(txParams, ethQuery)).type;

    const existingTransactionMeta = this.getTransactionWithActionId(actionId);

    // If a request to add a transaction with the same actionId is submitted again, a new transaction will not be created for it.
    const transactionMeta: TransactionMeta = existingTransactionMeta || {
      // Add actionId to txMeta to check if same actionId is seen again
      actionId,
      chainId,
      dappSuggestedGasFees,
      deviceConfirmedOn,
      id: random(),
      origin,
      securityAlertResponse,
      status: TransactionStatus.unapproved as TransactionStatus.unapproved,
      time: Date.now(),
      txParams,
      userEditedGasLimit: false,
      verifiedOnBlockchain: false,
      type: transactionType,
      networkClientId,
    };

    await Promise.all([
      this.updateGasProperties(transactionMeta),
      this.#simulateTransaction(transactionMeta),
    ]);

    // Checks if a transaction already exists with a given actionId
    if (!existingTransactionMeta) {
      // Set security provider response
      if (method && this.securityProviderRequest) {
        const securityProviderResponse = await this.securityProviderRequest(
          transactionMeta,
          method,
        );
        transactionMeta.securityProviderResponse = securityProviderResponse;
      }

      if (!this.isSendFlowHistoryDisabled) {
        transactionMeta.sendFlowHistory = sendFlowHistory ?? [];
      }
      // Initial history push
      if (!this.isHistoryDisabled) {
        addInitialHistorySnapshot(transactionMeta);
      }

      await updateSwapsTransaction(transactionMeta, transactionType, swaps, {
        isSwapsDisabled: this.isSwapsDisabled,
        cancelTransaction: this.cancelTransaction.bind(this),
        // TODO: Replace `any` with type
        // eslint-disable-next-line @typescript-eslint/no-explicit-any
        controllerHubEmitter: this.hub.emit.bind(this.hub) as any,
      });

      this.addMetadata(transactionMeta);
      this.hub.emit(`unapprovedTransaction`, transactionMeta);
    }

    return {
      result: this.processApproval(transactionMeta, {
        isExisting: Boolean(existingTransactionMeta),
        requireApproval,
        actionId,
      }),
      transactionMeta,
    };
  }

  startIncomingTransactionPolling(networkClientIds: NetworkClientId[] = []) {
    if (networkClientIds.length === 0) {
      this.incomingTransactionHelper.start();
      return;
    }
    this.#multichainTrackingHelper.startIncomingTransactionPolling(
      networkClientIds,
    );
  }

  stopIncomingTransactionPolling(networkClientIds: NetworkClientId[] = []) {
    if (networkClientIds.length === 0) {
      this.incomingTransactionHelper.stop();
      return;
    }
    this.#multichainTrackingHelper.stopIncomingTransactionPolling(
      networkClientIds,
    );
  }

  stopAllIncomingTransactionPolling() {
    this.incomingTransactionHelper.stop();
    this.#multichainTrackingHelper.stopAllIncomingTransactionPolling();
  }

  async updateIncomingTransactions(networkClientIds: NetworkClientId[] = []) {
    if (networkClientIds.length === 0) {
      await this.incomingTransactionHelper.update();
      return;
    }
    await this.#multichainTrackingHelper.updateIncomingTransactions(
      networkClientIds,
    );
  }

  /**
   * Attempts to cancel a transaction based on its ID by setting its status to "rejected"
   * and emitting a `<tx.id>:finished` hub event.
   *
   * @param transactionId - The ID of the transaction to cancel.
   * @param gasValues - The gas values to use for the cancellation transaction.
   * @param options - The options for the cancellation transaction.
   * @param options.actionId - Unique ID to prevent duplicate requests.
   * @param options.estimatedBaseFee - The estimated base fee of the transaction.
   */
  async stopTransaction(
    transactionId: string,
    gasValues?: GasPriceValue | FeeMarketEIP1559Values,
    {
      estimatedBaseFee,
      actionId,
    }: { estimatedBaseFee?: string; actionId?: string } = {},
  ) {
    // If transaction is found for same action id, do not create a cancel transaction.
    if (this.getTransactionWithActionId(actionId)) {
      return;
    }

    if (gasValues) {
      // Not good practice to reassign a parameter but temporarily avoiding a larger refactor.
      gasValues = normalizeGasFeeValues(gasValues);
      validateGasValues(gasValues);
    }

    log('Creating cancel transaction', transactionId, gasValues);

    const transactionMeta = this.getTransaction(transactionId);
    if (!transactionMeta) {
      return;
    }

    if (!this.sign) {
      throw new Error('No sign method defined.');
    }

    // gasPrice (legacy non EIP1559)
    const minGasPrice = getIncreasedPriceFromExisting(
      transactionMeta.txParams.gasPrice,
      CANCEL_RATE,
    );

    const gasPriceFromValues = isGasPriceValue(gasValues) && gasValues.gasPrice;

    const newGasPrice =
      (gasPriceFromValues &&
        validateMinimumIncrease(gasPriceFromValues, minGasPrice)) ||
      minGasPrice;

    // maxFeePerGas (EIP1559)
    const existingMaxFeePerGas = transactionMeta.txParams?.maxFeePerGas;
    const minMaxFeePerGas = getIncreasedPriceFromExisting(
      existingMaxFeePerGas,
      CANCEL_RATE,
    );
    const maxFeePerGasValues =
      isFeeMarketEIP1559Values(gasValues) && gasValues.maxFeePerGas;
    const newMaxFeePerGas =
      (maxFeePerGasValues &&
        validateMinimumIncrease(maxFeePerGasValues, minMaxFeePerGas)) ||
      (existingMaxFeePerGas && minMaxFeePerGas);

    // maxPriorityFeePerGas (EIP1559)
    const existingMaxPriorityFeePerGas =
      transactionMeta.txParams?.maxPriorityFeePerGas;
    const minMaxPriorityFeePerGas = getIncreasedPriceFromExisting(
      existingMaxPriorityFeePerGas,
      CANCEL_RATE,
    );
    const maxPriorityFeePerGasValues =
      isFeeMarketEIP1559Values(gasValues) && gasValues.maxPriorityFeePerGas;
    const newMaxPriorityFeePerGas =
      (maxPriorityFeePerGasValues &&
        validateMinimumIncrease(
          maxPriorityFeePerGasValues,
          minMaxPriorityFeePerGas,
        )) ||
      (existingMaxPriorityFeePerGas && minMaxPriorityFeePerGas);

    const newTxParams: TransactionParams =
      newMaxFeePerGas && newMaxPriorityFeePerGas
        ? {
            from: transactionMeta.txParams.from,
            gasLimit: transactionMeta.txParams.gas,
            maxFeePerGas: newMaxFeePerGas,
            maxPriorityFeePerGas: newMaxPriorityFeePerGas,
            type: TransactionEnvelopeType.feeMarket,
            nonce: transactionMeta.txParams.nonce,
            to: transactionMeta.txParams.from,
            value: '0x0',
          }
        : {
            from: transactionMeta.txParams.from,
            gasLimit: transactionMeta.txParams.gas,
            gasPrice: newGasPrice,
            nonce: transactionMeta.txParams.nonce,
            to: transactionMeta.txParams.from,
            value: '0x0',
          };

    const unsignedEthTx = this.prepareUnsignedEthTx(
      transactionMeta.chainId,
      newTxParams,
    );

    const signedTx = await this.sign(
      unsignedEthTx,
      transactionMeta.txParams.from,
    );

    const rawTx = bufferToHex(signedTx.serialize());

    const newFee = newTxParams.maxFeePerGas ?? newTxParams.gasPrice;

    const oldFee = newTxParams.maxFeePerGas
      ? transactionMeta.txParams.maxFeePerGas
      : transactionMeta.txParams.gasPrice;

    log('Submitting cancel transaction', {
      oldFee,
      newFee,
      txParams: newTxParams,
    });

    const ethQuery = this.#multichainTrackingHelper.getEthQuery({
      networkClientId: transactionMeta.networkClientId,
      chainId: transactionMeta.chainId,
    });
    const hash = await this.publishTransactionForRetry(
      ethQuery,
      rawTx,
      transactionMeta,
    );

    const cancelTransactionMeta: TransactionMeta = {
      actionId,
      chainId: transactionMeta.chainId,
      networkClientId: transactionMeta.networkClientId,
      estimatedBaseFee,
      hash,
      id: random(),
      originalGasEstimate: transactionMeta.txParams.gas,
      status: TransactionStatus.submitted,
      time: Date.now(),
      type: TransactionType.cancel,
      txParams: newTxParams,
    };

    this.addMetadata(cancelTransactionMeta);

    // stopTransaction has no approval request, so we assume the user has already approved the transaction
    this.hub.emit('transaction-approved', {
      transactionMeta: cancelTransactionMeta,
      actionId,
    });
    this.hub.emit('transaction-submitted', {
      transactionMeta: cancelTransactionMeta,
      actionId,
    });

    this.hub.emit(
      `${cancelTransactionMeta.id}:finished`,
      cancelTransactionMeta,
    );
  }

  /**
   * Attempts to speed up a transaction increasing transaction gasPrice by ten percent.
   *
   * @param transactionId - The ID of the transaction to speed up.
   * @param gasValues - The gas values to use for the speed up transaction.
   * @param options - The options for the speed up transaction.
   * @param options.actionId - Unique ID to prevent duplicate requests
   * @param options.estimatedBaseFee - The estimated base fee of the transaction.
   */
  async speedUpTransaction(
    transactionId: string,
    gasValues?: GasPriceValue | FeeMarketEIP1559Values,
    {
      actionId,
      estimatedBaseFee,
    }: { actionId?: string; estimatedBaseFee?: string } = {},
  ) {
    // If transaction is found for same action id, do not create a new speed up transaction.
    if (this.getTransactionWithActionId(actionId)) {
      return;
    }

    if (gasValues) {
      // Not good practice to reassign a parameter but temporarily avoiding a larger refactor.
      gasValues = normalizeGasFeeValues(gasValues);
      validateGasValues(gasValues);
    }

    log('Creating speed up transaction', transactionId, gasValues);

    const transactionMeta = this.state.transactions.find(
      ({ id }) => id === transactionId,
    );
    /* istanbul ignore next */
    if (!transactionMeta) {
      return;
    }

    /* istanbul ignore next */
    if (!this.sign) {
      throw new Error('No sign method defined.');
    }

    // gasPrice (legacy non EIP1559)
    const minGasPrice = getIncreasedPriceFromExisting(
      transactionMeta.txParams.gasPrice,
      SPEED_UP_RATE,
    );

    const gasPriceFromValues = isGasPriceValue(gasValues) && gasValues.gasPrice;

    const newGasPrice =
      (gasPriceFromValues &&
        validateMinimumIncrease(gasPriceFromValues, minGasPrice)) ||
      minGasPrice;

    // maxFeePerGas (EIP1559)
    const existingMaxFeePerGas = transactionMeta.txParams?.maxFeePerGas;
    const minMaxFeePerGas = getIncreasedPriceFromExisting(
      existingMaxFeePerGas,
      SPEED_UP_RATE,
    );
    const maxFeePerGasValues =
      isFeeMarketEIP1559Values(gasValues) && gasValues.maxFeePerGas;
    const newMaxFeePerGas =
      (maxFeePerGasValues &&
        validateMinimumIncrease(maxFeePerGasValues, minMaxFeePerGas)) ||
      (existingMaxFeePerGas && minMaxFeePerGas);

    // maxPriorityFeePerGas (EIP1559)
    const existingMaxPriorityFeePerGas =
      transactionMeta.txParams?.maxPriorityFeePerGas;
    const minMaxPriorityFeePerGas = getIncreasedPriceFromExisting(
      existingMaxPriorityFeePerGas,
      SPEED_UP_RATE,
    );
    const maxPriorityFeePerGasValues =
      isFeeMarketEIP1559Values(gasValues) && gasValues.maxPriorityFeePerGas;
    const newMaxPriorityFeePerGas =
      (maxPriorityFeePerGasValues &&
        validateMinimumIncrease(
          maxPriorityFeePerGasValues,
          minMaxPriorityFeePerGas,
        )) ||
      (existingMaxPriorityFeePerGas && minMaxPriorityFeePerGas);

    const txParams: TransactionParams =
      newMaxFeePerGas && newMaxPriorityFeePerGas
        ? {
            ...transactionMeta.txParams,
            gasLimit: transactionMeta.txParams.gas,
            maxFeePerGas: newMaxFeePerGas,
            maxPriorityFeePerGas: newMaxPriorityFeePerGas,
            type: TransactionEnvelopeType.feeMarket,
          }
        : {
            ...transactionMeta.txParams,
            gasLimit: transactionMeta.txParams.gas,
            gasPrice: newGasPrice,
          };

    const unsignedEthTx = this.prepareUnsignedEthTx(
      transactionMeta.chainId,
      txParams,
    );

    const signedTx = await this.sign(
      unsignedEthTx,
      transactionMeta.txParams.from,
    );

    await this.updateTransactionMetaRSV(transactionMeta, signedTx);
    const rawTx = bufferToHex(signedTx.serialize());

    const newFee = txParams.maxFeePerGas ?? txParams.gasPrice;

    const oldFee = txParams.maxFeePerGas
      ? transactionMeta.txParams.maxFeePerGas
      : transactionMeta.txParams.gasPrice;

    log('Submitting speed up transaction', { oldFee, newFee, txParams });

    const ethQuery = this.#multichainTrackingHelper.getEthQuery({
      networkClientId: transactionMeta.networkClientId,
      chainId: transactionMeta.chainId,
    });
    const hash = await this.publishTransactionForRetry(
      ethQuery,
      rawTx,
      transactionMeta,
    );

    const baseTransactionMeta: TransactionMeta = {
      ...transactionMeta,
      estimatedBaseFee,
      id: random(),
      time: Date.now(),
      hash,
      actionId,
      originalGasEstimate: transactionMeta.txParams.gas,
      type: TransactionType.retry,
      originalType: transactionMeta.type,
    };

    const newTransactionMeta =
      newMaxFeePerGas && newMaxPriorityFeePerGas
        ? {
            ...baseTransactionMeta,
            txParams: {
              ...transactionMeta.txParams,
              maxFeePerGas: newMaxFeePerGas,
              maxPriorityFeePerGas: newMaxPriorityFeePerGas,
            },
          }
        : {
            ...baseTransactionMeta,
            txParams: {
              ...transactionMeta.txParams,
              gasPrice: newGasPrice,
            },
          };

    this.addMetadata(newTransactionMeta);

    // speedUpTransaction has no approval request, so we assume the user has already approved the transaction
    this.hub.emit('transaction-approved', {
      transactionMeta: newTransactionMeta,
      actionId,
    });

    this.hub.emit('transaction-submitted', {
      transactionMeta: newTransactionMeta,
      actionId,
    });

    this.hub.emit(`${transactionMeta.id}:speedup`, newTransactionMeta);
  }

  /**
   * Estimates required gas for a given transaction.
   *
   * @param transaction - The transaction to estimate gas for.
   * @param networkClientId - The network client id to use for the estimate.
   * @returns The gas and gas price.
   */
  async estimateGas(
    transaction: TransactionParams,
    networkClientId?: NetworkClientId,
  ) {
    const ethQuery = this.#multichainTrackingHelper.getEthQuery({
      networkClientId,
    });
    const { estimatedGas, simulationFails } = await estimateGas(
      transaction,
      ethQuery,
    );

    return { gas: estimatedGas, simulationFails };
  }

  /**
   * Estimates required gas for a given transaction and add additional gas buffer with the given multiplier.
   *
   * @param transaction - The transaction params to estimate gas for.
   * @param multiplier - The multiplier to use for the gas buffer.
   * @param networkClientId - The network client id to use for the estimate.
   */
  async estimateGasBuffered(
    transaction: TransactionParams,
    multiplier: number,
    networkClientId?: NetworkClientId,
  ) {
    const ethQuery = this.#multichainTrackingHelper.getEthQuery({
      networkClientId,
    });
    const { blockGasLimit, estimatedGas, simulationFails } = await estimateGas(
      transaction,
      ethQuery,
    );

    const gas = addGasBuffer(estimatedGas, blockGasLimit, multiplier);

    return {
      gas,
      simulationFails,
    };
  }

  /**
   * Updates an existing transaction in state.
   *
   * @param transactionMeta - The new transaction to store in state.
   * @param note - A note or update reason to include in the transaction history.
   */
  updateTransaction(transactionMeta: TransactionMeta, note: string) {
    this.#updateTransactionInternal(transactionMeta, {
      note,
      skipHistory: this.isHistoryDisabled,
    });
  }

  /**
   * Update the security alert response for a transaction.
   *
   * @param transactionId - ID of the transaction.
   * @param securityAlertResponse - The new security alert response for the transaction.
   */
  updateSecurityAlertResponse(
    transactionId: string,
    securityAlertResponse: SecurityAlertResponse,
  ) {
    if (!securityAlertResponse) {
      throw new Error(
        'updateSecurityAlertResponse: securityAlertResponse should not be null',
      );
    }
    const transactionMeta = this.getTransaction(transactionId);
    if (!transactionMeta) {
      throw new Error(
        `Cannot update security alert response as no transaction metadata found`,
      );
    }
    const updatedMeta = merge(transactionMeta, { securityAlertResponse });
    this.updateTransaction(
      updatedMeta,
      'TransactionController:updatesecurityAlertResponse - securityAlertResponse updated',
    );
  }

  /**
   * Removes all transactions from state, optionally based on the current network.
   *
   * @param ignoreNetwork - Determines whether to wipe all transactions, or just those on the
   * current network. If `true`, all transactions are wiped.
   * @param address - If specified, only transactions originating from this address will be
   * wiped on current network.
   */
  wipeTransactions(ignoreNetwork?: boolean, address?: string) {
    /* istanbul ignore next */
    if (ignoreNetwork && !address) {
      this.update({ transactions: [] });
      return;
    }
    const currentChainId = this.getChainId();
    const newTransactions = this.state.transactions.filter(
      ({ chainId, txParams }) => {
        const isMatchingNetwork = ignoreNetwork || chainId === currentChainId;

        if (!isMatchingNetwork) {
          return true;
        }

        const isMatchingAddress =
          !address || txParams.from?.toLowerCase() === address.toLowerCase();

        return !isMatchingAddress;
      },
    );

    this.update({
      transactions: this.trimTransactionsForState(newTransactions),
    });
  }

  /**
   * Adds external provided transaction to state as confirmed transaction.
   *
   * @param transactionMeta - TransactionMeta to add transactions.
   * @param transactionReceipt - TransactionReceipt of the external transaction.
   * @param baseFeePerGas - Base fee per gas of the external transaction.
   */
  async confirmExternalTransaction(
    transactionMeta: TransactionMeta,
    transactionReceipt: TransactionReceipt,
    baseFeePerGas: Hex,
  ) {
    // Run validation and add external transaction to state.
    this.addExternalTransaction(transactionMeta);

    try {
      const transactionId = transactionMeta.id;

      // Make sure status is confirmed and define gasUsed as in receipt.
      transactionMeta.status = TransactionStatus.confirmed;
      transactionMeta.txReceipt = transactionReceipt;
      if (baseFeePerGas) {
        transactionMeta.baseFeePerGas = baseFeePerGas;
      }

      // Update same nonce local transactions as dropped and define replacedBy properties.
      this.markNonceDuplicatesDropped(transactionId);

      // Update external provided transaction with updated gas values and confirmed status.
      this.updateTransaction(
        transactionMeta,
        'TransactionController:confirmExternalTransaction - Add external transaction',
      );
      this.onTransactionStatusChange(transactionMeta);

      // Intentional given potential duration of process.
      // eslint-disable-next-line @typescript-eslint/no-floating-promises
      this.updatePostBalance(transactionMeta);

      this.hub.emit('transaction-confirmed', {
        transactionMeta,
      });
    } catch (error) {
      console.error('Failed to confirm external transaction', error);
    }
  }

  /**
   * Append new send flow history to a transaction.
   *
   * @param transactionID - The ID of the transaction to update.
   * @param currentSendFlowHistoryLength - The length of the current sendFlowHistory array.
   * @param sendFlowHistoryToAdd - The sendFlowHistory entries to add.
   * @returns The updated transactionMeta.
   */
  updateTransactionSendFlowHistory(
    transactionID: string,
    currentSendFlowHistoryLength: number,
    sendFlowHistoryToAdd: SendFlowHistoryEntry[],
  ): TransactionMeta {
    if (this.isSendFlowHistoryDisabled) {
      throw new Error(
        'Send flow history is disabled for the current transaction controller',
      );
    }

    const transactionMeta = this.getTransaction(transactionID);

    if (!transactionMeta) {
      throw new Error(
        `Cannot update send flow history as no transaction metadata found`,
      );
    }

    validateIfTransactionUnapproved(
      transactionMeta,
      'updateTransactionSendFlowHistory',
    );

    if (
      currentSendFlowHistoryLength ===
      (transactionMeta?.sendFlowHistory?.length || 0)
    ) {
      transactionMeta.sendFlowHistory = [
        ...(transactionMeta?.sendFlowHistory ?? []),
        ...sendFlowHistoryToAdd,
      ];
      this.updateTransaction(
        transactionMeta,
        'TransactionController:updateTransactionSendFlowHistory - sendFlowHistory updated',
      );
    }

    return this.getTransaction(transactionID) as TransactionMeta;
  }

  /**
   * Update the gas values of a transaction.
   *
   * @param transactionId - The ID of the transaction to update.
   * @param gasValues - Gas values to update.
   * @param gasValues.gas - Same as transaction.gasLimit.
   * @param gasValues.gasLimit - Maxmimum number of units of gas to use for this transaction.
   * @param gasValues.gasPrice - Price per gas for legacy transactions.
   * @param gasValues.maxPriorityFeePerGas - Maximum amount per gas to give to validator as incentive.
   * @param gasValues.maxFeePerGas - Maximum amount per gas to pay for the transaction, including the priority fee.
   * @param gasValues.estimateUsed - Which estimate level was used.
   * @param gasValues.estimateSuggested - Which estimate level that the API suggested.
   * @param gasValues.defaultGasEstimates - The default estimate for gas.
   * @param gasValues.originalGasEstimate - Original estimate for gas.
   * @param gasValues.userEditedGasLimit - The gas limit supplied by user.
   * @param gasValues.userFeeLevel - Estimate level user selected.
   * @returns The updated transactionMeta.
   */
  updateTransactionGasFees(
    transactionId: string,
    {
      defaultGasEstimates,
      estimateUsed,
      estimateSuggested,
      gas,
      gasLimit,
      gasPrice,
      maxPriorityFeePerGas,
      maxFeePerGas,
      originalGasEstimate,
      userEditedGasLimit,
      userFeeLevel,
    }: {
      defaultGasEstimates?: string;
      estimateUsed?: string;
      estimateSuggested?: string;
      gas?: string;
      gasLimit?: string;
      gasPrice?: string;
      maxPriorityFeePerGas?: string;
      maxFeePerGas?: string;
      originalGasEstimate?: string;
      userEditedGasLimit?: boolean;
      userFeeLevel?: string;
    },
  ): TransactionMeta {
    const transactionMeta = this.getTransaction(transactionId);

    if (!transactionMeta) {
      throw new Error(
        `Cannot update transaction as no transaction metadata found`,
      );
    }

    validateIfTransactionUnapproved(
      transactionMeta,
      'updateTransactionGasFees',
    );

    let transactionGasFees = {
      txParams: {
        gas,
        gasLimit,
        gasPrice,
        maxPriorityFeePerGas,
        maxFeePerGas,
      },
      defaultGasEstimates,
      estimateUsed,
      estimateSuggested,
      originalGasEstimate,
      userEditedGasLimit,
      userFeeLevel,
      // TODO: Replace `any` with type
      // eslint-disable-next-line @typescript-eslint/no-explicit-any
    } as any;

    // only update what is defined
    transactionGasFees.txParams = pickBy(transactionGasFees.txParams);
    transactionGasFees = pickBy(transactionGasFees);

    // merge updated gas values with existing transaction meta
    const updatedMeta = merge(transactionMeta, transactionGasFees);

    this.updateTransaction(
      updatedMeta,
      'TransactionController:updateTransactionGasFees - gas values updated',
    );

    return this.getTransaction(transactionId) as TransactionMeta;
  }

  /**
   * Update the previous gas values of a transaction.
   *
   * @param transactionId - The ID of the transaction to update.
   * @param previousGas - Previous gas values to update.
   * @param previousGas.gasLimit - Maxmimum number of units of gas to use for this transaction.
   * @param previousGas.maxFeePerGas - Maximum amount per gas to pay for the transaction, including the priority fee.
   * @param previousGas.maxPriorityFeePerGas - Maximum amount per gas to give to validator as incentive.
   * @returns The updated transactionMeta.
   */
  updatePreviousGasParams(
    transactionId: string,
    {
      gasLimit,
      maxFeePerGas,
      maxPriorityFeePerGas,
    }: {
      gasLimit?: string;
      maxFeePerGas?: string;
      maxPriorityFeePerGas?: string;
    },
  ): TransactionMeta {
    const transactionMeta = this.getTransaction(transactionId);

    if (!transactionMeta) {
      throw new Error(
        `Cannot update transaction as no transaction metadata found`,
      );
    }

    validateIfTransactionUnapproved(transactionMeta, 'updatePreviousGasParams');

    const transactionPreviousGas = {
      previousGas: {
        gasLimit,
        maxFeePerGas,
        maxPriorityFeePerGas,
      },
      // TODO: Replace `any` with type
      // eslint-disable-next-line @typescript-eslint/no-explicit-any
    } as any;

    // only update what is defined
    transactionPreviousGas.previousGas = pickBy(
      transactionPreviousGas.previousGas,
    );

    // merge updated previous gas values with existing transaction meta
    const updatedMeta = merge(transactionMeta, transactionPreviousGas);

    this.updateTransaction(
      updatedMeta,
      'TransactionController:updatePreviousGasParams - Previous gas values updated',
    );

    return this.getTransaction(transactionId) as TransactionMeta;
  }

  async getNonceLock(
    address: string,
    networkClientId?: NetworkClientId,
  ): Promise<NonceLock> {
    return this.#multichainTrackingHelper.getNonceLock(
      address,
      networkClientId,
    );
  }

  /**
   * Updates the editable parameters of a transaction.
   *
   * @param txId - The ID of the transaction to update.
   * @param params - The editable parameters to update.
   * @param params.data - Data to pass with the transaction.
   * @param params.gas - Maximum number of units of gas to use for the transaction.
   * @param params.gasPrice - Price per gas for legacy transactions.
   * @param params.from - Address to send the transaction from.
   * @param params.to - Address to send the transaction to.
   * @param params.value - Value associated with the transaction.
   * @returns The updated transaction metadata.
   */
  async updateEditableParams(
    txId: string,
    {
      data,
      gas,
      gasPrice,
      from,
      to,
      value,
    }: {
      data?: string;
      gas?: string;
      gasPrice?: string;
      from?: string;
      to?: string;
      value?: string;
    },
  ) {
    const transactionMeta = this.getTransaction(txId);
    if (!transactionMeta) {
      throw new Error(
        `Cannot update editable params as no transaction metadata found`,
      );
    }

    validateIfTransactionUnapproved(transactionMeta, 'updateEditableParams');

    const editableParams = {
      txParams: {
        data,
        from,
        to,
        value,
        gas,
        gasPrice,
      },
    } as Partial<TransactionMeta>;

    editableParams.txParams = pickBy(
      editableParams.txParams,
    ) as TransactionParams;

    const updatedTransaction = merge(transactionMeta, editableParams);
    const { type } = await determineTransactionType(
      updatedTransaction.txParams,
      this.#multichainTrackingHelper.getEthQuery({
        networkClientId: transactionMeta.networkClientId,
        chainId: transactionMeta.chainId,
      }),
    );
    updatedTransaction.type = type;

    this.updateTransaction(
      updatedTransaction,
      `Update Editable Params for ${txId}`,
    );
    return this.getTransaction(txId);
  }

  /**
   * Signs and returns the raw transaction data for provided transaction params list.
   *
   * @param listOfTxParams - The list of transaction params to approve.
   * @param opts - Options bag.
   * @param opts.hasNonce - Whether the transactions already have a nonce.
   * @returns The raw transactions.
   */
  async approveTransactionsWithSameNonce(
    listOfTxParams: (TransactionParams & { chainId: Hex })[] = [],
    { hasNonce }: { hasNonce?: boolean } = {},
  ): Promise<string | string[]> {
    log('Approving transactions with same nonce', {
      transactions: listOfTxParams,
    });

    if (listOfTxParams.length === 0) {
      return '';
    }

    const initialTx = listOfTxParams[0];
    const common = this.getCommonConfiguration(initialTx.chainId);

    // We need to ensure we get the nonce using the the NonceTracker on the chain matching
    // the txParams. In this context we only have chainId available to us, but the
    // NonceTrackers are keyed by networkClientId. To workaround this, we attempt to find
    // a networkClientId that matches the chainId. As a fallback, the globally selected
    // network's NonceTracker will be used instead.
    let networkClientId: NetworkClientId | undefined;
    try {
      networkClientId = this.messagingSystem.call(
        `NetworkController:findNetworkClientIdByChainId`,
        initialTx.chainId,
      );
    } catch (err) {
      log('failed to find networkClientId from chainId', err);
    }

    const initialTxAsEthTx = TransactionFactory.fromTxData(initialTx, {
      common,
    });
    const initialTxAsSerializedHex = bufferToHex(initialTxAsEthTx.serialize());

    if (this.inProcessOfSigning.has(initialTxAsSerializedHex)) {
      return '';
    }

    this.inProcessOfSigning.add(initialTxAsSerializedHex);

    let rawTransactions, nonceLock;
    try {
      // TODO: we should add a check to verify that all transactions have the same from address
      const fromAddress = initialTx.from;
      const requiresNonce = hasNonce !== true;

      nonceLock = requiresNonce
        ? await this.getNonceLock(fromAddress, networkClientId)
        : undefined;

      const nonce = nonceLock
        ? add0x(nonceLock.nextNonce.toString(16))
        : initialTx.nonce;

      if (nonceLock) {
        log('Using nonce from nonce tracker', nonce, nonceLock.nonceDetails);
      }

      rawTransactions = await Promise.all(
        listOfTxParams.map((txParams) => {
          txParams.nonce = nonce;
          return this.signExternalTransaction(txParams.chainId, txParams);
        }),
      );
    } catch (err) {
      log('Error while signing transactions with same nonce', err);
      // Must set transaction to submitted/failed before releasing lock
      // continue with error chain
      throw err;
    } finally {
      nonceLock?.releaseLock();
      this.inProcessOfSigning.delete(initialTxAsSerializedHex);
    }
    return rawTransactions;
  }

  /**
   * Update a custodial transaction.
   *
   * @param transactionId - The ID of the transaction to update.
   * @param options - The custodial transaction options to update.
   * @param options.errorMessage - The error message to be assigned in case transaction status update to failed.
   * @param options.hash - The new hash value to be assigned.
   * @param options.status - The new status value to be assigned.
   */
  updateCustodialTransaction(
    transactionId: string,
    {
      errorMessage,
      hash,
      status,
    }: {
      errorMessage?: string;
      hash?: string;
      status?: TransactionStatus;
    },
  ) {
    const transactionMeta = this.getTransaction(transactionId);

    if (!transactionMeta) {
      throw new Error(
        `Cannot update custodial transaction as no transaction metadata found`,
      );
    }

    if (!transactionMeta.custodyId) {
      throw new Error('Transaction must be a custodian transaction');
    }

    if (
      status &&
      ![
        TransactionStatus.submitted,
        TransactionStatus.signed,
        TransactionStatus.failed,
      ].includes(status)
    ) {
      throw new Error(
        `Cannot update custodial transaction with status: ${status}`,
      );
    }

    const updatedTransactionMeta = merge(
      transactionMeta,
      pickBy({ hash, status }),
    );

    if (status === TransactionStatus.submitted) {
      updatedTransactionMeta.submittedTime = new Date().getTime();
    }

    if (status === TransactionStatus.failed) {
      updatedTransactionMeta.error = normalizeTxError(new Error(errorMessage));
    }

    this.updateTransaction(
      updatedTransactionMeta,
      `TransactionController:updateCustodialTransaction - Custodial transaction updated`,
    );

    if (
      [TransactionStatus.submitted, TransactionStatus.failed].includes(
        status as TransactionStatus,
      )
    ) {
      this.hub.emit(`${transactionMeta.id}:finished`, updatedTransactionMeta);
    }
  }

  /**
   * Creates approvals for all unapproved transactions persisted.
   */
  initApprovals() {
    const chainId = this.getChainId();
    const unapprovedTxs = this.state.transactions.filter(
      (transaction) =>
        transaction.status === TransactionStatus.unapproved &&
        transaction.chainId === chainId &&
        !transaction.isUserOperation,
    );

    for (const txMeta of unapprovedTxs) {
      this.processApproval(txMeta, {
        shouldShowRequest: false,
      }).catch((error) => {
        if (error?.code === errorCodes.provider.userRejectedRequest) {
          return;
        }
        console.error('Error during persisted transaction approval', error);
      });
    }
  }

  /**
   * Search transaction metadata for matching entries.
   *
   * @param opts - Options bag.
   * @param opts.searchCriteria - An object containing values or functions for transaction properties to filter transactions with.
   * @param opts.initialList - The transactions to search. Defaults to the current state.
   * @param opts.filterToCurrentNetwork - Whether to filter the results to the current network. Defaults to true.
   * @param opts.limit - The maximum number of transactions to return. No limit by default.
   * @returns An array of transactions matching the provided options.
   */
  getTransactions({
    searchCriteria = {},
    initialList,
    filterToCurrentNetwork = true,
    limit,
  }: {
    // TODO: Replace `any` with type
    // eslint-disable-next-line @typescript-eslint/no-explicit-any
    searchCriteria?: any;
    initialList?: TransactionMeta[];
    filterToCurrentNetwork?: boolean;
    limit?: number;
  } = {}): TransactionMeta[] {
    const chainId = this.getChainId();
    // searchCriteria is an object that might have values that aren't predicate
    // methods. When providing any other value type (string, number, etc), we
    // consider this shorthand for "check the value at key for strict equality
    // with the provided value". To conform this object to be only methods, we
    // mapValues (lodash) such that every value on the object is a method that
    // returns a boolean.
    const predicateMethods = mapValues(searchCriteria, (predicate) => {
      return typeof predicate === 'function'
        ? predicate
        : // TODO: Replace `any` with type
          // eslint-disable-next-line @typescript-eslint/no-explicit-any
          (v: any) => v === predicate;
    });

    const transactionsToFilter = initialList ?? this.state.transactions;

    // Combine sortBy and pickBy to transform our state object into an array of
    // matching transactions that are sorted by time.
    const filteredTransactions = sortBy(
      pickBy(transactionsToFilter, (transaction) => {
        if (filterToCurrentNetwork && transaction.chainId !== chainId) {
          return false;
        }
        // iterate over the predicateMethods keys to check if the transaction
        // matches the searchCriteria
        for (const [key, predicate] of Object.entries(predicateMethods)) {
          // We return false early as soon as we know that one of the specified
          // search criteria do not match the transaction. This prevents
          // needlessly checking all criteria when we already know the criteria
          // are not fully satisfied. We check both txParams and the base
          // object as predicate keys can be either.
          if (key in transaction.txParams) {
            // TODO: Replace `any` with type
            // eslint-disable-next-line @typescript-eslint/no-explicit-any
            if (predicate((transaction.txParams as any)[key]) === false) {
              return false;
            }
            // TODO: Replace `any` with type
            // eslint-disable-next-line @typescript-eslint/no-explicit-any
          } else if (predicate((transaction as any)[key]) === false) {
            return false;
          }
        }

        return true;
      }),
      'time',
    );
    if (limit !== undefined) {
      // We need to have all transactions of a given nonce in order to display
      // necessary details in the UI. We use the size of this set to determine
      // whether we have reached the limit provided, thus ensuring that all
      // transactions of nonces we include will be sent to the UI.
      const nonces = new Set();
      const txs = [];
      // By default, the transaction list we filter from is sorted by time ASC.
      // To ensure that filtered results prefers the newest transactions we
      // iterate from right to left, inserting transactions into front of a new
      // array. The original order is preserved, but we ensure that newest txs
      // are preferred.
      for (let i = filteredTransactions.length - 1; i > -1; i--) {
        const txMeta = filteredTransactions[i];
        const { nonce } = txMeta.txParams;
        if (!nonces.has(nonce)) {
          if (nonces.size < limit) {
            nonces.add(nonce);
          } else {
            continue;
          }
        }
        // Push transaction into the beginning of our array to ensure the
        // original order is preserved.
        txs.unshift(txMeta);
      }
      return txs;
    }
    return filteredTransactions;
  }

  private async signExternalTransaction(
    chainId: Hex,
    transactionParams: TransactionParams,
  ): Promise<string> {
    if (!this.sign) {
      throw new Error('No sign method defined.');
    }

    const normalizedTransactionParams =
      normalizeTransactionParams(transactionParams);
    const type = isEIP1559Transaction(normalizedTransactionParams)
      ? TransactionEnvelopeType.feeMarket
      : TransactionEnvelopeType.legacy;
    const updatedTransactionParams = {
      ...normalizedTransactionParams,
      type,
      gasLimit: normalizedTransactionParams.gas,
      chainId,
    };

    const { from } = updatedTransactionParams;
    const common = this.getCommonConfiguration(chainId);
    const unsignedTransaction = TransactionFactory.fromTxData(
      updatedTransactionParams,
      { common },
    );
    const signedTransaction = await this.sign(unsignedTransaction, from);

    const rawTransaction = bufferToHex(signedTransaction.serialize());
    return rawTransaction;
  }

  /**
   * Removes unapproved transactions from state.
   */
  clearUnapprovedTransactions() {
    const transactions = this.state.transactions.filter(
      ({ status }) => status !== TransactionStatus.unapproved,
    );
    this.update({ transactions: this.trimTransactionsForState(transactions) });
  }

  /**
   * Stop the signing process for a specific transaction.
   * Throws an error causing the transaction status to be set to failed.
   * @param transactionId - The ID of the transaction to stop signing.
   */
  abortTransactionSigning(transactionId: string) {
    const transactionMeta = this.getTransaction(transactionId);

    if (!transactionMeta) {
      throw new Error(`Cannot abort signing as no transaction metadata found`);
    }

    const abortCallback = this.signAbortCallbacks.get(transactionId);

    if (!abortCallback) {
      throw new Error(
        `Cannot abort signing as transaction is not waiting for signing`,
      );
    }

    abortCallback();

    this.signAbortCallbacks.delete(transactionId);
  }

  private addMetadata(transactionMeta: TransactionMeta) {
    const { transactions } = this.state;
    transactions.push(transactionMeta);
    this.update({ transactions: this.trimTransactionsForState(transactions) });
  }

  private async updateGasProperties(transactionMeta: TransactionMeta) {
    const isEIP1559Compatible =
      (await this.getEIP1559Compatibility(transactionMeta.networkClientId)) &&
      transactionMeta.txParams.type !== TransactionEnvelopeType.legacy;

    const { networkClientId, chainId } = transactionMeta;

    const isCustomNetwork = networkClientId
      ? this.messagingSystem.call(
          `NetworkController:getNetworkClientById`,
          networkClientId,
        ).configuration.type === NetworkClientType.Custom
      : this.getNetworkState().providerConfig.type === NetworkType.rpc;

    await updateGas({
      ethQuery: this.#multichainTrackingHelper.getEthQuery({
        networkClientId,
        chainId,
      }),
      chainId,
      isCustomNetwork,
      txMeta: transactionMeta,
    });

    await updateGasFees({
      eip1559: isEIP1559Compatible,
      ethQuery: this.#multichainTrackingHelper.getEthQuery({
        networkClientId,
        chainId,
      }),
      gasFeeFlows: this.gasFeeFlows,
      getGasFeeEstimates: this.getGasFeeEstimates,
      getSavedGasFees: this.getSavedGasFees.bind(this),
      txMeta: transactionMeta,
    });
  }

  private onBootCleanup() {
    this.submitApprovedTransactions();
  }

  /**
   * Force submit approved transactions for all chains.
   */
  private submitApprovedTransactions() {
    const approvedTransactions = this.state.transactions.filter(
      (transaction) => transaction.status === TransactionStatus.approved,
    );

    for (const transactionMeta of approvedTransactions) {
      if (this.beforeApproveOnInit(transactionMeta)) {
        this.approveTransaction(transactionMeta.id).catch((error) => {
          /* istanbul ignore next */
          console.error('Error while submitting persisted transaction', error);
        });
      }
    }
  }

  private async processApproval(
    transactionMeta: TransactionMeta,
    {
      isExisting = false,
      requireApproval,
      shouldShowRequest = true,
      actionId,
    }: {
      isExisting?: boolean;
      requireApproval?: boolean | undefined;
      shouldShowRequest?: boolean;
      actionId?: string;
    },
  ): Promise<string> {
    const transactionId = transactionMeta.id;
    let resultCallbacks: AcceptResultCallbacks | undefined;
    const { meta, isCompleted } = this.isTransactionCompleted(transactionId);
    const finishedPromise = isCompleted
      ? Promise.resolve(meta)
      : this.waitForTransactionFinished(transactionId);

    if (meta && !isExisting && !isCompleted) {
      try {
        if (requireApproval !== false) {
          const acceptResult = await this.requestApproval(transactionMeta, {
            shouldShowRequest,
          });

          resultCallbacks = acceptResult.resultCallbacks;

          if (resultCallbacks) {
            this.hub.once(`${transactionId}:publish-skip`, () => {
              resultCallbacks?.success();

              // Remove the reference to prevent additional reports once submitted.
              resultCallbacks = undefined;
            });
          }

          const approvalValue = acceptResult.value as
            | {
                txMeta?: TransactionMeta;
              }
            | undefined;

          const updatedTransaction = approvalValue?.txMeta;

          if (updatedTransaction) {
            log('Updating transaction with approval data', {
              customNonce: updatedTransaction.customNonceValue,
              params: updatedTransaction.txParams,
            });

            this.updateTransaction(
              updatedTransaction,
              'TransactionController#processApproval - Updated with approval data',
            );
          }
        }

        const { isCompleted: isTxCompleted } =
          this.isTransactionCompleted(transactionId);

        if (!isTxCompleted) {
          await this.approveTransaction(transactionId);
          const updatedTransactionMeta = this.getTransaction(
            transactionId,
          ) as TransactionMeta;
          this.hub.emit('transaction-approved', {
            transactionMeta: updatedTransactionMeta,
            actionId,
          });
        }
        // TODO: Replace `any` with type
        // eslint-disable-next-line @typescript-eslint/no-explicit-any
      } catch (error: any) {
        const { isCompleted: isTxCompleted } =
          this.isTransactionCompleted(transactionId);
        if (!isTxCompleted) {
          if (error?.code === errorCodes.provider.userRejectedRequest) {
            this.cancelTransaction(transactionId, actionId);

            throw providerErrors.userRejectedRequest(
              'MetaMask Tx Signature: User denied transaction signature.',
            );
          } else {
            this.failTransaction(meta, error, actionId);
          }
        }
      }
    }

    const finalMeta = await finishedPromise;

    switch (finalMeta?.status) {
      case TransactionStatus.failed:
        resultCallbacks?.error(finalMeta.error);
        throw rpcErrors.internal(finalMeta.error.message);

      case TransactionStatus.submitted:
        resultCallbacks?.success();
        return finalMeta.hash as string;

      default:
        const internalError = rpcErrors.internal(
          `MetaMask Tx Signature: Unknown problem: ${JSON.stringify(
            finalMeta || transactionId,
          )}`,
        );

        resultCallbacks?.error(internalError);
        throw internalError;
    }
  }

  /**
   * Approves a transaction and updates it's status in state. If this is not a
   * retry transaction, a nonce will be generated. The transaction is signed
   * using the sign configuration property, then published to the blockchain.
   * A `<tx.id>:finished` hub event is fired after success or failure.
   *
   * @param transactionId - The ID of the transaction to approve.
   */
  private async approveTransaction(transactionId: string) {
    const { transactions } = this.state;
    const releaseLock = await this.mutex.acquire();
    const index = transactions.findIndex(({ id }) => transactionId === id);
    const transactionMeta = transactions[index];
    const {
      txParams: { from },
      networkClientId,
    } = transactionMeta;

    let releaseNonceLock: (() => void) | undefined;

    try {
      if (!this.sign) {
        releaseLock();
        this.failTransaction(
          transactionMeta,
          new Error('No sign method defined.'),
        );
        return;
      } else if (!transactionMeta.chainId) {
        releaseLock();
        this.failTransaction(transactionMeta, new Error('No chainId defined.'));
        return;
      }

      if (this.inProcessOfSigning.has(transactionId)) {
        log('Skipping approval as signing in progress', transactionId);
        return;
      }

      const [nonce, releaseNonce] = await getNextNonce(
        transactionMeta,
        (address: string) =>
          this.#multichainTrackingHelper.getNonceLock(address, networkClientId),
      );

      releaseNonceLock = releaseNonce;

      transactionMeta.status = TransactionStatus.approved;
      transactionMeta.txParams.nonce = nonce;
      transactionMeta.txParams.chainId = transactionMeta.chainId;

      const baseTxParams = {
        ...transactionMeta.txParams,
        gasLimit: transactionMeta.txParams.gas,
      };

      this.updateTransaction(
        transactionMeta,
        'TransactionController#approveTransaction - Transaction approved',
      );

      this.onTransactionStatusChange(transactionMeta);

      const isEIP1559 = isEIP1559Transaction(transactionMeta.txParams);

      const txParams: TransactionParams = isEIP1559
        ? {
            ...baseTxParams,
            estimatedBaseFee: transactionMeta.txParams.estimatedBaseFee,
            type: TransactionEnvelopeType.feeMarket,
          }
        : baseTxParams;

      const rawTx = await this.signTransaction(transactionMeta, txParams);

      if (!this.beforePublish(transactionMeta)) {
        log('Skipping publishing transaction based on hook');
        this.hub.emit(`${transactionMeta.id}:publish-skip`, transactionMeta);
        return;
      }

      if (!rawTx) {
        return;
      }

      const ethQuery = this.#multichainTrackingHelper.getEthQuery({
        networkClientId: transactionMeta.networkClientId,
        chainId: transactionMeta.chainId,
      });

      if (transactionMeta.type === TransactionType.swap) {
        log('Determining pre-transaction balance');

        const preTxBalance = await query(ethQuery, 'getBalance', [from]);

        transactionMeta.preTxBalance = preTxBalance;

        log('Updated pre-transaction balance', transactionMeta.preTxBalance);
      }

      log('Publishing transaction', txParams);

      let { transactionHash: hash } = await this.publish(
        transactionMeta,
        rawTx,
      );

      if (hash === undefined) {
        hash = await this.publishTransaction(ethQuery, rawTx);
      }

      log('Publish successful', hash);

      transactionMeta.hash = hash;
      transactionMeta.status = TransactionStatus.submitted;
      transactionMeta.submittedTime = new Date().getTime();

      this.updateTransaction(
        transactionMeta,
        'TransactionController#approveTransaction - Transaction submitted',
      );

      this.hub.emit('transaction-submitted', {
        transactionMeta,
      });

      this.hub.emit(`${transactionMeta.id}:finished`, transactionMeta);

      this.onTransactionStatusChange(transactionMeta);
      // TODO: Replace `any` with type
      // eslint-disable-next-line @typescript-eslint/no-explicit-any
    } catch (error: any) {
      this.failTransaction(transactionMeta, error);
    } finally {
      this.inProcessOfSigning.delete(transactionId);
      // must set transaction to submitted/failed before releasing lock
      releaseNonceLock?.();
      releaseLock();
    }
  }

  private async publishTransaction(
    ethQuery: EthQuery,
    rawTransaction: string,
  ): Promise<string> {
    return await query(ethQuery, 'sendRawTransaction', [rawTransaction]);
  }

  /**
   * Cancels a transaction based on its ID by setting its status to "rejected"
   * and emitting a `<tx.id>:finished` hub event.
   *
   * @param transactionId - The ID of the transaction to cancel.
   * @param actionId - The actionId passed from UI
   */
  private cancelTransaction(transactionId: string, actionId?: string) {
    const transactionMeta = this.state.transactions.find(
      ({ id }) => id === transactionId,
    );
    if (!transactionMeta) {
      return;
    }
    transactionMeta.status = TransactionStatus.rejected;
    const transactions = this.state.transactions.filter(
      ({ id }) => id !== transactionId,
    );
    this.update({ transactions: this.trimTransactionsForState(transactions) });
    this.hub.emit(`${transactionMeta.id}:finished`, transactionMeta);
    this.hub.emit('transaction-rejected', {
      transactionMeta,
      actionId,
    });
    this.onTransactionStatusChange(transactionMeta);
  }

  /**
   * Trim the amount of transactions that are set on the state. Checks
   * if the length of the tx history is longer then desired persistence
   * limit and then if it is removes the oldest confirmed or rejected tx.
   * Pending or unapproved transactions will not be removed by this
   * operation. For safety of presenting a fully functional transaction UI
   * representation, this function will not break apart transactions with the
   * same nonce, created on the same day, per network. Not accounting for transactions of the same
   * nonce, same day and network combo can result in confusing or broken experiences
   * in the UI. The transactions are then updated using the BaseControllerV1 update.
   *
   * @param transactions - The transactions to be applied to the state.
   * @returns The trimmed list of transactions.
   */
  private trimTransactionsForState(
    transactions: TransactionMeta[],
  ): TransactionMeta[] {
    const nonceNetworkSet = new Set();

    const txsToKeep = transactions
      .sort((a, b) => (a.time > b.time ? -1 : 1)) // Descending time order
      .filter((tx) => {
        const { chainId, status, txParams, time } = tx;

        if (txParams) {
          const key = `${txParams.nonce}-${convertHexToDecimal(
            chainId,
          )}-${new Date(time).toDateString()}`;

          if (nonceNetworkSet.has(key)) {
            return true;
          } else if (
            nonceNetworkSet.size < this.config.txHistoryLimit ||
            !this.isFinalState(status)
          ) {
            nonceNetworkSet.add(key);
            return true;
          }
        }

        return false;
      });

    txsToKeep.reverse(); // Ascending time order
    return txsToKeep;
  }

  /**
   * Determines if the transaction is in a final state.
   *
   * @param status - The transaction status.
   * @returns Whether the transaction is in a final state.
   */
  private isFinalState(status: TransactionStatus): boolean {
    return (
      status === TransactionStatus.rejected ||
      status === TransactionStatus.confirmed ||
      status === TransactionStatus.failed
    );
  }

  /**
   * Whether the transaction has at least completed all local processing.
   *
   * @param status - The transaction status.
   * @returns Whether the transaction is in a final state.
   */
  private isLocalFinalState(status: TransactionStatus): boolean {
    return [
      TransactionStatus.confirmed,
      TransactionStatus.failed,
      TransactionStatus.rejected,
      TransactionStatus.submitted,
    ].includes(status);
  }

  private async requestApproval(
    txMeta: TransactionMeta,
    { shouldShowRequest }: { shouldShowRequest: boolean },
  ): Promise<AddResult> {
    const id = this.getApprovalId(txMeta);
    const { origin } = txMeta;
    const type = ApprovalType.Transaction;
    const requestData = { txId: txMeta.id };

    return (await this.messagingSystem.call(
      'ApprovalController:addRequest',
      {
        id,
        origin: origin || ORIGIN_METAMASK,
        type,
        requestData,
        expectsResult: true,
      },
      shouldShowRequest,
    )) as Promise<AddResult>;
  }

  private getTransaction(transactionId: string): TransactionMeta | undefined {
    const { transactions } = this.state;
    return transactions.find(({ id }) => id === transactionId);
  }

  private getApprovalId(txMeta: TransactionMeta) {
    return String(txMeta.id);
  }

  private isTransactionCompleted(transactionId: string): {
    meta?: TransactionMeta;
    isCompleted: boolean;
  } {
    const transaction = this.getTransaction(transactionId);

    if (!transaction) {
      return { meta: undefined, isCompleted: false };
    }

    const isCompleted = this.isLocalFinalState(transaction.status);

    return { meta: transaction, isCompleted };
  }

  private getChainId(networkClientId?: NetworkClientId): Hex {
    if (networkClientId) {
      return this.messagingSystem.call(
        `NetworkController:getNetworkClientById`,
        networkClientId,
      ).configuration.chainId;
    }
    const { providerConfig } = this.getNetworkState();
    return providerConfig.chainId;
  }

  private prepareUnsignedEthTx(
    chainId: Hex,
    txParams: TransactionParams,
  ): TypedTransaction {
    return TransactionFactory.fromTxData(txParams, {
      freeze: false,
      common: this.getCommonConfiguration(chainId),
    });
  }

  /**
   * `@ethereumjs/tx` uses `@ethereumjs/common` as a configuration tool for
   * specifying which chain, network, hardfork and EIPs to support for
   * a transaction. By referencing this configuration, and analyzing the fields
   * specified in txParams, @ethereumjs/tx is able to determine which EIP-2718
   * transaction type to use.
   *
   * @param chainId - The chainId to use for the configuration.
   * @returns common configuration object
   */
  private getCommonConfiguration(chainId: Hex): Common {
    const customChainParams: Partial<ChainConfig> = {
      chainId: parseInt(chainId, 16),
      defaultHardfork: HARDFORK,
    };

    return Common.custom(customChainParams);
  }

  private onIncomingTransactions({
    added,
    updated,
  }: {
    added: TransactionMeta[];
    updated: TransactionMeta[];
  }) {
    const { transactions: currentTransactions } = this.state;

    const updatedTransactions = [
      ...added,
      ...currentTransactions.map((originalTransaction) => {
        const updatedTransaction = updated.find(
          ({ hash }) => hash === originalTransaction.hash,
        );

        return updatedTransaction ?? originalTransaction;
      }),
    ];

    this.update({
      transactions: this.trimTransactionsForState(updatedTransactions),
    });
  }

  private onUpdatedLastFetchedBlockNumbers({
    lastFetchedBlockNumbers,
    blockNumber,
  }: {
    lastFetchedBlockNumbers: {
      [key: string]: number;
    };
    blockNumber: number;
  }) {
    this.update({ lastFetchedBlockNumbers });
    this.hub.emit('incomingTransactionBlock', blockNumber);
  }

  private generateDappSuggestedGasFees(
    txParams: TransactionParams,
    origin?: string,
  ): DappSuggestedGasFees | undefined {
    if (!origin || origin === ORIGIN_METAMASK) {
      return undefined;
    }

    const { gasPrice, maxFeePerGas, maxPriorityFeePerGas, gas } = txParams;

    if (
      gasPrice === undefined &&
      maxFeePerGas === undefined &&
      maxPriorityFeePerGas === undefined &&
      gas === undefined
    ) {
      return undefined;
    }

    const dappSuggestedGasFees: DappSuggestedGasFees = {};

    if (gasPrice !== undefined) {
      dappSuggestedGasFees.gasPrice = gasPrice;
    } else if (
      maxFeePerGas !== undefined ||
      maxPriorityFeePerGas !== undefined
    ) {
      dappSuggestedGasFees.maxFeePerGas = maxFeePerGas;
      dappSuggestedGasFees.maxPriorityFeePerGas = maxPriorityFeePerGas;
    }

    if (gas !== undefined) {
      dappSuggestedGasFees.gas = gas;
    }

    return dappSuggestedGasFees;
  }

  /**
   * Validates and adds external provided transaction to state.
   *
   * @param transactionMeta - Nominated external transaction to be added to state.
   */
  private addExternalTransaction(transactionMeta: TransactionMeta) {
    const { chainId } = transactionMeta;
    const { transactions } = this.state;
    const fromAddress = transactionMeta?.txParams?.from;
    const sameFromAndNetworkTransactions = transactions.filter(
      (transaction) =>
        transaction.txParams.from === fromAddress &&
        transaction.chainId === chainId,
    );
    const confirmedTxs = sameFromAndNetworkTransactions.filter(
      (transaction) => transaction.status === TransactionStatus.confirmed,
    );
    const pendingTxs = sameFromAndNetworkTransactions.filter(
      (transaction) => transaction.status === TransactionStatus.submitted,
    );

    validateConfirmedExternalTransaction(
      transactionMeta,
      confirmedTxs,
      pendingTxs,
    );

    // Make sure provided external transaction has non empty history array
    if (!(transactionMeta.history ?? []).length) {
      if (!this.isHistoryDisabled) {
        addInitialHistorySnapshot(transactionMeta);
      }
    }

    const updatedTransactions = [...transactions, transactionMeta];
    this.update({
      transactions: this.trimTransactionsForState(updatedTransactions),
    });
  }

  /**
   * Sets other txMeta statuses to dropped if the txMeta that has been confirmed has other transactions
   * in the transactions have the same nonce.
   *
   * @param transactionId - Used to identify original transaction.
   */
  private markNonceDuplicatesDropped(transactionId: string) {
    const transactionMeta = this.getTransaction(transactionId);
    if (!transactionMeta) {
      return;
    }
    const nonce = transactionMeta.txParams?.nonce;
    const from = transactionMeta.txParams?.from;
    const { chainId } = transactionMeta;

    const sameNonceTxs = this.state.transactions.filter(
      (transaction) =>
        transaction.id !== transactionId &&
        transaction.txParams.from === from &&
        transaction.txParams.nonce === nonce &&
        transaction.chainId === chainId &&
        transaction.type !== TransactionType.incoming,
    );

    if (!sameNonceTxs.length) {
      return;
    }

    // Mark all same nonce transactions as dropped and give it a replacedBy hash
    for (const transaction of sameNonceTxs) {
      transaction.replacedBy = transactionMeta.hash;
      transaction.replacedById = transactionMeta.id;
      // Drop any transaction that wasn't previously failed (off chain failure)
      if (transaction.status !== TransactionStatus.failed) {
        this.setTransactionStatusDropped(transaction);
      }
    }
  }

  /**
   * Method to set transaction status to dropped.
   *
   * @param transactionMeta - TransactionMeta of transaction to be marked as dropped.
   */
  private setTransactionStatusDropped(transactionMeta: TransactionMeta) {
    transactionMeta.status = TransactionStatus.dropped;
    this.hub.emit('transaction-dropped', {
      transactionMeta,
    });
    this.updateTransaction(
      transactionMeta,
      'TransactionController#setTransactionStatusDropped - Transaction dropped',
    );
    this.onTransactionStatusChange(transactionMeta);
  }

  /**
   * Get transaction with provided actionId.
   *
   * @param actionId - Unique ID to prevent duplicate requests
   * @returns the filtered transaction
   */
  private getTransactionWithActionId(actionId?: string) {
    return this.state.transactions.find(
      (transaction) => actionId && transaction.actionId === actionId,
    );
  }

  private async waitForTransactionFinished(
    transactionId: string,
  ): Promise<TransactionMeta> {
    return new Promise((resolve) => {
      this.hub.once(`${transactionId}:finished`, (txMeta) => {
        resolve(txMeta);
      });
    });
  }

  /**
   * Updates the r, s, and v properties of a TransactionMeta object
   * with values from a signed transaction.
   *
   * @param transactionMeta - The TransactionMeta object to update.
   * @param signedTx - The encompassing type for all transaction types containing r, s, and v values.
   */
  private async updateTransactionMetaRSV(
    transactionMeta: TransactionMeta,
    signedTx: TypedTransaction,
  ): Promise<void> {
    for (const key of ['r', 's', 'v'] as const) {
      const value = signedTx[key];

      if (value === undefined || value === null) {
        continue;
      }

      transactionMeta[key] = add0x(value.toString(16));
    }
  }

  private async getEIP1559Compatibility(networkClientId?: NetworkClientId) {
    const currentNetworkIsEIP1559Compatible =
      await this.getCurrentNetworkEIP1559Compatibility(networkClientId);

    const currentAccountIsEIP1559Compatible =
      await this.getCurrentAccountEIP1559Compatibility();

    return (
      currentNetworkIsEIP1559Compatible && currentAccountIsEIP1559Compatible
    );
  }

  private async signTransaction(
    transactionMeta: TransactionMeta,
    txParams: TransactionParams,
  ): Promise<string | undefined> {
    log('Signing transaction', txParams);

    const unsignedEthTx = this.prepareUnsignedEthTx(
      transactionMeta.chainId,
      txParams,
    );

    this.inProcessOfSigning.add(transactionMeta.id);

    const signedTx = await new Promise<TypedTransaction>((resolve, reject) => {
      this.sign?.(
        unsignedEthTx,
        txParams.from,
        ...this.getAdditionalSignArguments(transactionMeta),
      ).then(resolve, reject);

      this.signAbortCallbacks.set(transactionMeta.id, () =>
        reject(new Error('Signing aborted by user')),
      );
    });

    this.signAbortCallbacks.delete(transactionMeta.id);

    if (!signedTx) {
      log('Skipping signed status as no signed transaction');
      return undefined;
    }

    if (!this.afterSign(transactionMeta, signedTx)) {
      this.updateTransaction(
        transactionMeta,
        'TransactionController#signTransaction - Update after sign',
      );

      log('Skipping signed status based on hook');

      return undefined;
    }

    await this.updateTransactionMetaRSV(transactionMeta, signedTx);

    transactionMeta.status = TransactionStatus.signed;

    this.updateTransaction(
      transactionMeta,
      'TransactionController#approveTransaction - Transaction signed',
    );

    this.onTransactionStatusChange(transactionMeta);

    const rawTx = bufferToHex(signedTx.serialize());

    transactionMeta.rawTx = rawTx;

    this.updateTransaction(
      transactionMeta,
      'TransactionController#approveTransaction - RawTransaction added',
    );

    return rawTx;
  }

  private onTransactionStatusChange(transactionMeta: TransactionMeta) {
    this.hub.emit('transaction-status-update', { transactionMeta });
  }

  private getNonceTrackerTransactions(
    status: TransactionStatus,
    address: string,
    chainId: string = this.getChainId(),
  ) {
    return getAndFormatTransactionsForNonceTracker(
      chainId,
      address,
      status,
      this.state.transactions,
    );
  }

  private onConfirmedTransaction(transactionMeta: TransactionMeta) {
    log('Processing confirmed transaction', transactionMeta.id);

    this.markNonceDuplicatesDropped(transactionMeta.id);

    this.hub.emit('transaction-confirmed', { transactionMeta });
    this.hub.emit(`${transactionMeta.id}:confirmed`, transactionMeta);

    this.onTransactionStatusChange(transactionMeta);

    // Intentional given potential duration of process.
    // eslint-disable-next-line @typescript-eslint/no-floating-promises
    this.updatePostBalance(transactionMeta);
  }

  private async updatePostBalance(transactionMeta: TransactionMeta) {
    try {
      if (transactionMeta.type !== TransactionType.swap) {
        return;
      }

      const ethQuery = this.#multichainTrackingHelper.getEthQuery({
        networkClientId: transactionMeta.networkClientId,
        chainId: transactionMeta.chainId,
      });
      const { updatedTransactionMeta, approvalTransactionMeta } =
        await updatePostTransactionBalance(transactionMeta, {
          ethQuery,
          getTransaction: this.getTransaction.bind(this),
          updateTransaction: this.updateTransaction.bind(this),
        });

      this.hub.emit('post-transaction-balance-updated', {
        transactionMeta: updatedTransactionMeta,
        approvalTransactionMeta,
      });
    } catch (error) {
      /* istanbul ignore next */
      log('Error while updating post transaction balance', error);
    }
  }

  #createNonceTracker({
    provider,
    blockTracker,
    chainId,
  }: {
    provider: Provider;
    blockTracker: BlockTracker;
    chainId?: Hex;
  }): NonceTracker {
    return new NonceTracker({
      // TODO: Replace `any` with type
      // eslint-disable-next-line @typescript-eslint/no-explicit-any
      provider: provider as any,
      blockTracker,
      getPendingTransactions: this.#getNonceTrackerPendingTransactions.bind(
        this,
        chainId,
      ),
      getConfirmedTransactions: this.getNonceTrackerTransactions.bind(
        this,
        TransactionStatus.confirmed,
      ),
    });
  }

  #createIncomingTransactionHelper({
    blockTracker,
    etherscanRemoteTransactionSource,
    chainId,
  }: {
    blockTracker: BlockTracker;
    etherscanRemoteTransactionSource: EtherscanRemoteTransactionSource;
    chainId?: Hex;
  }): IncomingTransactionHelper {
    const incomingTransactionHelper = new IncomingTransactionHelper({
      blockTracker,
      getCurrentAccount: this.getSelectedAddress,
      getLastFetchedBlockNumbers: () => this.state.lastFetchedBlockNumbers,
      getChainId: chainId ? () => chainId : this.getChainId.bind(this),
      isEnabled: this.#incomingTransactionOptions.isEnabled,
      queryEntireHistory: this.#incomingTransactionOptions.queryEntireHistory,
      remoteTransactionSource: etherscanRemoteTransactionSource,
      transactionLimit: this.config.txHistoryLimit,
      updateTransactions: this.#incomingTransactionOptions.updateTransactions,
    });

    this.#addIncomingTransactionHelperListeners(incomingTransactionHelper);

    return incomingTransactionHelper;
  }

  #createPendingTransactionTracker({
    provider,
    blockTracker,
    chainId,
  }: {
    provider: Provider;
    blockTracker: BlockTracker;
    chainId?: Hex;
  }): PendingTransactionTracker {
    const ethQuery = new EthQuery(provider);
    const getChainId = chainId ? () => chainId : this.getChainId.bind(this);

    const pendingTransactionTracker = new PendingTransactionTracker({
      approveTransaction: this.approveTransaction.bind(this),
      blockTracker,
      getChainId,
      getEthQuery: () => ethQuery,
      getTransactions: () => this.state.transactions,
      isResubmitEnabled: this.#pendingTransactionOptions.isResubmitEnabled,
      getGlobalLock: () =>
        this.#multichainTrackingHelper.acquireNonceLockForChainIdKey({
          chainId: getChainId(),
        }),
      publishTransaction: this.publishTransaction.bind(this),
      hooks: {
        beforeCheckPendingTransaction:
          this.beforeCheckPendingTransaction.bind(this),
        beforePublish: this.beforePublish.bind(this),
      },
    });

    this.#addPendingTransactionTrackerListeners(pendingTransactionTracker);

    return pendingTransactionTracker;
  }

  #checkForPendingTransactionAndStartPolling = () => {
    // PendingTransactionTracker reads state through its getTransactions hook
    this.pendingTransactionTracker.startIfPendingTransactions();
    this.#multichainTrackingHelper.checkForPendingTransactionAndStartPolling();
  };

  #stopAllTracking() {
    this.pendingTransactionTracker.stop();
    this.#removePendingTransactionTrackerListeners(
      this.pendingTransactionTracker,
    );
    this.incomingTransactionHelper.stop();
    this.#removeIncomingTransactionHelperListeners(
      this.incomingTransactionHelper,
    );

    this.#multichainTrackingHelper.stopAllTracking();
  }

  #removeIncomingTransactionHelperListeners(
    incomingTransactionHelper: IncomingTransactionHelper,
  ) {
    incomingTransactionHelper.hub.removeAllListeners('transactions');
    incomingTransactionHelper.hub.removeAllListeners(
      'updatedLastFetchedBlockNumbers',
    );
  }

  #addIncomingTransactionHelperListeners(
    incomingTransactionHelper: IncomingTransactionHelper,
  ) {
    incomingTransactionHelper.hub.on(
      'transactions',
      this.onIncomingTransactions.bind(this),
    );
    incomingTransactionHelper.hub.on(
      'updatedLastFetchedBlockNumbers',
      this.onUpdatedLastFetchedBlockNumbers.bind(this),
    );
  }

  #removePendingTransactionTrackerListeners(
    pendingTransactionTracker: PendingTransactionTracker,
  ) {
    pendingTransactionTracker.hub.removeAllListeners('transaction-confirmed');
    pendingTransactionTracker.hub.removeAllListeners('transaction-dropped');
    pendingTransactionTracker.hub.removeAllListeners('transaction-failed');
    pendingTransactionTracker.hub.removeAllListeners('transaction-updated');
  }

  #addPendingTransactionTrackerListeners(
    pendingTransactionTracker: PendingTransactionTracker,
  ) {
    pendingTransactionTracker.hub.on(
      'transaction-confirmed',
      this.onConfirmedTransaction.bind(this),
    );

    pendingTransactionTracker.hub.on(
      'transaction-dropped',
      this.setTransactionStatusDropped.bind(this),
    );

    pendingTransactionTracker.hub.on(
      'transaction-failed',
      this.failTransaction.bind(this),
    );

    pendingTransactionTracker.hub.on(
      'transaction-updated',
      this.updateTransaction.bind(this),
    );
  }

  #getNonceTrackerPendingTransactions(
    chainId: string | undefined,
    address: string,
  ) {
    const standardPendingTransactions = this.getNonceTrackerTransactions(
      TransactionStatus.submitted,
      address,
      chainId,
    );

    const externalPendingTransactions = this.getExternalPendingTransactions(
      address,
      chainId,
    );
    return [...standardPendingTransactions, ...externalPendingTransactions];
  }

  private async publishTransactionForRetry(
    ethQuery: EthQuery,
    rawTx: string,
    transactionMeta: TransactionMeta,
  ): Promise<string> {
    try {
      const hash = await this.publishTransaction(ethQuery, rawTx);
      return hash;
    } catch (error: unknown) {
      if (this.isTransactionAlreadyConfirmedError(error as Error)) {
        await this.pendingTransactionTracker.forceCheckTransaction(
          transactionMeta,
        );
        throw new Error('Previous transaction is already confirmed');
      }
      throw error;
    }
  }

  /**
   * Ensures that error is a nonce issue
   *
   * @param error - The error to check
   * @returns Whether or not the error is a nonce issue
   */
  // TODO: Replace `any` with type
  // Some networks are returning original error in the data field
  // eslint-disable-next-line @typescript-eslint/no-explicit-any
  private isTransactionAlreadyConfirmedError(error: any): boolean {
    return (
      error?.message?.includes('nonce too low') ||
      error?.data?.message?.includes('nonce too low')
    );
  }

<<<<<<< HEAD
  async #simulateTransaction(transactionMeta: TransactionMeta) {
    const { chainId, txParams } = transactionMeta;
    const { from, to, value, data } = txParams;

    transactionMeta.simulationData = await getSimulationData({
      chainId,
      from: from as Hex,
      to: to as Hex,
      value: value as Hex,
      data: data as Hex,
    });

    log('Retrieved simulation data', transactionMeta.simulationData);
=======
  #getGasFeeFlows(): GasFeeFlow[] {
    return [new LineaGasFeeFlow(), new DefaultGasFeeFlow()];
  }

  #updateTransactionInternal(
    transactionMeta: TransactionMeta,
    { note, skipHistory }: { note?: string; skipHistory?: boolean },
  ) {
    const { transactions } = this.state;

    transactionMeta.txParams = normalizeTransactionParams(
      transactionMeta.txParams,
    );

    validateTxParams(transactionMeta.txParams);

    if (skipHistory !== true) {
      updateTransactionHistory(transactionMeta, note ?? 'Transaction updated');
    }

    const index = transactions.findIndex(({ id }) => transactionMeta.id === id);
    transactions[index] = transactionMeta;

    this.update({ transactions: this.trimTransactionsForState(transactions) });
>>>>>>> e387b176
  }
}<|MERGE_RESOLUTION|>--- conflicted
+++ resolved
@@ -3078,7 +3078,32 @@
     );
   }
 
-<<<<<<< HEAD
+  #getGasFeeFlows(): GasFeeFlow[] {
+    return [new LineaGasFeeFlow(), new DefaultGasFeeFlow()];
+  }
+
+  #updateTransactionInternal(
+    transactionMeta: TransactionMeta,
+    { note, skipHistory }: { note?: string; skipHistory?: boolean },
+  ) {
+    const { transactions } = this.state;
+
+    transactionMeta.txParams = normalizeTransactionParams(
+      transactionMeta.txParams,
+    );
+
+    validateTxParams(transactionMeta.txParams);
+
+    if (skipHistory !== true) {
+      updateTransactionHistory(transactionMeta, note ?? 'Transaction updated');
+    }
+
+    const index = transactions.findIndex(({ id }) => transactionMeta.id === id);
+    transactions[index] = transactionMeta;
+
+    this.update({ transactions: this.trimTransactionsForState(transactions) });
+  }
+
   async #simulateTransaction(transactionMeta: TransactionMeta) {
     const { chainId, txParams } = transactionMeta;
     const { from, to, value, data } = txParams;
@@ -3092,31 +3117,5 @@
     });
 
     log('Retrieved simulation data', transactionMeta.simulationData);
-=======
-  #getGasFeeFlows(): GasFeeFlow[] {
-    return [new LineaGasFeeFlow(), new DefaultGasFeeFlow()];
-  }
-
-  #updateTransactionInternal(
-    transactionMeta: TransactionMeta,
-    { note, skipHistory }: { note?: string; skipHistory?: boolean },
-  ) {
-    const { transactions } = this.state;
-
-    transactionMeta.txParams = normalizeTransactionParams(
-      transactionMeta.txParams,
-    );
-
-    validateTxParams(transactionMeta.txParams);
-
-    if (skipHistory !== true) {
-      updateTransactionHistory(transactionMeta, note ?? 'Transaction updated');
-    }
-
-    const index = transactions.findIndex(({ id }) => transactionMeta.id === id);
-    transactions[index] = transactionMeta;
-
-    this.update({ transactions: this.trimTransactionsForState(transactions) });
->>>>>>> e387b176
   }
 }