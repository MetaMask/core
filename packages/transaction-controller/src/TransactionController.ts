--- conflicted
+++ resolved
@@ -809,20 +809,12 @@
       this.getNetworkState();
     const { caipChainId: currentCaipChainId } = providerConfig;
     const newTransactions = this.state.transactions.filter(
-<<<<<<< HEAD
-      ({ networkID, caipChainId }) => {
+      ({ networkID, caipChainId, transaction }) => {
         // Using fallback to networkID only when there is no caipChainId present. Should be removed when networkID is completely removed.
-        const isCurrentNetwork =
+        const isMatchingNetwork =
+          ignoreNetwork ||
           caipChainId === currentCaipChainId ||
           (!caipChainId && networkID === currentNetworkID);
-        return !isCurrentNetwork;
-=======
-      ({ networkID, chainId, transaction }) => {
-        // Using fallback to networkID only when there is no chainId present. Should be removed when networkID is completely removed.
-        const isMatchingNetwork =
-          ignoreNetwork ||
-          chainId === currentChainId ||
-          (!chainId && networkID === currentNetworkID);
 
         if (!isMatchingNetwork) {
           return true;
@@ -832,7 +824,6 @@
           !address || transaction.from?.toLowerCase() === address.toLowerCase();
 
         return !isMatchingAddress;
->>>>>>> e2dd4ec8
       },
     );
 
