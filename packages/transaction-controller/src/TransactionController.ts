import { Hardfork, Common, type ChainConfig } from '@ethereumjs/common';
import type { TypedTransaction } from '@ethereumjs/tx';
import { TransactionFactory } from '@ethereumjs/tx';
import type {
  AcceptResultCallbacks,
  AddApprovalRequest,
  AddResult,
} from '@metamask/approval-controller';
import type {
  BaseConfig,
  BaseState,
  RestrictedControllerMessenger,
} from '@metamask/base-controller';
import { BaseController } from '@metamask/base-controller';
import {
  query,
  NetworkType,
  RPC,
  ApprovalType,
  ORIGIN_METAMASK,
  convertHexToDecimal,
} from '@metamask/controller-utils';
import EthQuery from '@metamask/eth-query';
import type { GasFeeState } from '@metamask/gas-fee-controller';
import type {
  BlockTracker,
  NetworkState,
  Provider,
} from '@metamask/network-controller';
import { errorCodes, rpcErrors, providerErrors } from '@metamask/rpc-errors';
import type { Hex } from '@metamask/utils';
import { Mutex } from 'async-mutex';
import MethodRegistry from 'eth-method-registry';
import { addHexPrefix, bufferToHex } from 'ethereumjs-util';
import { EventEmitter } from 'events';
import { merge, pickBy } from 'lodash';
import NonceTracker from 'nonce-tracker';
import type { NonceLock } from 'nonce-tracker/dist/NonceTracker';
import { v1 as random } from 'uuid';

import { EtherscanRemoteTransactionSource } from './helpers/EtherscanRemoteTransactionSource';
import { IncomingTransactionHelper } from './helpers/IncomingTransactionHelper';
import { PendingTransactionTracker } from './helpers/PendingTransactionTracker';
<<<<<<< HEAD
import { pendingTransactionsLogger, projectLogger as log } from './logger';
=======
import { projectLogger as log } from './logger';
>>>>>>> fd933a89
import type {
  SavedGasFees,
  DappSuggestedGasFees,
  TransactionParams,
  TransactionMeta,
  TransactionReceipt,
  SecurityProviderRequest,
  SendFlowHistoryEntry,
  WalletDevice,
} from './types';
<<<<<<< HEAD
import { TransactionEvent, TransactionType, TransactionStatus } from './types';
=======
import {
  TransactionEnvelopeType,
  TransactionType,
  TransactionStatus,
} from './types';
>>>>>>> fd933a89
import { validateConfirmedExternalTransaction } from './utils/external-transactions';
import { estimateGas, updateGas } from './utils/gas';
import { updateGasFees } from './utils/gas-fees';
import {
  addInitialHistorySnapshot,
  updateTransactionHistory,
} from './utils/history';
import {
  updatePostTransactionBalance,
  updateSwapsTransaction,
} from './utils/swaps';
import { determineTransactionType } from './utils/transaction-type';
import {
  getAndFormatTransactionsForNonceTracker,
  getIncreasedPriceFromExisting,
  normalizeTxParams,
  isEIP1559Transaction,
  isFeeMarketEIP1559Values,
  isGasPriceValue,
  validateGasValues,
  validateIfTransactionUnapproved,
  validateMinimumIncrease,
} from './utils/utils';
import {
  validateTransactionOrigin,
  validateTxParams,
} from './utils/validation';

export const HARDFORK = Hardfork.London;

/**
 * @type Result
 * @property result - Promise resolving to a new transaction hash
 * @property transactionMeta - Meta information about this new transaction
 */
export interface Result {
  result: Promise<string>;
  transactionMeta: TransactionMeta;
}

export interface GasPriceValue {
  gasPrice: string;
}

export interface FeeMarketEIP1559Values {
  maxFeePerGas: string;
  maxPriorityFeePerGas: string;
}

/**
 * @type TransactionConfig
 *
 * Transaction controller configuration
 * @property provider - Provider used to create a new underlying EthQuery instance
 * @property sign - Method used to sign transactions
 */
export interface TransactionConfig extends BaseConfig {
  sign?: (txParams: TransactionParams, from: string) => Promise<any>;
  txHistoryLimit: number;
}

/**
 * @type MethodData
 *
 * Method data registry object
 * @property registryMethod - Registry method raw string
 * @property parsedRegistryMethod - Registry method object, containing name and method arguments
 */
export interface MethodData {
  registryMethod: string;
  parsedRegistryMethod: Record<string, unknown>;
}

/**
 * @type TransactionState
 *
 * Transaction controller state
 * @property transactions - A list of TransactionMeta objects
 * @property methodData - Object containing all known method data information
 */
export interface TransactionState extends BaseState {
  transactions: TransactionMeta[];
  methodData: { [key: string]: MethodData };
  lastFetchedBlockNumbers: { [key: string]: number };
}

/**
 * Multiplier used to determine a transaction's increased gas fee during cancellation
 */
export const CANCEL_RATE = 1.5;

/**
 * Multiplier used to determine a transaction's increased gas fee during speed up
 */
export const SPEED_UP_RATE = 1.1;

/**
 * The name of the {@link TransactionController}.
 */
const controllerName = 'TransactionController';

/**
 * The external actions available to the {@link TransactionController}.
 */
type AllowedActions = AddApprovalRequest;

/**
 * The messenger of the {@link TransactionController}.
 */
export type TransactionControllerMessenger = RestrictedControllerMessenger<
  typeof controllerName,
  AllowedActions,
  never,
  AllowedActions['type'],
  never
>;

type Events = {
  ['transaction-approved']: [
    { transactionMeta: TransactionMeta; actionId?: string },
  ];
  ['transaction-confirmed']: [{ transactionMeta: TransactionMeta }];

  ['transaction-dropped']: [{ transactionMeta: TransactionMeta }];
  ['transaction-failed']: [
    {
      actionId?: string;
      error: string;
      transactionMeta: TransactionMeta;
    },
  ];
  ['transaction-new-swap']: [transactionMeta: TransactionMeta];
  ['transaction-new-swap-approval']: [transactionMeta: TransactionMeta];
  ['transaction-rejected']: [
    { transactionMeta: TransactionMeta; actionId?: string },
  ];
  ['transaction-submitted']: [
    { transactionMeta: TransactionMeta; actionId?: string },
  ];
  ['transaction-post-balance-updated']: [transactionMeta: TransactionMeta];
  [key: `${string}:finished`]: [transactionMeta: TransactionMeta];
  [key: `${string}:confirmed`]: [transactionMeta: TransactionMeta];
  [key: `${string}:speedup`]: [transactionMeta: TransactionMeta];
  ['unapprovedTransaction']: [transactionMeta: TransactionMeta];
  ['incomingTransactionBlock']: [blockNumber: number];
};

export interface TransactionControllerEventEmitter extends EventEmitter {
  on<T extends keyof Events>(
    eventName: T,
    listener: (...args: Events[T]) => void,
  ): this;

  emit<T extends keyof Events>(eventName: T, ...args: Events[T]): boolean;
}

/**
 * Controller responsible for submitting and managing transactions.
 */
export class TransactionController extends BaseController<
  TransactionConfig,
  TransactionState
> {
  private ethQuery: EthQuery;

  private readonly isHistoryDisabled: boolean;

  private readonly isSwapsDisabled: boolean;

  private readonly isSendFlowHistoryDisabled: boolean;

  private readonly inProcessOfSigning: Set<string> = new Set();

  private readonly nonceTracker: NonceTracker;

  private registry: any;

  private readonly provider: Provider;

  private readonly mutex = new Mutex();

  private readonly getSavedGasFees: (chainId: Hex) => SavedGasFees | undefined;

  private readonly getNetworkState: () => NetworkState;

  private readonly getCurrentAccountEIP1559Compatibility: () => Promise<boolean>;

  private readonly getCurrentNetworkEIP1559Compatibility: () => Promise<boolean>;

  private readonly getGasFeeEstimates: () => Promise<GasFeeState>;

  private readonly getPermittedAccounts: (origin?: string) => Promise<string[]>;

  private readonly getSelectedAddress: () => string;

  private readonly messagingSystem: TransactionControllerMessenger;

  private readonly incomingTransactionHelper: IncomingTransactionHelper;

  private readonly securityProviderRequest?: SecurityProviderRequest;

  private readonly pendingTransactionTracker: PendingTransactionTracker;

  private failTransaction(
    transactionMeta: TransactionMeta,
    error: Error,
    actionId?: string,
  ) {
    const newTransactionMeta = {
      ...transactionMeta,
      error,
      status: TransactionStatus.failed,
    };
    this.hub.emit('transaction-failed', {
      actionId,
      error: error.message,
      transactionMeta: newTransactionMeta,
    });
    this.updateTransaction(
      newTransactionMeta,
      'TransactionController#failTransaction - Add error message and set status to failed',
    );
    this.hub.emit(`${transactionMeta.id}:finished`, newTransactionMeta);
  }

  private async registryLookup(fourBytePrefix: string): Promise<MethodData> {
    const registryMethod = await this.registry.lookup(fourBytePrefix);
    const parsedRegistryMethod = this.registry.parse(registryMethod);
    return { registryMethod, parsedRegistryMethod };
  }

  /**
   * EventEmitter instance used to listen to specific transactional events
   */
  hub = new EventEmitter() as TransactionControllerEventEmitter;

  /**
   * Name of this controller used during composition
   */
  override name = 'TransactionController';

  /**
   * Method used to sign transactions
   */
  sign?: (
    transaction: TypedTransaction,
    from: string,
  ) => Promise<TypedTransaction>;

  /**
   * Creates a TransactionController instance.
   *
   * @param options - The controller options.
   * @param options.blockTracker - The block tracker used to poll for new blocks data.
   * @param options.disableHistory - Whether to disable storing history in transaction metadata.
<<<<<<< HEAD
   * @param options.disableSendFlowHistory - Whether to disable transaction metadata history.
   * @param options.disableSwaps - Whether to disable additional processing on swaps transactions.
=======
   * @param options.disableSendFlowHistory - Explicitly disable transaction metadata history.
   * @param options.getSavedGasFees - Gets the saved gas fee config.
>>>>>>> fd933a89
   * @param options.getCurrentAccountEIP1559Compatibility - Whether or not the account supports EIP-1559.
   * @param options.getCurrentNetworkEIP1559Compatibility - Whether or not the network supports EIP-1559.
   * @param options.getGasFeeEstimates - Callback to retrieve gas fee estimates.
   * @param options.getNetworkState - Gets the state of the network controller.
   * @param options.getPermittedAccounts - Get accounts that a given origin has permissions for.
   * @param options.getSelectedAddress - Gets the address of the currently selected account.
   * @param options.incomingTransactions - Configuration options for incoming transaction support.
   * @param options.incomingTransactions.includeTokenTransfers - Whether or not to include ERC20 token transfers.
   * @param options.incomingTransactions.isEnabled - Whether or not incoming transaction retrieval is enabled.
   * @param options.incomingTransactions.queryEntireHistory - Whether to initially query the entire transaction history or only recent blocks.
   * @param options.incomingTransactions.updateTransactions - Whether to update local transactions using remote transaction data.
   * @param options.messenger - The controller messenger.
   * @param options.onNetworkStateChange - Allows subscribing to network controller state changes.
   * @param options.pendingTransactions - Configuration options for pending transaction support.
   * @param options.pendingTransactions.isResubmitEnabled - Whether transaction publishing is automatically retried.
   * @param options.provider - The provider used to create the underlying EthQuery instance.
   * @param options.securityProviderRequest - A function for verifying a transaction, whether it is malicious or not.
   * @param config - Initial options used to configure this controller.
   * @param state - Initial state to set on this controller.
   */
  constructor(
    {
      blockTracker,
      disableHistory,
      disableSendFlowHistory,
<<<<<<< HEAD
      disableSwaps,
=======
      getSavedGasFees,
>>>>>>> fd933a89
      getCurrentAccountEIP1559Compatibility,
      getCurrentNetworkEIP1559Compatibility,
      getGasFeeEstimates,
      getNetworkState,
      getPermittedAccounts,
      getSelectedAddress,
      incomingTransactions = {},
      messenger,
      onNetworkStateChange,
      pendingTransactions = {},
      provider,
      securityProviderRequest,
    }: {
      blockTracker: BlockTracker;
      disableHistory: boolean;
      disableSendFlowHistory: boolean;
<<<<<<< HEAD
      disableSwaps: boolean;
=======
      getSavedGasFees?: (chainId: Hex) => SavedGasFees | undefined;
>>>>>>> fd933a89
      getCurrentAccountEIP1559Compatibility: () => Promise<boolean>;
      getCurrentNetworkEIP1559Compatibility: () => Promise<boolean>;
      getGasFeeEstimates?: () => Promise<GasFeeState>;
      getNetworkState: () => NetworkState;
      getPermittedAccounts: (origin?: string) => Promise<string[]>;
      getSelectedAddress: () => string;
      incomingTransactions?: {
        includeTokenTransfers?: boolean;
        isEnabled?: () => boolean;
        queryEntireHistory?: boolean;
        updateTransactions?: boolean;
      };
      messenger: TransactionControllerMessenger;
      onNetworkStateChange: (listener: (state: NetworkState) => void) => void;
      pendingTransactions?: {
        isResubmitEnabled?: boolean;
      };
      provider: Provider;
      securityProviderRequest?: SecurityProviderRequest;
    },
    config?: Partial<TransactionConfig>,
    state?: Partial<TransactionState>,
  ) {
    super(config, state);

    this.defaultConfig = {
      txHistoryLimit: 40,
    };

    this.defaultState = {
      methodData: {},
      transactions: [],
      lastFetchedBlockNumbers: {},
    };

    this.initialize();

    this.provider = provider;
    this.messagingSystem = messenger;
    this.getNetworkState = getNetworkState;
    // @ts-expect-error TODO: Provider type alignment
    this.ethQuery = new EthQuery(provider);
    this.isSendFlowHistoryDisabled = disableSendFlowHistory ?? false;
    this.isHistoryDisabled = disableHistory ?? false;
    this.isSwapsDisabled = disableSwaps ?? false;
    this.registry = new MethodRegistry({ provider });
    this.getSavedGasFees = getSavedGasFees ?? ((_chainId) => undefined);
    this.getCurrentAccountEIP1559Compatibility =
      getCurrentAccountEIP1559Compatibility;
    this.getCurrentNetworkEIP1559Compatibility =
      getCurrentNetworkEIP1559Compatibility;
    this.getGasFeeEstimates =
      getGasFeeEstimates || (() => Promise.resolve({} as GasFeeState));
    this.getPermittedAccounts = getPermittedAccounts;
    this.getSelectedAddress = getSelectedAddress;
    this.securityProviderRequest = securityProviderRequest;

    this.nonceTracker = new NonceTracker({
      provider,
      blockTracker,
      getPendingTransactions: (address) =>
        getAndFormatTransactionsForNonceTracker(
          address,
          TransactionStatus.submitted,
          this.state.transactions,
        ),
      getConfirmedTransactions: (address) =>
        getAndFormatTransactionsForNonceTracker(
          address,
          TransactionStatus.confirmed,
          this.state.transactions,
        ),
    });

    this.incomingTransactionHelper = new IncomingTransactionHelper({
      blockTracker,
      getCurrentAccount: getSelectedAddress,
      getLastFetchedBlockNumbers: () => this.state.lastFetchedBlockNumbers,
      getNetworkState,
      isEnabled: incomingTransactions.isEnabled,
      queryEntireHistory: incomingTransactions.queryEntireHistory,
      remoteTransactionSource: new EtherscanRemoteTransactionSource({
        includeTokenTransfers: incomingTransactions.includeTokenTransfers,
      }),
      transactionLimit: this.config.txHistoryLimit,
      updateTransactions: incomingTransactions.updateTransactions,
    });

    this.incomingTransactionHelper.hub.on(
      'transactions',
      this.onIncomingTransactions.bind(this),
    );

    this.incomingTransactionHelper.hub.on(
      'updatedLastFetchedBlockNumbers',
      this.onUpdatedLastFetchedBlockNumbers.bind(this),
    );

    this.pendingTransactionTracker = new PendingTransactionTracker({
      approveTransaction: this.approveTransaction.bind(this),
      blockTracker,
      getChainId: this.getChainId.bind(this),
      getEthQuery: () => this.ethQuery,
      getTransactions: () => this.state.transactions,
      isResubmitEnabled: pendingTransactions.isResubmitEnabled,
      nonceTracker: this.nonceTracker,
      onStateChange: this.subscribe.bind(this),
      publishTransaction: this.publishTransaction.bind(this),
    });

    this.addPendingTransactionTrackerListeners();

    onNetworkStateChange(() => {
      // @ts-expect-error TODO: Provider type alignment
      this.ethQuery = new EthQuery(this.provider);
      this.registry = new MethodRegistry({ provider: this.provider });
      this.onBootCleanup();
    });

    this.onBootCleanup();
  }

  /**
   * Handle new method data request.
   *
   * @param fourBytePrefix - The method prefix.
   * @returns The method data object corresponding to the given signature prefix.
   */
  async handleMethodData(fourBytePrefix: string): Promise<MethodData> {
    const releaseLock = await this.mutex.acquire();
    try {
      const { methodData } = this.state;
      const knownMethod = Object.keys(methodData).find(
        (knownFourBytePrefix) => fourBytePrefix === knownFourBytePrefix,
      );
      if (knownMethod) {
        return methodData[fourBytePrefix];
      }
      const registry = await this.registryLookup(fourBytePrefix);
      this.update({
        methodData: { ...methodData, ...{ [fourBytePrefix]: registry } },
      });
      return registry;
    } finally {
      releaseLock();
    }
  }

  /**
   * Add a new unapproved transaction to state. Parameters will be validated, a
   * unique transaction id will be generated, and gas and gasPrice will be calculated
   * if not provided. If A `<tx.id>:unapproved` hub event will be emitted once added.
   *
   * @param txParams - Standard parameters for an Ethereum transaction.
   * @param opts - Additional options to control how the transaction is added.
   * @param opts.actionId - Unique ID to prevent duplicate requests.
   * @param opts.deviceConfirmedOn - An enum to indicate what device confirmed the transaction.
   * @param opts.method - RPC method that requested the transaction.
   * @param opts.origin - The origin of the transaction request, such as a dApp hostname.
   * @param opts.requireApproval - Whether the transaction requires approval by the user, defaults to true unless explicitly disabled.
   * @param opts.securityAlertResponse - Response from security validator.
   * @param opts.sendFlowHistory - The sendFlowHistory entries to add.
   * @param opts.type - Type of transaction to add, such as 'cancel' or 'swap'.
   * @param opts.swaps - Options for swaps transactions.
   * @param opts.swaps.hasApproveTx - Whether the transaction has an approval transaction.
   * @param opts.swaps.meta - Metadata for swap transaction.
   * @returns Object containing a promise resolving to the transaction hash if approved.
   */
  async addTransaction(
    txParams: TransactionParams,
    {
      actionId,
      deviceConfirmedOn,
      method,
      origin,
      requireApproval,
      securityAlertResponse,
      sendFlowHistory,
      swaps = {},
      type,
    }: {
      actionId?: string;
      deviceConfirmedOn?: WalletDevice;
      method?: string;
      origin?: string;
      requireApproval?: boolean | undefined;
      securityAlertResponse?: Record<string, unknown>;
      sendFlowHistory?: SendFlowHistoryEntry[];
      swaps?: {
        hasApproveTx?: boolean;
        meta?: Partial<TransactionMeta>;
      };
      type?: TransactionType;
    } = {},
  ): Promise<Result> {
    const chainId = this.getChainId();
    const { transactions } = this.state;
    txParams = normalizeTxParams(txParams);
    const isEIP1559Compatible = await this.getEIP1559Compatibility();
    validateTxParams(txParams, isEIP1559Compatible);
    if (origin) {
      await validateTransactionOrigin(
        await this.getPermittedAccounts(origin),
        this.getSelectedAddress(),
        txParams.from,
        origin,
      );
    }

    const dappSuggestedGasFees = this.generateDappSuggestedGasFees(
      txParams,
      origin,
    );

    const transactionType =
      type ?? (await determineTransactionType(txParams, this.ethQuery)).type;

    const existingTransactionMeta = this.getTransactionWithActionId(actionId);
    // If a request to add a transaction with the same actionId is submitted again, a new transaction will not be created for it.
    const transactionMeta: TransactionMeta = existingTransactionMeta || {
      // Add actionId to txMeta to check if same actionId is seen again
      actionId,
      chainId,
      dappSuggestedGasFees,
      deviceConfirmedOn,
      id: random(),
      origin,
      securityAlertResponse,
      status: TransactionStatus.unapproved as TransactionStatus.unapproved,
      time: Date.now(),
      txParams,
      userEditedGasLimit: false,
      verifiedOnBlockchain: false,
      type: transactionType,
    };

    await this.updateGasProperties(transactionMeta);

    // Checks if a transaction already exists with a given actionId
    if (!existingTransactionMeta) {
      // Set security provider response
      if (method && this.securityProviderRequest) {
        const securityProviderResponse = await this.securityProviderRequest(
          transactionMeta,
          method,
        );
        transactionMeta.securityProviderResponse = securityProviderResponse;
      }

      if (!this.isSendFlowHistoryDisabled) {
        transactionMeta.sendFlowHistory = sendFlowHistory ?? [];
      }
      // Initial history push
      if (!this.isHistoryDisabled) {
        addInitialHistorySnapshot(transactionMeta);
      }

      await updateSwapsTransaction(transactionMeta, transactionType, swaps, {
        isSwapsDisabled: this.isSwapsDisabled,
        cancelTransaction: this.cancelTransaction.bind(this),
        controllerHubEmitter: this.hub.emit.bind(this.hub),
      });

      transactions.push(transactionMeta);
      this.update({
        transactions: this.trimTransactionsForState(transactions),
      });
      this.hub.emit(`unapprovedTransaction`, transactionMeta);
    }

    return {
      result: this.processApproval(transactionMeta, {
        isExisting: Boolean(existingTransactionMeta),
        requireApproval,
        actionId,
      }),
      transactionMeta,
    };
  }

  startIncomingTransactionPolling() {
    this.incomingTransactionHelper.start();
  }

  stopIncomingTransactionPolling() {
    this.incomingTransactionHelper.stop();
  }

  async updateIncomingTransactions() {
    await this.incomingTransactionHelper.update();
  }

  /**
   * Attempts to cancel a transaction based on its ID by setting its status to "rejected"
   * and emitting a `<tx.id>:finished` hub event.
   *
   * @param transactionId - The ID of the transaction to cancel.
   * @param gasValues - The gas values to use for the cancellation transaction.
   * @param options - The options for the cancellation transaction.
   * @param options.actionId - Unique ID to prevent duplicate requests.
   * @param options.estimatedBaseFee - The estimated base fee of the transaction.
   */
  async stopTransaction(
    transactionId: string,
    gasValues?: GasPriceValue | FeeMarketEIP1559Values,
    {
      estimatedBaseFee,
      actionId,
    }: { estimatedBaseFee?: string; actionId?: string } = {},
  ) {
    if (gasValues) {
      validateGasValues(gasValues);
    }
    const transactionMeta = this.state.transactions.find(
      ({ id }) => id === transactionId,
    );
    if (!transactionMeta) {
      return;
    }

    if (!this.sign) {
      throw new Error('No sign method defined.');
    }

    // gasPrice (legacy non EIP1559)
    const minGasPrice = getIncreasedPriceFromExisting(
      transactionMeta.txParams.gasPrice,
      CANCEL_RATE,
    );

    const gasPriceFromValues = isGasPriceValue(gasValues) && gasValues.gasPrice;

    const newGasPrice =
      (gasPriceFromValues &&
        validateMinimumIncrease(gasPriceFromValues, minGasPrice)) ||
      minGasPrice;

    // maxFeePerGas (EIP1559)
    const existingMaxFeePerGas = transactionMeta.txParams?.maxFeePerGas;
    const minMaxFeePerGas = getIncreasedPriceFromExisting(
      existingMaxFeePerGas,
      CANCEL_RATE,
    );
    const maxFeePerGasValues =
      isFeeMarketEIP1559Values(gasValues) && gasValues.maxFeePerGas;
    const newMaxFeePerGas =
      (maxFeePerGasValues &&
        validateMinimumIncrease(maxFeePerGasValues, minMaxFeePerGas)) ||
      (existingMaxFeePerGas && minMaxFeePerGas);

    // maxPriorityFeePerGas (EIP1559)
    const existingMaxPriorityFeePerGas =
      transactionMeta.txParams?.maxPriorityFeePerGas;
    const minMaxPriorityFeePerGas = getIncreasedPriceFromExisting(
      existingMaxPriorityFeePerGas,
      CANCEL_RATE,
    );
    const maxPriorityFeePerGasValues =
      isFeeMarketEIP1559Values(gasValues) && gasValues.maxPriorityFeePerGas;
    const newMaxPriorityFeePerGas =
      (maxPriorityFeePerGasValues &&
        validateMinimumIncrease(
          maxPriorityFeePerGasValues,
          minMaxPriorityFeePerGas,
        )) ||
      (existingMaxPriorityFeePerGas && minMaxPriorityFeePerGas);

    const txParams =
      newMaxFeePerGas && newMaxPriorityFeePerGas
        ? {
            from: transactionMeta.txParams.from,
            gasLimit: transactionMeta.txParams.gas,
            maxFeePerGas: newMaxFeePerGas,
            maxPriorityFeePerGas: newMaxPriorityFeePerGas,
            type: 2,
            nonce: transactionMeta.txParams.nonce,
            to: transactionMeta.txParams.from,
            value: '0x0',
          }
        : {
            from: transactionMeta.txParams.from,
            gasLimit: transactionMeta.txParams.gas,
            gasPrice: newGasPrice,
            nonce: transactionMeta.txParams.nonce,
            to: transactionMeta.txParams.from,
            value: '0x0',
          };

    const unsignedEthTx = this.prepareUnsignedEthTx(txParams);

    const signedTx = await this.sign(
      unsignedEthTx,
      transactionMeta.txParams.from,
    );
    await this.updateTransactionMetaRSV(transactionMeta, signedTx);
    const rawTx = bufferToHex(signedTx.serialize());
    await query(this.ethQuery, 'sendRawTransaction', [rawTx]);
    transactionMeta.estimatedBaseFee = estimatedBaseFee;
    transactionMeta.status = TransactionStatus.cancelled;

    // stopTransaction has no approval request, so we assume the user has already approved the transaction
    this.hub.emit('transaction-approved', { transactionMeta, actionId });
    this.hub.emit('transaction-submitted', { transactionMeta, actionId });

    this.hub.emit(`${transactionMeta.id}:finished`, transactionMeta);
  }

  /**
   * Attempts to speed up a transaction increasing transaction gasPrice by ten percent.
   *
   * @param transactionId - The ID of the transaction to speed up.
   * @param gasValues - The gas values to use for the speed up transaction.
   * @param options - The options for the speed up transaction.
   * @param options.actionId - Unique ID to prevent duplicate requests
   * @param options.estimatedBaseFee - The estimated base fee of the transaction.
   */
  async speedUpTransaction(
    transactionId: string,
    gasValues?: GasPriceValue | FeeMarketEIP1559Values,
    {
      actionId,
      estimatedBaseFee,
    }: { actionId?: string; estimatedBaseFee?: string } = {},
  ) {
    // If transaction is found for same action id, do not create a new speed up transaction.
    if (this.getTransactionWithActionId(actionId)) {
      return;
    }

    if (gasValues) {
      validateGasValues(gasValues);
    }
    const transactionMeta = this.state.transactions.find(
      ({ id }) => id === transactionId,
    );
    /* istanbul ignore next */
    if (!transactionMeta) {
      return;
    }

    /* istanbul ignore next */
    if (!this.sign) {
      throw new Error('No sign method defined.');
    }

    const { transactions } = this.state;

    // gasPrice (legacy non EIP1559)
    const minGasPrice = getIncreasedPriceFromExisting(
      transactionMeta.txParams.gasPrice,
      SPEED_UP_RATE,
    );

    const gasPriceFromValues = isGasPriceValue(gasValues) && gasValues.gasPrice;

    const newGasPrice =
      (gasPriceFromValues &&
        validateMinimumIncrease(gasPriceFromValues, minGasPrice)) ||
      minGasPrice;

    // maxFeePerGas (EIP1559)
    const existingMaxFeePerGas = transactionMeta.txParams?.maxFeePerGas;
    const minMaxFeePerGas = getIncreasedPriceFromExisting(
      existingMaxFeePerGas,
      SPEED_UP_RATE,
    );
    const maxFeePerGasValues =
      isFeeMarketEIP1559Values(gasValues) && gasValues.maxFeePerGas;
    const newMaxFeePerGas =
      (maxFeePerGasValues &&
        validateMinimumIncrease(maxFeePerGasValues, minMaxFeePerGas)) ||
      (existingMaxFeePerGas && minMaxFeePerGas);

    // maxPriorityFeePerGas (EIP1559)
    const existingMaxPriorityFeePerGas =
      transactionMeta.txParams?.maxPriorityFeePerGas;
    const minMaxPriorityFeePerGas = getIncreasedPriceFromExisting(
      existingMaxPriorityFeePerGas,
      SPEED_UP_RATE,
    );
    const maxPriorityFeePerGasValues =
      isFeeMarketEIP1559Values(gasValues) && gasValues.maxPriorityFeePerGas;
    const newMaxPriorityFeePerGas =
      (maxPriorityFeePerGasValues &&
        validateMinimumIncrease(
          maxPriorityFeePerGasValues,
          minMaxPriorityFeePerGas,
        )) ||
      (existingMaxPriorityFeePerGas && minMaxPriorityFeePerGas);

    const txParams =
      newMaxFeePerGas && newMaxPriorityFeePerGas
        ? {
            ...transactionMeta.txParams,
            gasLimit: transactionMeta.txParams.gas,
            maxFeePerGas: newMaxFeePerGas,
            maxPriorityFeePerGas: newMaxPriorityFeePerGas,
            type: 2,
          }
        : {
            ...transactionMeta.txParams,
            gasLimit: transactionMeta.txParams.gas,
            gasPrice: newGasPrice,
          };

    const unsignedEthTx = this.prepareUnsignedEthTx(txParams);

    const signedTx = await this.sign(
      unsignedEthTx,
      transactionMeta.txParams.from,
    );
    await this.updateTransactionMetaRSV(transactionMeta, signedTx);
    const rawTx = bufferToHex(signedTx.serialize());
    const hash = await query(this.ethQuery, 'sendRawTransaction', [rawTx]);
    const baseTransactionMeta = {
      ...transactionMeta,
      estimatedBaseFee,
      id: random(),
      time: Date.now(),
      hash,
      actionId,
      originalGasEstimate: transactionMeta.txParams.gas,
      type: TransactionType.retry,
    };
    const newTransactionMeta =
      newMaxFeePerGas && newMaxPriorityFeePerGas
        ? {
            ...baseTransactionMeta,
            txParams: {
              ...transactionMeta.txParams,
              maxFeePerGas: newMaxFeePerGas,
              maxPriorityFeePerGas: newMaxPriorityFeePerGas,
            },
          }
        : {
            ...baseTransactionMeta,
            txParams: {
              ...transactionMeta.txParams,
              gasPrice: newGasPrice,
            },
          };
    transactions.push(newTransactionMeta);
    this.update({ transactions: this.trimTransactionsForState(transactions) });

    // speedUpTransaction has no approval request, so we assume the user has already approved the transaction
    this.hub.emit('transaction-approved', {
      transactionMeta: newTransactionMeta,
      actionId,
    });
    this.hub.emit('transaction-submitted', {
      transactionMeta: newTransactionMeta,
      actionId,
    });

    this.hub.emit(`${transactionMeta.id}:speedup`, newTransactionMeta);
  }

  /**
   * Estimates required gas for a given transaction.
   *
   * @param transaction - The transaction to estimate gas for.
   * @returns The gas and gas price.
   */
  async estimateGas(transaction: TransactionParams) {
    const { estimatedGas, simulationFails } = await estimateGas(
      transaction,
      this.ethQuery,
    );

    return { gas: estimatedGas, simulationFails };
  }

  /**
   * Updates an existing transaction in state.
   *
   * @param transactionMeta - The new transaction to store in state.
   * @param note - A note or update reason to include in the transaction history.
   */
  updateTransaction(transactionMeta: TransactionMeta, note: string) {
    const { transactions } = this.state;
    transactionMeta.txParams = normalizeTxParams(transactionMeta.txParams);
    validateTxParams(transactionMeta.txParams);
    if (!this.isHistoryDisabled) {
      updateTransactionHistory(transactionMeta, note);
    }
    const index = transactions.findIndex(({ id }) => transactionMeta.id === id);
    transactions[index] = transactionMeta;
    this.update({ transactions: this.trimTransactionsForState(transactions) });
  }

  /**
   * Removes all transactions from state, optionally based on the current network.
   *
   * @param ignoreNetwork - Determines whether to wipe all transactions, or just those on the
   * current network. If `true`, all transactions are wiped.
   * @param address - If specified, only transactions originating from this address will be
   * wiped on current network.
   */
  wipeTransactions(ignoreNetwork?: boolean, address?: string) {
    /* istanbul ignore next */
    if (ignoreNetwork && !address) {
      this.update({ transactions: [] });
      return;
    }
    const currentChainId = this.getChainId();
    const newTransactions = this.state.transactions.filter(
      ({ chainId, txParams }) => {
        const isMatchingNetwork = ignoreNetwork || chainId === currentChainId;

        if (!isMatchingNetwork) {
          return true;
        }

        const isMatchingAddress =
          !address || txParams.from?.toLowerCase() === address.toLowerCase();

        return !isMatchingAddress;
      },
    );

    this.update({
      transactions: this.trimTransactionsForState(newTransactions),
    });
  }

  startIncomingTransactionProcessing() {
    this.incomingTransactionHelper.start();
  }

  stopIncomingTransactionProcessing() {
    this.incomingTransactionHelper.stop();
  }

  /**
   * Adds external provided transaction to state as confirmed transaction.
   *
   * @param transactionMeta - TransactionMeta to add transactions.
   * @param transactionReceipt - TransactionReceipt of the external transaction.
   * @param baseFeePerGas - Base fee per gas of the external transaction.
   */
  async confirmExternalTransaction(
    transactionMeta: TransactionMeta,
    transactionReceipt: TransactionReceipt,
    baseFeePerGas: Hex,
  ) {
    // Run validation and add external transaction to state.
    this.addExternalTransaction(transactionMeta);

    try {
      const transactionId = transactionMeta.id;

      // Make sure status is confirmed and define gasUsed as in receipt.
      transactionMeta.status = TransactionStatus.confirmed;
      transactionMeta.txReceipt = transactionReceipt;
      if (baseFeePerGas) {
        transactionMeta.baseFeePerGas = baseFeePerGas;
      }

      // Update same nonce local transactions as dropped and define replacedBy properties.
      this.markNonceDuplicatesDropped(transactionId);

      // Update external provided transaction with updated gas values and confirmed status.
      this.updateTransaction(
        transactionMeta,
        'TransactionController:confirmExternalTransaction - Add external transaction',
      );

<<<<<<< HEAD
      if (transactionMeta.type === TransactionType.swap) {
        updatePostTransactionBalance(transactionMeta, {
          ethQuery: this.ethQuery,
          getTransaction: this.getTransaction.bind(this),
          updateTransaction: this.updateTransaction.bind(this),
        })
          .then(({ updatedTransactionMeta, approvalTransactionMeta }) => {
            this.hub.emit(TransactionEvent.postTransactionBalanceUpdated, {
              transactionMeta: updatedTransactionMeta,
              approvalTransactionMeta,
            });
          })
          .catch(() => {
            /* istanbul ignore next */
            log('Error while updating post transaction balance');
          });
      }
=======
      this.hub.emit('transaction-confirmed', {
        transactionMeta,
      });
>>>>>>> fd933a89
    } catch (error) {
      console.error(error);
    }
  }

  /**
   * Append new send flow history to a transaction.
   *
   * @param transactionID - The ID of the transaction to update.
   * @param currentSendFlowHistoryLength - The length of the current sendFlowHistory array.
   * @param sendFlowHistoryToAdd - The sendFlowHistory entries to add.
   * @returns The updated transactionMeta.
   */
  updateTransactionSendFlowHistory(
    transactionID: string,
    currentSendFlowHistoryLength: number,
    sendFlowHistoryToAdd: SendFlowHistoryEntry[],
  ): TransactionMeta {
    if (this.isSendFlowHistoryDisabled) {
      throw new Error(
        'Send flow history is disabled for the current transaction controller',
      );
    }

    const transactionMeta = this.getTransaction(transactionID);

    if (!transactionMeta) {
      throw new Error(
        `Cannot update send flow history as no transaction metadata found`,
      );
    }

    validateIfTransactionUnapproved(
      transactionMeta,
      'updateTransactionSendFlowHistory',
    );

    if (
      currentSendFlowHistoryLength ===
      (transactionMeta?.sendFlowHistory?.length || 0)
    ) {
      transactionMeta.sendFlowHistory = [
        ...(transactionMeta?.sendFlowHistory ?? []),
        ...sendFlowHistoryToAdd,
      ];
      this.updateTransaction(
        transactionMeta,
        'TransactionController:updateTransactionSendFlowHistory - sendFlowHistory updated',
      );
    }

    return this.getTransaction(transactionID) as TransactionMeta;
  }

  /**
   * Update the gas values of a transaction.
   *
   * @param transactionId - The ID of the transaction to update.
   * @param gasValues - Gas values to update.
   * @param gasValues.gas - Same as transaction.gasLimit.
   * @param gasValues.gasLimit - Maxmimum number of units of gas to use for this transaction.
   * @param gasValues.gasPrice - Price per gas for legacy transactions.
   * @param gasValues.maxPriorityFeePerGas - Maximum amount per gas to give to validator as incentive.
   * @param gasValues.maxFeePerGas - Maximum amount per gas to pay for the transaction, including the priority fee.
   * @param gasValues.estimateUsed - Which estimate level was used.
   * @param gasValues.estimateSuggested - Which estimate level that the API suggested.
   * @param gasValues.defaultGasEstimates - The default estimate for gas.
   * @param gasValues.originalGasEstimate - Original estimate for gas.
   * @param gasValues.userEditedGasLimit - The gas limit supplied by user.
   * @param gasValues.userFeeLevel - Estimate level user selected.
   * @returns The updated transactionMeta.
   */
  updateTransactionGasFees(
    transactionId: string,
    {
      defaultGasEstimates,
      estimateUsed,
      estimateSuggested,
      gas,
      gasLimit,
      gasPrice,
      maxPriorityFeePerGas,
      maxFeePerGas,
      originalGasEstimate,
      userEditedGasLimit,
      userFeeLevel,
    }: {
      defaultGasEstimates?: string;
      estimateUsed?: string;
      estimateSuggested?: string;
      gas?: string;
      gasLimit?: string;
      gasPrice?: string;
      maxPriorityFeePerGas?: string;
      maxFeePerGas?: string;
      originalGasEstimate?: string;
      userEditedGasLimit?: boolean;
      userFeeLevel?: string;
    },
  ): TransactionMeta {
    const transactionMeta = this.getTransaction(transactionId);

    if (!transactionMeta) {
      throw new Error(
        `Cannot update transaction as no transaction metadata found`,
      );
    }

    validateIfTransactionUnapproved(
      transactionMeta,
      'updateTransactionGasFees',
    );

    let transactionGasFees = {
      txParams: {
        gas,
        gasLimit,
        gasPrice,
        maxPriorityFeePerGas,
        maxFeePerGas,
      },
      defaultGasEstimates,
      estimateUsed,
      estimateSuggested,
      originalGasEstimate,
      userEditedGasLimit,
      userFeeLevel,
    } as any;

    // only update what is defined
    transactionGasFees.txParams = pickBy(transactionGasFees.txParams);
    transactionGasFees = pickBy(transactionGasFees);

    // merge updated gas values with existing transaction meta
    const updatedMeta = merge(transactionMeta, transactionGasFees);

    this.updateTransaction(
      updatedMeta,
      'TransactionController:updateTransactionGasFees - gas values updated',
    );

    return this.getTransaction(transactionId) as TransactionMeta;
  }

  /**
   * Update the previous gas values of a transaction.
   *
   * @param transactionId - The ID of the transaction to update.
   * @param previousGas - Previous gas values to update.
   * @param previousGas.gasLimit - Maxmimum number of units of gas to use for this transaction.
   * @param previousGas.maxFeePerGas - Maximum amount per gas to pay for the transaction, including the priority fee.
   * @param previousGas.maxPriorityFeePerGas - Maximum amount per gas to give to validator as incentive.
   * @returns The updated transactionMeta.
   */
  updatePreviousGasParams(
    transactionId: string,
    {
      gasLimit,
      maxFeePerGas,
      maxPriorityFeePerGas,
    }: {
      gasLimit?: string;
      maxFeePerGas?: string;
      maxPriorityFeePerGas?: string;
    },
  ): TransactionMeta {
    const transactionMeta = this.getTransaction(transactionId);

    if (!transactionMeta) {
      throw new Error(
        `Cannot update transaction as no transaction metadata found`,
      );
    }

    validateIfTransactionUnapproved(transactionMeta, 'updatePreviousGasParams');

    const transactionPreviousGas = {
      previousGas: {
        gasLimit,
        maxFeePerGas,
        maxPriorityFeePerGas,
      },
    } as any;

    // only update what is defined
    transactionPreviousGas.previousGas = pickBy(
      transactionPreviousGas.previousGas,
    );

    // merge updated previous gas values with existing transaction meta
    const updatedMeta = merge(transactionMeta, transactionPreviousGas);

    this.updateTransaction(
      updatedMeta,
      'TransactionController:updatePreviousGasParams - Previous gas values updated',
    );

    return this.getTransaction(transactionId) as TransactionMeta;
  }

  /**
   * Gets the next nonce according to the nonce-tracker.
   * Ensure `releaseLock` is called once processing of the `nonce` value is complete.
   *
   * @param address - The hex string address for the transaction.
   * @returns object with the `nextNonce` `nonceDetails`, and the releaseLock.
   */
  async getNonceLock(address: string): Promise<NonceLock> {
    return this.nonceTracker.getNonceLock(address);
  }

  /**
   * Signs and returns the raw transaction data for provided transaction params list.
   *
   * @param listOfTxParams - The list of transaction params to approve.
   * @returns The raw transactions.
   */
  async approveTransactionsWithSameNonce(
    listOfTxParams: TransactionParams[] = [],
  ): Promise<string | string[]> {
    if (listOfTxParams.length === 0) {
      return '';
    }

    const initialTx = listOfTxParams[0];
    const common = this.getCommonConfiguration();

    const initialTxAsEthTx = TransactionFactory.fromTxData(initialTx, {
      common,
    });

    const initialTxAsSerializedHex = bufferToHex(initialTxAsEthTx.serialize());

    if (this.inProcessOfSigning.has(initialTxAsSerializedHex)) {
      return '';
    }

    this.inProcessOfSigning.add(initialTxAsSerializedHex);

    let rawTransactions, nonceLock;
    try {
      // TODO: we should add a check to verify that all transactions have the same from address
      const fromAddress = initialTx.from;
      nonceLock = await this.nonceTracker.getNonceLock(fromAddress);
      const nonce = nonceLock.nextNonce;

      rawTransactions = await Promise.all(
        listOfTxParams.map((txParams) => {
          txParams.nonce = addHexPrefix(nonce.toString(16));
          return this.signExternalTransaction(txParams);
        }),
      );
    } catch (err) {
      log('Error while signing transactions with same nonce', err);
      // Must set transaction to submitted/failed before releasing lock
      // continue with error chain
      throw err;
    } finally {
      if (nonceLock) {
        nonceLock.releaseLock();
      }
      this.inProcessOfSigning.delete(initialTxAsSerializedHex);
    }
    return rawTransactions;
  }

  private async signExternalTransaction(
    transactionParams: TransactionParams,
  ): Promise<string> {
    if (!this.sign) {
      throw new Error('No sign method defined.');
    }

    const normalizedtransactionParams = normalizeTxParams(transactionParams);
    const chainId = this.getChainId();
    const type = isEIP1559Transaction(normalizedtransactionParams)
      ? TransactionEnvelopeType.feeMarket
      : TransactionEnvelopeType.legacy;
    const updatedTransactionParams = {
      ...normalizedtransactionParams,
      type,
      gasLimit: normalizedtransactionParams.gas,
      chainId,
    };

    const { from } = updatedTransactionParams;
    const common = this.getCommonConfiguration();
    const unsignedTransaction = TransactionFactory.fromTxData(
      updatedTransactionParams,
      { common },
    );
    const signedTransaction = await this.sign(unsignedTransaction, from);

    const rawTransaction = bufferToHex(signedTransaction.serialize());
    return rawTransaction;
  }

  /**
   * Removes unapproved transactions from state.
   */
  clearUnapprovedTransactions() {
    const transactions = this.state.transactions.filter(
      ({ status }) => status !== TransactionStatus.unapproved,
    );
    this.update({ transactions: this.trimTransactionsForState(transactions) });
  }

  private async updateGasProperties(transactionMeta: TransactionMeta) {
    const isEIP1559Compatible = await this.getEIP1559Compatibility();
    const chainId = this.getChainId();

    await updateGas({
      ethQuery: this.ethQuery,
      providerConfig: this.getNetworkState().providerConfig,
      txMeta: transactionMeta,
    });

    await updateGasFees({
      eip1559: isEIP1559Compatible,
      ethQuery: this.ethQuery,
      getSavedGasFees: this.getSavedGasFees.bind(this, chainId),
      getGasFeeEstimates: this.getGasFeeEstimates.bind(this),
      txMeta: transactionMeta,
    });
  }

  private getCurrentChainTransactionsByStatus(status: TransactionStatus) {
    const chainId = this.getChainId();
    return this.state.transactions.filter(
      (transaction) =>
        transaction.status === status && transaction.chainId === chainId,
    );
  }

  private onBootCleanup() {
    this.createApprovalsForUnapprovedTransactions();
    this.loadGasValuesForUnapprovedTransactions();
    this.submitApprovedTransactions();
  }

  /**
   * Create approvals for all unapproved transactions on current chain.
   */
  private createApprovalsForUnapprovedTransactions() {
    const unapprovedTransactions = this.getCurrentChainTransactionsByStatus(
      TransactionStatus.unapproved,
    );

    for (const transactionMeta of unapprovedTransactions) {
      this.processApproval(transactionMeta, {
        shouldShowRequest: false,
      }).catch((error) => {
        if (error?.code === errorCodes.provider.userRejectedRequest) {
          return;
        }
        /* istanbul ignore next */
        console.error('Error during persisted transaction approval', error);
      });
    }
  }

  /**
   * Update the gas values of all unapproved transactions on current chain.
   */
  private async loadGasValuesForUnapprovedTransactions() {
    const unapprovedTransactions = this.getCurrentChainTransactionsByStatus(
      TransactionStatus.unapproved,
    );

    const results = await Promise.allSettled(
      unapprovedTransactions.map(async (transactionMeta) => {
        await this.updateGasProperties(transactionMeta);
        this.updateTransaction(
          transactionMeta,
          'TransactionController:loadGasValuesForUnapprovedTransactions - Gas values updated',
        );
      }),
    );

    for (const [index, result] of results.entries()) {
      if (result.status === 'rejected') {
        const transactionMeta = unapprovedTransactions[index];
        this.failTransaction(transactionMeta, result.reason);
        /* istanbul ignore next */
        console.error(
          'Error while loading gas values for persisted transaction id: ',
          transactionMeta.id,
          result.reason,
        );
      }
    }
  }

  /**
   * Force to submit approved transactions on current chain.
   */
  private submitApprovedTransactions() {
    const approvedTransactions = this.getCurrentChainTransactionsByStatus(
      TransactionStatus.approved,
    );
    for (const transactionMeta of approvedTransactions) {
      this.approveTransaction(transactionMeta.id).catch((error) => {
        /* istanbul ignore next */
        console.error('Error while submitting persisted transaction', error);
      });
    }
  }

  private async processApproval(
    transactionMeta: TransactionMeta,
    {
      isExisting = false,
      requireApproval,
      shouldShowRequest = true,
      actionId,
    }: {
      isExisting?: boolean;
      requireApproval?: boolean | undefined;
      shouldShowRequest?: boolean;
      actionId?: string;
    },
  ): Promise<string> {
    const transactionId = transactionMeta.id;
    let resultCallbacks: AcceptResultCallbacks | undefined;
    const { meta, isCompleted } = this.isTransactionCompleted(transactionId);
    const finishedPromise = isCompleted
      ? Promise.resolve(meta)
      : this.waitForTransactionFinished(transactionId);

    if (meta && !isExisting && !isCompleted) {
      try {
        if (requireApproval !== false) {
          const acceptResult = await this.requestApproval(transactionMeta, {
            shouldShowRequest,
          });
          resultCallbacks = acceptResult.resultCallbacks;
        }

        const { isCompleted: isTxCompleted } =
          this.isTransactionCompleted(transactionId);

        if (!isTxCompleted) {
          await this.approveTransaction(transactionId);
          const updatedTransactionMeta = this.getTransaction(
            transactionId,
          ) as TransactionMeta;
          this.hub.emit('transaction-approved', {
            transactionMeta: updatedTransactionMeta,
            actionId,
          });
        }
      } catch (error: any) {
        const { isCompleted: isTxCompleted } =
          this.isTransactionCompleted(transactionId);
        if (!isTxCompleted) {
          if (error?.code === errorCodes.provider.userRejectedRequest) {
            this.cancelTransaction(transactionId, actionId);

            throw providerErrors.userRejectedRequest(
              'User rejected the transaction',
            );
          } else {
            this.failTransaction(meta, error, actionId);
          }
        }
      }
    }

    const finalMeta = await finishedPromise;

    switch (finalMeta?.status) {
      case TransactionStatus.failed:
        resultCallbacks?.error(finalMeta.error);
        throw rpcErrors.internal(finalMeta.error.message);

      case TransactionStatus.cancelled:
        const cancelError = rpcErrors.internal(
          'User cancelled the transaction',
        );
        resultCallbacks?.error(cancelError);
        throw cancelError;

      case TransactionStatus.submitted:
        resultCallbacks?.success();
        return finalMeta.hash as string;

      default:
        const internalError = rpcErrors.internal(
          `MetaMask Tx Signature: Unknown problem: ${JSON.stringify(
            finalMeta || transactionId,
          )}`,
        );

        resultCallbacks?.error(internalError);
        throw internalError;
    }
  }

  /**
   * Approves a transaction and updates it's status in state. If this is not a
   * retry transaction, a nonce will be generated. The transaction is signed
   * using the sign configuration property, then published to the blockchain.
   * A `<tx.id>:finished` hub event is fired after success or failure.
   *
   * @param transactionId - The ID of the transaction to approve.
   */
  private async approveTransaction(transactionId: string) {
    const { transactions } = this.state;
    const releaseLock = await this.mutex.acquire();
    const chainId = this.getChainId();
    const index = transactions.findIndex(({ id }) => transactionId === id);
    const transactionMeta = transactions[index];
    const {
      txParams: { nonce, from },
    } = transactionMeta;
    let nonceLock;
    try {
      if (!this.sign) {
        releaseLock();
        this.failTransaction(
          transactionMeta,
          new Error('No sign method defined.'),
        );
        return;
      } else if (!chainId) {
        releaseLock();
        this.failTransaction(transactionMeta, new Error('No chainId defined.'));
        return;
      }

      if (this.inProcessOfSigning.has(transactionId)) {
        log('Skipping approval as signing in progress', transactionId);
        return;
      }

      const { approved: status } = TransactionStatus;
      let nonceToUse = nonce;
      // if a nonce already exists on the transactionMeta it means this is a speedup or cancel transaction
      // so we want to reuse that nonce and hope that it beats the previous attempt to chain. Otherwise use a new locked nonce
      if (!nonceToUse) {
        nonceLock = await this.nonceTracker.getNonceLock(from);
        nonceToUse = addHexPrefix(nonceLock.nextNonce.toString(16));
      }

      transactionMeta.status = status;
      transactionMeta.txParams.nonce = nonceToUse;
      transactionMeta.txParams.chainId = chainId;

      const baseTxParams = {
        ...transactionMeta.txParams,
        gasLimit: transactionMeta.txParams.gas,
      };

      const isEIP1559 = isEIP1559Transaction(transactionMeta.txParams);

      const txParams = isEIP1559
        ? {
            ...baseTxParams,
            maxFeePerGas: transactionMeta.txParams.maxFeePerGas,
            maxPriorityFeePerGas: transactionMeta.txParams.maxPriorityFeePerGas,
            estimatedBaseFee: transactionMeta.txParams.estimatedBaseFee,
            // specify type 2 if maxFeePerGas and maxPriorityFeePerGas are set
            type: 2,
          }
        : baseTxParams;

      // delete gasPrice if maxFeePerGas and maxPriorityFeePerGas are set
      if (isEIP1559) {
        delete txParams.gasPrice;
      }

      const unsignedEthTx = this.prepareUnsignedEthTx(txParams);
      this.inProcessOfSigning.add(transactionId);
      const signedTx = await this.sign(unsignedEthTx, from);
      await this.updateTransactionMetaRSV(transactionMeta, signedTx);
      transactionMeta.status = TransactionStatus.signed;
      this.updateTransaction(
        transactionMeta,
        'TransactionController#approveTransaction - Transaction signed',
      );

      const rawTx = bufferToHex(signedTx.serialize());
      transactionMeta.rawTx = rawTx;
      this.updateTransaction(
        transactionMeta,
        'TransactionController#approveTransaction - RawTransaction added',
      );
      const hash = await this.publishTransaction(rawTx);
      transactionMeta.hash = hash;
      transactionMeta.status = TransactionStatus.submitted;
      transactionMeta.submittedTime = new Date().getTime();
      this.hub.emit('transaction-submitted', {
        transactionMeta,
      });
      this.updateTransaction(
        transactionMeta,
        'TransactionController#approveTransaction - Transaction submitted',
      );
      this.hub.emit(`${transactionMeta.id}:finished`, transactionMeta);
    } catch (error: any) {
      this.failTransaction(transactionMeta, error);
    } finally {
      this.inProcessOfSigning.delete(transactionId);
      // must set transaction to submitted/failed before releasing lock
      if (nonceLock) {
        nonceLock.releaseLock();
      }
      releaseLock();
    }
  }

  private async publishTransaction(rawTransaction: string): Promise<string> {
    return await query(this.ethQuery, 'sendRawTransaction', [rawTransaction]);
  }

  /**
   * Cancels a transaction based on its ID by setting its status to "rejected"
   * and emitting a `<tx.id>:finished` hub event.
   *
   * @param transactionId - The ID of the transaction to cancel.
   * @param actionId - The actionId passed from UI
   */
  private cancelTransaction(transactionId: string, actionId?: string) {
    const transactionMeta = this.state.transactions.find(
      ({ id }) => id === transactionId,
    );
    if (!transactionMeta) {
      return;
    }
    transactionMeta.status = TransactionStatus.rejected;
    this.hub.emit(`${transactionMeta.id}:finished`, transactionMeta);
    this.hub.emit('transaction-rejected', {
      transactionMeta,
      actionId,
    });
    const transactions = this.state.transactions.filter(
      ({ id }) => id !== transactionId,
    );
    this.update({ transactions: this.trimTransactionsForState(transactions) });
  }

  /**
   * Trim the amount of transactions that are set on the state. Checks
   * if the length of the tx history is longer then desired persistence
   * limit and then if it is removes the oldest confirmed or rejected tx.
   * Pending or unapproved transactions will not be removed by this
   * operation. For safety of presenting a fully functional transaction UI
   * representation, this function will not break apart transactions with the
   * same nonce, created on the same day, per network. Not accounting for transactions of the same
   * nonce, same day and network combo can result in confusing or broken experiences
   * in the UI. The transactions are then updated using the BaseController update.
   *
   * @param transactions - The transactions to be applied to the state.
   * @returns The trimmed list of transactions.
   */
  private trimTransactionsForState(
    transactions: TransactionMeta[],
  ): TransactionMeta[] {
    const nonceNetworkSet = new Set();

    const txsToKeep = transactions
      .sort((a, b) => (a.time > b.time ? -1 : 1)) // Descending time order
      .filter((tx) => {
        const { chainId, status, txParams, time } = tx;

        if (txParams) {
          const key = `${txParams.nonce}-${convertHexToDecimal(
            chainId,
          )}-${new Date(time).toDateString()}`;

          if (nonceNetworkSet.has(key)) {
            return true;
          } else if (
            nonceNetworkSet.size < this.config.txHistoryLimit ||
            !this.isFinalState(status)
          ) {
            nonceNetworkSet.add(key);
            return true;
          }
        }

        return false;
      });

    txsToKeep.reverse(); // Ascending time order
    return txsToKeep;
  }

  /**
   * Determines if the transaction is in a final state.
   *
   * @param status - The transaction status.
   * @returns Whether the transaction is in a final state.
   */
  private isFinalState(status: TransactionStatus): boolean {
    return (
      status === TransactionStatus.rejected ||
      status === TransactionStatus.confirmed ||
      status === TransactionStatus.failed ||
      status === TransactionStatus.cancelled
    );
  }

  /**
   * Whether the transaction has at least completed all local processing.
   *
   * @param status - The transaction status.
   * @returns Whether the transaction is in a final state.
   */
  private isLocalFinalState(status: TransactionStatus): boolean {
    return [
      TransactionStatus.cancelled,
      TransactionStatus.confirmed,
      TransactionStatus.failed,
      TransactionStatus.rejected,
      TransactionStatus.submitted,
    ].includes(status);
  }

  private async requestApproval(
    txMeta: TransactionMeta,
    { shouldShowRequest }: { shouldShowRequest: boolean },
  ): Promise<AddResult> {
    const id = this.getApprovalId(txMeta);
    const { origin } = txMeta;
    const type = ApprovalType.Transaction;
    const requestData = { txId: txMeta.id };

    return (await this.messagingSystem.call(
      'ApprovalController:addRequest',
      {
        id,
        origin: origin || ORIGIN_METAMASK,
        type,
        requestData,
        expectsResult: true,
      },
      shouldShowRequest,
    )) as Promise<AddResult>;
  }

  private getTransaction(transactionId: string): TransactionMeta | undefined {
    const { transactions } = this.state;
    return transactions.find(({ id }) => id === transactionId);
  }

  private getApprovalId(txMeta: TransactionMeta) {
    return String(txMeta.id);
  }

  private isTransactionCompleted(transactionId: string): {
    meta?: TransactionMeta;
    isCompleted: boolean;
  } {
    const transaction = this.getTransaction(transactionId);

    if (!transaction) {
      return { meta: undefined, isCompleted: false };
    }

    const isCompleted = this.isLocalFinalState(transaction.status);

    return { meta: transaction, isCompleted };
  }

  private getChainId(): Hex {
    const { providerConfig } = this.getNetworkState();
    return providerConfig.chainId;
  }

  private prepareUnsignedEthTx(
    txParams: Record<string, unknown>,
  ): TypedTransaction {
    return TransactionFactory.fromTxData(txParams, {
      common: this.getCommonConfiguration(),
      freeze: false,
    });
  }

  /**
   * `@ethereumjs/tx` uses `@ethereumjs/common` as a configuration tool for
   * specifying which chain, network, hardfork and EIPs to support for
   * a transaction. By referencing this configuration, and analyzing the fields
   * specified in txParams, @ethereumjs/tx is able to determine which EIP-2718
   * transaction type to use.
   *
   * @returns common configuration object
   */
  private getCommonConfiguration(): Common {
    const {
      providerConfig: { type: chain, chainId, nickname: name },
    } = this.getNetworkState();

    if (
      chain !== RPC &&
      chain !== NetworkType['linea-goerli'] &&
      chain !== NetworkType['linea-mainnet']
    ) {
      return new Common({ chain, hardfork: HARDFORK });
    }

    const customChainParams: Partial<ChainConfig> = {
      name,
      chainId: parseInt(chainId, 16),
      defaultHardfork: HARDFORK,
    };

    return Common.custom(customChainParams);
  }

  private onIncomingTransactions({
    added,
    updated,
  }: {
    added: TransactionMeta[];
    updated: TransactionMeta[];
  }) {
    const { transactions: currentTransactions } = this.state;

    const updatedTransactions = [
      ...added,
      ...currentTransactions.map((originalTransaction) => {
        const updatedTransaction = updated.find(
          ({ hash }) => hash === originalTransaction.hash,
        );

        return updatedTransaction ?? originalTransaction;
      }),
    ];

    this.update({
      transactions: this.trimTransactionsForState(updatedTransactions),
    });
  }

  private onUpdatedLastFetchedBlockNumbers({
    lastFetchedBlockNumbers,
    blockNumber,
  }: {
    lastFetchedBlockNumbers: {
      [key: string]: number;
    };
    blockNumber: number;
  }) {
    this.update({ lastFetchedBlockNumbers });
    this.hub.emit('incomingTransactionBlock', blockNumber);
  }

  private generateDappSuggestedGasFees(
    txParams: TransactionParams,
    origin?: string,
  ): DappSuggestedGasFees | undefined {
    if (!origin || origin === ORIGIN_METAMASK) {
      return undefined;
    }

    const { gasPrice, maxFeePerGas, maxPriorityFeePerGas, gas } = txParams;

    if (
      gasPrice === undefined &&
      maxFeePerGas === undefined &&
      maxPriorityFeePerGas === undefined &&
      gas === undefined
    ) {
      return undefined;
    }

    const dappSuggestedGasFees: DappSuggestedGasFees = {};

    if (gasPrice !== undefined) {
      dappSuggestedGasFees.gasPrice = gasPrice;
    } else if (
      maxFeePerGas !== undefined ||
      maxPriorityFeePerGas !== undefined
    ) {
      dappSuggestedGasFees.maxFeePerGas = maxFeePerGas;
      dappSuggestedGasFees.maxPriorityFeePerGas = maxPriorityFeePerGas;
    }

    if (gas !== undefined) {
      dappSuggestedGasFees.gas = gas;
    }

    return dappSuggestedGasFees;
  }

  /**
   * Validates and adds external provided transaction to state.
   *
   * @param transactionMeta - Nominated external transaction to be added to state.
   */
  private async addExternalTransaction(transactionMeta: TransactionMeta) {
    const chainId = this.getChainId();
    const { transactions } = this.state;
    const fromAddress = transactionMeta?.txParams?.from;
    const sameFromAndNetworkTransactions = transactions.filter(
      (transaction) =>
        transaction.txParams.from === fromAddress &&
        transaction.chainId === chainId,
    );
    const confirmedTxs = sameFromAndNetworkTransactions.filter(
      (transaction) => transaction.status === TransactionStatus.confirmed,
    );
    const pendingTxs = sameFromAndNetworkTransactions.filter(
      (transaction) => transaction.status === TransactionStatus.submitted,
    );

    validateConfirmedExternalTransaction(
      transactionMeta,
      confirmedTxs,
      pendingTxs,
    );

    // Make sure provided external transaction has non empty history array
    if (!(transactionMeta.history ?? []).length) {
      if (!this.isHistoryDisabled) {
        addInitialHistorySnapshot(transactionMeta);
      }
    }

    const updatedTransactions = [...transactions, transactionMeta];
    this.update({
      transactions: this.trimTransactionsForState(updatedTransactions),
    });
  }

  /**
   * Sets other txMeta statuses to dropped if the txMeta that has been confirmed has other transactions
   * in the transactions have the same nonce.
   *
   * @param transactionId - Used to identify original transaction.
   */
  private markNonceDuplicatesDropped(transactionId: string) {
    const chainId = this.getChainId();
    const transactionMeta = this.getTransaction(transactionId);
    const nonce = transactionMeta?.txParams?.nonce;
    const from = transactionMeta?.txParams?.from;
    const sameNonceTxs = this.state.transactions.filter(
      (transaction) =>
        transaction.txParams.from === from &&
        transaction.txParams.nonce === nonce &&
        transaction.chainId === chainId,
    );

    if (!sameNonceTxs.length) {
      return;
    }

    // Mark all same nonce transactions as dropped and give it a replacedBy hash
    for (const transaction of sameNonceTxs) {
      if (transaction.id === transactionId) {
        continue;
      }
      transaction.replacedBy = transactionMeta?.hash;
      transaction.replacedById = transactionMeta?.id;
      // Drop any transaction that wasn't previously failed (off chain failure)
      if (transaction.status !== TransactionStatus.failed) {
        this.setTransactionStatusDropped(transaction);
      }
    }
  }

  /**
   * Method to set transaction status to dropped.
   *
   * @param transactionMeta - TransactionMeta of transaction to be marked as dropped.
   */
  private setTransactionStatusDropped(transactionMeta: TransactionMeta) {
    transactionMeta.status = TransactionStatus.dropped;
    this.hub.emit('transaction-dropped', {
      transactionMeta,
    });
    this.updateTransaction(
      transactionMeta,
      'TransactionController#setTransactionStatusDropped - Transaction dropped',
    );
  }

  /**
   * Get transaction with provided actionId.
   *
   * @param actionId - Unique ID to prevent duplicate requests
   * @returns the filtered transaction
   */
  private getTransactionWithActionId(actionId?: string) {
    return this.state.transactions.find(
      (transaction) => actionId && transaction.actionId === actionId,
    );
  }

  private async waitForTransactionFinished(
    transactionId: string,
  ): Promise<TransactionMeta> {
    return new Promise((resolve) => {
      this.hub.once(`${transactionId}:finished`, (txMeta) => {
        resolve(txMeta);
      });
    });
  }

  /**
   * Updates the r, s, and v properties of a TransactionMeta object
   * with values from a signed transaction.
   *
   * @param transactionMeta - The TransactionMeta object to update.
   * @param signedTx - The encompassing type for all transaction types containing r, s, and v values.
   */
  private async updateTransactionMetaRSV(
    transactionMeta: TransactionMeta,
    signedTx: TypedTransaction,
  ): Promise<void> {
    if (signedTx.r) {
      transactionMeta.r = addHexPrefix(signedTx.r.toString(16));
    }

    if (signedTx.s) {
      transactionMeta.s = addHexPrefix(signedTx.s.toString(16));
    }

    if (signedTx.v) {
      transactionMeta.v = addHexPrefix(signedTx.v.toString(16));
    }
  }

  private async getEIP1559Compatibility() {
    const currentNetworkIsEIP1559Compatible =
      await this.getCurrentNetworkEIP1559Compatibility();
    const currentAccountIsEIP1559Compatible =
      this.getCurrentAccountEIP1559Compatibility?.() ?? true;

    return (
      currentNetworkIsEIP1559Compatible && currentAccountIsEIP1559Compatible
    );
  }

  private addPendingTransactionTrackerListeners() {
    this.pendingTransactionTracker.hub.on(
      'transaction-confirmed',
      (transactionMeta: TransactionMeta) => {
        this.hub.emit('transaction-confirmed', { transactionMeta });
        this.hub.emit(`${transactionMeta.id}:confirmed`, transactionMeta);
      },
    );

    this.pendingTransactionTracker.hub.on(
      'transaction-dropped',
      this.setTransactionStatusDropped.bind(this),
    );

    this.pendingTransactionTracker.hub.on(
      'transaction-failed',
      this.failTransaction.bind(this),
    );

    this.pendingTransactionTracker.hub.on(
      'transaction-updated',
      this.updateTransaction.bind(this),
    );
  }
}

export default TransactionController;<|MERGE_RESOLUTION|>--- conflicted
+++ resolved
@@ -41,11 +41,7 @@
 import { EtherscanRemoteTransactionSource } from './helpers/EtherscanRemoteTransactionSource';
 import { IncomingTransactionHelper } from './helpers/IncomingTransactionHelper';
 import { PendingTransactionTracker } from './helpers/PendingTransactionTracker';
-<<<<<<< HEAD
-import { pendingTransactionsLogger, projectLogger as log } from './logger';
-=======
 import { projectLogger as log } from './logger';
->>>>>>> fd933a89
 import type {
   SavedGasFees,
   DappSuggestedGasFees,
@@ -56,15 +52,11 @@
   SendFlowHistoryEntry,
   WalletDevice,
 } from './types';
-<<<<<<< HEAD
-import { TransactionEvent, TransactionType, TransactionStatus } from './types';
-=======
 import {
   TransactionEnvelopeType,
   TransactionType,
   TransactionStatus,
 } from './types';
->>>>>>> fd933a89
 import { validateConfirmedExternalTransaction } from './utils/external-transactions';
 import { estimateGas, updateGas } from './utils/gas';
 import { updateGasFees } from './utils/gas-fees';
@@ -210,6 +202,12 @@
   [key: `${string}:speedup`]: [transactionMeta: TransactionMeta];
   ['unapprovedTransaction']: [transactionMeta: TransactionMeta];
   ['incomingTransactionBlock']: [blockNumber: number];
+  ['post-transaction-balance-updated']: [
+    {
+      transactionMeta?: TransactionMeta;
+      approvalTransactionMeta?: TransactionMeta | null;
+    },
+  ];
 };
 
 export interface TransactionControllerEventEmitter extends EventEmitter {
@@ -320,13 +318,9 @@
    * @param options - The controller options.
    * @param options.blockTracker - The block tracker used to poll for new blocks data.
    * @param options.disableHistory - Whether to disable storing history in transaction metadata.
-<<<<<<< HEAD
-   * @param options.disableSendFlowHistory - Whether to disable transaction metadata history.
+   * @param options.disableSendFlowHistory - Explicitly disable transaction metadata history.
    * @param options.disableSwaps - Whether to disable additional processing on swaps transactions.
-=======
-   * @param options.disableSendFlowHistory - Explicitly disable transaction metadata history.
    * @param options.getSavedGasFees - Gets the saved gas fee config.
->>>>>>> fd933a89
    * @param options.getCurrentAccountEIP1559Compatibility - Whether or not the account supports EIP-1559.
    * @param options.getCurrentNetworkEIP1559Compatibility - Whether or not the network supports EIP-1559.
    * @param options.getGasFeeEstimates - Callback to retrieve gas fee estimates.
@@ -352,11 +346,8 @@
       blockTracker,
       disableHistory,
       disableSendFlowHistory,
-<<<<<<< HEAD
       disableSwaps,
-=======
       getSavedGasFees,
->>>>>>> fd933a89
       getCurrentAccountEIP1559Compatibility,
       getCurrentNetworkEIP1559Compatibility,
       getGasFeeEstimates,
@@ -373,11 +364,8 @@
       blockTracker: BlockTracker;
       disableHistory: boolean;
       disableSendFlowHistory: boolean;
-<<<<<<< HEAD
       disableSwaps: boolean;
-=======
       getSavedGasFees?: (chainId: Hex) => SavedGasFees | undefined;
->>>>>>> fd933a89
       getCurrentAccountEIP1559Compatibility: () => Promise<boolean>;
       getCurrentNetworkEIP1559Compatibility: () => Promise<boolean>;
       getGasFeeEstimates?: () => Promise<GasFeeState>;
@@ -1045,7 +1033,6 @@
         'TransactionController:confirmExternalTransaction - Add external transaction',
       );
 
-<<<<<<< HEAD
       if (transactionMeta.type === TransactionType.swap) {
         updatePostTransactionBalance(transactionMeta, {
           ethQuery: this.ethQuery,
@@ -1053,7 +1040,7 @@
           updateTransaction: this.updateTransaction.bind(this),
         })
           .then(({ updatedTransactionMeta, approvalTransactionMeta }) => {
-            this.hub.emit(TransactionEvent.postTransactionBalanceUpdated, {
+            this.hub.emit('post-transaction-balance-updated', {
               transactionMeta: updatedTransactionMeta,
               approvalTransactionMeta,
             });
@@ -1063,11 +1050,9 @@
             log('Error while updating post transaction balance');
           });
       }
-=======
       this.hub.emit('transaction-confirmed', {
         transactionMeta,
       });
->>>>>>> fd933a89
     } catch (error) {
       console.error(error);
     }
