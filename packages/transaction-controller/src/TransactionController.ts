import { Hardfork, Common, type ChainConfig } from '@ethereumjs/common';
import type { TypedTransaction } from '@ethereumjs/tx';
import { TransactionFactory } from '@ethereumjs/tx';
import type {
  AcceptResultCallbacks,
  AddApprovalRequest,
  AddResult,
} from '@metamask/approval-controller';
import type {
  BaseConfig,
  BaseState,
  RestrictedControllerMessenger,
} from '@metamask/base-controller';
import { BaseControllerV1 } from '@metamask/base-controller';
import {
  query,
  NetworkType,
  ApprovalType,
  ORIGIN_METAMASK,
  convertHexToDecimal,
} from '@metamask/controller-utils';
import EthQuery from '@metamask/eth-query';
import type { GasFeeState } from '@metamask/gas-fee-controller';
import type {
  BlockTracker,
  NetworkClientId,
  NetworkController,
  NetworkControllerStateChangeEvent,
  NetworkState,
  Provider,
  NetworkControllerFindNetworkClientIdByChainIdAction,
  NetworkControllerGetNetworkClientByIdAction,
} from '@metamask/network-controller';
import { NetworkClientType } from '@metamask/network-controller';
import { errorCodes, rpcErrors, providerErrors } from '@metamask/rpc-errors';
import type { Hex } from '@metamask/utils';
import { Mutex } from 'async-mutex';
import { MethodRegistry } from 'eth-method-registry';
import { addHexPrefix, bufferToHex } from 'ethereumjs-util';
import { EventEmitter } from 'events';
import { mapValues, merge, pickBy, sortBy } from 'lodash';
import { NonceTracker } from 'nonce-tracker';
import type {
  NonceLock,
  Transaction as NonceTrackerTransaction,
} from 'nonce-tracker';
import { v1 as random } from 'uuid';

import { EtherscanRemoteTransactionSource } from './helpers/EtherscanRemoteTransactionSource';
import { IncomingTransactionHelper } from './helpers/IncomingTransactionHelper';
import { MultichainHelper } from './helpers/MultichainHelper';
import { PendingTransactionTracker } from './helpers/PendingTransactionTracker';
import { projectLogger as log } from './logger';
import type {
  Events,
  DappSuggestedGasFees,
  SavedGasFees,
  SecurityProviderRequest,
  SendFlowHistoryEntry,
  TransactionParams,
  TransactionMeta,
  TransactionReceipt,
  WalletDevice,
  SecurityAlertResponse,
} from './types';
import {
  TransactionEnvelopeType,
  TransactionType,
  TransactionStatus,
} from './types';
import { validateConfirmedExternalTransaction } from './utils/external-transactions';
import { addGasBuffer, estimateGas, updateGas } from './utils/gas';
import { updateGasFees } from './utils/gas-fees';
import {
  addInitialHistorySnapshot,
  updateTransactionHistory,
} from './utils/history';
import {
  getAndFormatTransactionsForNonceTracker,
  getNextNonce,
} from './utils/nonce';
import {
  updatePostTransactionBalance,
  updateSwapsTransaction,
} from './utils/swaps';
import { determineTransactionType } from './utils/transaction-type';
import {
  getIncreasedPriceFromExisting,
  normalizeTxParams,
  isEIP1559Transaction,
  isFeeMarketEIP1559Values,
  isGasPriceValue,
  validateGasValues,
  validateIfTransactionUnapproved,
  validateMinimumIncrease,
  normalizeTxError,
  normalizeGasFeeValues,
} from './utils/utils';
import {
  validateTransactionOrigin,
  validateTxParams,
} from './utils/validation';

export const HARDFORK = Hardfork.London;

/**
 * Object with new transaction's meta and a promise resolving to the
 * transaction hash if successful.
 *
 * @property result - Promise resolving to a new transaction hash
 * @property transactionMeta - Meta information about this new transaction
 */
// This interface was created before this ESLint rule was added.
// Convert to a `type` in a future major version.
// eslint-disable-next-line @typescript-eslint/consistent-type-definitions
export interface Result {
  result: Promise<string>;
  transactionMeta: TransactionMeta;
}

// This interface was created before this ESLint rule was added.
// Convert to a `type` in a future major version.
// eslint-disable-next-line @typescript-eslint/consistent-type-definitions
export interface GasPriceValue {
  gasPrice: string;
}

// This interface was created before this ESLint rule was added.
// Convert to a `type` in a future major version.
// eslint-disable-next-line @typescript-eslint/consistent-type-definitions
export interface FeeMarketEIP1559Values {
  maxFeePerGas: string;
  maxPriorityFeePerGas: string;
}

/**
 * Transaction controller configuration
 *
 * @property provider - Provider used to create a new underlying EthQuery instance
 * @property sign - Method used to sign transactions
 */
// This interface was created before this ESLint rule was added.
// Convert to a `type` in a future major version.
// eslint-disable-next-line @typescript-eslint/consistent-type-definitions
export interface TransactionConfig extends BaseConfig {
  // TODO: Replace `any` with type
  // eslint-disable-next-line @typescript-eslint/no-explicit-any
  sign?: (txParams: TransactionParams, from: string) => Promise<any>;
  txHistoryLimit: number;
}

/**
 * Method data registry object
 *
 * @property registryMethod - Registry method raw string
 * @property parsedRegistryMethod - Registry method object, containing name and method arguments
 */
// This interface was created before this ESLint rule was added.
// Convert to a `type` in a future major version.
// eslint-disable-next-line @typescript-eslint/consistent-type-definitions
export interface MethodData {
  registryMethod: string;
  parsedRegistryMethod: Record<string, unknown>;
}

/**
 * Transaction controller state
 *
 * @property transactions - A list of TransactionMeta objects
 * @property methodData - Object containing all known method data information
 */
// This interface was created before this ESLint rule was added.
// Convert to a `type` in a future major version.
// eslint-disable-next-line @typescript-eslint/consistent-type-definitions
export interface TransactionState extends BaseState {
  transactions: TransactionMeta[];
  methodData: { [key: string]: MethodData };
  lastFetchedBlockNumbers: { [key: string]: number };
}

/**
 * Multiplier used to determine a transaction's increased gas fee during cancellation
 */
export const CANCEL_RATE = 1.5;

/**
 * Multiplier used to determine a transaction's increased gas fee during speed up
 */
export const SPEED_UP_RATE = 1.1;

/**
 * Configuration options for the IncomingTransactionHelper
 *
 * @property includeTokenTransfers - Whether or not to include ERC20 token transfers.
 * @property isEnabled - Whether or not incoming transaction retrieval is enabled.
 * @property queryEntireHistory - Whether to initially query the entire transaction history or only recent blocks.
 * @property updateTransactions - Whether to update local transactions using remote transaction data.
 */
export type IncomingTransactionOptions = {
  includeTokenTransfers?: boolean;
  isEnabled?: () => boolean;
  queryEntireHistory?: boolean;
  updateTransactions?: boolean;
};

/**
 * Configuration options for the PendingTransactionTracker
 *
 * @property isResubmitEnabled - Whether transaction publishing is automatically retried.
 */
export type PendingTransactionOptions = {
  isResubmitEnabled?: boolean;
};

/**
 * TransactionController constructor options.
 *
 * @property blockTracker - The block tracker used to poll for new blocks data.
 * @property cancelMultiplier - Multiplier used to determine a transaction's increased gas fee during cancellation.
 * @property disableHistory - Whether to disable storing history in transaction metadata.
 * @property disableSendFlowHistory - Explicitly disable transaction metadata history.
 * @property disableSwaps - Whether to disable additional processing on swaps transactions.
 * @property isMultichainEnabled - Enable multichain support.
 * @property getCurrentAccountEIP1559Compatibility - Whether or not the account supports EIP-1559.
 * @property getCurrentNetworkEIP1559Compatibility - Whether or not the network supports EIP-1559.
 * @property getExternalPendingTransactions - Callback to retrieve pending transactions from external sources.
 * @property getGasFeeEstimates - Callback to retrieve gas fee estimates.
 * @property getNetworkClientRegistry - Gets the network client registry.
 * @property getNetworkState - Gets the state of the network controller.
 * @property getPermittedAccounts - Get accounts that a given origin has permissions for.
 * @property getSavedGasFees - Gets the saved gas fee config.
 * @property getSelectedAddress - Gets the address of the currently selected account.
 * @property incomingTransactions - Configuration options for incoming transaction support.
 * @property messenger - The controller messenger.
 * @property onNetworkStateChange - Allows subscribing to network controller state changes.
 * @property pendingTransactions - Configuration options for pending transaction support.
 * @property provider - The provider used to create the underlying EthQuery instance.
 * @property securityProviderRequest - A function for verifying a transaction, whether it is malicious or not.
 * @property speedUpMultiplier - Multiplier used to determine a transaction's increased gas fee during speed up.
 * @property hooks - The controller hooks.
 * @property hooks.afterSign - Additional logic to execute after signing a transaction. Return false to not change the status to signed.
 * @property hooks.beforeApproveOnInit - Additional logic to execute before starting an approval flow for a transaction during initialization. Return false to skip the transaction.
 * @property hooks.beforeCheckPendingTransaction - Additional logic to execute before checking pending transactions. Return false to prevent the broadcast of the transaction.
 * @property hooks.beforePublish - Additional logic to execute before publishing a transaction. Return false to prevent the broadcast of the transaction.
 * @property hooks.getAdditionalSignArguments - Returns additional arguments required to sign a transaction.
 * @property hooks.publish - Alternate logic to publish a transaction.
 */
export type TransactionControllerOptions = {
  blockTracker: BlockTracker;
  cancelMultiplier?: number;
  disableHistory: boolean;
  disableSendFlowHistory: boolean;
  disableSwaps: boolean;
  getCurrentAccountEIP1559Compatibility?: () => Promise<boolean>;
  getCurrentNetworkEIP1559Compatibility: () => Promise<boolean>;
  getExternalPendingTransactions?: (
    address: string,
    chainId?: string,
  ) => NonceTrackerTransaction[];
  getGasFeeEstimates?: () => Promise<GasFeeState>;
  getNetworkState: () => NetworkState;
  getPermittedAccounts: (origin?: string) => Promise<string[]>;
  getSavedGasFees?: (chainId: Hex) => SavedGasFees | undefined;
  getSelectedAddress: () => string;
  incomingTransactions?: IncomingTransactionOptions;
  messenger: TransactionControllerMessenger;
  onNetworkStateChange: (listener: (state: NetworkState) => void) => void;
  pendingTransactions?: PendingTransactionOptions;
  provider: Provider;
  securityProviderRequest?: SecurityProviderRequest;
  speedUpMultiplier?: number;
  getNetworkClientRegistry: NetworkController['getNetworkClientRegistry'];
  isMultichainEnabled: boolean;
  hooks: {
    afterSign?: (
      transactionMeta: TransactionMeta,
      signedTx: TypedTransaction,
    ) => boolean;
    beforeApproveOnInit?: (transactionMeta: TransactionMeta) => boolean;
    beforeCheckPendingTransaction?: (
      transactionMeta: TransactionMeta,
    ) => boolean;
    beforePublish?: (transactionMeta: TransactionMeta) => boolean;
    getAdditionalSignArguments?: (
      transactionMeta: TransactionMeta,
    ) => (TransactionMeta | undefined)[];
    publish?: (
      transactionMeta: TransactionMeta,
    ) => Promise<{ transactionHash: string }>;
  };
};

/**
 * The name of the {@link TransactionController}.
 */
const controllerName = 'TransactionController';

/**
 * The external actions available to the {@link TransactionController}.
 */
type AllowedActions =
  | AddApprovalRequest
  | NetworkControllerFindNetworkClientIdByChainIdAction
  | NetworkControllerGetNetworkClientByIdAction;

type AllowedEvents = NetworkControllerStateChangeEvent;

/**
 * The messenger of the {@link TransactionController}.
 */
export type TransactionControllerMessenger = RestrictedControllerMessenger<
  typeof controllerName,
  AllowedActions,
  AllowedEvents,
  AllowedActions['type'],
  AllowedEvents['type']
>;

// This interface was created before this ESLint rule was added.
// Convert to a `type` in a future major version.
// eslint-disable-next-line @typescript-eslint/consistent-type-definitions
export interface TransactionControllerEventEmitter extends EventEmitter {
  on<T extends keyof Events>(
    eventName: T,
    listener: (...args: Events[T]) => void,
  ): this;

  emit<T extends keyof Events>(eventName: T, ...args: Events[T]): boolean;
}

/**
 * Controller responsible for submitting and managing transactions.
 */
export class TransactionController extends BaseControllerV1<
  TransactionConfig,
  TransactionState
> {
  private readonly isHistoryDisabled: boolean;

  private readonly isSwapsDisabled: boolean;

  private readonly isSendFlowHistoryDisabled: boolean;

  private readonly inProcessOfSigning: Set<string> = new Set();

  private readonly nonceTracker: NonceTracker;

  // TODO: Replace `any` with type
  // eslint-disable-next-line @typescript-eslint/no-explicit-any
  private readonly registry: any;

  private readonly provider: Provider;

  private readonly mutex = new Mutex();

  private readonly getSavedGasFees: (chainId: Hex) => SavedGasFees | undefined;

  private readonly getNetworkState: () => NetworkState;

  private readonly getCurrentAccountEIP1559Compatibility: () => Promise<boolean>;

  private readonly getCurrentNetworkEIP1559Compatibility: (
    networkClientId?: NetworkClientId,
  ) => Promise<boolean>;

  private readonly getGasFeeEstimates: () => Promise<GasFeeState>;

  private readonly getPermittedAccounts: (origin?: string) => Promise<string[]>;

  private readonly getSelectedAddress: () => string;

  private readonly getExternalPendingTransactions: (
    address: string,
    chainId?: string,
  ) => NonceTrackerTransaction[];

  private readonly messagingSystem: TransactionControllerMessenger;

  readonly #incomingTransactionOptions: IncomingTransactionOptions;

  private readonly incomingTransactionHelper: IncomingTransactionHelper;

  private readonly securityProviderRequest?: SecurityProviderRequest;

  readonly #pendingTransactionOptions: PendingTransactionOptions;

  private readonly pendingTransactionTracker: PendingTransactionTracker;

  private readonly cancelMultiplier: number;

  private readonly speedUpMultiplier: number;

  private readonly signAbortCallbacks: Map<string, () => void> = new Map();

  private readonly afterSign: (
    transactionMeta: TransactionMeta,
    signedTx: TypedTransaction,
  ) => boolean;

  private readonly beforeApproveOnInit: (
    transactionMeta: TransactionMeta,
  ) => boolean;

  private readonly beforeCheckPendingTransaction: (
    transactionMeta: TransactionMeta,
  ) => boolean;

  private readonly beforePublish: (transactionMeta: TransactionMeta) => boolean;

  private readonly publish: (
    transactionMeta: TransactionMeta,
    rawTx: string,
  ) => Promise<{ transactionHash?: string }>;

  private readonly getAdditionalSignArguments: (
    transactionMeta: TransactionMeta,
  ) => (TransactionMeta | undefined)[];

  readonly #getNetworkClientRegistry: NetworkController['getNetworkClientRegistry'];

  private failTransaction(
    transactionMeta: TransactionMeta,
    error: Error,
    actionId?: string,
  ) {
    const newTransactionMeta = {
      ...transactionMeta,
      error: normalizeTxError(error),
      status: TransactionStatus.failed,
    };
    this.hub.emit('transaction-failed', {
      actionId,
      error: error.message,
      transactionMeta: newTransactionMeta,
    });
    this.updateTransaction(
      newTransactionMeta,
      'TransactionController#failTransaction - Add error message and set status to failed',
    );
    this.onTransactionStatusChange(newTransactionMeta);
    this.hub.emit(`${transactionMeta.id}:finished`, newTransactionMeta);
  }

  private async registryLookup(fourBytePrefix: string): Promise<MethodData> {
    const registryMethod = await this.registry.lookup(fourBytePrefix);
    const parsedRegistryMethod = this.registry.parse(registryMethod);
    return { registryMethod, parsedRegistryMethod };
  }

  #multichainHelper: MultichainHelper;

  /**
   * EventEmitter instance used to listen to specific transactional events
   */
  hub = new EventEmitter() as TransactionControllerEventEmitter;

  /**
   * Name of this controller used during composition
   */
  override name = 'TransactionController';

  /**
   * Method used to sign transactions
   */
  sign?: (
    transaction: TypedTransaction,
    from: string,
    transactionMeta?: TransactionMeta,
  ) => Promise<TypedTransaction>;

  constructor(
    {
      blockTracker,
      cancelMultiplier,
      disableHistory,
      disableSendFlowHistory,
      disableSwaps,
      getCurrentAccountEIP1559Compatibility,
      getCurrentNetworkEIP1559Compatibility,
      getExternalPendingTransactions,
      getGasFeeEstimates,
      getNetworkState,
      getPermittedAccounts,
      getSavedGasFees,
      getSelectedAddress,
      incomingTransactions = {},
      messenger,
      onNetworkStateChange,
      pendingTransactions = {},
      provider,
      securityProviderRequest,
      speedUpMultiplier,
      getNetworkClientRegistry,
      isMultichainEnabled = false,
      hooks = {},
    }: TransactionControllerOptions,
    config?: Partial<TransactionConfig>,
    state?: Partial<TransactionState>,
  ) {
    super(config, state);

    this.defaultConfig = {
      txHistoryLimit: 40,
    };

    this.defaultState = {
      methodData: {},
      transactions: [],
      lastFetchedBlockNumbers: {},
    };
    this.initialize();
    this.#getNetworkClientRegistry = getNetworkClientRegistry;
    this.provider = provider;
    this.messagingSystem = messenger;
    this.getNetworkState = getNetworkState;
    this.isSendFlowHistoryDisabled = disableSendFlowHistory ?? false;
    this.isHistoryDisabled = disableHistory ?? false;
    this.isSwapsDisabled = disableSwaps ?? false;
    // @ts-expect-error the type in eth-method-registry is inappropriate and should be changed
    this.registry = new MethodRegistry({ provider });
    this.getSavedGasFees = getSavedGasFees ?? ((_chainId) => undefined);
    this.getCurrentAccountEIP1559Compatibility =
      getCurrentAccountEIP1559Compatibility ?? (() => Promise.resolve(true));
    this.getCurrentNetworkEIP1559Compatibility =
      getCurrentNetworkEIP1559Compatibility;
    this.getGasFeeEstimates =
      getGasFeeEstimates || (() => Promise.resolve({} as GasFeeState));
    this.getPermittedAccounts = getPermittedAccounts;
    this.getSelectedAddress = getSelectedAddress;
    this.getExternalPendingTransactions =
      getExternalPendingTransactions ?? (() => []);
    this.securityProviderRequest = securityProviderRequest;
    this.cancelMultiplier = cancelMultiplier ?? CANCEL_RATE;
    this.speedUpMultiplier = speedUpMultiplier ?? SPEED_UP_RATE;
    this.#incomingTransactionOptions = incomingTransactions;
    this.#pendingTransactionOptions = pendingTransactions;

    this.afterSign = hooks?.afterSign ?? (() => true);
    this.beforeApproveOnInit = hooks?.beforeApproveOnInit ?? (() => true);
    this.beforeCheckPendingTransaction =
      hooks?.beforeCheckPendingTransaction ??
      /* istanbul ignore next */
      (() => true);
    this.beforePublish = hooks?.beforePublish ?? (() => true);
    this.getAdditionalSignArguments =
      hooks?.getAdditionalSignArguments ?? (() => []);
    this.publish =
      hooks?.publish ?? (() => Promise.resolve({ transactionHash: undefined }));

    this.nonceTracker = this.#createNonceTracker({
      provider,
      blockTracker,
    });

    this.#multichainHelper = new MultichainHelper({
      isMultichainEnabled,
      provider,
      nonceTracker: this.nonceTracker,
      incomingTransactionOptions: incomingTransactions,
      findNetworkClientIdByChainId: (chainId: Hex) => {
        return this.messagingSystem.call(
          `NetworkController:findNetworkClientIdByChainId`,
          chainId,
        );
      },
      getNetworkClientById: ((networkClientId: NetworkClientId) => {
        return this.messagingSystem.call(
          `NetworkController:getNetworkClientById`,
          networkClientId,
        );
      }) as NetworkController['getNetworkClientById'],
      getNetworkClientRegistry,
      removeIncomingTransactionHelperListeners:
        this.#removeIncomingTransactionHelperListeners.bind(this),
      removePendingTransactionTrackerListeners:
        this.#removePendingTransactionTrackerListeners.bind(this),
      createNonceTracker: this.#createNonceTracker.bind(this),
      createIncomingTransactionHelper:
        this.#createIncomingTransactionHelper.bind(this),
      createPendingTransactionTracker:
        this.#createPendingTransactionTracker.bind(this),
    });

    const etherscanRemoteTransactionSource =
      new EtherscanRemoteTransactionSource({
        includeTokenTransfers: incomingTransactions.includeTokenTransfers,
      });

    this.incomingTransactionHelper = this.#createIncomingTransactionHelper({
      blockTracker,
      etherscanRemoteTransactionSource,
    });

    this.pendingTransactionTracker = this.#createPendingTransactionTracker({
      provider,
      blockTracker,
    });

    // when transactionsController state changes
    // check for pending transactions and start polling if there are any
    this.subscribe(this.#checkForPendingTransactionAndStartPolling);

    // TODO once v2 is merged make sure this only runs when
    // selectedNetworkClientId changes
    onNetworkStateChange(() => {
      log('Detected network change', this.getChainId());
      this.pendingTransactionTracker.startIfPendingTransactions();
      this.onBootCleanup();
    });

    this.onBootCleanup();
    this.messagingSystem.subscribe(
      'NetworkController:stateChange',
      (_, patches) => {
        // only needed to get `should not call getNetworkClientRegistry on networkController:stateChange when feature flag is disabled` to pass,
        // otherwise can rely on the guard inside the helper
        if (isMultichainEnabled) {
          const networkClients = this.#getNetworkClientRegistry();
          patches.forEach(({ op, path }) => {
            if (op === 'remove' && path[0] === 'networkConfigurations') {
              const networkClientId = path[1] as NetworkClientId;
              delete networkClients[networkClientId];
            }
          });

          this.#multichainHelper.onNetworkClientsChange(networkClients);
        }
      },
    );
  }

  #createNonceTracker({
    provider,
    blockTracker,
    chainId,
  }: {
    provider: Provider;
    blockTracker: BlockTracker;
    chainId?: Hex;
  }): NonceTracker {
    return new NonceTracker({
      // TODO: Replace `any` with type
      // eslint-disable-next-line @typescript-eslint/no-explicit-any
      provider: provider as any,
      blockTracker,
      getPendingTransactions: this.#getNonceTrackerPendingTransactions.bind(
        this,
        chainId,
      ),
      getConfirmedTransactions: this.getNonceTrackerTransactions.bind(
        this,
        TransactionStatus.confirmed,
      ),
    });
  }

  #createIncomingTransactionHelper({
    blockTracker,
    etherscanRemoteTransactionSource,
    chainId,
  }: {
    blockTracker: BlockTracker;
    etherscanRemoteTransactionSource: EtherscanRemoteTransactionSource;
    chainId?: Hex;
  }): IncomingTransactionHelper {
    const incomingTransactionHelper = new IncomingTransactionHelper({
      blockTracker,
      getCurrentAccount: this.getSelectedAddress,
      getLastFetchedBlockNumbers: () => this.state.lastFetchedBlockNumbers,
      getChainId: chainId ? () => chainId : this.getChainId.bind(this),
      isEnabled: this.#incomingTransactionOptions.isEnabled,
      queryEntireHistory: this.#incomingTransactionOptions.queryEntireHistory,
      remoteTransactionSource: etherscanRemoteTransactionSource,
      transactionLimit: this.config.txHistoryLimit,
      updateTransactions: this.#incomingTransactionOptions.updateTransactions,
    });

    this.#addIncomingTransactionHelperListeners(incomingTransactionHelper);

    return incomingTransactionHelper;
  }

  #createPendingTransactionTracker({
    provider,
    blockTracker,
    chainId,
  }: {
    provider: Provider;
    blockTracker: BlockTracker;
    chainId?: Hex;
  }): PendingTransactionTracker {
    const ethQuery = new EthQuery(provider);
    const getChainId = chainId ? () => chainId : this.getChainId.bind(this);

    const pendingTransactionTracker = new PendingTransactionTracker({
      approveTransaction: this.approveTransaction.bind(this),
      blockTracker,
      getChainId,
      getEthQuery: () => ethQuery,
      getTransactions: () => this.state.transactions,
      isResubmitEnabled: this.#pendingTransactionOptions.isResubmitEnabled,
      getGlobalLock: () =>
        this.#multichainHelper.acquireNonceLockForChainIdKey({
          chainId: getChainId(),
        }),
      publishTransaction: this.publishTransaction.bind(this),
      hooks: {
        beforeCheckPendingTransaction:
          this.beforeCheckPendingTransaction.bind(this),
        beforePublish: this.beforePublish.bind(this),
      },
    });

    this.#addPendingTransactionTrackerListeners(pendingTransactionTracker);

    return pendingTransactionTracker;
  }

  /**
   * Stops polling and removes listeners to prepare the controller for garbage collection.
   */
  destroy() {
    this.#stopAllTracking();
  }

  /**
   * Handle new method data request.
   *
   * @param fourBytePrefix - The method prefix.
   * @returns The method data object corresponding to the given signature prefix.
   */
  async handleMethodData(fourBytePrefix: string): Promise<MethodData> {
    const releaseLock = await this.mutex.acquire();
    try {
      const { methodData } = this.state;
      const knownMethod = Object.keys(methodData).find(
        (knownFourBytePrefix) => fourBytePrefix === knownFourBytePrefix,
      );
      if (knownMethod) {
        return methodData[fourBytePrefix];
      }
      const registry = await this.registryLookup(fourBytePrefix);
      this.update({
        methodData: { ...methodData, ...{ [fourBytePrefix]: registry } },
      });
      return registry;
    } finally {
      releaseLock();
    }
  }

  /**
   * Add a new unapproved transaction to state. Parameters will be validated, a
   * unique transaction id will be generated, and gas and gasPrice will be calculated
   * if not provided. If A `<tx.id>:unapproved` hub event will be emitted once added.
   *
   * @param txParams - Standard parameters for an Ethereum transaction.
   * @param opts - Additional options to control how the transaction is added.
   * @param opts.actionId - Unique ID to prevent duplicate requests.
   * @param opts.deviceConfirmedOn - An enum to indicate what device confirmed the transaction.
   * @param opts.method - RPC method that requested the transaction.
   * @param opts.origin - The origin of the transaction request, such as a dApp hostname.
   * @param opts.requireApproval - Whether the transaction requires approval by the user, defaults to true unless explicitly disabled.
   * @param opts.securityAlertResponse - Response from security validator.
   * @param opts.sendFlowHistory - The sendFlowHistory entries to add.
   * @param opts.type - Type of transaction to add, such as 'cancel' or 'swap'.
   * @param opts.swaps - Options for swaps transactions.
   * @param opts.swaps.hasApproveTx - Whether the transaction has an approval transaction.
   * @param opts.swaps.meta - Metadata for swap transaction.
   * @param opts.networkClientId - The id of the network client for this transaction.
   * @returns Object containing a promise resolving to the transaction hash if approved.
   */
  async addTransaction(
    txParams: TransactionParams,
    {
      actionId,
      deviceConfirmedOn,
      method,
      origin,
      requireApproval,
      securityAlertResponse,
      sendFlowHistory,
      swaps = {},
      type,
      networkClientId,
    }: {
      actionId?: string;
      deviceConfirmedOn?: WalletDevice;
      method?: string;
      origin?: string;
      requireApproval?: boolean | undefined;
      securityAlertResponse?: SecurityAlertResponse;
      sendFlowHistory?: SendFlowHistoryEntry[];
      swaps?: {
        hasApproveTx?: boolean;
        meta?: Partial<TransactionMeta>;
      };
      type?: TransactionType;
      networkClientId?: NetworkClientId;
    } = {},
  ): Promise<Result> {
    log('Adding transaction', txParams);

    txParams = normalizeTxParams(txParams);
    if (networkClientId && !this.#multichainHelper.has(networkClientId)) {
      throw new Error(
        'The networkClientId for this transaction could not be found',
      );
    }

    const isEIP1559Compatible = await this.getEIP1559Compatibility(
      networkClientId,
    );

    validateTxParams(txParams, isEIP1559Compatible);

    if (origin) {
      await validateTransactionOrigin(
        await this.getPermittedAccounts(origin),
        this.getSelectedAddress(),
        txParams.from,
        origin,
      );
    }

    const dappSuggestedGasFees = this.generateDappSuggestedGasFees(
      txParams,
      origin,
    );

    const chainId = this.getChainId(networkClientId);
    const ethQuery = this.#multichainHelper.getEthQuery({
      networkClientId,
      chainId,
    });

    const transactionType =
      type ?? (await determineTransactionType(txParams, ethQuery)).type;

    const existingTransactionMeta = this.getTransactionWithActionId(actionId);

    // If a request to add a transaction with the same actionId is submitted again, a new transaction will not be created for it.
    const transactionMeta: TransactionMeta = existingTransactionMeta || {
      // Add actionId to txMeta to check if same actionId is seen again
      actionId,
      chainId,
      dappSuggestedGasFees,
      deviceConfirmedOn,
      id: random(),
      origin,
      securityAlertResponse,
      status: TransactionStatus.unapproved as TransactionStatus.unapproved,
      time: Date.now(),
      txParams,
      userEditedGasLimit: false,
      verifiedOnBlockchain: false,
      type: transactionType,
      networkClientId,
    };

    await this.updateGasProperties(transactionMeta);

    // Checks if a transaction already exists with a given actionId
    if (!existingTransactionMeta) {
      // Set security provider response
      if (method && this.securityProviderRequest) {
        const securityProviderResponse = await this.securityProviderRequest(
          transactionMeta,
          method,
        );
        transactionMeta.securityProviderResponse = securityProviderResponse;
      }

      if (!this.isSendFlowHistoryDisabled) {
        transactionMeta.sendFlowHistory = sendFlowHistory ?? [];
      }
      // Initial history push
      if (!this.isHistoryDisabled) {
        addInitialHistorySnapshot(transactionMeta);
      }

      await updateSwapsTransaction(transactionMeta, transactionType, swaps, {
        isSwapsDisabled: this.isSwapsDisabled,
        cancelTransaction: this.cancelTransaction.bind(this),
        // TODO: Replace `any` with type
        // eslint-disable-next-line @typescript-eslint/no-explicit-any
        controllerHubEmitter: this.hub.emit.bind(this.hub) as any,
      });

      this.addMetadata(transactionMeta);
      this.hub.emit(`unapprovedTransaction`, transactionMeta);
    }

    return {
      result: this.processApproval(transactionMeta, {
        isExisting: Boolean(existingTransactionMeta),
        requireApproval,
        actionId,
      }),
      transactionMeta,
    };
  }

  startIncomingTransactionPolling(networkClientIds: NetworkClientId[] = []) {
    if (networkClientIds.length === 0) {
      this.incomingTransactionHelper.start();
      return;
    }
    this.#multichainHelper.startIncomingTransactionPolling(networkClientIds);
  }

  stopIncomingTransactionPolling(networkClientIds: NetworkClientId[] = []) {
    if (networkClientIds.length === 0) {
      this.incomingTransactionHelper.stop();
      return;
    }
    this.#multichainHelper.stopIncomingTransactionPolling(networkClientIds);
  }

  stopAllIncomingTransactionPolling() {
    this.incomingTransactionHelper.stop();
    this.#multichainHelper.stopAllIncomingTransactionPolling();
  }

  async updateIncomingTransactions(networkClientIds: NetworkClientId[] = []) {
    if (networkClientIds.length === 0) {
      await this.incomingTransactionHelper.update();
      return;
    }
    await this.#multichainHelper.updateIncomingTransactions(networkClientIds);
  }

  /**
   * Attempts to cancel a transaction based on its ID by setting its status to "rejected"
   * and emitting a `<tx.id>:finished` hub event.
   *
   * @param transactionId - The ID of the transaction to cancel.
   * @param gasValues - The gas values to use for the cancellation transaction.
   * @param options - The options for the cancellation transaction.
   * @param options.actionId - Unique ID to prevent duplicate requests.
   * @param options.estimatedBaseFee - The estimated base fee of the transaction.
   */
  async stopTransaction(
    transactionId: string,
    gasValues?: GasPriceValue | FeeMarketEIP1559Values,
    {
      estimatedBaseFee,
      actionId,
    }: { estimatedBaseFee?: string; actionId?: string } = {},
  ) {
    // If transaction is found for same action id, do not create a cancel transaction.
    if (this.getTransactionWithActionId(actionId)) {
      return;
    }

    if (gasValues) {
      // Not good practice to reassign a parameter but temporarily avoiding a larger refactor.
      gasValues = normalizeGasFeeValues(gasValues);
      validateGasValues(gasValues);
    }

    log('Creating cancel transaction', transactionId, gasValues);

    const transactionMeta = this.getTransaction(transactionId);
    if (!transactionMeta) {
      return;
    }

    if (!this.sign) {
      throw new Error('No sign method defined.');
    }

    // gasPrice (legacy non EIP1559)
    const minGasPrice = getIncreasedPriceFromExisting(
      transactionMeta.txParams.gasPrice,
      this.cancelMultiplier,
    );

    const gasPriceFromValues = isGasPriceValue(gasValues) && gasValues.gasPrice;

    const newGasPrice =
      (gasPriceFromValues &&
        validateMinimumIncrease(gasPriceFromValues, minGasPrice)) ||
      minGasPrice;

    // maxFeePerGas (EIP1559)
    const existingMaxFeePerGas = transactionMeta.txParams?.maxFeePerGas;
    const minMaxFeePerGas = getIncreasedPriceFromExisting(
      existingMaxFeePerGas,
      this.cancelMultiplier,
    );
    const maxFeePerGasValues =
      isFeeMarketEIP1559Values(gasValues) && gasValues.maxFeePerGas;
    const newMaxFeePerGas =
      (maxFeePerGasValues &&
        validateMinimumIncrease(maxFeePerGasValues, minMaxFeePerGas)) ||
      (existingMaxFeePerGas && minMaxFeePerGas);

    // maxPriorityFeePerGas (EIP1559)
    const existingMaxPriorityFeePerGas =
      transactionMeta.txParams?.maxPriorityFeePerGas;
    const minMaxPriorityFeePerGas = getIncreasedPriceFromExisting(
      existingMaxPriorityFeePerGas,
      this.cancelMultiplier,
    );
    const maxPriorityFeePerGasValues =
      isFeeMarketEIP1559Values(gasValues) && gasValues.maxPriorityFeePerGas;
    const newMaxPriorityFeePerGas =
      (maxPriorityFeePerGasValues &&
        validateMinimumIncrease(
          maxPriorityFeePerGasValues,
          minMaxPriorityFeePerGas,
        )) ||
      (existingMaxPriorityFeePerGas && minMaxPriorityFeePerGas);

    const newTxParams: TransactionParams =
      newMaxFeePerGas && newMaxPriorityFeePerGas
        ? {
            from: transactionMeta.txParams.from,
            gasLimit: transactionMeta.txParams.gas,
            maxFeePerGas: newMaxFeePerGas,
            maxPriorityFeePerGas: newMaxPriorityFeePerGas,
            type: TransactionEnvelopeType.feeMarket,
            nonce: transactionMeta.txParams.nonce,
            to: transactionMeta.txParams.from,
            value: '0x0',
          }
        : {
            from: transactionMeta.txParams.from,
            gasLimit: transactionMeta.txParams.gas,
            gasPrice: newGasPrice,
            nonce: transactionMeta.txParams.nonce,
            to: transactionMeta.txParams.from,
            value: '0x0',
          };

    const unsignedEthTx = this.prepareUnsignedEthTx(
      transactionMeta.chainId,
      newTxParams,
    );

    const signedTx = await this.sign(
      unsignedEthTx,
      transactionMeta.txParams.from,
    );

    const rawTx = bufferToHex(signedTx.serialize());

    const newFee = newTxParams.maxFeePerGas ?? newTxParams.gasPrice;

    const oldFee = newTxParams.maxFeePerGas
      ? transactionMeta.txParams.maxFeePerGas
      : transactionMeta.txParams.gasPrice;

    log('Submitting cancel transaction', {
      oldFee,
      newFee,
      txParams: newTxParams,
    });

    const ethQuery = this.#multichainHelper.getEthQuery({
      networkClientId: transactionMeta.networkClientId,
      chainId: transactionMeta.chainId,
    });
    const hash = await this.publishTransaction(ethQuery, rawTx);

    const cancelTransactionMeta: TransactionMeta = {
      actionId,
      chainId: transactionMeta.chainId,
      networkClientId: transactionMeta.networkClientId,
      estimatedBaseFee,
      hash,
      id: random(),
      originalGasEstimate: transactionMeta.txParams.gas,
      status: TransactionStatus.submitted,
      time: Date.now(),
      type: TransactionType.cancel,
      txParams: newTxParams,
    };

    this.addMetadata(cancelTransactionMeta);

    // stopTransaction has no approval request, so we assume the user has already approved the transaction
    this.hub.emit('transaction-approved', {
      transactionMeta: cancelTransactionMeta,
      actionId,
    });
    this.hub.emit('transaction-submitted', {
      transactionMeta: cancelTransactionMeta,
      actionId,
    });

    this.hub.emit(
      `${cancelTransactionMeta.id}:finished`,
      cancelTransactionMeta,
    );
  }

  /**
   * Attempts to speed up a transaction increasing transaction gasPrice by ten percent.
   *
   * @param transactionId - The ID of the transaction to speed up.
   * @param gasValues - The gas values to use for the speed up transaction.
   * @param options - The options for the speed up transaction.
   * @param options.actionId - Unique ID to prevent duplicate requests
   * @param options.estimatedBaseFee - The estimated base fee of the transaction.
   */
  async speedUpTransaction(
    transactionId: string,
    gasValues?: GasPriceValue | FeeMarketEIP1559Values,
    {
      actionId,
      estimatedBaseFee,
    }: { actionId?: string; estimatedBaseFee?: string } = {},
  ) {
    // If transaction is found for same action id, do not create a new speed up transaction.
    if (this.getTransactionWithActionId(actionId)) {
      return;
    }

    if (gasValues) {
      // Not good practice to reassign a parameter but temporarily avoiding a larger refactor.
      gasValues = normalizeGasFeeValues(gasValues);
      validateGasValues(gasValues);
    }

    log('Creating speed up transaction', transactionId, gasValues);

    const transactionMeta = this.state.transactions.find(
      ({ id }) => id === transactionId,
    );
    /* istanbul ignore next */
    if (!transactionMeta) {
      return;
    }

    /* istanbul ignore next */
    if (!this.sign) {
      throw new Error('No sign method defined.');
    }

    // gasPrice (legacy non EIP1559)
    const minGasPrice = getIncreasedPriceFromExisting(
      transactionMeta.txParams.gasPrice,
      this.speedUpMultiplier,
    );

    const gasPriceFromValues = isGasPriceValue(gasValues) && gasValues.gasPrice;

    const newGasPrice =
      (gasPriceFromValues &&
        validateMinimumIncrease(gasPriceFromValues, minGasPrice)) ||
      minGasPrice;

    // maxFeePerGas (EIP1559)
    const existingMaxFeePerGas = transactionMeta.txParams?.maxFeePerGas;
    const minMaxFeePerGas = getIncreasedPriceFromExisting(
      existingMaxFeePerGas,
      this.speedUpMultiplier,
    );
    const maxFeePerGasValues =
      isFeeMarketEIP1559Values(gasValues) && gasValues.maxFeePerGas;
    const newMaxFeePerGas =
      (maxFeePerGasValues &&
        validateMinimumIncrease(maxFeePerGasValues, minMaxFeePerGas)) ||
      (existingMaxFeePerGas && minMaxFeePerGas);

    // maxPriorityFeePerGas (EIP1559)
    const existingMaxPriorityFeePerGas =
      transactionMeta.txParams?.maxPriorityFeePerGas;
    const minMaxPriorityFeePerGas = getIncreasedPriceFromExisting(
      existingMaxPriorityFeePerGas,
      this.speedUpMultiplier,
    );
    const maxPriorityFeePerGasValues =
      isFeeMarketEIP1559Values(gasValues) && gasValues.maxPriorityFeePerGas;
    const newMaxPriorityFeePerGas =
      (maxPriorityFeePerGasValues &&
        validateMinimumIncrease(
          maxPriorityFeePerGasValues,
          minMaxPriorityFeePerGas,
        )) ||
      (existingMaxPriorityFeePerGas && minMaxPriorityFeePerGas);

    const txParams: TransactionParams =
      newMaxFeePerGas && newMaxPriorityFeePerGas
        ? {
            ...transactionMeta.txParams,
            gasLimit: transactionMeta.txParams.gas,
            maxFeePerGas: newMaxFeePerGas,
            maxPriorityFeePerGas: newMaxPriorityFeePerGas,
            type: TransactionEnvelopeType.feeMarket,
          }
        : {
            ...transactionMeta.txParams,
            gasLimit: transactionMeta.txParams.gas,
            gasPrice: newGasPrice,
          };

    const unsignedEthTx = this.prepareUnsignedEthTx(
      transactionMeta.chainId,
      txParams,
    );

    const signedTx = await this.sign(
      unsignedEthTx,
      transactionMeta.txParams.from,
    );

    await this.updateTransactionMetaRSV(transactionMeta, signedTx);
    const rawTx = bufferToHex(signedTx.serialize());

    const newFee = txParams.maxFeePerGas ?? txParams.gasPrice;

    const oldFee = txParams.maxFeePerGas
      ? transactionMeta.txParams.maxFeePerGas
      : transactionMeta.txParams.gasPrice;

    log('Submitting speed up transaction', { oldFee, newFee, txParams });

    const ethQuery = this.#multichainHelper.getEthQuery({
      networkClientId: transactionMeta.networkClientId,
      chainId: transactionMeta.chainId,
    });
    const hash = await this.publishTransaction(ethQuery, rawTx);

    const baseTransactionMeta: TransactionMeta = {
      ...transactionMeta,
      estimatedBaseFee,
      id: random(),
      time: Date.now(),
      hash,
      actionId,
      originalGasEstimate: transactionMeta.txParams.gas,
      type: TransactionType.retry,
      originalType: transactionMeta.type,
    };

    const newTransactionMeta =
      newMaxFeePerGas && newMaxPriorityFeePerGas
        ? {
            ...baseTransactionMeta,
            txParams: {
              ...transactionMeta.txParams,
              maxFeePerGas: newMaxFeePerGas,
              maxPriorityFeePerGas: newMaxPriorityFeePerGas,
            },
          }
        : {
            ...baseTransactionMeta,
            txParams: {
              ...transactionMeta.txParams,
              gasPrice: newGasPrice,
            },
          };

    this.addMetadata(newTransactionMeta);

    // speedUpTransaction has no approval request, so we assume the user has already approved the transaction
    this.hub.emit('transaction-approved', {
      transactionMeta: newTransactionMeta,
      actionId,
    });

    this.hub.emit('transaction-submitted', {
      transactionMeta: newTransactionMeta,
      actionId,
    });

    this.hub.emit(`${transactionMeta.id}:speedup`, newTransactionMeta);
  }

  /**
   * Estimates required gas for a given transaction.
   *
   * @param transaction - The transaction to estimate gas for.
   * @param networkClientId - The network client id to use for the estimate.
   * @returns The gas and gas price.
   */
  async estimateGas(
    transaction: TransactionParams,
    networkClientId?: NetworkClientId,
  ) {
    const ethQuery = this.#multichainHelper.getEthQuery({ networkClientId });
    const { estimatedGas, simulationFails } = await estimateGas(
      transaction,
      ethQuery,
    );

    return { gas: estimatedGas, simulationFails };
  }

  /**
   * Estimates required gas for a given transaction and add additional gas buffer with the given multiplier.
   *
   * @param transaction - The transaction params to estimate gas for.
   * @param multiplier - The multiplier to use for the gas buffer.
   * @param networkClientId - The network client id to use for the estimate.
   */
  async estimateGasBuffered(
    transaction: TransactionParams,
    multiplier: number,
    networkClientId?: NetworkClientId,
  ) {
    const ethQuery = this.#multichainHelper.getEthQuery({ networkClientId });
    const { blockGasLimit, estimatedGas, simulationFails } = await estimateGas(
      transaction,
      ethQuery,
    );

    const gas = addGasBuffer(estimatedGas, blockGasLimit, multiplier);

    return {
      gas,
      simulationFails,
    };
  }

  /**
   * Updates an existing transaction in state.
   *
   * @param transactionMeta - The new transaction to store in state.
   * @param note - A note or update reason to include in the transaction history.
   */
  updateTransaction(transactionMeta: TransactionMeta, note: string) {
    const { transactions } = this.state;
    transactionMeta.txParams = normalizeTxParams(transactionMeta.txParams);
    validateTxParams(transactionMeta.txParams);
    if (!this.isHistoryDisabled) {
      updateTransactionHistory(transactionMeta, note);
    }
    const index = transactions.findIndex(({ id }) => transactionMeta.id === id);
    transactions[index] = transactionMeta;
    this.update({ transactions: this.trimTransactionsForState(transactions) });
  }

  /**
   * Update the security alert response for a transaction.
   *
   * @param transactionId - ID of the transaction.
   * @param securityAlertResponse - The new security alert response for the transaction.
   */
  updateSecurityAlertResponse(
    transactionId: string,
    securityAlertResponse: SecurityAlertResponse,
  ) {
    if (!securityAlertResponse) {
      throw new Error(
        'updateSecurityAlertResponse: securityAlertResponse should not be null',
      );
    }
    const transactionMeta = this.getTransaction(transactionId);
    if (!transactionMeta) {
      throw new Error(
        `Cannot update security alert response as no transaction metadata found`,
      );
    }
    const updatedMeta = merge(transactionMeta, { securityAlertResponse });
    this.updateTransaction(
      updatedMeta,
      'TransactionController:updatesecurityAlertResponse - securityAlertResponse updated',
    );
  }

  /**
   * Removes all transactions from state, optionally based on the current network.
   *
   * @param ignoreNetwork - Determines whether to wipe all transactions, or just those on the
   * current network. If `true`, all transactions are wiped.
   * @param address - If specified, only transactions originating from this address will be
   * wiped on current network.
   */
  wipeTransactions(ignoreNetwork?: boolean, address?: string) {
    /* istanbul ignore next */
    if (ignoreNetwork && !address) {
      this.update({ transactions: [] });
      return;
    }
    const currentChainId = this.getChainId();
    const newTransactions = this.state.transactions.filter(
      ({ chainId, txParams }) => {
        const isMatchingNetwork = ignoreNetwork || chainId === currentChainId;

        if (!isMatchingNetwork) {
          return true;
        }

        const isMatchingAddress =
          !address || txParams.from?.toLowerCase() === address.toLowerCase();

        return !isMatchingAddress;
      },
    );

    this.update({
      transactions: this.trimTransactionsForState(newTransactions),
    });
  }

  /**
   * Adds external provided transaction to state as confirmed transaction.
   *
   * @param transactionMeta - TransactionMeta to add transactions.
   * @param transactionReceipt - TransactionReceipt of the external transaction.
   * @param baseFeePerGas - Base fee per gas of the external transaction.
   */
  async confirmExternalTransaction(
    transactionMeta: TransactionMeta,
    transactionReceipt: TransactionReceipt,
    baseFeePerGas: Hex,
  ) {
    // Run validation and add external transaction to state.
    this.addExternalTransaction(transactionMeta);

    try {
      const transactionId = transactionMeta.id;

      // Make sure status is confirmed and define gasUsed as in receipt.
      transactionMeta.status = TransactionStatus.confirmed;
      transactionMeta.txReceipt = transactionReceipt;
      if (baseFeePerGas) {
        transactionMeta.baseFeePerGas = baseFeePerGas;
      }

      // Update same nonce local transactions as dropped and define replacedBy properties.
      this.markNonceDuplicatesDropped(transactionId);

      // Update external provided transaction with updated gas values and confirmed status.
      this.updateTransaction(
        transactionMeta,
        'TransactionController:confirmExternalTransaction - Add external transaction',
      );
      this.onTransactionStatusChange(transactionMeta);

      // Intentional given potential duration of process.
      // eslint-disable-next-line @typescript-eslint/no-floating-promises
      this.updatePostBalance(transactionMeta);

      this.hub.emit('transaction-confirmed', {
        transactionMeta,
      });
    } catch (error) {
      console.error('Failed to confirm external transaction', error);
    }
  }

  /**
   * Append new send flow history to a transaction.
   *
   * @param transactionID - The ID of the transaction to update.
   * @param currentSendFlowHistoryLength - The length of the current sendFlowHistory array.
   * @param sendFlowHistoryToAdd - The sendFlowHistory entries to add.
   * @returns The updated transactionMeta.
   */
  updateTransactionSendFlowHistory(
    transactionID: string,
    currentSendFlowHistoryLength: number,
    sendFlowHistoryToAdd: SendFlowHistoryEntry[],
  ): TransactionMeta {
    if (this.isSendFlowHistoryDisabled) {
      throw new Error(
        'Send flow history is disabled for the current transaction controller',
      );
    }

    const transactionMeta = this.getTransaction(transactionID);

    if (!transactionMeta) {
      throw new Error(
        `Cannot update send flow history as no transaction metadata found`,
      );
    }

    validateIfTransactionUnapproved(
      transactionMeta,
      'updateTransactionSendFlowHistory',
    );

    if (
      currentSendFlowHistoryLength ===
      (transactionMeta?.sendFlowHistory?.length || 0)
    ) {
      transactionMeta.sendFlowHistory = [
        ...(transactionMeta?.sendFlowHistory ?? []),
        ...sendFlowHistoryToAdd,
      ];
      this.updateTransaction(
        transactionMeta,
        'TransactionController:updateTransactionSendFlowHistory - sendFlowHistory updated',
      );
    }

    return this.getTransaction(transactionID) as TransactionMeta;
  }

  /**
   * Update the gas values of a transaction.
   *
   * @param transactionId - The ID of the transaction to update.
   * @param gasValues - Gas values to update.
   * @param gasValues.gas - Same as transaction.gasLimit.
   * @param gasValues.gasLimit - Maxmimum number of units of gas to use for this transaction.
   * @param gasValues.gasPrice - Price per gas for legacy transactions.
   * @param gasValues.maxPriorityFeePerGas - Maximum amount per gas to give to validator as incentive.
   * @param gasValues.maxFeePerGas - Maximum amount per gas to pay for the transaction, including the priority fee.
   * @param gasValues.estimateUsed - Which estimate level was used.
   * @param gasValues.estimateSuggested - Which estimate level that the API suggested.
   * @param gasValues.defaultGasEstimates - The default estimate for gas.
   * @param gasValues.originalGasEstimate - Original estimate for gas.
   * @param gasValues.userEditedGasLimit - The gas limit supplied by user.
   * @param gasValues.userFeeLevel - Estimate level user selected.
   * @returns The updated transactionMeta.
   */
  updateTransactionGasFees(
    transactionId: string,
    {
      defaultGasEstimates,
      estimateUsed,
      estimateSuggested,
      gas,
      gasLimit,
      gasPrice,
      maxPriorityFeePerGas,
      maxFeePerGas,
      originalGasEstimate,
      userEditedGasLimit,
      userFeeLevel,
    }: {
      defaultGasEstimates?: string;
      estimateUsed?: string;
      estimateSuggested?: string;
      gas?: string;
      gasLimit?: string;
      gasPrice?: string;
      maxPriorityFeePerGas?: string;
      maxFeePerGas?: string;
      originalGasEstimate?: string;
      userEditedGasLimit?: boolean;
      userFeeLevel?: string;
    },
  ): TransactionMeta {
    const transactionMeta = this.getTransaction(transactionId);

    if (!transactionMeta) {
      throw new Error(
        `Cannot update transaction as no transaction metadata found`,
      );
    }

    validateIfTransactionUnapproved(
      transactionMeta,
      'updateTransactionGasFees',
    );

    let transactionGasFees = {
      txParams: {
        gas,
        gasLimit,
        gasPrice,
        maxPriorityFeePerGas,
        maxFeePerGas,
      },
      defaultGasEstimates,
      estimateUsed,
      estimateSuggested,
      originalGasEstimate,
      userEditedGasLimit,
      userFeeLevel,
      // TODO: Replace `any` with type
      // eslint-disable-next-line @typescript-eslint/no-explicit-any
    } as any;

    // only update what is defined
    transactionGasFees.txParams = pickBy(transactionGasFees.txParams);
    transactionGasFees = pickBy(transactionGasFees);

    // merge updated gas values with existing transaction meta
    const updatedMeta = merge(transactionMeta, transactionGasFees);

    this.updateTransaction(
      updatedMeta,
      'TransactionController:updateTransactionGasFees - gas values updated',
    );

    return this.getTransaction(transactionId) as TransactionMeta;
  }

  /**
   * Update the previous gas values of a transaction.
   *
   * @param transactionId - The ID of the transaction to update.
   * @param previousGas - Previous gas values to update.
   * @param previousGas.gasLimit - Maxmimum number of units of gas to use for this transaction.
   * @param previousGas.maxFeePerGas - Maximum amount per gas to pay for the transaction, including the priority fee.
   * @param previousGas.maxPriorityFeePerGas - Maximum amount per gas to give to validator as incentive.
   * @returns The updated transactionMeta.
   */
  updatePreviousGasParams(
    transactionId: string,
    {
      gasLimit,
      maxFeePerGas,
      maxPriorityFeePerGas,
    }: {
      gasLimit?: string;
      maxFeePerGas?: string;
      maxPriorityFeePerGas?: string;
    },
  ): TransactionMeta {
    const transactionMeta = this.getTransaction(transactionId);

    if (!transactionMeta) {
      throw new Error(
        `Cannot update transaction as no transaction metadata found`,
      );
    }

    validateIfTransactionUnapproved(transactionMeta, 'updatePreviousGasParams');

    const transactionPreviousGas = {
      previousGas: {
        gasLimit,
        maxFeePerGas,
        maxPriorityFeePerGas,
      },
      // TODO: Replace `any` with type
      // eslint-disable-next-line @typescript-eslint/no-explicit-any
    } as any;

    // only update what is defined
    transactionPreviousGas.previousGas = pickBy(
      transactionPreviousGas.previousGas,
    );

    // merge updated previous gas values with existing transaction meta
    const updatedMeta = merge(transactionMeta, transactionPreviousGas);

    this.updateTransaction(
      updatedMeta,
      'TransactionController:updatePreviousGasParams - Previous gas values updated',
    );

    return this.getTransaction(transactionId) as TransactionMeta;
  }

  async getNonceLock(
    address: string,
    networkClientId?: NetworkClientId,
  ): Promise<NonceLock> {
    return this.#multichainHelper.getNonceLock(address, networkClientId);
  }

  /**
   * Updates the editable parameters of a transaction.
   *
   * @param txId - The ID of the transaction to update.
   * @param params - The editable parameters to update.
   * @param params.data - Data to pass with the transaction.
   * @param params.gas - Maximum number of units of gas to use for the transaction.
   * @param params.gasPrice - Price per gas for legacy transactions.
   * @param params.from - Address to send the transaction from.
   * @param params.to - Address to send the transaction to.
   * @param params.value - Value associated with the transaction.
   * @returns The updated transaction metadata.
   */
  async updateEditableParams(
    txId: string,
    {
      data,
      gas,
      gasPrice,
      from,
      to,
      value,
    }: {
      data?: string;
      gas?: string;
      gasPrice?: string;
      from?: string;
      to?: string;
      value?: string;
    },
  ) {
    const transactionMeta = this.getTransaction(txId);
    if (!transactionMeta) {
      throw new Error(
        `Cannot update editable params as no transaction metadata found`,
      );
    }

    validateIfTransactionUnapproved(transactionMeta, 'updateEditableParams');

    const editableParams = {
      txParams: {
        data,
        from,
        to,
        value,
        gas,
        gasPrice,
      },
    } as Partial<TransactionMeta>;

    editableParams.txParams = pickBy(
      editableParams.txParams,
    ) as TransactionParams;

    const updatedTransaction = merge(transactionMeta, editableParams);
    const { type } = await determineTransactionType(
      updatedTransaction.txParams,
      this.#multichainHelper.getEthQuery({
        networkClientId: transactionMeta.networkClientId,
        chainId: transactionMeta.chainId,
      }),
    );
    updatedTransaction.type = type;

    this.updateTransaction(
      updatedTransaction,
      `Update Editable Params for ${txId}`,
    );
    return this.getTransaction(txId);
  }

  /**
   * Signs and returns the raw transaction data for provided transaction params list.
   *
   * @param listOfTxParams - The list of transaction params to approve.
   * @param opts - Options bag.
   * @param opts.hasNonce - Whether the transactions already have a nonce.
   * @returns The raw transactions.
   */
  async approveTransactionsWithSameNonce(
    listOfTxParams: (TransactionParams & { chainId: Hex })[] = [],
    { hasNonce }: { hasNonce?: boolean } = {},
  ): Promise<string | string[]> {
    log('Approving transactions with same nonce', {
      transactions: listOfTxParams,
    });

    if (listOfTxParams.length === 0) {
      return '';
    }

    const initialTx = listOfTxParams[0];
    const common = this.getCommonConfiguration(initialTx.chainId);

    // We need to ensure we get the nonce using the the NonceTracker on the chain matching
    // the txParams. In this context we only have chainId available to us, but the
    // NonceTrackers are keyed by networkClientId. To workaround this, we attempt to find
    // a networkClientId that matches the chainId. As a fallback, the globally selected
    // network's NonceTracker will be used instead.
    let networkClientId: NetworkClientId | undefined;
    try {
      networkClientId = this.messagingSystem.call(
        `NetworkController:findNetworkClientIdByChainId`,
        initialTx.chainId,
      );
    } catch (err) {
      log('failed to find networkClientId from chainId', err);
    }

    const initialTxAsEthTx = TransactionFactory.fromTxData(initialTx, {
      common,
    });
    const initialTxAsSerializedHex = bufferToHex(initialTxAsEthTx.serialize());

    if (this.inProcessOfSigning.has(initialTxAsSerializedHex)) {
      return '';
    }

    this.inProcessOfSigning.add(initialTxAsSerializedHex);

    let rawTransactions, nonceLock;
    try {
      // TODO: we should add a check to verify that all transactions have the same from address
      const fromAddress = initialTx.from;
      const requiresNonce = hasNonce !== true;

      nonceLock = requiresNonce
<<<<<<< HEAD
        ? await this.#multichainHelper.getNonceLock(fromAddress)
=======
        ? await this.getNonceLock(fromAddress, networkClientId)
>>>>>>> fae7acc8
        : undefined;

      const nonce = nonceLock
        ? addHexPrefix(nonceLock.nextNonce.toString(16))
        : initialTx.nonce;

      if (nonceLock) {
        log('Using nonce from nonce tracker', nonce, nonceLock.nonceDetails);
      }

      rawTransactions = await Promise.all(
        listOfTxParams.map((txParams) => {
          txParams.nonce = nonce;
          return this.signExternalTransaction(txParams.chainId, txParams);
        }),
      );
    } catch (err) {
      log('Error while signing transactions with same nonce', err);
      // Must set transaction to submitted/failed before releasing lock
      // continue with error chain
      throw err;
    } finally {
      nonceLock?.releaseLock();
      this.inProcessOfSigning.delete(initialTxAsSerializedHex);
    }
    return rawTransactions;
  }

  /**
   * Update a custodial transaction.
   *
   * @param transactionId - The ID of the transaction to update.
   * @param options - The custodial transaction options to update.
   * @param options.errorMessage - The error message to be assigned in case transaction status update to failed.
   * @param options.hash - The new hash value to be assigned.
   * @param options.status - The new status value to be assigned.
   */
  updateCustodialTransaction(
    transactionId: string,
    {
      errorMessage,
      hash,
      status,
    }: {
      errorMessage?: string;
      hash?: string;
      status?: TransactionStatus;
    },
  ) {
    const transactionMeta = this.getTransaction(transactionId);

    if (!transactionMeta) {
      throw new Error(
        `Cannot update custodial transaction as no transaction metadata found`,
      );
    }

    if (!transactionMeta.custodyId) {
      throw new Error('Transaction must be a custodian transaction');
    }

    if (
      status &&
      ![
        TransactionStatus.submitted,
        TransactionStatus.signed,
        TransactionStatus.failed,
      ].includes(status)
    ) {
      throw new Error(
        `Cannot update custodial transaction with status: ${status}`,
      );
    }

    const updatedTransactionMeta = merge(
      transactionMeta,
      pickBy({ hash, status }),
    );

    if (status === TransactionStatus.submitted) {
      updatedTransactionMeta.submittedTime = new Date().getTime();
    }

    if (status === TransactionStatus.failed) {
      updatedTransactionMeta.error = normalizeTxError(new Error(errorMessage));
    }

    this.updateTransaction(
      updatedTransactionMeta,
      `TransactionController:updateCustodialTransaction - Custodial transaction updated`,
    );

    if (
      [TransactionStatus.submitted, TransactionStatus.failed].includes(
        status as TransactionStatus,
      )
    ) {
      this.hub.emit(`${transactionMeta.id}:finished`, updatedTransactionMeta);
    }
  }

  /**
   * Creates approvals for all unapproved transactions persisted.
   */
  initApprovals() {
    const chainId = this.getChainId();
    const unapprovedTxs = this.state.transactions.filter(
      (transaction) =>
        transaction.status === TransactionStatus.unapproved &&
        transaction.chainId === chainId &&
        !transaction.isUserOperation,
    );

    for (const txMeta of unapprovedTxs) {
      this.processApproval(txMeta, {
        shouldShowRequest: false,
      }).catch((error) => {
        if (error?.code === errorCodes.provider.userRejectedRequest) {
          return;
        }
        console.error('Error during persisted transaction approval', error);
      });
    }
  }

  /**
   * Search transaction metadata for matching entries.
   *
   * @param opts - Options bag.
   * @param opts.searchCriteria - An object containing values or functions for transaction properties to filter transactions with.
   * @param opts.initialList - The transactions to search. Defaults to the current state.
   * @param opts.filterToCurrentNetwork - Whether to filter the results to the current network. Defaults to true.
   * @param opts.limit - The maximum number of transactions to return. No limit by default.
   * @returns An array of transactions matching the provided options.
   */
  getTransactions({
    searchCriteria = {},
    initialList,
    filterToCurrentNetwork = true,
    limit,
  }: {
    // TODO: Replace `any` with type
    // eslint-disable-next-line @typescript-eslint/no-explicit-any
    searchCriteria?: any;
    initialList?: TransactionMeta[];
    filterToCurrentNetwork?: boolean;
    limit?: number;
  } = {}): TransactionMeta[] {
    const chainId = this.getChainId();
    // searchCriteria is an object that might have values that aren't predicate
    // methods. When providing any other value type (string, number, etc), we
    // consider this shorthand for "check the value at key for strict equality
    // with the provided value". To conform this object to be only methods, we
    // mapValues (lodash) such that every value on the object is a method that
    // returns a boolean.
    const predicateMethods = mapValues(searchCriteria, (predicate) => {
      return typeof predicate === 'function'
        ? predicate
        : // TODO: Replace `any` with type
          // eslint-disable-next-line @typescript-eslint/no-explicit-any
          (v: any) => v === predicate;
    });

    const transactionsToFilter = initialList ?? this.state.transactions;

    // Combine sortBy and pickBy to transform our state object into an array of
    // matching transactions that are sorted by time.
    const filteredTransactions = sortBy(
      pickBy(transactionsToFilter, (transaction) => {
        if (filterToCurrentNetwork && transaction.chainId !== chainId) {
          return false;
        }
        // iterate over the predicateMethods keys to check if the transaction
        // matches the searchCriteria
        for (const [key, predicate] of Object.entries(predicateMethods)) {
          // We return false early as soon as we know that one of the specified
          // search criteria do not match the transaction. This prevents
          // needlessly checking all criteria when we already know the criteria
          // are not fully satisfied. We check both txParams and the base
          // object as predicate keys can be either.
          if (key in transaction.txParams) {
            // TODO: Replace `any` with type
            // eslint-disable-next-line @typescript-eslint/no-explicit-any
            if (predicate((transaction.txParams as any)[key]) === false) {
              return false;
            }
            // TODO: Replace `any` with type
            // eslint-disable-next-line @typescript-eslint/no-explicit-any
          } else if (predicate((transaction as any)[key]) === false) {
            return false;
          }
        }

        return true;
      }),
      'time',
    );
    if (limit !== undefined) {
      // We need to have all transactions of a given nonce in order to display
      // necessary details in the UI. We use the size of this set to determine
      // whether we have reached the limit provided, thus ensuring that all
      // transactions of nonces we include will be sent to the UI.
      const nonces = new Set();
      const txs = [];
      // By default, the transaction list we filter from is sorted by time ASC.
      // To ensure that filtered results prefers the newest transactions we
      // iterate from right to left, inserting transactions into front of a new
      // array. The original order is preserved, but we ensure that newest txs
      // are preferred.
      for (let i = filteredTransactions.length - 1; i > -1; i--) {
        const txMeta = filteredTransactions[i];
        const { nonce } = txMeta.txParams;
        if (!nonces.has(nonce)) {
          if (nonces.size < limit) {
            nonces.add(nonce);
          } else {
            continue;
          }
        }
        // Push transaction into the beginning of our array to ensure the
        // original order is preserved.
        txs.unshift(txMeta);
      }
      return txs;
    }
    return filteredTransactions;
  }

  private async signExternalTransaction(
    chainId: Hex,
    transactionParams: TransactionParams,
  ): Promise<string> {
    if (!this.sign) {
      throw new Error('No sign method defined.');
    }

    const normalizedTransactionParams = normalizeTxParams(transactionParams);
    const type = isEIP1559Transaction(normalizedTransactionParams)
      ? TransactionEnvelopeType.feeMarket
      : TransactionEnvelopeType.legacy;
    const updatedTransactionParams = {
      ...normalizedTransactionParams,
      type,
      gasLimit: normalizedTransactionParams.gas,
      chainId,
    };

    const { from } = updatedTransactionParams;
    const common = this.getCommonConfiguration(chainId);
    const unsignedTransaction = TransactionFactory.fromTxData(
      updatedTransactionParams,
      { common },
    );
    const signedTransaction = await this.sign(unsignedTransaction, from);

    const rawTransaction = bufferToHex(signedTransaction.serialize());
    return rawTransaction;
  }

  /**
   * Removes unapproved transactions from state.
   */
  clearUnapprovedTransactions() {
    const transactions = this.state.transactions.filter(
      ({ status }) => status !== TransactionStatus.unapproved,
    );
    this.update({ transactions: this.trimTransactionsForState(transactions) });
  }

  /**
   * Stop the signing process for a specific transaction.
   * Throws an error causing the transaction status to be set to failed.
   * @param transactionId - The ID of the transaction to stop signing.
   */
  abortTransactionSigning(transactionId: string) {
    const transactionMeta = this.getTransaction(transactionId);

    if (!transactionMeta) {
      throw new Error(`Cannot abort signing as no transaction metadata found`);
    }

    const abortCallback = this.signAbortCallbacks.get(transactionId);

    if (!abortCallback) {
      throw new Error(
        `Cannot abort signing as transaction is not waiting for signing`,
      );
    }

    abortCallback();

    this.signAbortCallbacks.delete(transactionId);
  }

  private addMetadata(transactionMeta: TransactionMeta) {
    const { transactions } = this.state;
    transactions.push(transactionMeta);
    this.update({ transactions: this.trimTransactionsForState(transactions) });
  }

  private async updateGasProperties(transactionMeta: TransactionMeta) {
    const isEIP1559Compatible =
      (await this.getEIP1559Compatibility(transactionMeta.networkClientId)) &&
      transactionMeta.txParams.type !== TransactionEnvelopeType.legacy;

    const { networkClientId, chainId } = transactionMeta;

    const isCustomNetwork = networkClientId
      ? this.messagingSystem.call(
          `NetworkController:getNetworkClientById`,
          networkClientId,
        ).configuration.type === NetworkClientType.Custom
      : this.getNetworkState().providerConfig.type === NetworkType.rpc;

    await updateGas({
      ethQuery: this.#multichainHelper.getEthQuery({
        networkClientId,
        chainId,
      }),
      chainId,
      isCustomNetwork,
      txMeta: transactionMeta,
    });

    await updateGasFees({
      eip1559: isEIP1559Compatible,
      ethQuery: this.#multichainHelper.getEthQuery({
        networkClientId,
        chainId,
      }),
      getSavedGasFees: this.getSavedGasFees.bind(this),
      getGasFeeEstimates: this.getGasFeeEstimates.bind(this),
      txMeta: transactionMeta,
    });
  }

  private onBootCleanup() {
    this.submitApprovedTransactions();
  }

  /**
   * Force submit approved transactions for all chains.
   */
  private submitApprovedTransactions() {
    const approvedTransactions = this.state.transactions.filter(
      (transaction) => transaction.status === TransactionStatus.approved,
    );

    for (const transactionMeta of approvedTransactions) {
      if (this.beforeApproveOnInit(transactionMeta)) {
        this.approveTransaction(transactionMeta.id).catch((error) => {
          /* istanbul ignore next */
          console.error('Error while submitting persisted transaction', error);
        });
      }
    }
  }

  private async processApproval(
    transactionMeta: TransactionMeta,
    {
      isExisting = false,
      requireApproval,
      shouldShowRequest = true,
      actionId,
    }: {
      isExisting?: boolean;
      requireApproval?: boolean | undefined;
      shouldShowRequest?: boolean;
      actionId?: string;
    },
  ): Promise<string> {
    const transactionId = transactionMeta.id;
    let resultCallbacks: AcceptResultCallbacks | undefined;
    const { meta, isCompleted } = this.isTransactionCompleted(transactionId);
    const finishedPromise = isCompleted
      ? Promise.resolve(meta)
      : this.waitForTransactionFinished(transactionId);

    if (meta && !isExisting && !isCompleted) {
      try {
        if (requireApproval !== false) {
          const acceptResult = await this.requestApproval(transactionMeta, {
            shouldShowRequest,
          });

          resultCallbacks = acceptResult.resultCallbacks;

          if (resultCallbacks) {
            this.hub.once(`${transactionId}:publish-skip`, () => {
              resultCallbacks?.success();

              // Remove the reference to prevent additional reports once submitted.
              resultCallbacks = undefined;
            });
          }

          const approvalValue = acceptResult.value as
            | {
                txMeta?: TransactionMeta;
              }
            | undefined;

          const updatedTransaction = approvalValue?.txMeta;

          if (updatedTransaction) {
            log('Updating transaction with approval data', {
              customNonce: updatedTransaction.customNonceValue,
              params: updatedTransaction.txParams,
            });

            this.updateTransaction(
              updatedTransaction,
              'TransactionController#processApproval - Updated with approval data',
            );
          }
        }

        const { isCompleted: isTxCompleted } =
          this.isTransactionCompleted(transactionId);

        if (!isTxCompleted) {
          await this.approveTransaction(transactionId);
          const updatedTransactionMeta = this.getTransaction(
            transactionId,
          ) as TransactionMeta;
          this.hub.emit('transaction-approved', {
            transactionMeta: updatedTransactionMeta,
            actionId,
          });
        }
        // TODO: Replace `any` with type
        // eslint-disable-next-line @typescript-eslint/no-explicit-any
      } catch (error: any) {
        const { isCompleted: isTxCompleted } =
          this.isTransactionCompleted(transactionId);
        if (!isTxCompleted) {
          if (error?.code === errorCodes.provider.userRejectedRequest) {
            this.cancelTransaction(transactionId, actionId);

            throw providerErrors.userRejectedRequest(
              'MetaMask Tx Signature: User denied transaction signature.',
            );
          } else {
            this.failTransaction(meta, error, actionId);
          }
        }
      }
    }

    const finalMeta = await finishedPromise;

    switch (finalMeta?.status) {
      case TransactionStatus.failed:
        resultCallbacks?.error(finalMeta.error);
        throw rpcErrors.internal(finalMeta.error.message);

      case TransactionStatus.submitted:
        resultCallbacks?.success();
        return finalMeta.hash as string;

      default:
        const internalError = rpcErrors.internal(
          `MetaMask Tx Signature: Unknown problem: ${JSON.stringify(
            finalMeta || transactionId,
          )}`,
        );

        resultCallbacks?.error(internalError);
        throw internalError;
    }
  }

  /**
   * Approves a transaction and updates it's status in state. If this is not a
   * retry transaction, a nonce will be generated. The transaction is signed
   * using the sign configuration property, then published to the blockchain.
   * A `<tx.id>:finished` hub event is fired after success or failure.
   *
   * @param transactionId - The ID of the transaction to approve.
   */
  private async approveTransaction(transactionId: string) {
    const { transactions } = this.state;
    const releaseLock = await this.mutex.acquire();
    const index = transactions.findIndex(({ id }) => transactionId === id);
    const transactionMeta = transactions[index];
    const {
      txParams: { from },
      networkClientId,
    } = transactionMeta;

    let releaseNonceLock: (() => void) | undefined;

    try {
      if (!this.sign) {
        releaseLock();
        this.failTransaction(
          transactionMeta,
          new Error('No sign method defined.'),
        );
        return;
      } else if (!transactionMeta.chainId) {
        releaseLock();
        this.failTransaction(transactionMeta, new Error('No chainId defined.'));
        return;
      }

      if (this.inProcessOfSigning.has(transactionId)) {
        log('Skipping approval as signing in progress', transactionId);
        return;
      }

      const [nonce, releaseNonce] = await getNextNonce(
        transactionMeta,
        (address: string) =>
          this.#multichainHelper.getNonceLock(address, networkClientId),
      );

      releaseNonceLock = releaseNonce;

      transactionMeta.status = TransactionStatus.approved;
      transactionMeta.txParams.nonce = nonce;
      transactionMeta.txParams.chainId = transactionMeta.chainId;

      const baseTxParams = {
        ...transactionMeta.txParams,
        gasLimit: transactionMeta.txParams.gas,
      };

      this.updateTransaction(
        transactionMeta,
        'TransactionController#approveTransaction - Transaction approved',
      );

      this.onTransactionStatusChange(transactionMeta);

      const isEIP1559 = isEIP1559Transaction(transactionMeta.txParams);

      const txParams: TransactionParams = isEIP1559
        ? {
            ...baseTxParams,
            estimatedBaseFee: transactionMeta.txParams.estimatedBaseFee,
            type: TransactionEnvelopeType.feeMarket,
          }
        : baseTxParams;

      const rawTx = await this.signTransaction(transactionMeta, txParams);

      if (!this.beforePublish(transactionMeta)) {
        log('Skipping publishing transaction based on hook');
        this.hub.emit(`${transactionMeta.id}:publish-skip`, transactionMeta);
        return;
      }

      if (!rawTx) {
        return;
      }

      const ethQuery = this.#multichainHelper.getEthQuery({
        networkClientId: transactionMeta.networkClientId,
        chainId: transactionMeta.chainId,
      });

      if (transactionMeta.type === TransactionType.swap) {
        log('Determining pre-transaction balance');

        const preTxBalance = await query(ethQuery, 'getBalance', [from]);

        transactionMeta.preTxBalance = preTxBalance;

        log('Updated pre-transaction balance', transactionMeta.preTxBalance);
      }

      log('Publishing transaction', txParams);

      let { transactionHash: hash } = await this.publish(
        transactionMeta,
        rawTx,
      );

      if (hash === undefined) {
        hash = await this.publishTransaction(ethQuery, rawTx);
      }

      log('Publish successful', hash);

      transactionMeta.hash = hash;
      transactionMeta.status = TransactionStatus.submitted;
      transactionMeta.submittedTime = new Date().getTime();

      this.updateTransaction(
        transactionMeta,
        'TransactionController#approveTransaction - Transaction submitted',
      );

      this.hub.emit('transaction-submitted', {
        transactionMeta,
      });

      this.hub.emit(`${transactionMeta.id}:finished`, transactionMeta);

      this.onTransactionStatusChange(transactionMeta);
      // TODO: Replace `any` with type
      // eslint-disable-next-line @typescript-eslint/no-explicit-any
    } catch (error: any) {
      this.failTransaction(transactionMeta, error);
    } finally {
      this.inProcessOfSigning.delete(transactionId);
      // must set transaction to submitted/failed before releasing lock
      releaseNonceLock?.();
      releaseLock();
    }
  }

  private async publishTransaction(
    ethQuery: EthQuery,
    rawTransaction: string,
  ): Promise<string> {
    return await query(ethQuery, 'sendRawTransaction', [rawTransaction]);
  }

  /**
   * Cancels a transaction based on its ID by setting its status to "rejected"
   * and emitting a `<tx.id>:finished` hub event.
   *
   * @param transactionId - The ID of the transaction to cancel.
   * @param actionId - The actionId passed from UI
   */
  private cancelTransaction(transactionId: string, actionId?: string) {
    const transactionMeta = this.state.transactions.find(
      ({ id }) => id === transactionId,
    );
    if (!transactionMeta) {
      return;
    }
    transactionMeta.status = TransactionStatus.rejected;
    const transactions = this.state.transactions.filter(
      ({ id }) => id !== transactionId,
    );
    this.update({ transactions: this.trimTransactionsForState(transactions) });
    this.hub.emit(`${transactionMeta.id}:finished`, transactionMeta);
    this.hub.emit('transaction-rejected', {
      transactionMeta,
      actionId,
    });
    this.onTransactionStatusChange(transactionMeta);
  }

  /**
   * Trim the amount of transactions that are set on the state. Checks
   * if the length of the tx history is longer then desired persistence
   * limit and then if it is removes the oldest confirmed or rejected tx.
   * Pending or unapproved transactions will not be removed by this
   * operation. For safety of presenting a fully functional transaction UI
   * representation, this function will not break apart transactions with the
   * same nonce, created on the same day, per network. Not accounting for transactions of the same
   * nonce, same day and network combo can result in confusing or broken experiences
   * in the UI. The transactions are then updated using the BaseControllerV1 update.
   *
   * @param transactions - The transactions to be applied to the state.
   * @returns The trimmed list of transactions.
   */
  private trimTransactionsForState(
    transactions: TransactionMeta[],
  ): TransactionMeta[] {
    const nonceNetworkSet = new Set();

    const txsToKeep = transactions
      .sort((a, b) => (a.time > b.time ? -1 : 1)) // Descending time order
      .filter((tx) => {
        const { chainId, status, txParams, time } = tx;

        if (txParams) {
          const key = `${txParams.nonce}-${convertHexToDecimal(
            chainId,
          )}-${new Date(time).toDateString()}`;

          if (nonceNetworkSet.has(key)) {
            return true;
          } else if (
            nonceNetworkSet.size < this.config.txHistoryLimit ||
            !this.isFinalState(status)
          ) {
            nonceNetworkSet.add(key);
            return true;
          }
        }

        return false;
      });

    txsToKeep.reverse(); // Ascending time order
    return txsToKeep;
  }

  /**
   * Determines if the transaction is in a final state.
   *
   * @param status - The transaction status.
   * @returns Whether the transaction is in a final state.
   */
  private isFinalState(status: TransactionStatus): boolean {
    return (
      status === TransactionStatus.rejected ||
      status === TransactionStatus.confirmed ||
      status === TransactionStatus.failed
    );
  }

  /**
   * Whether the transaction has at least completed all local processing.
   *
   * @param status - The transaction status.
   * @returns Whether the transaction is in a final state.
   */
  private isLocalFinalState(status: TransactionStatus): boolean {
    return [
      TransactionStatus.confirmed,
      TransactionStatus.failed,
      TransactionStatus.rejected,
      TransactionStatus.submitted,
    ].includes(status);
  }

  private async requestApproval(
    txMeta: TransactionMeta,
    { shouldShowRequest }: { shouldShowRequest: boolean },
  ): Promise<AddResult> {
    const id = this.getApprovalId(txMeta);
    const { origin } = txMeta;
    const type = ApprovalType.Transaction;
    const requestData = { txId: txMeta.id };

    return (await this.messagingSystem.call(
      'ApprovalController:addRequest',
      {
        id,
        origin: origin || ORIGIN_METAMASK,
        type,
        requestData,
        expectsResult: true,
      },
      shouldShowRequest,
    )) as Promise<AddResult>;
  }

  private getTransaction(transactionId: string): TransactionMeta | undefined {
    const { transactions } = this.state;
    return transactions.find(({ id }) => id === transactionId);
  }

  private getApprovalId(txMeta: TransactionMeta) {
    return String(txMeta.id);
  }

  private isTransactionCompleted(transactionId: string): {
    meta?: TransactionMeta;
    isCompleted: boolean;
  } {
    const transaction = this.getTransaction(transactionId);

    if (!transaction) {
      return { meta: undefined, isCompleted: false };
    }

    const isCompleted = this.isLocalFinalState(transaction.status);

    return { meta: transaction, isCompleted };
  }

  private getChainId(networkClientId?: NetworkClientId): Hex {
    if (networkClientId) {
      return this.messagingSystem.call(
        `NetworkController:getNetworkClientById`,
        networkClientId,
      ).configuration.chainId;
    }
    const { providerConfig } = this.getNetworkState();
    return providerConfig.chainId;
  }

  private prepareUnsignedEthTx(
    chainId: Hex,
    txParams: TransactionParams,
  ): TypedTransaction {
    return TransactionFactory.fromTxData(txParams, {
      freeze: false,
      common: this.getCommonConfiguration(chainId),
    });
  }

  /**
   * `@ethereumjs/tx` uses `@ethereumjs/common` as a configuration tool for
   * specifying which chain, network, hardfork and EIPs to support for
   * a transaction. By referencing this configuration, and analyzing the fields
   * specified in txParams, @ethereumjs/tx is able to determine which EIP-2718
   * transaction type to use.
   *
   * @param chainId - The chainId to use for the configuration.
   * @returns common configuration object
   */
  private getCommonConfiguration(chainId: Hex): Common {
    const customChainParams: Partial<ChainConfig> = {
      chainId: parseInt(chainId, 16),
      defaultHardfork: HARDFORK,
    };

    return Common.custom(customChainParams);
  }

  private onIncomingTransactions({
    added,
    updated,
  }: {
    added: TransactionMeta[];
    updated: TransactionMeta[];
  }) {
    const { transactions: currentTransactions } = this.state;

    const updatedTransactions = [
      ...added,
      ...currentTransactions.map((originalTransaction) => {
        const updatedTransaction = updated.find(
          ({ hash }) => hash === originalTransaction.hash,
        );

        return updatedTransaction ?? originalTransaction;
      }),
    ];

    this.update({
      transactions: this.trimTransactionsForState(updatedTransactions),
    });
  }

  private onUpdatedLastFetchedBlockNumbers({
    lastFetchedBlockNumbers,
    blockNumber,
  }: {
    lastFetchedBlockNumbers: {
      [key: string]: number;
    };
    blockNumber: number;
  }) {
    this.update({ lastFetchedBlockNumbers });
    this.hub.emit('incomingTransactionBlock', blockNumber);
  }

  private generateDappSuggestedGasFees(
    txParams: TransactionParams,
    origin?: string,
  ): DappSuggestedGasFees | undefined {
    if (!origin || origin === ORIGIN_METAMASK) {
      return undefined;
    }

    const { gasPrice, maxFeePerGas, maxPriorityFeePerGas, gas } = txParams;

    if (
      gasPrice === undefined &&
      maxFeePerGas === undefined &&
      maxPriorityFeePerGas === undefined &&
      gas === undefined
    ) {
      return undefined;
    }

    const dappSuggestedGasFees: DappSuggestedGasFees = {};

    if (gasPrice !== undefined) {
      dappSuggestedGasFees.gasPrice = gasPrice;
    } else if (
      maxFeePerGas !== undefined ||
      maxPriorityFeePerGas !== undefined
    ) {
      dappSuggestedGasFees.maxFeePerGas = maxFeePerGas;
      dappSuggestedGasFees.maxPriorityFeePerGas = maxPriorityFeePerGas;
    }

    if (gas !== undefined) {
      dappSuggestedGasFees.gas = gas;
    }

    return dappSuggestedGasFees;
  }

  /**
   * Validates and adds external provided transaction to state.
   *
   * @param transactionMeta - Nominated external transaction to be added to state.
   */
  private addExternalTransaction(transactionMeta: TransactionMeta) {
    const { chainId } = transactionMeta;
    const { transactions } = this.state;
    const fromAddress = transactionMeta?.txParams?.from;
    const sameFromAndNetworkTransactions = transactions.filter(
      (transaction) =>
        transaction.txParams.from === fromAddress &&
        transaction.chainId === chainId,
    );
    const confirmedTxs = sameFromAndNetworkTransactions.filter(
      (transaction) => transaction.status === TransactionStatus.confirmed,
    );
    const pendingTxs = sameFromAndNetworkTransactions.filter(
      (transaction) => transaction.status === TransactionStatus.submitted,
    );

    validateConfirmedExternalTransaction(
      transactionMeta,
      confirmedTxs,
      pendingTxs,
    );

    // Make sure provided external transaction has non empty history array
    if (!(transactionMeta.history ?? []).length) {
      if (!this.isHistoryDisabled) {
        addInitialHistorySnapshot(transactionMeta);
      }
    }

    const updatedTransactions = [...transactions, transactionMeta];
    this.update({
      transactions: this.trimTransactionsForState(updatedTransactions),
    });
  }

  /**
   * Sets other txMeta statuses to dropped if the txMeta that has been confirmed has other transactions
   * in the transactions have the same nonce.
   *
   * @param transactionId - Used to identify original transaction.
   */
  private markNonceDuplicatesDropped(transactionId: string) {
    const transactionMeta = this.getTransaction(transactionId);
    if (!transactionMeta) {
      return;
    }
    const nonce = transactionMeta.txParams?.nonce;
    const from = transactionMeta.txParams?.from;
    const { chainId } = transactionMeta;

    const sameNonceTxs = this.state.transactions.filter(
      (transaction) =>
        transaction.id !== transactionId &&
        transaction.txParams.from === from &&
        transaction.txParams.nonce === nonce &&
        transaction.chainId === chainId &&
        transaction.type !== TransactionType.incoming,
    );

    if (!sameNonceTxs.length) {
      return;
    }

    // Mark all same nonce transactions as dropped and give it a replacedBy hash
    for (const transaction of sameNonceTxs) {
      transaction.replacedBy = transactionMeta.hash;
      transaction.replacedById = transactionMeta.id;
      // Drop any transaction that wasn't previously failed (off chain failure)
      if (transaction.status !== TransactionStatus.failed) {
        this.setTransactionStatusDropped(transaction);
      }
    }
  }

  /**
   * Method to set transaction status to dropped.
   *
   * @param transactionMeta - TransactionMeta of transaction to be marked as dropped.
   */
  private setTransactionStatusDropped(transactionMeta: TransactionMeta) {
    transactionMeta.status = TransactionStatus.dropped;
    this.hub.emit('transaction-dropped', {
      transactionMeta,
    });
    this.updateTransaction(
      transactionMeta,
      'TransactionController#setTransactionStatusDropped - Transaction dropped',
    );
    this.onTransactionStatusChange(transactionMeta);
  }

  /**
   * Get transaction with provided actionId.
   *
   * @param actionId - Unique ID to prevent duplicate requests
   * @returns the filtered transaction
   */
  private getTransactionWithActionId(actionId?: string) {
    return this.state.transactions.find(
      (transaction) => actionId && transaction.actionId === actionId,
    );
  }

  private async waitForTransactionFinished(
    transactionId: string,
  ): Promise<TransactionMeta> {
    return new Promise((resolve) => {
      this.hub.once(`${transactionId}:finished`, (txMeta) => {
        resolve(txMeta);
      });
    });
  }

  /**
   * Updates the r, s, and v properties of a TransactionMeta object
   * with values from a signed transaction.
   *
   * @param transactionMeta - The TransactionMeta object to update.
   * @param signedTx - The encompassing type for all transaction types containing r, s, and v values.
   */
  private async updateTransactionMetaRSV(
    transactionMeta: TransactionMeta,
    signedTx: TypedTransaction,
  ): Promise<void> {
    for (const key of ['r', 's', 'v'] as const) {
      const value = signedTx[key];

      if (value === undefined || value === null) {
        continue;
      }

      transactionMeta[key] = addHexPrefix(value.toString(16));
    }
  }

  private async getEIP1559Compatibility(networkClientId?: NetworkClientId) {
    const currentNetworkIsEIP1559Compatible =
      await this.getCurrentNetworkEIP1559Compatibility(networkClientId);

    const currentAccountIsEIP1559Compatible =
      await this.getCurrentAccountEIP1559Compatibility();

    return (
      currentNetworkIsEIP1559Compatible && currentAccountIsEIP1559Compatible
    );
  }

  private async signTransaction(
    transactionMeta: TransactionMeta,
    txParams: TransactionParams,
  ): Promise<string | undefined> {
    log('Signing transaction', txParams);

    const unsignedEthTx = this.prepareUnsignedEthTx(
      transactionMeta.chainId,
      txParams,
    );

    this.inProcessOfSigning.add(transactionMeta.id);

    const signedTx = await new Promise<TypedTransaction>((resolve, reject) => {
      this.sign?.(
        unsignedEthTx,
        txParams.from,
        ...this.getAdditionalSignArguments(transactionMeta),
      ).then(resolve, reject);

      this.signAbortCallbacks.set(transactionMeta.id, () =>
        reject(new Error('Signing aborted by user')),
      );
    });

    this.signAbortCallbacks.delete(transactionMeta.id);

    if (!signedTx) {
      log('Skipping signed status as no signed transaction');
      return undefined;
    }

    if (!this.afterSign(transactionMeta, signedTx)) {
      this.updateTransaction(
        transactionMeta,
        'TransactionController#signTransaction - Update after sign',
      );

      log('Skipping signed status based on hook');

      return undefined;
    }

    await this.updateTransactionMetaRSV(transactionMeta, signedTx);

    transactionMeta.status = TransactionStatus.signed;

    this.updateTransaction(
      transactionMeta,
      'TransactionController#approveTransaction - Transaction signed',
    );

    this.onTransactionStatusChange(transactionMeta);

    const rawTx = bufferToHex(signedTx.serialize());

    transactionMeta.rawTx = rawTx;

    this.updateTransaction(
      transactionMeta,
      'TransactionController#approveTransaction - RawTransaction added',
    );

    return rawTx;
  }

  private onTransactionStatusChange(transactionMeta: TransactionMeta) {
    this.hub.emit('transaction-status-update', { transactionMeta });
  }

  private getNonceTrackerTransactions(
    status: TransactionStatus,
    address: string,
    chainId: string = this.getChainId(),
  ) {
    return getAndFormatTransactionsForNonceTracker(
      chainId,
      address,
      status,
      this.state.transactions,
    );
  }

  private onConfirmedTransaction(transactionMeta: TransactionMeta) {
    log('Processing confirmed transaction', transactionMeta.id);

    this.markNonceDuplicatesDropped(transactionMeta.id);

    this.hub.emit('transaction-confirmed', { transactionMeta });
    this.hub.emit(`${transactionMeta.id}:confirmed`, transactionMeta);

    this.onTransactionStatusChange(transactionMeta);

    // Intentional given potential duration of process.
    // eslint-disable-next-line @typescript-eslint/no-floating-promises
    this.updatePostBalance(transactionMeta);
  }

  private async updatePostBalance(transactionMeta: TransactionMeta) {
    try {
      if (transactionMeta.type !== TransactionType.swap) {
        return;
      }

      const ethQuery = this.#multichainHelper.getEthQuery({
        networkClientId: transactionMeta.networkClientId,
        chainId: transactionMeta.chainId,
      });
      const { updatedTransactionMeta, approvalTransactionMeta } =
        await updatePostTransactionBalance(transactionMeta, {
          ethQuery,
          getTransaction: this.getTransaction.bind(this),
          updateTransaction: this.updateTransaction.bind(this),
        });

      this.hub.emit('post-transaction-balance-updated', {
        transactionMeta: updatedTransactionMeta,
        approvalTransactionMeta,
      });
    } catch (error) {
      /* istanbul ignore next */
      log('Error while updating post transaction balance', error);
    }
  }

  #checkForPendingTransactionAndStartPolling = () => {
    // PendingTransactionTracker reads state through its getTransactions hook
    this.pendingTransactionTracker.startIfPendingTransactions();
    this.#multichainHelper.checkForPendingTransactionAndStartPolling();
  };

  #stopAllTracking() {
    this.pendingTransactionTracker.stop();
    this.#removePendingTransactionTrackerListeners();
    this.incomingTransactionHelper.stop();
    this.#removeIncomingTransactionHelperListeners();

    this.#multichainHelper.stopAllTracking();
  }

  #removeIncomingTransactionHelperListeners(
    incomingTransactionHelper = this.incomingTransactionHelper,
  ) {
    incomingTransactionHelper.hub.removeAllListeners('transactions');
    incomingTransactionHelper.hub.removeAllListeners(
      'updatedLastFetchedBlockNumbers',
    );
  }

  #addIncomingTransactionHelperListeners(
    incomingTransactionHelper = this.incomingTransactionHelper,
  ) {
    incomingTransactionHelper.hub.on(
      'transactions',
      this.onIncomingTransactions.bind(this),
    );
    incomingTransactionHelper.hub.on(
      'updatedLastFetchedBlockNumbers',
      this.onUpdatedLastFetchedBlockNumbers.bind(this),
    );
  }

  #removePendingTransactionTrackerListeners(
    pendingTransactionTracker = this.pendingTransactionTracker,
  ) {
    pendingTransactionTracker.hub.removeAllListeners('transaction-confirmed');
    pendingTransactionTracker.hub.removeAllListeners('transaction-dropped');
    pendingTransactionTracker.hub.removeAllListeners('transaction-failed');
    pendingTransactionTracker.hub.removeAllListeners('transaction-updated');
  }

  #addPendingTransactionTrackerListeners(
    pendingTransactionTracker = this.pendingTransactionTracker,
  ) {
    pendingTransactionTracker.hub.on(
      'transaction-confirmed',
      this.onConfirmedTransaction.bind(this),
    );

    pendingTransactionTracker.hub.on(
      'transaction-dropped',
      this.setTransactionStatusDropped.bind(this),
    );

    pendingTransactionTracker.hub.on(
      'transaction-failed',
      this.failTransaction.bind(this),
    );

    pendingTransactionTracker.hub.on(
      'transaction-updated',
      this.updateTransaction.bind(this),
    );
  }

  #getNonceTrackerPendingTransactions(
    chainId: string | undefined,
    address: string,
  ) {
    const standardPendingTransactions = this.getNonceTrackerTransactions(
      TransactionStatus.submitted,
      address,
      chainId,
    );

    const externalPendingTransactions = this.getExternalPendingTransactions(
      address,
      chainId,
    );
    return [...standardPendingTransactions, ...externalPendingTransactions];
  }
}<|MERGE_RESOLUTION|>--- conflicted
+++ resolved
@@ -1778,11 +1778,7 @@
       const requiresNonce = hasNonce !== true;
 
       nonceLock = requiresNonce
-<<<<<<< HEAD
-        ? await this.#multichainHelper.getNonceLock(fromAddress)
-=======
-        ? await this.getNonceLock(fromAddress, networkClientId)
->>>>>>> fae7acc8
+        ? await this.#multichainHelper.getNonceLock(fromAddress, networkClientId)
         : undefined;
 
       const nonce = nonceLock
