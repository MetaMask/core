import { Hardfork, Common, type ChainConfig } from '@ethereumjs/common';
import type { TypedTransaction } from '@ethereumjs/tx';
import { TransactionFactory } from '@ethereumjs/tx';
import type {
  AcceptResultCallbacks,
  AddApprovalRequest,
  AddResult,
} from '@metamask/approval-controller';
import type {
  BaseConfig,
  BaseState,
  RestrictedControllerMessenger,
} from '@metamask/base-controller';
import { BaseController } from '@metamask/base-controller';
import {
  BNToHex,
  fractionBN,
  hexToBN,
  safelyExecute,
  query,
  NetworkType,
  RPC,
  ApprovalType,
  ORIGIN_METAMASK,
  convertHexToDecimal,
} from '@metamask/controller-utils';
import EthQuery from '@metamask/eth-query';
import type {
  BlockTracker,
  NetworkState,
  Provider,
} from '@metamask/network-controller';
import type { Hex } from '@metamask/utils';
import { Mutex } from 'async-mutex';
import MethodRegistry from 'eth-method-registry';
import { errorCodes, ethErrors } from 'eth-rpc-errors';
import { addHexPrefix, bufferToHex } from 'ethereumjs-util';
import { EventEmitter } from 'events';
import { merge, pickBy } from 'lodash';
import NonceTracker from 'nonce-tracker';
import { v1 as random } from 'uuid';

import { EtherscanRemoteTransactionSource } from './EtherscanRemoteTransactionSource';
import { validateConfirmedExternalTransaction } from './external-transactions';
import { addInitialHistorySnapshot, updateTransactionHistory } from './history';
import { IncomingTransactionHelper } from './IncomingTransactionHelper';
import { determineTransactionType } from './transaction-type';
import type {
  DappSuggestedGasFees,
  TransactionParams,
  TransactionMeta,
  TransactionReceipt,
  SendFlowHistoryEntry,
  WalletDevice,
} from './types';
import { TransactionType, TransactionStatus } from './types';
import {
  getAndFormatTransactionsForNonceTracker,
  getIncreasedPriceFromExisting,
  normalizeTxParams,
  isEIP1559Transaction,
  isFeeMarketEIP1559Values,
  isGasPriceValue,
  transactionMatchesNetwork,
  validateGasValues,
  validateIfTransactionUnapproved,
  validateMinimumIncrease,
  validateTxParams,
  ESTIMATE_GAS_ERROR,
} from './utils';

export const HARDFORK = Hardfork.London;

/**
 * @type Result
 * @property result - Promise resolving to a new transaction hash
 * @property transactionMeta - Meta information about this new transaction
 */
export interface Result {
  result: Promise<string>;
  transactionMeta: TransactionMeta;
}

/**
 * @type Fetch All Options
 * @property fromBlock - String containing a specific block decimal number
 * @property etherscanApiKey - API key to be used to fetch token transactions
 */
export interface FetchAllOptions {
  fromBlock?: string;
  etherscanApiKey?: string;
}

export interface GasPriceValue {
  gasPrice: string;
}

export interface FeeMarketEIP1559Values {
  maxFeePerGas: string;
  maxPriorityFeePerGas: string;
}

/**
 * @type TransactionConfig
 *
 * Transaction controller configuration
 * @property interval - Polling interval used to fetch new currency rate
 * @property provider - Provider used to create a new underlying EthQuery instance
 * @property sign - Method used to sign transactions
 */
export interface TransactionConfig extends BaseConfig {
  interval: number;
  sign?: (txParams: TransactionParams, from: string) => Promise<any>;
  txHistoryLimit: number;
}

/**
 * @type MethodData
 *
 * Method data registry object
 * @property registryMethod - Registry method raw string
 * @property parsedRegistryMethod - Registry method object, containing name and method arguments
 */
export interface MethodData {
  registryMethod: string;
  parsedRegistryMethod: Record<string, unknown>;
}

/**
 * @type TransactionState
 *
 * Transaction controller state
 * @property transactions - A list of TransactionMeta objects
 * @property methodData - Object containing all known method data information
 */
export interface TransactionState extends BaseState {
  transactions: TransactionMeta[];
  methodData: { [key: string]: MethodData };
  lastFetchedBlockNumbers: { [key: string]: number };
}

/**
 * Multiplier used to determine a transaction's increased gas fee during cancellation
 */
export const CANCEL_RATE = 1.5;

/**
 * Multiplier used to determine a transaction's increased gas fee during speed up
 */
export const SPEED_UP_RATE = 1.1;

/**
 * The name of the {@link TransactionController}.
 */
const controllerName = 'TransactionController';

/**
 * The external actions available to the {@link TransactionController}.
 */
type AllowedActions = AddApprovalRequest;

/**
 * The messenger of the {@link TransactionController}.
 */
export type TransactionControllerMessenger = RestrictedControllerMessenger<
  typeof controllerName,
  AllowedActions,
  never,
  AllowedActions['type'],
  never
>;

/**
 * Controller responsible for submitting and managing transactions.
 */
export class TransactionController extends BaseController<
  TransactionConfig,
  TransactionState
> {
  private ethQuery: EthQuery;

  private readonly isHistoryDisabled: boolean;

  private readonly isSendFlowHistoryDisabled: boolean;

  private readonly nonceTracker: NonceTracker;

  private registry: any;

  private readonly provider: Provider;

  private handle?: ReturnType<typeof setTimeout>;

  private readonly mutex = new Mutex();

  private readonly getNetworkState: () => NetworkState;

  private readonly messagingSystem: TransactionControllerMessenger;

  private readonly incomingTransactionHelper: IncomingTransactionHelper;

  private failTransaction(transactionMeta: TransactionMeta, error: Error) {
    const newTransactionMeta = {
      ...transactionMeta,
      error,
      status: TransactionStatus.failed,
    };
    this.updateTransaction(
      newTransactionMeta,
      'TransactionController#failTransaction - Add error message and set status to failed',
    );
    this.hub.emit(`${transactionMeta.id}:finished`, newTransactionMeta);
  }

  private async registryLookup(fourBytePrefix: string): Promise<MethodData> {
    const registryMethod = await this.registry.lookup(fourBytePrefix);
    const parsedRegistryMethod = this.registry.parse(registryMethod);
    return { registryMethod, parsedRegistryMethod };
  }

  /**
   * EventEmitter instance used to listen to specific transactional events
   */
  hub = new EventEmitter();

  /**
   * Name of this controller used during composition
   */
  override name = 'TransactionController';

  /**
   * Method used to sign transactions
   */
  sign?: (
    transaction: TypedTransaction,
    from: string,
  ) => Promise<TypedTransaction>;

  /**
   * Creates a TransactionController instance.
   *
   * @param options - The controller options.
   * @param options.blockTracker - The block tracker used to poll for new blocks data.
   * @param options.disableHistory - Whether to disable storing history in transaction metadata.
   * @param options.disableSendFlowHistory - Explicitly disable transaction metadata history.
   * @param options.getNetworkState - Gets the state of the network controller.
   * @param options.getSelectedAddress - Gets the address of the currently selected account.
   * @param options.incomingTransactions - Configuration options for incoming transaction support.
   * @param options.incomingTransactions.apiKey - An optional API key to use when fetching remote transaction data.
   * @param options.incomingTransactions.includeTokenTransfers - Whether or not to include ERC20 token transfers.
   * @param options.incomingTransactions.isEnabled - Whether or not incoming transaction retrieval is enabled.
   * @param options.incomingTransactions.queryEntireHistory - Whether to initially query the entire transaction history or only recent blocks.
   * @param options.incomingTransactions.updateTransactions - Whether to update local transactions using remote transaction data.
   * @param options.messenger - The controller messenger.
   * @param options.onNetworkStateChange - Allows subscribing to network controller state changes.
   * @param options.provider - The provider used to create the underlying EthQuery instance.
   * @param config - Initial options used to configure this controller.
   * @param state - Initial state to set on this controller.
   */
  constructor(
    {
      blockTracker,
      disableHistory,
      disableSendFlowHistory,
      getNetworkState,
      getSelectedAddress,
      incomingTransactions = {},
      messenger,
      onNetworkStateChange,
      provider,
    }: {
      blockTracker: BlockTracker;
      disableHistory: boolean;
      disableSendFlowHistory: boolean;
      getNetworkState: () => NetworkState;
      getSelectedAddress: () => string;
      incomingTransactions: {
        apiKey?: string;
        includeTokenTransfers?: boolean;
        isEnabled?: () => boolean;
        queryEntireHistory?: boolean;
        updateTransactions?: boolean;
      };
      messenger: TransactionControllerMessenger;
      onNetworkStateChange: (listener: (state: NetworkState) => void) => void;
      provider: Provider;
    },
    config?: Partial<TransactionConfig>,
    state?: Partial<TransactionState>,
  ) {
    super(config, state);

    this.defaultConfig = {
      interval: 15000,
      txHistoryLimit: 40,
    };

    this.defaultState = {
      methodData: {},
      transactions: [],
      lastFetchedBlockNumbers: {},
    };

    this.initialize();

    this.provider = provider;
    this.messagingSystem = messenger;
    this.getNetworkState = getNetworkState;
    this.ethQuery = new EthQuery(provider);
    this.isSendFlowHistoryDisabled = disableSendFlowHistory ?? false;
    this.isHistoryDisabled = disableHistory ?? false;
    this.registry = new MethodRegistry({ provider });

    this.nonceTracker = new NonceTracker({
      provider,
      blockTracker,
      getPendingTransactions: (address) =>
        getAndFormatTransactionsForNonceTracker(
          address,
          TransactionStatus.submitted,
          this.state.transactions,
        ),
      getConfirmedTransactions: (address) =>
        getAndFormatTransactionsForNonceTracker(
          address,
          TransactionStatus.confirmed,
          this.state.transactions,
        ),
    });

    this.incomingTransactionHelper = new IncomingTransactionHelper({
      blockTracker,
      getCurrentAccount: getSelectedAddress,
      getLastFetchedBlockNumbers: () => this.state.lastFetchedBlockNumbers,
      getNetworkState,
      isEnabled: incomingTransactions.isEnabled,
      queryEntireHistory: incomingTransactions.queryEntireHistory,
      remoteTransactionSource: new EtherscanRemoteTransactionSource({
        apiKey: incomingTransactions.apiKey,
        includeTokenTransfers: incomingTransactions.includeTokenTransfers,
      }),
      transactionLimit: this.config.txHistoryLimit,
      updateTransactions: incomingTransactions.updateTransactions,
    });

    this.incomingTransactionHelper.hub.on(
      'transactions',
      this.onIncomingTransactions.bind(this),
    );

    this.incomingTransactionHelper.hub.on(
      'updatedLastFetchedBlockNumbers',
      this.onUpdatedLastFetchedBlockNumbers.bind(this),
    );

    onNetworkStateChange(() => {
      this.ethQuery = new EthQuery(this.provider);
      this.registry = new MethodRegistry({ provider: this.provider });
    });

    this.poll();
  }

  /**
   * Starts a new polling interval.
   *
   * @param interval - The polling interval used to fetch new transaction statuses.
   */
  async poll(interval?: number): Promise<void> {
    interval && this.configure({ interval }, false, false);
    this.handle && clearTimeout(this.handle);
    await safelyExecute(() => this.queryTransactionStatuses());
    this.handle = setTimeout(() => {
      this.poll(this.config.interval);
    }, this.config.interval);
  }

  /**
   * Handle new method data request.
   *
   * @param fourBytePrefix - The method prefix.
   * @returns The method data object corresponding to the given signature prefix.
   */
  async handleMethodData(fourBytePrefix: string): Promise<MethodData> {
    const releaseLock = await this.mutex.acquire();
    try {
      const { methodData } = this.state;
      const knownMethod = Object.keys(methodData).find(
        (knownFourBytePrefix) => fourBytePrefix === knownFourBytePrefix,
      );
      if (knownMethod) {
        return methodData[fourBytePrefix];
      }
      const registry = await this.registryLookup(fourBytePrefix);
      this.update({
        methodData: { ...methodData, ...{ [fourBytePrefix]: registry } },
      });
      return registry;
    } finally {
      releaseLock();
    }
  }

  /**
   * Add a new unapproved transaction to state. Parameters will be validated, a
   * unique transaction id will be generated, and gas and gasPrice will be calculated
   * if not provided. If A `<tx.id>:unapproved` hub event will be emitted once added.
   *
   * @param txParams - Standard parameters for an Ethereum transaction.
   * @param opts - Additional options to control how the transaction is added.
   * @param opts.actionId - Unique ID to prevent duplicate requests.
   * @param opts.deviceConfirmedOn - An enum to indicate what device confirmed the transaction.
   * @param opts.origin - The origin of the transaction request, such as a dApp hostname.
   * @param opts.requireApproval - Whether the transaction requires approval by the user, defaults to true unless explicitly disabled.
   * @param opts.securityAlertResponse - Response from security validator.
   * @param opts.sendFlowHistory - The sendFlowHistory entries to add.
   * @param opts.type - Type of transaction to add, such as 'cancel' or 'swap'.
   * @returns Object containing a promise resolving to the transaction hash if approved.
   */
  async addTransaction(
    txParams: TransactionParams,
    {
      actionId,
      deviceConfirmedOn,
      origin,
      requireApproval,
      securityAlertResponse,
      sendFlowHistory,
      type,
    }: {
      actionId?: string;
      deviceConfirmedOn?: WalletDevice;
      origin?: string;
      requireApproval?: boolean | undefined;
      securityAlertResponse?: Record<string, unknown>;
      sendFlowHistory?: SendFlowHistoryEntry[];
      type?: TransactionType;
    } = {},
  ): Promise<Result> {
    const { chainId, networkId } = this.getChainAndNetworkId();
    const { transactions } = this.state;
    txParams = normalizeTxParams(txParams);
    validateTxParams(txParams);

    const dappSuggestedGasFees = this.generateDappSuggestedGasFees(
      txParams,
      origin,
    );

    const { type: transactionType } = await determineTransactionType(
      transaction,
      this.ethQuery,
    );

    const existingTransactionMeta = this.getTransactionWithActionId(actionId);
    // If a request to add a transaction with the same actionId is submitted again, a new transaction will not be created for it.
    const transactionMeta: TransactionMeta = existingTransactionMeta || {
      // Add actionId to txMeta to check if same actionId is seen again
      actionId,
      chainId,
      dappSuggestedGasFees,
      deviceConfirmedOn,
      id: random(),
      networkID: networkId ?? undefined,
      origin,
      securityAlertResponse,
      status: TransactionStatus.unapproved as TransactionStatus.unapproved,
      time: Date.now(),
      txParams,
      userEditedGasLimit: false,
      verifiedOnBlockchain: false,
      type: type ?? transactionType,
    };

    try {
      const { gas, estimateGasError } = await this.estimateGas(txParams);
      txParams.gas = gas;
      txParams.estimateGasError = estimateGasError;
      transactionMeta.originalGasEstimate = gas;
    } catch (error: any) {
      this.failTransaction(transactionMeta, error);
      return Promise.reject(error);
    }

    // Checks if a transaction already exists with a given actionId
    if (!existingTransactionMeta) {
      if (!this.isSendFlowHistoryDisabled) {
        transactionMeta.sendFlowHistory = sendFlowHistory ?? [];
      }
      // Initial history push
      if (!this.isHistoryDisabled) {
        addInitialHistorySnapshot(transactionMeta);
      }
      transactions.push(transactionMeta);
      this.update({
        transactions: this.trimTransactionsForState(transactions),
      });
      this.hub.emit(`unapprovedTransaction`, transactionMeta);
    }

    return {
      result: this.processApproval(transactionMeta, {
        isExisting: Boolean(existingTransactionMeta),
        requireApproval,
      }),
      transactionMeta,
    };
  }

  startIncomingTransactionPolling() {
    this.incomingTransactionHelper.start();
  }

  stopIncomingTransactionPolling() {
    this.incomingTransactionHelper.stop();
  }

  async updateIncomingTransactions() {
    await this.incomingTransactionHelper.update();
  }

  /**
   * Creates approvals for all unapproved transactions persisted.
   */
  initApprovals() {
    const { networkId, chainId } = this.getChainAndNetworkId();
    const unapprovedTxs = this.state.transactions.filter(
      (transaction) =>
        transaction.status === TransactionStatus.unapproved &&
        transactionMatchesNetwork(transaction, chainId, networkId),
    );

    for (const txMeta of unapprovedTxs) {
      this.processApproval(txMeta, {
        shouldShowRequest: false,
      }).catch((error) => {
        /* istanbul ignore next */
        console.error('Error during persisted transaction approval', error);
      });
    }
  }

  /**
   * Attempts to cancel a transaction based on its ID by setting its status to "rejected"
   * and emitting a `<tx.id>:finished` hub event.
   *
   * @param transactionId - The ID of the transaction to cancel.
   * @param gasValues - The gas values to use for the cancellation transaction.
   * @param options - The options for the cancellation transaction.
   * @param options.estimatedBaseFee - The estimated base fee of the transaction.
   */
  async stopTransaction(
    transactionId: string,
    gasValues?: GasPriceValue | FeeMarketEIP1559Values,
    { estimatedBaseFee }: { estimatedBaseFee?: string } = {},
  ) {
    if (gasValues) {
      validateGasValues(gasValues);
    }
    const transactionMeta = this.state.transactions.find(
      ({ id }) => id === transactionId,
    );
    if (!transactionMeta) {
      return;
    }

    if (!this.sign) {
      throw new Error('No sign method defined.');
    }

    // gasPrice (legacy non EIP1559)
    const minGasPrice = getIncreasedPriceFromExisting(
      transactionMeta.txParams.gasPrice,
      CANCEL_RATE,
    );

    const gasPriceFromValues = isGasPriceValue(gasValues) && gasValues.gasPrice;

    const newGasPrice =
      (gasPriceFromValues &&
        validateMinimumIncrease(gasPriceFromValues, minGasPrice)) ||
      minGasPrice;

    // maxFeePerGas (EIP1559)
    const existingMaxFeePerGas = transactionMeta.txParams?.maxFeePerGas;
    const minMaxFeePerGas = getIncreasedPriceFromExisting(
      existingMaxFeePerGas,
      CANCEL_RATE,
    );
    const maxFeePerGasValues =
      isFeeMarketEIP1559Values(gasValues) && gasValues.maxFeePerGas;
    const newMaxFeePerGas =
      (maxFeePerGasValues &&
        validateMinimumIncrease(maxFeePerGasValues, minMaxFeePerGas)) ||
      (existingMaxFeePerGas && minMaxFeePerGas);

    // maxPriorityFeePerGas (EIP1559)
    const existingMaxPriorityFeePerGas =
      transactionMeta.txParams?.maxPriorityFeePerGas;
    const minMaxPriorityFeePerGas = getIncreasedPriceFromExisting(
      existingMaxPriorityFeePerGas,
      CANCEL_RATE,
    );
    const maxPriorityFeePerGasValues =
      isFeeMarketEIP1559Values(gasValues) && gasValues.maxPriorityFeePerGas;
    const newMaxPriorityFeePerGas =
      (maxPriorityFeePerGasValues &&
        validateMinimumIncrease(
          maxPriorityFeePerGasValues,
          minMaxPriorityFeePerGas,
        )) ||
      (existingMaxPriorityFeePerGas && minMaxPriorityFeePerGas);

    const txParams =
      newMaxFeePerGas && newMaxPriorityFeePerGas
        ? {
            from: transactionMeta.txParams.from,
            gasLimit: transactionMeta.txParams.gas,
            maxFeePerGas: newMaxFeePerGas,
            maxPriorityFeePerGas: newMaxPriorityFeePerGas,
            type: 2,
            nonce: transactionMeta.txParams.nonce,
            to: transactionMeta.txParams.from,
            value: '0x0',
          }
        : {
            from: transactionMeta.txParams.from,
            gasLimit: transactionMeta.txParams.gas,
            gasPrice: newGasPrice,
            nonce: transactionMeta.txParams.nonce,
            to: transactionMeta.txParams.from,
            value: '0x0',
          };

    const unsignedEthTx = this.prepareUnsignedEthTx(txParams);

    const signedTx = await this.sign(
      unsignedEthTx,
      transactionMeta.txParams.from,
    );
    await this.updateTransactionMetaRSV(transactionMeta, signedTx);
    const rawTx = bufferToHex(signedTx.serialize());
    await query(this.ethQuery, 'sendRawTransaction', [rawTx]);
    transactionMeta.estimatedBaseFee = estimatedBaseFee;
    transactionMeta.status = TransactionStatus.cancelled;
    this.hub.emit(`${transactionMeta.id}:finished`, transactionMeta);
  }

  /**
   * Attempts to speed up a transaction increasing transaction gasPrice by ten percent.
   *
   * @param transactionId - The ID of the transaction to speed up.
   * @param gasValues - The gas values to use for the speed up transaction.
   * @param options - The options for the speed up transaction.
   * @param options.actionId - Unique ID to prevent duplicate requests
   * @param options.estimatedBaseFee - The estimated base fee of the transaction.
   */
  async speedUpTransaction(
    transactionId: string,
    gasValues?: GasPriceValue | FeeMarketEIP1559Values,
    {
      actionId,
      estimatedBaseFee,
    }: { actionId?: string; estimatedBaseFee?: string } = {},
  ) {
    // If transaction is found for same action id, do not create a new speed up transaction.
    if (this.getTransactionWithActionId(actionId)) {
      return;
    }

    if (gasValues) {
      validateGasValues(gasValues);
    }
    const transactionMeta = this.state.transactions.find(
      ({ id }) => id === transactionId,
    );
    /* istanbul ignore next */
    if (!transactionMeta) {
      return;
    }

    /* istanbul ignore next */
    if (!this.sign) {
      throw new Error('No sign method defined.');
    }

    const { transactions } = this.state;

    // gasPrice (legacy non EIP1559)
    const minGasPrice = getIncreasedPriceFromExisting(
      transactionMeta.txParams.gasPrice,
      SPEED_UP_RATE,
    );

    const gasPriceFromValues = isGasPriceValue(gasValues) && gasValues.gasPrice;

    const newGasPrice =
      (gasPriceFromValues &&
        validateMinimumIncrease(gasPriceFromValues, minGasPrice)) ||
      minGasPrice;

    // maxFeePerGas (EIP1559)
    const existingMaxFeePerGas = transactionMeta.txParams?.maxFeePerGas;
    const minMaxFeePerGas = getIncreasedPriceFromExisting(
      existingMaxFeePerGas,
      SPEED_UP_RATE,
    );
    const maxFeePerGasValues =
      isFeeMarketEIP1559Values(gasValues) && gasValues.maxFeePerGas;
    const newMaxFeePerGas =
      (maxFeePerGasValues &&
        validateMinimumIncrease(maxFeePerGasValues, minMaxFeePerGas)) ||
      (existingMaxFeePerGas && minMaxFeePerGas);

    // maxPriorityFeePerGas (EIP1559)
    const existingMaxPriorityFeePerGas =
      transactionMeta.txParams?.maxPriorityFeePerGas;
    const minMaxPriorityFeePerGas = getIncreasedPriceFromExisting(
      existingMaxPriorityFeePerGas,
      SPEED_UP_RATE,
    );
    const maxPriorityFeePerGasValues =
      isFeeMarketEIP1559Values(gasValues) && gasValues.maxPriorityFeePerGas;
    const newMaxPriorityFeePerGas =
      (maxPriorityFeePerGasValues &&
        validateMinimumIncrease(
          maxPriorityFeePerGasValues,
          minMaxPriorityFeePerGas,
        )) ||
      (existingMaxPriorityFeePerGas && minMaxPriorityFeePerGas);

    const txParams =
      newMaxFeePerGas && newMaxPriorityFeePerGas
        ? {
            ...transactionMeta.txParams,
            gasLimit: transactionMeta.txParams.gas,
            maxFeePerGas: newMaxFeePerGas,
            maxPriorityFeePerGas: newMaxPriorityFeePerGas,
            type: 2,
          }
        : {
            ...transactionMeta.txParams,
            gasLimit: transactionMeta.txParams.gas,
            gasPrice: newGasPrice,
          };

    const unsignedEthTx = this.prepareUnsignedEthTx(txParams);

    const signedTx = await this.sign(
      unsignedEthTx,
      transactionMeta.txParams.from,
    );
    await this.updateTransactionMetaRSV(transactionMeta, signedTx);
    const rawTx = bufferToHex(signedTx.serialize());
    const hash = await query(this.ethQuery, 'sendRawTransaction', [rawTx]);
    const baseTransactionMeta = {
      ...transactionMeta,
      estimatedBaseFee,
      id: random(),
      time: Date.now(),
      hash,
      actionId,
<<<<<<< HEAD
      originalGasEstimate: transactionMeta.transaction.gas,
      type: TransactionType.retry,
=======
      originalGasEstimate: transactionMeta.txParams.gas,
>>>>>>> a7f63611
    };
    const newTransactionMeta =
      newMaxFeePerGas && newMaxPriorityFeePerGas
        ? {
            ...baseTransactionMeta,
            txParams: {
              ...transactionMeta.txParams,
              maxFeePerGas: newMaxFeePerGas,
              maxPriorityFeePerGas: newMaxPriorityFeePerGas,
            },
          }
        : {
            ...baseTransactionMeta,
            txParams: {
              ...transactionMeta.txParams,
              gasPrice: newGasPrice,
            },
          };
    transactions.push(newTransactionMeta);
    this.update({ transactions: this.trimTransactionsForState(transactions) });
    this.hub.emit(`${transactionMeta.id}:speedup`, newTransactionMeta);
  }

  /**
   * Estimates required gas for a given transaction.
   *
   * @param transaction - The transaction to estimate gas for.
   * @returns The gas and gas price.
   */
  async estimateGas(transaction: TransactionParams) {
    const estimatedTransaction = { ...transaction };
    const {
      gas,
      gasPrice: providedGasPrice,
      to,
      value,
      data,
    } = estimatedTransaction;
    const gasPrice =
      typeof providedGasPrice === 'undefined'
        ? await query(this.ethQuery, 'gasPrice')
        : providedGasPrice;
    const { providerConfig } = this.getNetworkState();
    const isCustomNetwork = providerConfig.type === NetworkType.rpc;
    // 1. If gas is already defined on the transaction, use it
    if (typeof gas !== 'undefined') {
      return { gas, gasPrice };
    }
    const { gasLimit } = await query(this.ethQuery, 'getBlockByNumber', [
      'latest',
      false,
    ]);

    // 2. If to is not defined or this is not a contract address, and there is no data use 0x5208 / 21000.
    // If the network is a custom network then bypass this check and fetch 'estimateGas'.
    /* istanbul ignore next */
    const code = to ? await query(this.ethQuery, 'getCode', [to]) : undefined;
    /* istanbul ignore next */
    if (
      !isCustomNetwork &&
      (!to || (to && !data && (!code || code === '0x')))
    ) {
      return { gas: '0x5208', gasPrice };
    }

    // if data, should be hex string format
    estimatedTransaction.data = !data
      ? data
      : /* istanbul ignore next */ addHexPrefix(data);

    // 3. If this is a contract address, safely estimate gas using RPC
    estimatedTransaction.value =
      typeof value === 'undefined' ? '0x0' : /* istanbul ignore next */ value;
    const gasLimitBN = hexToBN(gasLimit);
    estimatedTransaction.gas = BNToHex(fractionBN(gasLimitBN, 19, 20));

    let gasHex;
    let estimateGasError;
    try {
      gasHex = await query(this.ethQuery, 'estimateGas', [
        estimatedTransaction,
      ]);
    } catch (error) {
      estimateGasError = ESTIMATE_GAS_ERROR;
    }
    // 4. Pad estimated gas without exceeding the most recent block gasLimit. If the network is a
    // a custom network then return the eth_estimateGas value.
    const gasBN = hexToBN(gasHex);
    const maxGasBN = gasLimitBN.muln(0.9);
    const paddedGasBN = gasBN.muln(1.5);
    /* istanbul ignore next */
    if (gasBN.gt(maxGasBN) || isCustomNetwork) {
      return { gas: addHexPrefix(gasHex), gasPrice, estimateGasError };
    }

    /* istanbul ignore next */
    if (paddedGasBN.lt(maxGasBN)) {
      return {
        gas: addHexPrefix(BNToHex(paddedGasBN)),
        gasPrice,
        estimateGasError,
      };
    }
    return { gas: addHexPrefix(BNToHex(maxGasBN)), gasPrice, estimateGasError };
  }

  /**
   * Check the status of submitted transactions on the network to determine whether they have
   * been included in a block. Any that have been included in a block are marked as confirmed.
   */
  async queryTransactionStatuses() {
    const { transactions } = this.state;
    const { chainId: currentChainId, networkId: currentNetworkID } =
      this.getChainAndNetworkId();
    let gotUpdates = false;
    await safelyExecute(() =>
      Promise.all(
        transactions.map(async (meta, index) => {
          // Using fallback to networkID only when there is no chainId present.
          // Should be removed when networkID is completely removed.
          const txBelongsToCurrentChain =
            meta.chainId === currentChainId ||
            (!meta.chainId && meta.networkID === currentNetworkID);

          if (!meta.verifiedOnBlockchain && txBelongsToCurrentChain) {
            const [reconciledTx, updateRequired] =
              await this.blockchainTransactionStateReconciler(meta);
            if (updateRequired) {
              transactions[index] = reconciledTx;
              gotUpdates = updateRequired;
            }
          }
        }),
      ),
    );

    /* istanbul ignore else */
    if (gotUpdates) {
      this.update({
        transactions: this.trimTransactionsForState(transactions),
      });
    }
  }

  /**
   * Updates an existing transaction in state.
   *
   * @param transactionMeta - The new transaction to store in state.
   * @param note - A note or update reason to include in the transaction history.
   */
  updateTransaction(transactionMeta: TransactionMeta, note: string) {
    const { transactions } = this.state;
    transactionMeta.txParams = normalizeTxParams(transactionMeta.txParams);
    validateTxParams(transactionMeta.txParams);
    if (!this.isHistoryDisabled) {
      updateTransactionHistory(transactionMeta, note);
    }
    const index = transactions.findIndex(({ id }) => transactionMeta.id === id);
    transactions[index] = transactionMeta;
    this.update({ transactions: this.trimTransactionsForState(transactions) });
  }

  /**
   * Removes all transactions from state, optionally based on the current network.
   *
   * @param ignoreNetwork - Determines whether to wipe all transactions, or just those on the
   * current network. If `true`, all transactions are wiped.
   * @param address - If specified, only transactions originating from this address will be
   * wiped on current network.
   */
  wipeTransactions(ignoreNetwork?: boolean, address?: string) {
    /* istanbul ignore next */
    if (ignoreNetwork && !address) {
      this.update({ transactions: [] });
      return;
    }
    const { chainId: currentChainId, networkId: currentNetworkID } =
      this.getChainAndNetworkId();
    const newTransactions = this.state.transactions.filter(
      ({ networkID, chainId, txParams }) => {
        // Using fallback to networkID only when there is no chainId present. Should be removed when networkID is completely removed.
        const isMatchingNetwork =
          ignoreNetwork ||
          chainId === currentChainId ||
          (!chainId && networkID === currentNetworkID);

        if (!isMatchingNetwork) {
          return true;
        }

        const isMatchingAddress =
          !address || txParams.from?.toLowerCase() === address.toLowerCase();

        return !isMatchingAddress;
      },
    );

    this.update({
      transactions: this.trimTransactionsForState(newTransactions),
    });
  }

  startIncomingTransactionProcessing() {
    this.incomingTransactionHelper.start();
  }

  stopIncomingTransactionProcessing() {
    this.incomingTransactionHelper.stop();
  }

  /**
   * Adds external provided transaction to state as confirmed transaction.
   *
   * @param transactionMeta - TransactionMeta to add transactions.
   * @param transactionReceipt - TransactionReceipt of the external transaction.
   * @param baseFeePerGas - Base fee per gas of the external transaction.
   */
  async confirmExternalTransaction(
    transactionMeta: TransactionMeta,
    transactionReceipt: TransactionReceipt,
    baseFeePerGas: Hex,
  ) {
    // Run validation and add external transaction to state.
    this.addExternalTransaction(transactionMeta);

    try {
      const transactionId = transactionMeta.id;

      // Make sure status is confirmed and define gasUsed as in receipt.
      transactionMeta.status = TransactionStatus.confirmed;
      transactionMeta.txReceipt = transactionReceipt;
      if (baseFeePerGas) {
        transactionMeta.baseFeePerGas = baseFeePerGas;
      }

      // Update same nonce local transactions as dropped and define replacedBy properties.
      this.markNonceDuplicatesDropped(transactionId);

      // Update external provided transaction with updated gas values and confirmed status.
      this.updateTransaction(
        transactionMeta,
        'TransactionController:confirmExternalTransaction - Add external transaction',
      );
    } catch (error) {
      console.error(error);
    }
  }

  /**
   * Append new send flow history to a transaction.
   *
   * @param transactionID - The ID of the transaction to update.
   * @param currentSendFlowHistoryLength - The length of the current sendFlowHistory array.
   * @param sendFlowHistoryToAdd - The sendFlowHistory entries to add.
   * @returns The updated transactionMeta.
   */
  updateTransactionSendFlowHistory(
    transactionID: string,
    currentSendFlowHistoryLength: number,
    sendFlowHistoryToAdd: SendFlowHistoryEntry[],
  ): TransactionMeta {
    if (this.isSendFlowHistoryDisabled) {
      throw new Error(
        'Send flow history is disabled for the current transaction controller',
      );
    }

    const transactionMeta = this.getTransaction(transactionID);

    if (!transactionMeta) {
      throw new Error(
        `Cannot update send flow history as no transaction metadata found`,
      );
    }

    validateIfTransactionUnapproved(
      transactionMeta,
      'updateTransactionSendFlowHistory',
    );

    if (
      currentSendFlowHistoryLength ===
      (transactionMeta?.sendFlowHistory?.length || 0)
    ) {
      transactionMeta.sendFlowHistory = [
        ...(transactionMeta?.sendFlowHistory ?? []),
        ...sendFlowHistoryToAdd,
      ];
      this.updateTransaction(
        transactionMeta,
        'TransactionController:updateTransactionSendFlowHistory - sendFlowHistory updated',
      );
    }

    return this.getTransaction(transactionID) as TransactionMeta;
  }

  /**
   * Update the gas values of a transaction.
   *
   * @param transactionId - The ID of the transaction to update.
   * @param gasValues - Gas values to update.
   * @param gasValues.gas - Same as transaction.gasLimit.
   * @param gasValues.gasLimit - Maxmimum number of units of gas to use for this transaction.
   * @param gasValues.gasPrice - Price per gas for legacy transactions.
   * @param gasValues.maxPriorityFeePerGas - Maximum amount per gas to give to validator as incentive.
   * @param gasValues.maxFeePerGas - Maximum amount per gas to pay for the transaction, including the priority fee.
   * @param gasValues.estimateUsed - Which estimate level was used.
   * @param gasValues.estimateSuggested - Which estimate level that the API suggested.
   * @param gasValues.defaultGasEstimates - The default estimate for gas.
   * @param gasValues.originalGasEstimate - Original estimate for gas.
   * @param gasValues.userEditedGasLimit - The gas limit supplied by user.
   * @param gasValues.userFeeLevel - Estimate level user selected.
   * @returns The updated transactionMeta.
   */
  updateTransactionGasFees(
    transactionId: string,
    {
      defaultGasEstimates,
      estimateUsed,
      estimateSuggested,
      gas,
      gasLimit,
      gasPrice,
      maxPriorityFeePerGas,
      maxFeePerGas,
      originalGasEstimate,
      userEditedGasLimit,
      userFeeLevel,
    }: {
      defaultGasEstimates?: string;
      estimateUsed?: string;
      estimateSuggested?: string;
      gas?: string;
      gasLimit?: string;
      gasPrice?: string;
      maxPriorityFeePerGas?: string;
      maxFeePerGas?: string;
      originalGasEstimate?: string;
      userEditedGasLimit?: boolean;
      userFeeLevel?: string;
    },
  ): TransactionMeta {
    const transactionMeta = this.getTransaction(transactionId);

    if (!transactionMeta) {
      throw new Error(
        `Cannot update transaction as no transaction metadata found`,
      );
    }

    validateIfTransactionUnapproved(
      transactionMeta,
      'updateTransactionGasFees',
    );

    let transactionGasFees = {
      txParams: {
        gas,
        gasLimit,
        gasPrice,
        maxPriorityFeePerGas,
        maxFeePerGas,
      },
      defaultGasEstimates,
      estimateUsed,
      estimateSuggested,
      originalGasEstimate,
      userEditedGasLimit,
      userFeeLevel,
    } as any;

    // only update what is defined
    transactionGasFees.txParams = pickBy(transactionGasFees.txParams);
    transactionGasFees = pickBy(transactionGasFees);

    // merge updated gas values with existing transaction meta
    const updatedMeta = merge(transactionMeta, transactionGasFees);

    this.updateTransaction(
      updatedMeta,
      'TransactionController:updateTransactionGasFees - gas values updated',
    );

    return this.getTransaction(transactionId) as TransactionMeta;
  }

  private async processApproval(
    transactionMeta: TransactionMeta,
    {
      isExisting = false,
      requireApproval,
      shouldShowRequest = true,
    }: {
      isExisting?: boolean;
      requireApproval?: boolean | undefined;
      shouldShowRequest?: boolean;
    },
  ): Promise<string> {
    const transactionId = transactionMeta.id;
    let resultCallbacks: AcceptResultCallbacks | undefined;
    const { meta, isCompleted } = this.isTransactionCompleted(transactionId);
    const finishedPromise = isCompleted
      ? Promise.resolve(meta)
      : this.waitForTransactionFinished(transactionId);

    if (meta && !isExisting && !isCompleted) {
      try {
        if (requireApproval !== false) {
          const acceptResult = await this.requestApproval(transactionMeta, {
            shouldShowRequest,
          });
          resultCallbacks = acceptResult.resultCallbacks;
        }

        const { isCompleted: isTxCompleted } =
          this.isTransactionCompleted(transactionId);

        if (!isTxCompleted) {
          await this.approveTransaction(transactionId);
        }
      } catch (error: any) {
        const { isCompleted: isTxCompleted } =
          this.isTransactionCompleted(transactionId);
        if (!isTxCompleted) {
          if (error.code === errorCodes.provider.userRejectedRequest) {
            this.cancelTransaction(transactionId);

            throw ethErrors.provider.userRejectedRequest(
              'User rejected the transaction',
            );
          } else {
            this.failTransaction(meta, error);
          }
        }
      }
    }

    const finalMeta = await finishedPromise;

    switch (finalMeta?.status) {
      case TransactionStatus.failed:
        resultCallbacks?.error(finalMeta.error);
        throw ethErrors.rpc.internal(finalMeta.error.message);

      case TransactionStatus.cancelled:
        const cancelError = ethErrors.rpc.internal(
          'User cancelled the transaction',
        );

        resultCallbacks?.error(cancelError);
        throw cancelError;

      case TransactionStatus.submitted:
        resultCallbacks?.success();
        return finalMeta.hash as string;

      default:
        const internalError = ethErrors.rpc.internal(
          `MetaMask Tx Signature: Unknown problem: ${JSON.stringify(
            finalMeta || transactionId,
          )}`,
        );

        resultCallbacks?.error(internalError);
        throw internalError;
    }
  }

  /**
   * Approves a transaction and updates it's status in state. If this is not a
   * retry transaction, a nonce will be generated. The transaction is signed
   * using the sign configuration property, then published to the blockchain.
   * A `<tx.id>:finished` hub event is fired after success or failure.
   *
   * @param transactionId - The ID of the transaction to approve.
   */
  private async approveTransaction(transactionId: string) {
    const { transactions } = this.state;
    const releaseLock = await this.mutex.acquire();
    const { chainId } = this.getChainAndNetworkId();
    const index = transactions.findIndex(({ id }) => transactionId === id);
    const transactionMeta = transactions[index];
    const {
      txParams: { nonce, from },
    } = transactionMeta;
    let nonceLock;
    try {
      if (!this.sign) {
        releaseLock();
        this.failTransaction(
          transactionMeta,
          new Error('No sign method defined.'),
        );
        return;
      } else if (!chainId) {
        releaseLock();
        this.failTransaction(transactionMeta, new Error('No chainId defined.'));
        return;
      }

      const { approved: status } = TransactionStatus;
      let nonceToUse = nonce;
      // if a nonce already exists on the transactionMeta it means this is a speedup or cancel transaction
      // so we want to reuse that nonce and hope that it beats the previous attempt to chain. Otherwise use a new locked nonce
      if (!nonceToUse) {
        nonceLock = await this.nonceTracker.getNonceLock(from);
        nonceToUse = addHexPrefix(nonceLock.nextNonce.toString(16));
      }

      transactionMeta.status = status;
      transactionMeta.txParams.nonce = nonceToUse;
      transactionMeta.txParams.chainId = chainId;

      const baseTxParams = {
        ...transactionMeta.txParams,
        gasLimit: transactionMeta.txParams.gas,
      };

      const isEIP1559 = isEIP1559Transaction(transactionMeta.txParams);

      const txParams = isEIP1559
        ? {
            ...baseTxParams,
            maxFeePerGas: transactionMeta.txParams.maxFeePerGas,
            maxPriorityFeePerGas: transactionMeta.txParams.maxPriorityFeePerGas,
            estimatedBaseFee: transactionMeta.txParams.estimatedBaseFee,
            // specify type 2 if maxFeePerGas and maxPriorityFeePerGas are set
            type: 2,
          }
        : baseTxParams;

      // delete gasPrice if maxFeePerGas and maxPriorityFeePerGas are set
      if (isEIP1559) {
        delete txParams.gasPrice;
      }

      const unsignedEthTx = this.prepareUnsignedEthTx(txParams);
      const signedTx = await this.sign(unsignedEthTx, from);
      await this.updateTransactionMetaRSV(transactionMeta, signedTx);
      transactionMeta.status = TransactionStatus.signed;
      this.updateTransaction(
        transactionMeta,
        'TransactionController#approveTransaction - Transaction signed',
      );

      const rawTx = bufferToHex(signedTx.serialize());
      transactionMeta.rawTx = rawTx;
      this.updateTransaction(
        transactionMeta,
        'TransactionController#approveTransaction - RawTransaction added',
      );
      const hash = await query(this.ethQuery, 'sendRawTransaction', [rawTx]);
      transactionMeta.hash = hash;
      transactionMeta.status = TransactionStatus.submitted;
      transactionMeta.submittedTime = new Date().getTime();
      this.updateTransaction(
        transactionMeta,
        'TransactionController#approveTransaction - Transaction submitted',
      );
      this.hub.emit(`${transactionMeta.id}:finished`, transactionMeta);
    } catch (error: any) {
      this.failTransaction(transactionMeta, error);
    } finally {
      // must set transaction to submitted/failed before releasing lock
      if (nonceLock) {
        nonceLock.releaseLock();
      }
      releaseLock();
    }
  }

  /**
   * Cancels a transaction based on its ID by setting its status to "rejected"
   * and emitting a `<tx.id>:finished` hub event.
   *
   * @param transactionId - The ID of the transaction to cancel.
   */
  private cancelTransaction(transactionId: string) {
    const transactionMeta = this.state.transactions.find(
      ({ id }) => id === transactionId,
    );
    if (!transactionMeta) {
      return;
    }
    transactionMeta.status = TransactionStatus.rejected;
    this.hub.emit(`${transactionMeta.id}:finished`, transactionMeta);
    const transactions = this.state.transactions.filter(
      ({ id }) => id !== transactionId,
    );
    this.update({ transactions: this.trimTransactionsForState(transactions) });
  }

  /**
   * Trim the amount of transactions that are set on the state. Checks
   * if the length of the tx history is longer then desired persistence
   * limit and then if it is removes the oldest confirmed or rejected tx.
   * Pending or unapproved transactions will not be removed by this
   * operation. For safety of presenting a fully functional transaction UI
   * representation, this function will not break apart transactions with the
   * same nonce, created on the same day, per network. Not accounting for transactions of the same
   * nonce, same day and network combo can result in confusing or broken experiences
   * in the UI. The transactions are then updated using the BaseController update.
   *
   * @param transactions - The transactions to be applied to the state.
   * @returns The trimmed list of transactions.
   */
  private trimTransactionsForState(
    transactions: TransactionMeta[],
  ): TransactionMeta[] {
    const nonceNetworkSet = new Set();

    const txsToKeep = transactions
      .sort((a, b) => (a.time > b.time ? -1 : 1)) // Descending time order
      .filter((tx) => {
        const { chainId, networkID, status, txParams, time } = tx;

        if (txParams) {
          const key = `${txParams.nonce}-${
            chainId ? convertHexToDecimal(chainId) : networkID
          }-${new Date(time).toDateString()}`;

          if (nonceNetworkSet.has(key)) {
            return true;
          } else if (
            nonceNetworkSet.size < this.config.txHistoryLimit ||
            !this.isFinalState(status)
          ) {
            nonceNetworkSet.add(key);
            return true;
          }
        }

        return false;
      });

    txsToKeep.reverse(); // Ascending time order
    return txsToKeep;
  }

  /**
   * Determines if the transaction is in a final state.
   *
   * @param status - The transaction status.
   * @returns Whether the transaction is in a final state.
   */
  private isFinalState(status: TransactionStatus): boolean {
    return (
      status === TransactionStatus.rejected ||
      status === TransactionStatus.confirmed ||
      status === TransactionStatus.failed ||
      status === TransactionStatus.cancelled
    );
  }

  /**
   * Whether the transaction has at least completed all local processing.
   *
   * @param status - The transaction status.
   * @returns Whether the transaction is in a final state.
   */
  private isLocalFinalState(status: TransactionStatus): boolean {
    return [
      TransactionStatus.cancelled,
      TransactionStatus.confirmed,
      TransactionStatus.failed,
      TransactionStatus.rejected,
      TransactionStatus.submitted,
    ].includes(status);
  }

  /**
   * Method to verify the state of a transaction using the Blockchain as a source of truth.
   *
   * @param meta - The local transaction to verify on the blockchain.
   * @returns A tuple containing the updated transaction, and whether or not an update was required.
   */
  private async blockchainTransactionStateReconciler(
    meta: TransactionMeta,
  ): Promise<[TransactionMeta, boolean]> {
    const { status, hash } = meta;
    switch (status) {
      case TransactionStatus.confirmed:
        const txReceipt = await query(this.ethQuery, 'getTransactionReceipt', [
          hash,
        ]);

        if (!txReceipt) {
          return [meta, false];
        }

        const txBlock = await query(this.ethQuery, 'getBlockByHash', [
          txReceipt.blockHash,
        ]);

        meta.verifiedOnBlockchain = true;
        meta.txParams.gasUsed = txReceipt.gasUsed;
        meta.txReceipt = txReceipt;
        meta.baseFeePerGas = txBlock?.baseFeePerGas;
        meta.blockTimestamp = txBlock?.timestamp;

        // According to the Web3 docs:
        // TRUE if the transaction was successful, FALSE if the EVM reverted the transaction.
        if (Number(txReceipt.status) === 0) {
          const error: Error = new Error(
            'Transaction failed. The transaction was reversed',
          );
          this.failTransaction(meta, error);
          return [meta, false];
        }

        return [meta, true];
      case TransactionStatus.submitted:
        const txObj = await query(this.ethQuery, 'getTransactionByHash', [
          hash,
        ]);

        if (!txObj) {
          const receiptShowsFailedStatus =
            await this.checkTxReceiptStatusIsFailed(hash);

          // Case the txObj is evaluated as false, a second check will
          // determine if the tx failed or it is pending or confirmed
          if (receiptShowsFailedStatus) {
            const error: Error = new Error(
              'Transaction failed. The transaction was dropped or replaced by a new one',
            );
            this.failTransaction(meta, error);
          }
        }

        /* istanbul ignore next */
        if (txObj?.blockNumber) {
          meta.status = TransactionStatus.confirmed;
          this.hub.emit(`${meta.id}:confirmed`, meta);
          return [meta, true];
        }

        return [meta, false];
      default:
        return [meta, false];
    }
  }

  /**
   * Method to check if a tx has failed according to their receipt
   * According to the Web3 docs:
   * TRUE if the transaction was successful, FALSE if the EVM reverted the transaction.
   * The receipt is not available for pending transactions and returns null.
   *
   * @param txHash - The transaction hash.
   * @returns Whether the transaction has failed.
   */
  private async checkTxReceiptStatusIsFailed(
    txHash: string | undefined,
  ): Promise<boolean> {
    const txReceipt = await query(this.ethQuery, 'getTransactionReceipt', [
      txHash,
    ]);
    if (!txReceipt) {
      // Transaction is pending
      return false;
    }
    return Number(txReceipt.status) === 0;
  }

  private async requestApproval(
    txMeta: TransactionMeta,
    { shouldShowRequest }: { shouldShowRequest: boolean },
  ): Promise<AddResult> {
    const id = this.getApprovalId(txMeta);
    const { origin } = txMeta;
    const type = ApprovalType.Transaction;
    const requestData = { txId: txMeta.id };

    return (await this.messagingSystem.call(
      'ApprovalController:addRequest',
      {
        id,
        origin: origin || ORIGIN_METAMASK,
        type,
        requestData,
        expectsResult: true,
      },
      shouldShowRequest,
    )) as Promise<AddResult>;
  }

  private getTransaction(transactionId: string): TransactionMeta | undefined {
    const { transactions } = this.state;
    return transactions.find(({ id }) => id === transactionId);
  }

  private getApprovalId(txMeta: TransactionMeta) {
    return String(txMeta.id);
  }

  private isTransactionCompleted(transactionId: string): {
    meta?: TransactionMeta;
    isCompleted: boolean;
  } {
    const transaction = this.getTransaction(transactionId);

    if (!transaction) {
      return { meta: undefined, isCompleted: false };
    }

    const isCompleted = this.isLocalFinalState(transaction.status);

    return { meta: transaction, isCompleted };
  }

  private getChainAndNetworkId(): {
    networkId: string | null;
    chainId: Hex;
  } {
    const { networkId, providerConfig } = this.getNetworkState();
    const chainId = providerConfig?.chainId;
    return { networkId, chainId };
  }

  private prepareUnsignedEthTx(
    txParams: Record<string, unknown>,
  ): TypedTransaction {
    return TransactionFactory.fromTxData(txParams, {
      common: this.getCommonConfiguration(),
      freeze: false,
    });
  }

  /**
   * `@ethereumjs/tx` uses `@ethereumjs/common` as a configuration tool for
   * specifying which chain, network, hardfork and EIPs to support for
   * a transaction. By referencing this configuration, and analyzing the fields
   * specified in txParams, @ethereumjs/tx is able to determine which EIP-2718
   * transaction type to use.
   *
   * @returns common configuration object
   */
  private getCommonConfiguration(): Common {
    const {
      networkId,
      providerConfig: { type: chain, chainId, nickname: name },
    } = this.getNetworkState();

    if (
      chain !== RPC &&
      chain !== NetworkType['linea-goerli'] &&
      chain !== NetworkType['linea-mainnet']
    ) {
      return new Common({ chain, hardfork: HARDFORK });
    }

    const customChainParams: Partial<ChainConfig> = {
      name,
      chainId: parseInt(chainId, 16),
      networkId: networkId === null ? NaN : parseInt(networkId, undefined),
      defaultHardfork: HARDFORK,
    };

    return Common.custom(customChainParams);
  }

  private onIncomingTransactions({
    added,
    updated,
  }: {
    added: TransactionMeta[];
    updated: TransactionMeta[];
  }) {
    const { transactions: currentTransactions } = this.state;

    const updatedTransactions = [
      ...added,
      ...currentTransactions.map((originalTransaction) => {
        const updatedTransaction = updated.find(
          ({ hash }) => hash === originalTransaction.hash,
        );

        return updatedTransaction ?? originalTransaction;
      }),
    ];

    this.update({
      transactions: this.trimTransactionsForState(updatedTransactions),
    });
  }

  private onUpdatedLastFetchedBlockNumbers({
    lastFetchedBlockNumbers,
    blockNumber,
  }: {
    lastFetchedBlockNumbers: {
      [key: string]: number;
    };
    blockNumber: number;
  }) {
    this.update({ lastFetchedBlockNumbers });
    this.hub.emit('incomingTransactionBlock', blockNumber);
  }

  private generateDappSuggestedGasFees(
    txParams: TransactionParams,
    origin?: string,
  ): DappSuggestedGasFees | undefined {
    if (!origin || origin === ORIGIN_METAMASK) {
      return undefined;
    }

    const { gasPrice, maxFeePerGas, maxPriorityFeePerGas, gas } = txParams;

    if (
      gasPrice === undefined &&
      maxFeePerGas === undefined &&
      maxPriorityFeePerGas === undefined &&
      gas === undefined
    ) {
      return undefined;
    }

    const dappSuggestedGasFees: DappSuggestedGasFees = {};

    if (gasPrice !== undefined) {
      dappSuggestedGasFees.gasPrice = gasPrice;
    } else if (
      maxFeePerGas !== undefined ||
      maxPriorityFeePerGas !== undefined
    ) {
      dappSuggestedGasFees.maxFeePerGas = maxFeePerGas;
      dappSuggestedGasFees.maxPriorityFeePerGas = maxPriorityFeePerGas;
    }

    if (gas !== undefined) {
      dappSuggestedGasFees.gas = gas;
    }

    return dappSuggestedGasFees;
  }

  /**
   * Validates and adds external provided transaction to state.
   *
   * @param transactionMeta - Nominated external transaction to be added to state.
   */
  private async addExternalTransaction(transactionMeta: TransactionMeta) {
    const { networkId, chainId } = this.getChainAndNetworkId();
    const { transactions } = this.state;
    const fromAddress = transactionMeta?.txParams?.from;
    const sameFromAndNetworkTransactions = transactions.filter(
      (transaction) =>
        transaction.txParams.from === fromAddress &&
        transactionMatchesNetwork(transaction, chainId, networkId),
    );
    const confirmedTxs = sameFromAndNetworkTransactions.filter(
      (transaction) => transaction.status === TransactionStatus.confirmed,
    );
    const pendingTxs = sameFromAndNetworkTransactions.filter(
      (transaction) => transaction.status === TransactionStatus.submitted,
    );

    validateConfirmedExternalTransaction(
      transactionMeta,
      confirmedTxs,
      pendingTxs,
    );

    // Make sure provided external transaction has non empty history array
    if (!(transactionMeta.history ?? []).length) {
      if (!this.isHistoryDisabled) {
        addInitialHistorySnapshot(transactionMeta);
      }
    }

    const updatedTransactions = [...transactions, transactionMeta];
    this.update({
      transactions: this.trimTransactionsForState(updatedTransactions),
    });
  }

  /**
   * Sets other txMeta statuses to dropped if the txMeta that has been confirmed has other transactions
   * in the transactions have the same nonce.
   *
   * @param transactionId - Used to identify original transaction.
   */
  private markNonceDuplicatesDropped(transactionId: string) {
    const { networkId, chainId } = this.getChainAndNetworkId();
    const transactionMeta = this.getTransaction(transactionId);
    const nonce = transactionMeta?.txParams?.nonce;
    const from = transactionMeta?.txParams?.from;
    const sameNonceTxs = this.state.transactions.filter(
      (transaction) =>
        transaction.txParams.from === from &&
        transaction.txParams.nonce === nonce &&
        transactionMatchesNetwork(transaction, chainId, networkId),
    );

    if (!sameNonceTxs.length) {
      return;
    }

    // Mark all same nonce transactions as dropped and give it a replacedBy hash
    for (const transaction of sameNonceTxs) {
      if (transaction.id === transactionId) {
        continue;
      }
      transaction.replacedBy = transactionMeta?.hash;
      transaction.replacedById = transactionMeta?.id;
      // Drop any transaction that wasn't previously failed (off chain failure)
      if (transaction.status !== TransactionStatus.failed) {
        this.setTransactionStatusDropped(transaction);
      }
    }
  }

  /**
   * Method to set transaction status to dropped.
   *
   * @param transactionMeta - TransactionMeta of transaction to be marked as dropped.
   */
  private setTransactionStatusDropped(transactionMeta: TransactionMeta) {
    transactionMeta.status = TransactionStatus.dropped;
    this.updateTransaction(
      transactionMeta,
      'TransactionController#setTransactionStatusDropped - Transaction dropped',
    );
  }

  /**
   * Get transaction with provided actionId.
   *
   * @param actionId - Unique ID to prevent duplicate requests
   * @returns the filtered transaction
   */
  private getTransactionWithActionId(actionId?: string) {
    return this.state.transactions.find(
      (transaction) => actionId && transaction.actionId === actionId,
    );
  }

  private async waitForTransactionFinished(
    transactionId: string,
  ): Promise<TransactionMeta> {
    return new Promise((resolve) => {
      this.hub.once(`${transactionId}:finished`, (txMeta) => {
        resolve(txMeta);
      });
    });
  }

  /**
   * Updates the r, s, and v properties of a TransactionMeta object
   * with values from a signed transaction.
   *
   * @param transactionMeta - The TransactionMeta object to update.
   * @param signedTx - The encompassing type for all transaction types containing r, s, and v values.
   */
  private async updateTransactionMetaRSV(
    transactionMeta: TransactionMeta,
    signedTx: TypedTransaction,
  ): Promise<void> {
    if (signedTx.r) {
      transactionMeta.r = addHexPrefix(signedTx.r.toString(16));
    }

    if (signedTx.s) {
      transactionMeta.s = addHexPrefix(signedTx.s.toString(16));
    }

    if (signedTx.v) {
      transactionMeta.v = addHexPrefix(signedTx.v.toString(16));
    }
  }
}

export default TransactionController;<|MERGE_RESOLUTION|>--- conflicted
+++ resolved
@@ -760,12 +760,8 @@
       time: Date.now(),
       hash,
       actionId,
-<<<<<<< HEAD
-      originalGasEstimate: transactionMeta.transaction.gas,
+      originalGasEstimate: transactionMeta.txParams.gas,
       type: TransactionType.retry,
-=======
-      originalGasEstimate: transactionMeta.txParams.gas,
->>>>>>> a7f63611
     };
     const newTransactionMeta =
       newMaxFeePerGas && newMaxPriorityFeePerGas
