--- conflicted
+++ resolved
@@ -742,11 +742,8 @@
       validateGasValues(gasValues);
     }
 
-<<<<<<< HEAD
     log('Creating cancel transaction', transactionId, gasValues);
 
-=======
->>>>>>> 314f08f6
     const transactionMeta = this.getTransaction(transactionId);
     if (!transactionMeta) {
       return;
@@ -902,11 +899,8 @@
       validateGasValues(gasValues);
     }
 
-<<<<<<< HEAD
     log('Creating speed up transaction', transactionId, gasValues);
 
-=======
->>>>>>> 314f08f6
     const transactionMeta = this.state.transactions.find(
       ({ id }) => id === transactionId,
     );
@@ -2591,11 +2585,8 @@
   private onConfirmedTransaction(transactionMeta: TransactionMeta) {
     log('Processing confirmed transaction', transactionMeta.id);
 
-<<<<<<< HEAD
     this.markNonceDuplicatesDropped(transactionMeta.id);
 
-=======
->>>>>>> 314f08f6
     this.hub.emit('transaction-confirmed', { transactionMeta });
     this.hub.emit(`${transactionMeta.id}:confirmed`, transactionMeta);
 
