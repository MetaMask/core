--- conflicted
+++ resolved
@@ -4346,21 +4346,17 @@
   }
 
   #registerActionHandlers(): void {
-<<<<<<< HEAD
     this.messenger.registerActionHandler(
-=======
-    this.messagingSystem.registerActionHandler(
       `${controllerName}:addTransaction`,
       this.addTransaction.bind(this),
     );
 
-    this.messagingSystem.registerActionHandler(
+    this.messenger.registerActionHandler(
       `${controllerName}:addTransactionBatch`,
       this.addTransactionBatch.bind(this),
     );
 
-    this.messagingSystem.registerActionHandler(
->>>>>>> 73a5aad5
+    this.messenger.registerActionHandler(
       `${controllerName}:confirmExternalTransaction`,
       this.confirmExternalTransaction.bind(this),
     );
