import { Hardfork, Common, type ChainConfig } from '@ethereumjs/common';
import type { TypedTransaction } from '@ethereumjs/tx';
import { TransactionFactory } from '@ethereumjs/tx';
import type {
  AcceptResultCallbacks,
  AddApprovalRequest,
  AddResult,
} from '@metamask/approval-controller';
import type {
  BaseConfig,
  BaseState,
  RestrictedControllerMessenger,
} from '@metamask/base-controller';
import { BaseController } from '@metamask/base-controller';
import {
  BNToHex,
  fractionBN,
  hexToBN,
  safelyExecute,
  query,
  NetworkType,
  RPC,
  ApprovalType,
  ORIGIN_METAMASK,
} from '@metamask/controller-utils';
import EthQuery from '@metamask/eth-query';
import type {
  BlockTracker,
  NetworkState,
  Provider,
} from '@metamask/network-controller';
import type { Hex } from '@metamask/utils';
import { Mutex } from 'async-mutex';
import MethodRegistry from 'eth-method-registry';
import { errorCodes, ethErrors } from 'eth-rpc-errors';
import { addHexPrefix, bufferToHex } from 'ethereumjs-util';
import { EventEmitter } from 'events';
import NonceTracker from 'nonce-tracker';
import { v1 as random } from 'uuid';

import { EtherscanRemoteTransactionSource } from './EtherscanRemoteTransactionSource';
import { validateConfirmedExternalTransaction } from './external-transactions';
import { IncomingTransactionHelper } from './IncomingTransactionHelper';
import type {
  DappSuggestedGasFees,
  Transaction,
  TransactionMeta,
  TransactionReceipt,
  WalletDevice,
} from './types';
import { TransactionStatus } from './types';
import {
  getAndFormatTransactionsForNonceTracker,
  getIncreasedPriceFromExisting,
  normalizeTransaction,
  isEIP1559Transaction,
  isFeeMarketEIP1559Values,
  isGasPriceValue,
  validateGasValues,
  validateMinimumIncrease,
  validateTransaction,
  ESTIMATE_GAS_ERROR,
  transactionMatchesChainId,
} from './utils';

export const HARDFORK = Hardfork.London;

/**
 * @type Result
 * @property result - Promise resolving to a new transaction hash
 * @property transactionMeta - Meta information about this new transaction
 */
export interface Result {
  result: Promise<string>;
  transactionMeta: TransactionMeta;
}

/**
 * @type Fetch All Options
 * @property fromBlock - String containing a specific block decimal number
 * @property etherscanApiKey - API key to be used to fetch token transactions
 */
export interface FetchAllOptions {
  fromBlock?: string;
  etherscanApiKey?: string;
}

export interface GasPriceValue {
  gasPrice: string;
}

export interface FeeMarketEIP1559Values {
  maxFeePerGas: string;
  maxPriorityFeePerGas: string;
}

/**
 * @type TransactionConfig
 *
 * Transaction controller configuration
 * @property interval - Polling interval used to fetch new currency rate
 * @property provider - Provider used to create a new underlying EthQuery instance
 * @property sign - Method used to sign transactions
 */
export interface TransactionConfig extends BaseConfig {
  interval: number;
  sign?: (transaction: Transaction, from: string) => Promise<any>;
  txHistoryLimit: number;
}

/**
 * @type MethodData
 *
 * Method data registry object
 * @property registryMethod - Registry method raw string
 * @property parsedRegistryMethod - Registry method object, containing name and method arguments
 */
export interface MethodData {
  registryMethod: string;
  parsedRegistryMethod: Record<string, unknown>;
}

/**
 * @type TransactionState
 *
 * Transaction controller state
 * @property transactions - A list of TransactionMeta objects
 * @property methodData - Object containing all known method data information
 */
export interface TransactionState extends BaseState {
  transactions: TransactionMeta[];
  methodData: { [key: string]: MethodData };
  lastFetchedBlockNumbers: { [key: string]: number };
}

/**
 * Multiplier used to determine a transaction's increased gas fee during cancellation
 */
export const CANCEL_RATE = 1.5;

/**
 * Multiplier used to determine a transaction's increased gas fee during speed up
 */
export const SPEED_UP_RATE = 1.1;

/**
 * The name of the {@link TransactionController}.
 */
const controllerName = 'TransactionController';

/**
 * The external actions available to the {@link TransactionController}.
 */
type AllowedActions = AddApprovalRequest;

/**
 * The messenger of the {@link TransactionController}.
 */
export type TransactionControllerMessenger = RestrictedControllerMessenger<
  typeof controllerName,
  AllowedActions,
  never,
  AllowedActions['type'],
  never
>;

/**
 * Controller responsible for submitting and managing transactions.
 */
export class TransactionController extends BaseController<
  TransactionConfig,
  TransactionState
> {
  private ethQuery: EthQuery;

  private readonly nonceTracker: NonceTracker;

  private registry: any;

  private readonly provider: Provider;

  private handle?: ReturnType<typeof setTimeout>;

  private readonly mutex = new Mutex();

  private readonly getNetworkState: () => NetworkState;

  private readonly messagingSystem: TransactionControllerMessenger;

  private readonly incomingTransactionHelper: IncomingTransactionHelper;

  private failTransaction(transactionMeta: TransactionMeta, error: Error) {
    const newTransactionMeta = {
      ...transactionMeta,
      error,
      status: TransactionStatus.failed,
    };
    this.updateTransaction(newTransactionMeta);
    this.hub.emit(`${transactionMeta.id}:finished`, newTransactionMeta);
  }

  private async registryLookup(fourBytePrefix: string): Promise<MethodData> {
    const registryMethod = await this.registry.lookup(fourBytePrefix);
    const parsedRegistryMethod = this.registry.parse(registryMethod);
    return { registryMethod, parsedRegistryMethod };
  }

  /**
   * EventEmitter instance used to listen to specific transactional events
   */
  hub = new EventEmitter();

  /**
   * Name of this controller used during composition
   */
  override name = 'TransactionController';

  /**
   * Method used to sign transactions
   */
  sign?: (
    transaction: TypedTransaction,
    from: string,
  ) => Promise<TypedTransaction>;

  /**
   * Creates a TransactionController instance.
   *
   * @param options - The controller options.
   * @param options.blockTracker - The block tracker used to poll for new blocks data.
   * @param options.getNetworkState - Gets the state of the network controller.
   * @param options.getSelectedAddress - Gets the address of the currently selected account.
   * @param options.incomingTransactions - Configuration options for incoming transaction support.
   * @param options.incomingTransactions.apiKey - An optional API key to use when fetching remote transaction data.
   * @param options.incomingTransactions.includeTokenTransfers - Whether or not to include ERC20 token transfers.
   * @param options.incomingTransactions.isEnabled - Whether or not incoming transaction retrieval is enabled.
   * @param options.incomingTransactions.queryEntireHistory - Whether to initially query the entire transaction history or only recent blocks.
   * @param options.incomingTransactions.updateTransactions - Whether to update local transactions using remote transaction data.
   * @param options.messenger - The controller messenger.
   * @param options.onNetworkStateChange - Allows subscribing to network controller state changes.
   * @param options.provider - The provider used to create the underlying EthQuery instance.
   * @param config - Initial options used to configure this controller.
   * @param state - Initial state to set on this controller.
   */
  constructor(
    {
      blockTracker,
      getNetworkState,
      getSelectedAddress,
      incomingTransactions = {},
      messenger,
      onNetworkStateChange,
      provider,
    }: {
      blockTracker: BlockTracker;
      getNetworkState: () => NetworkState;
      getSelectedAddress: () => string;
      incomingTransactions: {
        apiKey?: string;
        includeTokenTransfers?: boolean;
        isEnabled?: () => boolean;
        queryEntireHistory?: boolean;
        updateTransactions?: boolean;
      };
      messenger: TransactionControllerMessenger;
      onNetworkStateChange: (listener: (state: NetworkState) => void) => void;
      provider: Provider;
    },
    config?: Partial<TransactionConfig>,
    state?: Partial<TransactionState>,
  ) {
    super(config, state);

    this.defaultConfig = {
      interval: 15000,
      txHistoryLimit: 40,
    };

    this.defaultState = {
      methodData: {},
      transactions: [],
      lastFetchedBlockNumbers: {},
    };

    this.initialize();

    this.provider = provider;
    this.messagingSystem = messenger;
    this.getNetworkState = getNetworkState;
    this.ethQuery = new EthQuery(provider);
    this.registry = new MethodRegistry({ provider });

    this.nonceTracker = new NonceTracker({
      provider,
      blockTracker,
      getPendingTransactions: (address) =>
        getAndFormatTransactionsForNonceTracker(
          address,
          TransactionStatus.submitted,
          this.state.transactions,
        ),
      getConfirmedTransactions: (address) =>
        getAndFormatTransactionsForNonceTracker(
          address,
          TransactionStatus.confirmed,
          this.state.transactions,
        ),
    });

    this.incomingTransactionHelper = new IncomingTransactionHelper({
      blockTracker,
      getCurrentAccount: getSelectedAddress,
      getLastFetchedBlockNumbers: () => this.state.lastFetchedBlockNumbers,
      getNetworkState,
      isEnabled: incomingTransactions.isEnabled,
      queryEntireHistory: incomingTransactions.queryEntireHistory,
      remoteTransactionSource: new EtherscanRemoteTransactionSource({
        apiKey: incomingTransactions.apiKey,
        includeTokenTransfers: incomingTransactions.includeTokenTransfers,
      }),
      transactionLimit: this.config.txHistoryLimit,
      updateTransactions: incomingTransactions.updateTransactions,
    });

    this.incomingTransactionHelper.hub.on(
      'transactions',
      this.onIncomingTransactions.bind(this),
    );

    this.incomingTransactionHelper.hub.on(
      'updatedLastFetchedBlockNumbers',
      this.onUpdatedLastFetchedBlockNumbers.bind(this),
    );

    onNetworkStateChange(() => {
      this.ethQuery = new EthQuery(this.provider);
      this.registry = new MethodRegistry({ provider: this.provider });
    });

    this.poll();
  }

  /**
   * Starts a new polling interval.
   *
   * @param interval - The polling interval used to fetch new transaction statuses.
   */
  async poll(interval?: number): Promise<void> {
    interval && this.configure({ interval }, false, false);
    this.handle && clearTimeout(this.handle);
    await safelyExecute(() => this.queryTransactionStatuses());
    this.handle = setTimeout(() => {
      this.poll(this.config.interval);
    }, this.config.interval);
  }

  /**
   * Handle new method data request.
   *
   * @param fourBytePrefix - The method prefix.
   * @returns The method data object corresponding to the given signature prefix.
   */
  async handleMethodData(fourBytePrefix: string): Promise<MethodData> {
    const releaseLock = await this.mutex.acquire();
    try {
      const { methodData } = this.state;
      const knownMethod = Object.keys(methodData).find(
        (knownFourBytePrefix) => fourBytePrefix === knownFourBytePrefix,
      );
      if (knownMethod) {
        return methodData[fourBytePrefix];
      }
      const registry = await this.registryLookup(fourBytePrefix);
      this.update({
        methodData: { ...methodData, ...{ [fourBytePrefix]: registry } },
      });
      return registry;
    } finally {
      releaseLock();
    }
  }

  /**
   * Add a new unapproved transaction to state. Parameters will be validated, a
   * unique transaction id will be generated, and gas and gasPrice will be calculated
   * if not provided. If A `<tx.id>:unapproved` hub event will be emitted once added.
   *
   * @param transaction - The transaction object to add.
   * @param opts - Additional options to control how the transaction is added.
   * @param opts.actionId - Unique ID to prevent duplicate requests.
   * @param opts.deviceConfirmedOn - An enum to indicate what device confirmed the transaction.
   * @param opts.origin - The origin of the transaction request, such as a dApp hostname.
   * @param opts.requireApproval - Whether the transaction requires approval by the user, defaults to true unless explicitly disabled.
   * @param opts.securityAlertResponse - Response from security validator.
   * @returns Object containing a promise resolving to the transaction hash if approved.
   */
  async addTransaction(
    transaction: Transaction,
    {
      actionId,
      deviceConfirmedOn,
      origin,
      requireApproval,
      securityAlertResponse,
    }: {
      actionId?: string;
      deviceConfirmedOn?: WalletDevice;
      origin?: string;
      requireApproval?: boolean | undefined;
      securityAlertResponse?: Record<string, unknown>;
    } = {},
  ): Promise<Result> {
    const chainId = this.getChainId();
    const { transactions } = this.state;
    transaction = normalizeTransaction(transaction);
    validateTransaction(transaction);

    const dappSuggestedGasFees = this.generateDappSuggestedGasFees(
      transaction,
      origin,
    );

    const existingTransactionMeta = this.getTransactionWithActionId(actionId);
    // If a request to add a transaction with the same actionId is submitted again, a new transaction will not be created for it.
    const transactionMeta: TransactionMeta = existingTransactionMeta || {
      id: random(),
      chainId,
      origin,
      status: TransactionStatus.unapproved as TransactionStatus.unapproved,
      time: Date.now(),
      transaction,
      deviceConfirmedOn,
      verifiedOnBlockchain: false,
      dappSuggestedGasFees,
      securityAlertResponse,
      // Add actionId to txMeta to check if same actionId is seen again
      actionId,
    };

    try {
      const { gas, estimateGasError } = await this.estimateGas(transaction);
      transaction.gas = gas;
      transaction.estimateGasError = estimateGasError;
    } catch (error: any) {
      this.failTransaction(transactionMeta, error);
      return Promise.reject(error);
    }
    // Checks if a transaction already exists with a given actionId
    if (!existingTransactionMeta) {
      transactions.push(transactionMeta);
      this.update({
        transactions: this.trimTransactionsForState(transactions),
      });
      this.hub.emit(`unapprovedTransaction`, transactionMeta);
    }

    return {
      result: this.processApproval(transactionMeta, {
        isExisting: Boolean(existingTransactionMeta),
        requireApproval,
      }),
      transactionMeta,
    };
  }

  startIncomingTransactionPolling() {
    this.incomingTransactionHelper.start();
  }

  stopIncomingTransactionPolling() {
    this.incomingTransactionHelper.stop();
  }

  async updateIncomingTransactions() {
    await this.incomingTransactionHelper.update();
  }

  /**
   * Creates approvals for all unapproved transactions persisted.
   */
  initApprovals() {
    const chainId = this.getChainId();
    const unapprovedTxs = this.state.transactions.filter(
      (transaction) =>
        transaction.status === TransactionStatus.unapproved &&
        transactionMatchesChainId(transaction, chainId),
    );

    for (const txMeta of unapprovedTxs) {
      this.processApproval(txMeta, {
        shouldShowRequest: false,
      }).catch((error) => {
        /* istanbul ignore next */
        console.error('Error during persisted transaction approval', error);
      });
    }
  }

  /**
   * Attempts to cancel a transaction based on its ID by setting its status to "rejected"
   * and emitting a `<tx.id>:finished` hub event.
   *
   * @param transactionID - The ID of the transaction to cancel.
   * @param gasValues - The gas values to use for the cancellation transaction.
   * @param options - The options for the cancellation transaction.
   * @param options.estimatedBaseFee - The estimated base fee of the transaction.
   */
  async stopTransaction(
    transactionID: string,
    gasValues?: GasPriceValue | FeeMarketEIP1559Values,
    { estimatedBaseFee }: { estimatedBaseFee?: string } = {},
  ) {
    if (gasValues) {
      validateGasValues(gasValues);
    }
    const transactionMeta = this.state.transactions.find(
      ({ id }) => id === transactionID,
    );
    if (!transactionMeta) {
      return;
    }

    if (!this.sign) {
      throw new Error('No sign method defined.');
    }

    // gasPrice (legacy non EIP1559)
    const minGasPrice = getIncreasedPriceFromExisting(
      transactionMeta.transaction.gasPrice,
      CANCEL_RATE,
    );

    const gasPriceFromValues = isGasPriceValue(gasValues) && gasValues.gasPrice;

    const newGasPrice =
      (gasPriceFromValues &&
        validateMinimumIncrease(gasPriceFromValues, minGasPrice)) ||
      minGasPrice;

    // maxFeePerGas (EIP1559)
    const existingMaxFeePerGas = transactionMeta.transaction?.maxFeePerGas;
    const minMaxFeePerGas = getIncreasedPriceFromExisting(
      existingMaxFeePerGas,
      CANCEL_RATE,
    );
    const maxFeePerGasValues =
      isFeeMarketEIP1559Values(gasValues) && gasValues.maxFeePerGas;
    const newMaxFeePerGas =
      (maxFeePerGasValues &&
        validateMinimumIncrease(maxFeePerGasValues, minMaxFeePerGas)) ||
      (existingMaxFeePerGas && minMaxFeePerGas);

    // maxPriorityFeePerGas (EIP1559)
    const existingMaxPriorityFeePerGas =
      transactionMeta.transaction?.maxPriorityFeePerGas;
    const minMaxPriorityFeePerGas = getIncreasedPriceFromExisting(
      existingMaxPriorityFeePerGas,
      CANCEL_RATE,
    );
    const maxPriorityFeePerGasValues =
      isFeeMarketEIP1559Values(gasValues) && gasValues.maxPriorityFeePerGas;
    const newMaxPriorityFeePerGas =
      (maxPriorityFeePerGasValues &&
        validateMinimumIncrease(
          maxPriorityFeePerGasValues,
          minMaxPriorityFeePerGas,
        )) ||
      (existingMaxPriorityFeePerGas && minMaxPriorityFeePerGas);

    const txParams =
      newMaxFeePerGas && newMaxPriorityFeePerGas
        ? {
            from: transactionMeta.transaction.from,
            gasLimit: transactionMeta.transaction.gas,
            maxFeePerGas: newMaxFeePerGas,
            maxPriorityFeePerGas: newMaxPriorityFeePerGas,
            type: 2,
            nonce: transactionMeta.transaction.nonce,
            to: transactionMeta.transaction.from,
            value: '0x0',
          }
        : {
            from: transactionMeta.transaction.from,
            gasLimit: transactionMeta.transaction.gas,
            gasPrice: newGasPrice,
            nonce: transactionMeta.transaction.nonce,
            to: transactionMeta.transaction.from,
            value: '0x0',
          };

    const unsignedEthTx = this.prepareUnsignedEthTx(txParams);

    const signedTx = await this.sign(
      unsignedEthTx,
      transactionMeta.transaction.from,
    );
    const rawTx = bufferToHex(signedTx.serialize());
    await query(this.ethQuery, 'sendRawTransaction', [rawTx]);
    transactionMeta.estimatedBaseFee = estimatedBaseFee;
    transactionMeta.status = TransactionStatus.cancelled;
    this.hub.emit(`${transactionMeta.id}:finished`, transactionMeta);
  }

  /**
   * Attempts to speed up a transaction increasing transaction gasPrice by ten percent.
   *
   * @param transactionID - The ID of the transaction to speed up.
   * @param gasValues - The gas values to use for the speed up transaction.
   * @param options - The options for the speed up transaction.
   * @param options.actionId - Unique ID to prevent duplicate requests
   * @param options.estimatedBaseFee - The estimated base fee of the transaction.
   */
  async speedUpTransaction(
    transactionID: string,
    gasValues?: GasPriceValue | FeeMarketEIP1559Values,
    {
      actionId,
      estimatedBaseFee,
    }: { actionId?: string; estimatedBaseFee?: string } = {},
  ) {
    // If transaction is found for same action id, do not create a new speed up transaction.
    if (this.getTransactionWithActionId(actionId)) {
      return;
    }

    if (gasValues) {
      validateGasValues(gasValues);
    }
    const transactionMeta = this.state.transactions.find(
      ({ id }) => id === transactionID,
    );
    /* istanbul ignore next */
    if (!transactionMeta) {
      return;
    }

    /* istanbul ignore next */
    if (!this.sign) {
      throw new Error('No sign method defined.');
    }

    const { transactions } = this.state;

    // gasPrice (legacy non EIP1559)
    const minGasPrice = getIncreasedPriceFromExisting(
      transactionMeta.transaction.gasPrice,
      SPEED_UP_RATE,
    );

    const gasPriceFromValues = isGasPriceValue(gasValues) && gasValues.gasPrice;

    const newGasPrice =
      (gasPriceFromValues &&
        validateMinimumIncrease(gasPriceFromValues, minGasPrice)) ||
      minGasPrice;

    // maxFeePerGas (EIP1559)
    const existingMaxFeePerGas = transactionMeta.transaction?.maxFeePerGas;
    const minMaxFeePerGas = getIncreasedPriceFromExisting(
      existingMaxFeePerGas,
      SPEED_UP_RATE,
    );
    const maxFeePerGasValues =
      isFeeMarketEIP1559Values(gasValues) && gasValues.maxFeePerGas;
    const newMaxFeePerGas =
      (maxFeePerGasValues &&
        validateMinimumIncrease(maxFeePerGasValues, minMaxFeePerGas)) ||
      (existingMaxFeePerGas && minMaxFeePerGas);

    // maxPriorityFeePerGas (EIP1559)
    const existingMaxPriorityFeePerGas =
      transactionMeta.transaction?.maxPriorityFeePerGas;
    const minMaxPriorityFeePerGas = getIncreasedPriceFromExisting(
      existingMaxPriorityFeePerGas,
      SPEED_UP_RATE,
    );
    const maxPriorityFeePerGasValues =
      isFeeMarketEIP1559Values(gasValues) && gasValues.maxPriorityFeePerGas;
    const newMaxPriorityFeePerGas =
      (maxPriorityFeePerGasValues &&
        validateMinimumIncrease(
          maxPriorityFeePerGasValues,
          minMaxPriorityFeePerGas,
        )) ||
      (existingMaxPriorityFeePerGas && minMaxPriorityFeePerGas);

    const txParams =
      newMaxFeePerGas && newMaxPriorityFeePerGas
        ? {
            ...transactionMeta.transaction,
            gasLimit: transactionMeta.transaction.gas,
            maxFeePerGas: newMaxFeePerGas,
            maxPriorityFeePerGas: newMaxPriorityFeePerGas,
            type: 2,
          }
        : {
            ...transactionMeta.transaction,
            gasLimit: transactionMeta.transaction.gas,
            gasPrice: newGasPrice,
          };

    const unsignedEthTx = this.prepareUnsignedEthTx(txParams);

    const signedTx = await this.sign(
      unsignedEthTx,
      transactionMeta.transaction.from,
    );
    const rawTx = bufferToHex(signedTx.serialize());
    const transactionHash = await query(this.ethQuery, 'sendRawTransaction', [
      rawTx,
    ]);
    const baseTransactionMeta = {
      ...transactionMeta,
      estimatedBaseFee,
      id: random(),
      time: Date.now(),
      transactionHash,
      actionId,
    };
    const newTransactionMeta =
      newMaxFeePerGas && newMaxPriorityFeePerGas
        ? {
            ...baseTransactionMeta,
            transaction: {
              ...transactionMeta.transaction,
              maxFeePerGas: newMaxFeePerGas,
              maxPriorityFeePerGas: newMaxPriorityFeePerGas,
            },
          }
        : {
            ...baseTransactionMeta,
            transaction: {
              ...transactionMeta.transaction,
              gasPrice: newGasPrice,
            },
          };
    transactions.push(newTransactionMeta);
    this.update({ transactions: this.trimTransactionsForState(transactions) });
    this.hub.emit(`${transactionMeta.id}:speedup`, newTransactionMeta);
  }

  /**
   * Estimates required gas for a given transaction.
   *
   * @param transaction - The transaction to estimate gas for.
   * @returns The gas and gas price.
   */
  async estimateGas(transaction: Transaction) {
    const estimatedTransaction = { ...transaction };
    const {
      gas,
      gasPrice: providedGasPrice,
      to,
      value,
      data,
    } = estimatedTransaction;
    const gasPrice =
      typeof providedGasPrice === 'undefined'
        ? await query(this.ethQuery, 'gasPrice')
        : providedGasPrice;
    const { providerConfig } = this.getNetworkState();
    const isCustomNetwork = providerConfig.type === NetworkType.rpc;
    // 1. If gas is already defined on the transaction, use it
    if (typeof gas !== 'undefined') {
      return { gas, gasPrice };
    }
    const { gasLimit } = await query(this.ethQuery, 'getBlockByNumber', [
      'latest',
      false,
    ]);

    // 2. If to is not defined or this is not a contract address, and there is no data use 0x5208 / 21000.
    // If the newtwork is a custom network then bypass this check and fetch 'estimateGas'.
    /* istanbul ignore next */
    const code = to ? await query(this.ethQuery, 'getCode', [to]) : undefined;
    /* istanbul ignore next */
    if (
      !isCustomNetwork &&
      (!to || (to && !data && (!code || code === '0x')))
    ) {
      return { gas: '0x5208', gasPrice };
    }

    // if data, should be hex string format
    estimatedTransaction.data = !data
      ? data
      : /* istanbul ignore next */ addHexPrefix(data);

    // 3. If this is a contract address, safely estimate gas using RPC
    estimatedTransaction.value =
      typeof value === 'undefined' ? '0x0' : /* istanbul ignore next */ value;
    const gasLimitBN = hexToBN(gasLimit);
    estimatedTransaction.gas = BNToHex(fractionBN(gasLimitBN, 19, 20));

    let gasHex;
    let estimateGasError;
    try {
      gasHex = await query(this.ethQuery, 'estimateGas', [
        estimatedTransaction,
      ]);
    } catch (error) {
      estimateGasError = ESTIMATE_GAS_ERROR;
    }
    // 4. Pad estimated gas without exceeding the most recent block gasLimit. If the network is a
    // a custom network then return the eth_estimateGas value.
    const gasBN = hexToBN(gasHex);
    const maxGasBN = gasLimitBN.muln(0.9);
    const paddedGasBN = gasBN.muln(1.5);
    /* istanbul ignore next */
    if (gasBN.gt(maxGasBN) || isCustomNetwork) {
      return { gas: addHexPrefix(gasHex), gasPrice, estimateGasError };
    }

    /* istanbul ignore next */
    if (paddedGasBN.lt(maxGasBN)) {
      return {
        gas: addHexPrefix(BNToHex(paddedGasBN)),
        gasPrice,
        estimateGasError,
      };
    }
    return { gas: addHexPrefix(BNToHex(maxGasBN)), gasPrice, estimateGasError };
  }

  /**
   * Check the status of submitted transactions on the network to determine whether they have
   * been included in a block. Any that have been included in a block are marked as confirmed.
   */
  async queryTransactionStatuses() {
    const { transactions } = this.state;
    const currentChainId = this.getChainId();
    let gotUpdates = false;
    await safelyExecute(() =>
      Promise.all(
        transactions.map(async (meta, index) => {
          if (
            !meta.verifiedOnBlockchain &&
            transactionMatchesChainId(meta, currentChainId)
          ) {
            const [reconciledTx, updateRequired] =
              await this.blockchainTransactionStateReconciler(meta);
            if (updateRequired) {
              transactions[index] = reconciledTx;
              gotUpdates = updateRequired;
            }
          }
        }),
      ),
    );

    /* istanbul ignore else */
    if (gotUpdates) {
      this.update({
        transactions: this.trimTransactionsForState(transactions),
      });
    }
  }

  /**
   * Updates an existing transaction in state.
   *
   * @param transactionMeta - The new transaction to store in state.
   */
  updateTransaction(transactionMeta: TransactionMeta) {
    const { transactions } = this.state;
    transactionMeta.transaction = normalizeTransaction(
      transactionMeta.transaction,
    );
    validateTransaction(transactionMeta.transaction);
    const index = transactions.findIndex(({ id }) => transactionMeta.id === id);
    transactions[index] = transactionMeta;
    this.update({ transactions: this.trimTransactionsForState(transactions) });
  }

  /**
   * Removes all transactions from state, optionally based on the current network.
   *
   * @param ignoreNetwork - Determines whether to wipe all transactions, or just those on the
   * current network. If `true`, all transactions are wiped.
   * @param address - If specified, only transactions originating from this address will be
   * wiped on current network.
   */
  wipeTransactions(ignoreNetwork?: boolean, address?: string) {
    /* istanbul ignore next */
    if (ignoreNetwork && !address) {
      this.update({ transactions: [] });
      return;
    }
    const currentChainId = this.getChainId();
    const newTransactions = this.state.transactions.filter(
      ({ chainId, transaction }) => {
        const isMatchingNetwork = ignoreNetwork || chainId === currentChainId;

        if (!isMatchingNetwork) {
          return true;
        }

        const isMatchingAddress =
          !address || transaction.from?.toLowerCase() === address.toLowerCase();

        return !isMatchingAddress;
      },
    );

    this.update({
      transactions: this.trimTransactionsForState(newTransactions),
    });
  }

  startIncomingTransactionProcessing() {
    this.incomingTransactionHelper.start();
  }

  stopIncomingTransactionProcessing() {
    this.incomingTransactionHelper.stop();
  }

  /**
   * Adds external provided transaction to state as confirmed transaction.
   *
   * @param transactionMeta - TransactionMeta to add transactions.
   * @param transactionReceipt - TransactionReceipt of the external transaction.
   * @param baseFeePerGas - Base fee per gas of the external transaction.
   */
  async confirmExternalTransaction(
    transactionMeta: TransactionMeta,
    transactionReceipt: TransactionReceipt,
    baseFeePerGas: Hex,
  ) {
    // Run validation and add external transaction to state.
    this.addExternalTransaction(transactionMeta);

    try {
      const transactionId = transactionMeta.id;

      // Make sure status is confirmed and define gasUsed as in receipt.
      transactionMeta.status = TransactionStatus.confirmed;
      transactionMeta.txReceipt = transactionReceipt;
      if (baseFeePerGas) {
        transactionMeta.baseFeePerGas = baseFeePerGas;
      }

      // Update same nonce local transactions as dropped and define replacedBy properties.
      this.markNonceDuplicatesDropped(transactionId);

      // Update external provided transaction with updated gas values and confirmed status.
      this.updateTransaction(transactionMeta);
    } catch (error) {
      console.error(error);
    }
  }

  private async processApproval(
    transactionMeta: TransactionMeta,
    {
      isExisting = false,
      requireApproval,
      shouldShowRequest = true,
    }: {
      isExisting?: boolean;
      requireApproval?: boolean | undefined;
      shouldShowRequest?: boolean;
    },
  ): Promise<string> {
    const transactionId = transactionMeta.id;
    let resultCallbacks: AcceptResultCallbacks | undefined;
    const { meta, isCompleted } = this.isTransactionCompleted(transactionId);
    const finishedPromise = isCompleted
      ? Promise.resolve(meta)
      : this.waitForTransactionFinished(transactionId);

    if (meta && !isExisting && !isCompleted) {
      try {
        if (requireApproval !== false) {
          const acceptResult = await this.requestApproval(transactionMeta, {
            shouldShowRequest,
          });
          resultCallbacks = acceptResult.resultCallbacks;
        }

        const { isCompleted: isTxCompleted } =
          this.isTransactionCompleted(transactionId);

        if (!isTxCompleted) {
          await this.approveTransaction(transactionId);
        }
      } catch (error: any) {
        const { isCompleted: isTxCompleted } =
          this.isTransactionCompleted(transactionId);
        if (!isTxCompleted) {
          if (error.code === errorCodes.provider.userRejectedRequest) {
            this.cancelTransaction(transactionId);

            throw ethErrors.provider.userRejectedRequest(
              'User rejected the transaction',
            );
          } else {
            this.failTransaction(meta, error);
          }
        }
      }
    }

    const finalMeta = await finishedPromise;

    switch (finalMeta?.status) {
      case TransactionStatus.failed:
        resultCallbacks?.error(finalMeta.error);
        throw ethErrors.rpc.internal(finalMeta.error.message);

      case TransactionStatus.cancelled:
        const cancelError = ethErrors.rpc.internal(
          'User cancelled the transaction',
        );

        resultCallbacks?.error(cancelError);
        throw cancelError;

      case TransactionStatus.submitted:
        resultCallbacks?.success();
        return finalMeta.transactionHash as string;

      default:
        const internalError = ethErrors.rpc.internal(
          `MetaMask Tx Signature: Unknown problem: ${JSON.stringify(
            finalMeta || transactionId,
          )}`,
        );

        resultCallbacks?.error(internalError);
        throw internalError;
    }
  }

  /**
   * Approves a transaction and updates it's status in state. If this is not a
   * retry transaction, a nonce will be generated. The transaction is signed
   * using the sign configuration property, then published to the blockchain.
   * A `<tx.id>:finished` hub event is fired after success or failure.
   *
   * @param transactionID - The ID of the transaction to approve.
   */
  private async approveTransaction(transactionID: string) {
    const { transactions } = this.state;
    const releaseLock = await this.mutex.acquire();
    const chainId = this.getChainId();
    const index = transactions.findIndex(({ id }) => transactionID === id);
    const transactionMeta = transactions[index];
    const {
      transaction: { nonce, from },
    } = transactionMeta;
    let nonceLock;
    try {
      if (!this.sign) {
        releaseLock();
        this.failTransaction(
          transactionMeta,
          new Error('No sign method defined.'),
        );
        return;
      } else if (!chainId) {
        releaseLock();
        this.failTransaction(transactionMeta, new Error('No chainId defined.'));
        return;
      }

      const { approved: status } = TransactionStatus;
      let nonceToUse = nonce;
      // if a nonce already exists on the transactionMeta it means this is a speedup or cancel transaction
      // so we want to reuse that nonce and hope that it beats the previous attempt to chain. Otherwise use a new locked nonce
      if (!nonceToUse) {
        nonceLock = await this.nonceTracker.getNonceLock(from);
        nonceToUse = addHexPrefix(nonceLock.nextNonce.toString(16));
      }

      transactionMeta.status = status;
      transactionMeta.transaction.nonce = nonceToUse;
      transactionMeta.transaction.chainId = chainId;

      const baseTxParams = {
        ...transactionMeta.transaction,
        gasLimit: transactionMeta.transaction.gas,
      };

      const isEIP1559 = isEIP1559Transaction(transactionMeta.transaction);

      const txParams = isEIP1559
        ? {
            ...baseTxParams,
            maxFeePerGas: transactionMeta.transaction.maxFeePerGas,
            maxPriorityFeePerGas:
              transactionMeta.transaction.maxPriorityFeePerGas,
            estimatedBaseFee: transactionMeta.transaction.estimatedBaseFee,
            // specify type 2 if maxFeePerGas and maxPriorityFeePerGas are set
            type: 2,
          }
        : baseTxParams;

      // delete gasPrice if maxFeePerGas and maxPriorityFeePerGas are set
      if (isEIP1559) {
        delete txParams.gasPrice;
      }

      const unsignedEthTx = this.prepareUnsignedEthTx(txParams);
      const signedTx = await this.sign(unsignedEthTx, from);
      transactionMeta.status = TransactionStatus.signed;
      this.updateTransaction(transactionMeta);
      const rawTx = bufferToHex(signedTx.serialize());

      transactionMeta.rawTx = rawTx;
      this.updateTransaction(transactionMeta);
      const transactionHash = await query(this.ethQuery, 'sendRawTransaction', [
        rawTx,
      ]);
      transactionMeta.transactionHash = transactionHash;
      transactionMeta.status = TransactionStatus.submitted;
      transactionMeta.submittedTime = new Date().getTime();
      this.updateTransaction(transactionMeta);
      this.hub.emit(`${transactionMeta.id}:finished`, transactionMeta);
    } catch (error: any) {
      this.failTransaction(transactionMeta, error);
    } finally {
      // must set transaction to submitted/failed before releasing lock
      if (nonceLock) {
        nonceLock.releaseLock();
      }
      releaseLock();
    }
  }

  /**
   * Cancels a transaction based on its ID by setting its status to "rejected"
   * and emitting a `<tx.id>:finished` hub event.
   *
   * @param transactionID - The ID of the transaction to cancel.
   */
  private cancelTransaction(transactionID: string) {
    const transactionMeta = this.state.transactions.find(
      ({ id }) => id === transactionID,
    );
    if (!transactionMeta) {
      return;
    }
    transactionMeta.status = TransactionStatus.rejected;
    this.hub.emit(`${transactionMeta.id}:finished`, transactionMeta);
    const transactions = this.state.transactions.filter(
      ({ id }) => id !== transactionID,
    );
    this.update({ transactions: this.trimTransactionsForState(transactions) });
  }

  /**
   * Trim the amount of transactions that are set on the state. Checks
   * if the length of the tx history is longer then desired persistence
   * limit and then if it is removes the oldest confirmed or rejected tx.
   * Pending or unapproved transactions will not be removed by this
   * operation. For safety of presenting a fully functional transaction UI
   * representation, this function will not break apart transactions with the
   * same nonce, created on the same day, per network. Not accounting for transactions of the same
   * nonce, same day and network combo can result in confusing or broken experiences
   * in the UI. The transactions are then updated using the BaseController update.
   *
   * @param transactions - The transactions to be applied to the state.
   * @returns The trimmed list of transactions.
   */
  private trimTransactionsForState(
    transactions: TransactionMeta[],
  ): TransactionMeta[] {
    const nonceNetworkSet = new Set();
<<<<<<< HEAD
    const txsToKeep = transactions.reverse().filter((tx) => {
      const { chainId, status, transaction, time } = tx;
      if (transaction) {
        const key = `${transaction.nonce}-${chainId}-${new Date(
          time,
        ).toDateString()}`;
        if (nonceNetworkSet.has(key)) {
          return true;
        } else if (
          nonceNetworkSet.size < this.config.txHistoryLimit ||
          !this.isFinalState(status)
        ) {
          nonceNetworkSet.add(key);
          return true;
=======

    const txsToKeep = transactions
      .sort((a, b) => (a.time > b.time ? -1 : 1)) // Descending time order
      .filter((tx) => {
        const { chainId, networkID, status, transaction, time } = tx;

        if (transaction) {
          const key = `${transaction.nonce}-${
            chainId ? convertHexToDecimal(chainId) : networkID
          }-${new Date(time).toDateString()}`;

          if (nonceNetworkSet.has(key)) {
            return true;
          } else if (
            nonceNetworkSet.size < this.config.txHistoryLimit ||
            !this.isFinalState(status)
          ) {
            nonceNetworkSet.add(key);
            return true;
          }
>>>>>>> 8c33c8d6
        }

        return false;
      });

    txsToKeep.reverse(); // Ascending time order
    return txsToKeep;
  }

  /**
   * Determines if the transaction is in a final state.
   *
   * @param status - The transaction status.
   * @returns Whether the transaction is in a final state.
   */
  private isFinalState(status: TransactionStatus): boolean {
    return (
      status === TransactionStatus.rejected ||
      status === TransactionStatus.confirmed ||
      status === TransactionStatus.failed ||
      status === TransactionStatus.cancelled
    );
  }

  /**
   * Whether the transaction has at least completed all local processing.
   *
   * @param status - The transaction status.
   * @returns Whether the transaction is in a final state.
   */
  private isLocalFinalState(status: TransactionStatus): boolean {
    return [
      TransactionStatus.cancelled,
      TransactionStatus.confirmed,
      TransactionStatus.failed,
      TransactionStatus.rejected,
      TransactionStatus.submitted,
    ].includes(status);
  }

  /**
   * Method to verify the state of a transaction using the Blockchain as a source of truth.
   *
   * @param meta - The local transaction to verify on the blockchain.
   * @returns A tuple containing the updated transaction, and whether or not an update was required.
   */
  private async blockchainTransactionStateReconciler(
    meta: TransactionMeta,
  ): Promise<[TransactionMeta, boolean]> {
    const { status, transactionHash } = meta;
    switch (status) {
      case TransactionStatus.confirmed:
        const txReceipt = await query(this.ethQuery, 'getTransactionReceipt', [
          transactionHash,
        ]);

        if (!txReceipt) {
          return [meta, false];
        }

        const txBlock = await query(this.ethQuery, 'getBlockByHash', [
          txReceipt.blockHash,
        ]);

        meta.verifiedOnBlockchain = true;
        meta.transaction.gasUsed = txReceipt.gasUsed;
        meta.txReceipt = txReceipt;
        meta.baseFeePerGas = txBlock?.baseFeePerGas;
        meta.blockTimestamp = txBlock?.timestamp;

        // According to the Web3 docs:
        // TRUE if the transaction was successful, FALSE if the EVM reverted the transaction.
        if (Number(txReceipt.status) === 0) {
          const error: Error = new Error(
            'Transaction failed. The transaction was reversed',
          );
          this.failTransaction(meta, error);
          return [meta, false];
        }

        return [meta, true];
      case TransactionStatus.submitted:
        const txObj = await query(this.ethQuery, 'getTransactionByHash', [
          transactionHash,
        ]);

        if (!txObj) {
          const receiptShowsFailedStatus =
            await this.checkTxReceiptStatusIsFailed(transactionHash);

          // Case the txObj is evaluated as false, a second check will
          // determine if the tx failed or it is pending or confirmed
          if (receiptShowsFailedStatus) {
            const error: Error = new Error(
              'Transaction failed. The transaction was dropped or replaced by a new one',
            );
            this.failTransaction(meta, error);
          }
        }

        /* istanbul ignore next */
        if (txObj?.blockNumber) {
          meta.status = TransactionStatus.confirmed;
          this.hub.emit(`${meta.id}:confirmed`, meta);
          return [meta, true];
        }

        return [meta, false];
      default:
        return [meta, false];
    }
  }

  /**
   * Method to check if a tx has failed according to their receipt
   * According to the Web3 docs:
   * TRUE if the transaction was successful, FALSE if the EVM reverted the transaction.
   * The receipt is not available for pending transactions and returns null.
   *
   * @param txHash - The transaction hash.
   * @returns Whether the transaction has failed.
   */
  private async checkTxReceiptStatusIsFailed(
    txHash: string | undefined,
  ): Promise<boolean> {
    const txReceipt = await query(this.ethQuery, 'getTransactionReceipt', [
      txHash,
    ]);
    if (!txReceipt) {
      // Transaction is pending
      return false;
    }
    return Number(txReceipt.status) === 0;
  }

  private async requestApproval(
    txMeta: TransactionMeta,
    { shouldShowRequest }: { shouldShowRequest: boolean },
  ): Promise<AddResult> {
    const id = this.getApprovalId(txMeta);
    const { origin } = txMeta;
    const type = ApprovalType.Transaction;
    const requestData = { txId: txMeta.id };

    return (await this.messagingSystem.call(
      'ApprovalController:addRequest',
      {
        id,
        origin: origin || ORIGIN_METAMASK,
        type,
        requestData,
        expectsResult: true,
      },
      shouldShowRequest,
    )) as Promise<AddResult>;
  }

  private getTransaction(transactionId: string): TransactionMeta | undefined {
    const { transactions } = this.state;
    return transactions.find(({ id }) => id === transactionId);
  }

  private getApprovalId(txMeta: TransactionMeta) {
    return String(txMeta.id);
  }

  private isTransactionCompleted(transactionId: string): {
    meta?: TransactionMeta;
    isCompleted: boolean;
  } {
    const transaction = this.getTransaction(transactionId);

    if (!transaction) {
      return { meta: undefined, isCompleted: false };
    }

    const isCompleted = this.isLocalFinalState(transaction.status);

    return { meta: transaction, isCompleted };
  }

  private getChainId(): Hex {
    const { providerConfig } = this.getNetworkState();
    return providerConfig.chainId;
  }

  private prepareUnsignedEthTx(
    txParams: Record<string, unknown>,
  ): TypedTransaction {
    return TransactionFactory.fromTxData(txParams, {
      common: this.getCommonConfiguration(),
      freeze: false,
    });
  }

  /**
   * `@ethereumjs/tx` uses `@ethereumjs/common` as a configuration tool for
   * specifying which chain, network, hardfork and EIPs to support for
   * a transaction. By referencing this configuration, and analyzing the fields
   * specified in txParams, @ethereumjs/tx is able to determine which EIP-2718
   * transaction type to use.
   *
   * @returns common configuration object
   */
  private getCommonConfiguration(): Common {
    const {
      providerConfig: { type: chain, chainId, nickname: name },
    } = this.getNetworkState();

    if (
      chain !== RPC &&
      chain !== NetworkType['linea-goerli'] &&
      chain !== NetworkType['linea-mainnet']
    ) {
      return new Common({ chain, hardfork: HARDFORK });
    }

    const customChainParams: Partial<ChainConfig> = {
      name,
      chainId: parseInt(chainId, 16),
      defaultHardfork: HARDFORK,
    };

    return Common.custom(customChainParams);
  }

  private onIncomingTransactions({
    added,
    updated,
  }: {
    added: TransactionMeta[];
    updated: TransactionMeta[];
  }) {
    const { transactions: currentTransactions } = this.state;

    const updatedTransactions = [
      ...added,
      ...currentTransactions.map((originalTransaction) => {
        const updatedTransaction = updated.find(
          ({ transactionHash }) =>
            transactionHash === originalTransaction.transactionHash,
        );

        return updatedTransaction ?? originalTransaction;
      }),
    ];

    this.update({
      transactions: this.trimTransactionsForState(updatedTransactions),
    });
  }

  private onUpdatedLastFetchedBlockNumbers({
    lastFetchedBlockNumbers,
    blockNumber,
  }: {
    lastFetchedBlockNumbers: {
      [key: string]: number;
    };
    blockNumber: number;
  }) {
    this.update({ lastFetchedBlockNumbers });
    this.hub.emit('incomingTransactionBlock', blockNumber);
  }

  private generateDappSuggestedGasFees(
    transaction: Transaction,
    origin?: string,
  ): DappSuggestedGasFees | undefined {
    if (!origin || origin === ORIGIN_METAMASK) {
      return undefined;
    }

    const { gasPrice, maxFeePerGas, maxPriorityFeePerGas, gas } = transaction;

    if (
      gasPrice === undefined &&
      maxFeePerGas === undefined &&
      maxPriorityFeePerGas === undefined &&
      gas === undefined
    ) {
      return undefined;
    }

    const dappSuggestedGasFees: DappSuggestedGasFees = {};

    if (gasPrice !== undefined) {
      dappSuggestedGasFees.gasPrice = gasPrice;
    } else if (
      maxFeePerGas !== undefined ||
      maxPriorityFeePerGas !== undefined
    ) {
      dappSuggestedGasFees.maxFeePerGas = maxFeePerGas;
      dappSuggestedGasFees.maxPriorityFeePerGas = maxPriorityFeePerGas;
    }

    if (gas !== undefined) {
      dappSuggestedGasFees.gas = gas;
    }

    return dappSuggestedGasFees;
  }

  /**
   * Validates and adds external provided transaction to state.
   *
   * @param transactionMeta - Nominated external transaction to be added to state.
   */
  private async addExternalTransaction(transactionMeta: TransactionMeta) {
    const chainId = this.getChainId();
    const { transactions } = this.state;
    const fromAddress = transactionMeta?.transaction?.from;
    const sameFromAndNetworkTransactions = transactions.filter(
      (transaction) =>
        transaction.transaction.from === fromAddress &&
        transactionMatchesChainId(transaction, chainId),
    );
    const confirmedTxs = sameFromAndNetworkTransactions.filter(
      (transaction) => transaction.status === TransactionStatus.confirmed,
    );
    const pendingTxs = sameFromAndNetworkTransactions.filter(
      (transaction) => transaction.status === TransactionStatus.submitted,
    );

    validateConfirmedExternalTransaction(
      transactionMeta,
      confirmedTxs,
      pendingTxs,
    );

    const updatedTransactions = [...transactions, transactionMeta];
    this.update({
      transactions: this.trimTransactionsForState(updatedTransactions),
    });
  }

  /**
   * Sets other txMeta statuses to dropped if the txMeta that has been confirmed has other transactions
   * in the transactions have the same nonce.
   *
   * @param transactionId - Used to identify original transaction.
   */
  private markNonceDuplicatesDropped(transactionId: string) {
    const chainId = this.getChainId();
    const transactionMeta = this.getTransaction(transactionId);
    const nonce = transactionMeta?.transaction?.nonce;
    const from = transactionMeta?.transaction?.from;
    const sameNonceTxs = this.state.transactions.filter(
      (transaction) =>
        transaction.transaction.from === from &&
        transaction.transaction.nonce === nonce &&
        transactionMatchesChainId(transaction, chainId),
    );

    if (!sameNonceTxs.length) {
      return;
    }

    // Mark all same nonce transactions as dropped and give it a replacedBy hash
    for (const transaction of sameNonceTxs) {
      if (transaction.id === transactionId) {
        continue;
      }
      transaction.replacedBy = transactionMeta?.hash;
      transaction.replacedById = transactionMeta?.id;
      // Drop any transaction that wasn't previously failed (off chain failure)
      if (transaction.status !== TransactionStatus.failed) {
        this.setTransactionStatusDropped(transaction);
      }
    }
  }

  /**
   * Method to set transaction status to dropped.
   *
   * @param transactionMeta - TransactionMeta of transaction to be marked as dropped.
   */
  private setTransactionStatusDropped(transactionMeta: TransactionMeta) {
    transactionMeta.status = TransactionStatus.dropped;
    this.updateTransaction(transactionMeta);
  }

  /**
   * Get transaction with provided actionId.
   *
   * @param actionId - Unique ID to prevent duplicate requests
   * @returns the filtered transaction
   */
  private getTransactionWithActionId(actionId?: string) {
    return this.state.transactions.find(
      (transaction) => actionId && transaction.actionId === actionId,
    );
  }

  private async waitForTransactionFinished(
    transactionId: string,
  ): Promise<TransactionMeta> {
    return new Promise((resolve) => {
      this.hub.once(`${transactionId}:finished`, (txMeta) => {
        resolve(txMeta);
      });
    });
  }
}

export default TransactionController;<|MERGE_RESOLUTION|>--- conflicted
+++ resolved
@@ -22,6 +22,7 @@
   RPC,
   ApprovalType,
   ORIGIN_METAMASK,
+  convertHexToDecimal,
 } from '@metamask/controller-utils';
 import EthQuery from '@metamask/eth-query';
 import type {
@@ -1167,22 +1168,6 @@
     transactions: TransactionMeta[],
   ): TransactionMeta[] {
     const nonceNetworkSet = new Set();
-<<<<<<< HEAD
-    const txsToKeep = transactions.reverse().filter((tx) => {
-      const { chainId, status, transaction, time } = tx;
-      if (transaction) {
-        const key = `${transaction.nonce}-${chainId}-${new Date(
-          time,
-        ).toDateString()}`;
-        if (nonceNetworkSet.has(key)) {
-          return true;
-        } else if (
-          nonceNetworkSet.size < this.config.txHistoryLimit ||
-          !this.isFinalState(status)
-        ) {
-          nonceNetworkSet.add(key);
-          return true;
-=======
 
     const txsToKeep = transactions
       .sort((a, b) => (a.time > b.time ? -1 : 1)) // Descending time order
@@ -1203,7 +1188,6 @@
             nonceNetworkSet.add(key);
             return true;
           }
->>>>>>> 8c33c8d6
         }
 
         return false;
