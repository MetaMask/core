import { Hardfork, Common, type ChainConfig } from '@ethereumjs/common';
import type { TypedTransaction } from '@ethereumjs/tx';
import { TransactionFactory } from '@ethereumjs/tx';
import type {
  AcceptResultCallbacks,
  AddApprovalRequest,
  AddResult,
} from '@metamask/approval-controller';
import type {
  BaseConfig,
  BaseState,
  RestrictedControllerMessenger,
} from '@metamask/base-controller';
import { BaseController } from '@metamask/base-controller';
import {
  BNToHex,
  fractionBN,
  hexToBN,
  safelyExecute,
  query,
  NetworkType,
  RPC,
  ApprovalType,
  ORIGIN_METAMASK,
  convertHexToDecimal,
} from '@metamask/controller-utils';
import EthQuery from '@metamask/eth-query';
import type {
  BlockTracker,
  NetworkState,
  Provider,
} from '@metamask/network-controller';
import type { Hex } from '@metamask/utils';
import { Mutex } from 'async-mutex';
import MethodRegistry from 'eth-method-registry';
import { errorCodes, ethErrors } from 'eth-rpc-errors';
import { addHexPrefix, bufferToHex } from 'ethereumjs-util';
import { EventEmitter } from 'events';
import NonceTracker from 'nonce-tracker';
import { v1 as random } from 'uuid';

import { EtherscanRemoteTransactionSource } from './EtherscanRemoteTransactionSource';
import { validateConfirmedExternalTransaction } from './external-transactions';
import { IncomingTransactionHelper } from './IncomingTransactionHelper';
import type {
  DappSuggestedGasFees,
  Transaction,
  TransactionMeta,
  TransactionReceipt,
  WalletDevice,
} from './types';
import { TransactionStatus } from './types';
import {
  getAndFormatTransactionsForNonceTracker,
  getIncreasedPriceFromExisting,
  normalizeTransaction,
  isEIP1559Transaction,
  isFeeMarketEIP1559Values,
  isGasPriceValue,
  transactionMatchesNetwork,
  validateGasValues,
  validateMinimumIncrease,
  validateTransaction,
  ESTIMATE_GAS_ERROR,
} from './utils';

export const HARDFORK = Hardfork.London;

/**
 * @type Result
 * @property result - Promise resolving to a new transaction hash
 * @property transactionMeta - Meta information about this new transaction
 */
export interface Result {
  result: Promise<string>;
  transactionMeta: TransactionMeta;
}

/**
 * @type Fetch All Options
 * @property fromBlock - String containing a specific block decimal number
 * @property etherscanApiKey - API key to be used to fetch token transactions
 */
export interface FetchAllOptions {
  fromBlock?: string;
  etherscanApiKey?: string;
}

export interface GasPriceValue {
  gasPrice: string;
}

export interface FeeMarketEIP1559Values {
  maxFeePerGas: string;
  maxPriorityFeePerGas: string;
}

/**
 * @type TransactionConfig
 *
 * Transaction controller configuration
 * @property interval - Polling interval used to fetch new currency rate
 * @property provider - Provider used to create a new underlying EthQuery instance
 * @property sign - Method used to sign transactions
 */
export interface TransactionConfig extends BaseConfig {
  interval: number;
  sign?: (transaction: Transaction, from: string) => Promise<any>;
  txHistoryLimit: number;
}

/**
 * @type MethodData
 *
 * Method data registry object
 * @property registryMethod - Registry method raw string
 * @property parsedRegistryMethod - Registry method object, containing name and method arguments
 */
export interface MethodData {
  registryMethod: string;
  parsedRegistryMethod: Record<string, unknown>;
}

/**
 * @type TransactionState
 *
 * Transaction controller state
 * @property transactions - A list of TransactionMeta objects
 * @property methodData - Object containing all known method data information
 */
export interface TransactionState extends BaseState {
  transactions: TransactionMeta[];
  methodData: { [key: string]: MethodData };
  lastFetchedBlockNumbers: { [key: string]: number };
}

/**
 * Multiplier used to determine a transaction's increased gas fee during cancellation
 */
export const CANCEL_RATE = 1.5;

/**
 * Multiplier used to determine a transaction's increased gas fee during speed up
 */
export const SPEED_UP_RATE = 1.1;

/**
 * The name of the {@link TransactionController}.
 */
const controllerName = 'TransactionController';

/**
 * The external actions available to the {@link TransactionController}.
 */
type AllowedActions = AddApprovalRequest;

/**
 * The messenger of the {@link TransactionController}.
 */
export type TransactionControllerMessenger = RestrictedControllerMessenger<
  typeof controllerName,
  AllowedActions,
  never,
  AllowedActions['type'],
  never
>;

/**
 * Controller responsible for submitting and managing transactions.
 */
export class TransactionController extends BaseController<
  TransactionConfig,
  TransactionState
> {
  private ethQuery: EthQuery;

  private readonly nonceTracker: NonceTracker;

  private registry: any;

  private readonly provider: Provider;

  private handle?: ReturnType<typeof setTimeout>;

  private readonly mutex = new Mutex();

  private readonly getNetworkState: () => NetworkState;

  private readonly messagingSystem: TransactionControllerMessenger;

  private readonly incomingTransactionHelper: IncomingTransactionHelper;

  private failTransaction(transactionMeta: TransactionMeta, error: Error) {
    const newTransactionMeta = {
      ...transactionMeta,
      error,
      status: TransactionStatus.failed,
    };
    this.updateTransaction(newTransactionMeta);
    this.hub.emit(`${transactionMeta.id}:finished`, newTransactionMeta);
  }

  private async registryLookup(fourBytePrefix: string): Promise<MethodData> {
    const registryMethod = await this.registry.lookup(fourBytePrefix);
    const parsedRegistryMethod = this.registry.parse(registryMethod);
    return { registryMethod, parsedRegistryMethod };
  }

  /**
   * EventEmitter instance used to listen to specific transactional events
   */
  hub = new EventEmitter();

  /**
   * Name of this controller used during composition
   */
  override name = 'TransactionController';

  /**
   * Method used to sign transactions
   */
  sign?: (
    transaction: TypedTransaction,
    from: string,
  ) => Promise<TypedTransaction>;

  /**
   * Creates a TransactionController instance.
   *
   * @param options - The controller options.
   * @param options.blockTracker - The block tracker used to poll for new blocks data.
   * @param options.getNetworkState - Gets the state of the network controller.
   * @param options.getSelectedAddress - Gets the address of the currently selected account.
   * @param options.incomingTransactions - Configuration options for incoming transaction support.
   * @param options.incomingTransactions.apiKey - An optional API key to use when fetching remote transaction data.
   * @param options.incomingTransactions.includeTokenTransfers - Whether or not to include ERC20 token transfers.
   * @param options.incomingTransactions.isEnabled - Whether or not incoming transaction retrieval is enabled.
   * @param options.incomingTransactions.updateTransactions - Whether or not to update local transactions using remote transaction data.
   * @param options.messenger - The controller messenger.
   * @param options.onNetworkStateChange - Allows subscribing to network controller state changes.
   * @param options.provider - The provider used to create the underlying EthQuery instance.
   * @param config - Initial options used to configure this controller.
   * @param state - Initial state to set on this controller.
   */
  constructor(
    {
      blockTracker,
      getNetworkState,
      getSelectedAddress,
      incomingTransactions = {},
      messenger,
      onNetworkStateChange,
      provider,
    }: {
      blockTracker: BlockTracker;
      getNetworkState: () => NetworkState;
      getSelectedAddress: () => string;
      incomingTransactions: {
        apiKey?: string;
        includeTokenTransfers?: boolean;
        isEnabled?: () => boolean;
        updateTransactions?: boolean;
      };
      messenger: TransactionControllerMessenger;
      onNetworkStateChange: (listener: (state: NetworkState) => void) => void;
      provider: Provider;
    },
    config?: Partial<TransactionConfig>,
    state?: Partial<TransactionState>,
  ) {
    super(config, state);

    this.defaultConfig = {
      interval: 15000,
      txHistoryLimit: 40,
    };

    this.defaultState = {
      methodData: {},
      transactions: [],
      lastFetchedBlockNumbers: {},
    };

    this.initialize();

    this.provider = provider;
    this.messagingSystem = messenger;
    this.getNetworkState = getNetworkState;
    this.ethQuery = new EthQuery(provider);
    this.registry = new MethodRegistry({ provider });

    this.nonceTracker = new NonceTracker({
      provider,
      blockTracker,
      getPendingTransactions: (address) =>
        getAndFormatTransactionsForNonceTracker(
          address,
          TransactionStatus.submitted,
          this.state.transactions,
        ),
      getConfirmedTransactions: (address) =>
        getAndFormatTransactionsForNonceTracker(
          address,
          TransactionStatus.confirmed,
          this.state.transactions,
        ),
    });

    this.incomingTransactionHelper = new IncomingTransactionHelper({
      blockTracker,
      getCurrentAccount: getSelectedAddress,
      getNetworkState,
      isEnabled: incomingTransactions.isEnabled,
      remoteTransactionSource: new EtherscanRemoteTransactionSource({
        apiKey: incomingTransactions.apiKey,
        includeTokenTransfers: incomingTransactions.includeTokenTransfers,
      }),
      transactionLimit: this.config.txHistoryLimit,
      updateTransactions: incomingTransactions.updateTransactions,
    });

    this.incomingTransactionHelper.hub.on(
      'transactions',
      this.onIncomingTransactions.bind(this),
    );

    this.incomingTransactionHelper.hub.on(
      'updatedLastFetchedBlockNumbers',
      this.onUpdatedLastFetchedBlockNumbers.bind(this),
    );

    onNetworkStateChange(() => {
      this.ethQuery = new EthQuery(this.provider);
      this.registry = new MethodRegistry({ provider: this.provider });
    });

    this.poll();
  }

  /**
   * Starts a new polling interval.
   *
   * @param interval - The polling interval used to fetch new transaction statuses.
   */
  async poll(interval?: number): Promise<void> {
    interval && this.configure({ interval }, false, false);
    this.handle && clearTimeout(this.handle);
    await safelyExecute(() => this.queryTransactionStatuses());
    this.handle = setTimeout(() => {
      this.poll(this.config.interval);
    }, this.config.interval);
  }

  /**
   * Handle new method data request.
   *
   * @param fourBytePrefix - The method prefix.
   * @returns The method data object corresponding to the given signature prefix.
   */
  async handleMethodData(fourBytePrefix: string): Promise<MethodData> {
    const releaseLock = await this.mutex.acquire();
    try {
      const { methodData } = this.state;
      const knownMethod = Object.keys(methodData).find(
        (knownFourBytePrefix) => fourBytePrefix === knownFourBytePrefix,
      );
      if (knownMethod) {
        return methodData[fourBytePrefix];
      }
      const registry = await this.registryLookup(fourBytePrefix);
      this.update({
        methodData: { ...methodData, ...{ [fourBytePrefix]: registry } },
      });
      return registry;
    } finally {
      releaseLock();
    }
  }

  /**
   * Add a new unapproved transaction to state. Parameters will be validated, a
   * unique transaction id will be generated, and gas and gasPrice will be calculated
   * if not provided. If A `<tx.id>:unapproved` hub event will be emitted once added.
   *
   * @param transaction - The transaction object to add.
   * @param opts - Additional options to control how the transaction is added.
   * @param opts.actionId - Unique ID to prevent duplicate requests.
   * @param opts.deviceConfirmedOn - An enum to indicate what device confirmed the transaction.
   * @param opts.origin - The origin of the transaction request, such as a dApp hostname.
   * @param opts.requireApproval - Whether the transaction requires approval by the user, defaults to true unless explicitly disabled.
   * @param opts.securityAlertResponse - Response from security validator.
   * @returns Object containing a promise resolving to the transaction hash if approved.
   */
  async addTransaction(
    transaction: Transaction,
    {
      actionId,
      deviceConfirmedOn,
      origin,
      requireApproval,
      securityAlertResponse,
    }: {
      actionId?: string;
      deviceConfirmedOn?: WalletDevice;
      origin?: string;
      requireApproval?: boolean | undefined;
      securityAlertResponse?: Record<string, unknown>;
    } = {},
  ): Promise<Result> {
    const { chainId, networkId } = this.getChainAndNetworkId();
    const { transactions } = this.state;
    transaction = normalizeTransaction(transaction);
    validateTransaction(transaction);

    const dappSuggestedGasFees = this.generateDappSuggestedGasFees(
      transaction,
      origin,
    );

    const existingTransactionMeta = this.getTransactionWithActionId(actionId);
    // If a request to add a transaction with the same actionId is submitted again, a new transaction will not be created for it.
    const transactionMeta: TransactionMeta = existingTransactionMeta || {
      id: random(),
      networkID: networkId ?? undefined,
      chainId,
      origin,
      status: TransactionStatus.unapproved as TransactionStatus.unapproved,
      time: Date.now(),
      transaction,
      deviceConfirmedOn,
      verifiedOnBlockchain: false,
      dappSuggestedGasFees,
      securityAlertResponse,
      // Add actionId to txMeta to check if same actionId is seen again
      actionId,
    };

    try {
      const { gas, estimateGasError } = await this.estimateGas(transaction);
      transaction.gas = gas;
      transaction.estimateGasError = estimateGasError;
    } catch (error: any) {
      this.failTransaction(transactionMeta, error);
      return Promise.reject(error);
    }
    // Checks if a transaction already exists with a given actionId
    if (!existingTransactionMeta) {
      transactions.push(transactionMeta);
      this.update({
        transactions: this.trimTransactionsForState(transactions),
      });
      this.hub.emit(`unapprovedTransaction`, transactionMeta);
    }

    return {
      result: this.processApproval(transactionMeta, {
        isExisting: Boolean(existingTransactionMeta),
        requireApproval,
      }),
      transactionMeta,
    };
  }

  startIncomingTransactionPolling() {
    this.incomingTransactionHelper.start();
  }

  stopIncomingTransactionPolling() {
    this.incomingTransactionHelper.stop();
  }

  async updateIncomingTransactions() {
    await this.incomingTransactionHelper.update();
  }

  /**
   * Creates approvals for all unapproved transactions persisted.
   */
  initApprovals() {
    const { networkId, chainId } = this.getChainAndNetworkId();
    const unapprovedTxs = this.state.transactions.filter(
      (transaction) =>
        transaction.status === TransactionStatus.unapproved &&
        transactionMatchesNetwork(transaction, chainId, networkId),
    );

    for (const txMeta of unapprovedTxs) {
      this.processApproval(txMeta, {
        shouldShowRequest: false,
      }).catch((error) => {
        /* istanbul ignore next */
        console.error('Error during persisted transaction approval', error);
      });
    }
  }

  /**
   * Attempts to cancel a transaction based on its ID by setting its status to "rejected"
   * and emitting a `<tx.id>:finished` hub event.
   *
   * @param transactionID - The ID of the transaction to cancel.
   * @param gasValues - The gas values to use for the cancellation transaction.
   * @param options - The options for the cancellation transaction.
   * @param options.estimatedBaseFee - The estimated base fee of the transaction.
   */
  async stopTransaction(
    transactionID: string,
    gasValues?: GasPriceValue | FeeMarketEIP1559Values,
    { estimatedBaseFee }: { estimatedBaseFee?: string } = {},
  ) {
    if (gasValues) {
      validateGasValues(gasValues);
    }
    const transactionMeta = this.state.transactions.find(
      ({ id }) => id === transactionID,
    );
    if (!transactionMeta) {
      return;
    }

    if (!this.sign) {
      throw new Error('No sign method defined.');
    }

    // gasPrice (legacy non EIP1559)
    const minGasPrice = getIncreasedPriceFromExisting(
      transactionMeta.transaction.gasPrice,
      CANCEL_RATE,
    );

    const gasPriceFromValues = isGasPriceValue(gasValues) && gasValues.gasPrice;

    const newGasPrice =
      (gasPriceFromValues &&
        validateMinimumIncrease(gasPriceFromValues, minGasPrice)) ||
      minGasPrice;

    // maxFeePerGas (EIP1559)
    const existingMaxFeePerGas = transactionMeta.transaction?.maxFeePerGas;
    const minMaxFeePerGas = getIncreasedPriceFromExisting(
      existingMaxFeePerGas,
      CANCEL_RATE,
    );
    const maxFeePerGasValues =
      isFeeMarketEIP1559Values(gasValues) && gasValues.maxFeePerGas;
    const newMaxFeePerGas =
      (maxFeePerGasValues &&
        validateMinimumIncrease(maxFeePerGasValues, minMaxFeePerGas)) ||
      (existingMaxFeePerGas && minMaxFeePerGas);

    // maxPriorityFeePerGas (EIP1559)
    const existingMaxPriorityFeePerGas =
      transactionMeta.transaction?.maxPriorityFeePerGas;
    const minMaxPriorityFeePerGas = getIncreasedPriceFromExisting(
      existingMaxPriorityFeePerGas,
      CANCEL_RATE,
    );
    const maxPriorityFeePerGasValues =
      isFeeMarketEIP1559Values(gasValues) && gasValues.maxPriorityFeePerGas;
    const newMaxPriorityFeePerGas =
      (maxPriorityFeePerGasValues &&
        validateMinimumIncrease(
          maxPriorityFeePerGasValues,
          minMaxPriorityFeePerGas,
        )) ||
      (existingMaxPriorityFeePerGas && minMaxPriorityFeePerGas);

    const txParams =
      newMaxFeePerGas && newMaxPriorityFeePerGas
        ? {
            from: transactionMeta.transaction.from,
            gasLimit: transactionMeta.transaction.gas,
            maxFeePerGas: newMaxFeePerGas,
            maxPriorityFeePerGas: newMaxPriorityFeePerGas,
            type: 2,
            nonce: transactionMeta.transaction.nonce,
            to: transactionMeta.transaction.from,
            value: '0x0',
          }
        : {
            from: transactionMeta.transaction.from,
            gasLimit: transactionMeta.transaction.gas,
            gasPrice: newGasPrice,
            nonce: transactionMeta.transaction.nonce,
            to: transactionMeta.transaction.from,
            value: '0x0',
          };

    const unsignedEthTx = this.prepareUnsignedEthTx(txParams);

    const signedTx = await this.sign(
      unsignedEthTx,
      transactionMeta.transaction.from,
    );
    const rawTx = bufferToHex(signedTx.serialize());
    await query(this.ethQuery, 'sendRawTransaction', [rawTx]);
    transactionMeta.estimatedBaseFee = estimatedBaseFee;
    transactionMeta.status = TransactionStatus.cancelled;
    this.hub.emit(`${transactionMeta.id}:finished`, transactionMeta);
  }

  /**
   * Attempts to speed up a transaction increasing transaction gasPrice by ten percent.
   *
   * @param transactionID - The ID of the transaction to speed up.
   * @param gasValues - The gas values to use for the speed up transaction.
   * @param options - The options for the speed up transaction.
   * @param options.actionId - Unique ID to prevent duplicate requests
   * @param options.estimatedBaseFee - The estimated base fee of the transaction.
   */
  async speedUpTransaction(
    transactionID: string,
    gasValues?: GasPriceValue | FeeMarketEIP1559Values,
    {
      actionId,
      estimatedBaseFee,
    }: { actionId?: string; estimatedBaseFee?: string } = {},
  ) {
    // If transaction is found for same action id, do not create a new speed up transaction.
    if (this.getTransactionWithActionId(actionId)) {
      return;
    }

    if (gasValues) {
      validateGasValues(gasValues);
    }
    const transactionMeta = this.state.transactions.find(
      ({ id }) => id === transactionID,
    );
    /* istanbul ignore next */
    if (!transactionMeta) {
      return;
    }

    /* istanbul ignore next */
    if (!this.sign) {
      throw new Error('No sign method defined.');
    }

    const { transactions } = this.state;

    // gasPrice (legacy non EIP1559)
    const minGasPrice = getIncreasedPriceFromExisting(
      transactionMeta.transaction.gasPrice,
      SPEED_UP_RATE,
    );

    const gasPriceFromValues = isGasPriceValue(gasValues) && gasValues.gasPrice;

    const newGasPrice =
      (gasPriceFromValues &&
        validateMinimumIncrease(gasPriceFromValues, minGasPrice)) ||
      minGasPrice;

    // maxFeePerGas (EIP1559)
    const existingMaxFeePerGas = transactionMeta.transaction?.maxFeePerGas;
    const minMaxFeePerGas = getIncreasedPriceFromExisting(
      existingMaxFeePerGas,
      SPEED_UP_RATE,
    );
    const maxFeePerGasValues =
      isFeeMarketEIP1559Values(gasValues) && gasValues.maxFeePerGas;
    const newMaxFeePerGas =
      (maxFeePerGasValues &&
        validateMinimumIncrease(maxFeePerGasValues, minMaxFeePerGas)) ||
      (existingMaxFeePerGas && minMaxFeePerGas);

    // maxPriorityFeePerGas (EIP1559)
    const existingMaxPriorityFeePerGas =
      transactionMeta.transaction?.maxPriorityFeePerGas;
    const minMaxPriorityFeePerGas = getIncreasedPriceFromExisting(
      existingMaxPriorityFeePerGas,
      SPEED_UP_RATE,
    );
    const maxPriorityFeePerGasValues =
      isFeeMarketEIP1559Values(gasValues) && gasValues.maxPriorityFeePerGas;
    const newMaxPriorityFeePerGas =
      (maxPriorityFeePerGasValues &&
        validateMinimumIncrease(
          maxPriorityFeePerGasValues,
          minMaxPriorityFeePerGas,
        )) ||
      (existingMaxPriorityFeePerGas && minMaxPriorityFeePerGas);

    const txParams =
      newMaxFeePerGas && newMaxPriorityFeePerGas
        ? {
            ...transactionMeta.transaction,
            gasLimit: transactionMeta.transaction.gas,
            maxFeePerGas: newMaxFeePerGas,
            maxPriorityFeePerGas: newMaxPriorityFeePerGas,
            type: 2,
          }
        : {
            ...transactionMeta.transaction,
            gasLimit: transactionMeta.transaction.gas,
            gasPrice: newGasPrice,
          };

    const unsignedEthTx = this.prepareUnsignedEthTx(txParams);

    const signedTx = await this.sign(
      unsignedEthTx,
      transactionMeta.transaction.from,
    );
<<<<<<< HEAD
    const rawTransaction = bufferToHex(signedTx.serialize());
    const hash = await query(this.ethQuery, 'sendRawTransaction', [
      rawTransaction,
=======
    const rawTx = bufferToHex(signedTx.serialize());
    const transactionHash = await query(this.ethQuery, 'sendRawTransaction', [
      rawTx,
>>>>>>> fca467bb
    ]);
    const baseTransactionMeta = {
      ...transactionMeta,
      estimatedBaseFee,
      id: random(),
      time: Date.now(),
      hash,
      actionId,
    };
    const newTransactionMeta =
      newMaxFeePerGas && newMaxPriorityFeePerGas
        ? {
            ...baseTransactionMeta,
            transaction: {
              ...transactionMeta.transaction,
              maxFeePerGas: newMaxFeePerGas,
              maxPriorityFeePerGas: newMaxPriorityFeePerGas,
            },
          }
        : {
            ...baseTransactionMeta,
            transaction: {
              ...transactionMeta.transaction,
              gasPrice: newGasPrice,
            },
          };
    transactions.push(newTransactionMeta);
    this.update({ transactions: this.trimTransactionsForState(transactions) });
    this.hub.emit(`${transactionMeta.id}:speedup`, newTransactionMeta);
  }

  /**
   * Estimates required gas for a given transaction.
   *
   * @param transaction - The transaction to estimate gas for.
   * @returns The gas and gas price.
   */
  async estimateGas(transaction: Transaction) {
    const estimatedTransaction = { ...transaction };
    const {
      gas,
      gasPrice: providedGasPrice,
      to,
      value,
      data,
    } = estimatedTransaction;
    const gasPrice =
      typeof providedGasPrice === 'undefined'
        ? await query(this.ethQuery, 'gasPrice')
        : providedGasPrice;
    const { providerConfig } = this.getNetworkState();
    const isCustomNetwork = providerConfig.type === NetworkType.rpc;
    // 1. If gas is already defined on the transaction, use it
    if (typeof gas !== 'undefined') {
      return { gas, gasPrice };
    }
    const { gasLimit } = await query(this.ethQuery, 'getBlockByNumber', [
      'latest',
      false,
    ]);

    // 2. If to is not defined or this is not a contract address, and there is no data use 0x5208 / 21000.
    // If the newtwork is a custom network then bypass this check and fetch 'estimateGas'.
    /* istanbul ignore next */
    const code = to ? await query(this.ethQuery, 'getCode', [to]) : undefined;
    /* istanbul ignore next */
    if (
      !isCustomNetwork &&
      (!to || (to && !data && (!code || code === '0x')))
    ) {
      return { gas: '0x5208', gasPrice };
    }

    // if data, should be hex string format
    estimatedTransaction.data = !data
      ? data
      : /* istanbul ignore next */ addHexPrefix(data);

    // 3. If this is a contract address, safely estimate gas using RPC
    estimatedTransaction.value =
      typeof value === 'undefined' ? '0x0' : /* istanbul ignore next */ value;
    const gasLimitBN = hexToBN(gasLimit);
    estimatedTransaction.gas = BNToHex(fractionBN(gasLimitBN, 19, 20));

    let gasHex;
    let estimateGasError;
    try {
      gasHex = await query(this.ethQuery, 'estimateGas', [
        estimatedTransaction,
      ]);
    } catch (error) {
      estimateGasError = ESTIMATE_GAS_ERROR;
    }
    // 4. Pad estimated gas without exceeding the most recent block gasLimit. If the network is a
    // a custom network then return the eth_estimateGas value.
    const gasBN = hexToBN(gasHex);
    const maxGasBN = gasLimitBN.muln(0.9);
    const paddedGasBN = gasBN.muln(1.5);
    /* istanbul ignore next */
    if (gasBN.gt(maxGasBN) || isCustomNetwork) {
      return { gas: addHexPrefix(gasHex), gasPrice, estimateGasError };
    }

    /* istanbul ignore next */
    if (paddedGasBN.lt(maxGasBN)) {
      return {
        gas: addHexPrefix(BNToHex(paddedGasBN)),
        gasPrice,
        estimateGasError,
      };
    }
    return { gas: addHexPrefix(BNToHex(maxGasBN)), gasPrice, estimateGasError };
  }

  /**
   * Check the status of submitted transactions on the network to determine whether they have
   * been included in a block. Any that have been included in a block are marked as confirmed.
   */
  async queryTransactionStatuses() {
    const { transactions } = this.state;
    const { chainId: currentChainId, networkId: currentNetworkID } =
      this.getChainAndNetworkId();
    let gotUpdates = false;
    await safelyExecute(() =>
      Promise.all(
        transactions.map(async (meta, index) => {
          // Using fallback to networkID only when there is no chainId present.
          // Should be removed when networkID is completely removed.
          const txBelongsToCurrentChain =
            meta.chainId === currentChainId ||
            (!meta.chainId && meta.networkID === currentNetworkID);

          if (!meta.verifiedOnBlockchain && txBelongsToCurrentChain) {
            const [reconciledTx, updateRequired] =
              await this.blockchainTransactionStateReconciler(meta);
            if (updateRequired) {
              transactions[index] = reconciledTx;
              gotUpdates = updateRequired;
            }
          }
        }),
      ),
    );

    /* istanbul ignore else */
    if (gotUpdates) {
      this.update({
        transactions: this.trimTransactionsForState(transactions),
      });
    }
  }

  /**
   * Updates an existing transaction in state.
   *
   * @param transactionMeta - The new transaction to store in state.
   */
  updateTransaction(transactionMeta: TransactionMeta) {
    const { transactions } = this.state;
    transactionMeta.transaction = normalizeTransaction(
      transactionMeta.transaction,
    );
    validateTransaction(transactionMeta.transaction);
    const index = transactions.findIndex(({ id }) => transactionMeta.id === id);
    transactions[index] = transactionMeta;
    this.update({ transactions: this.trimTransactionsForState(transactions) });
  }

  /**
   * Removes all transactions from state, optionally based on the current network.
   *
   * @param ignoreNetwork - Determines whether to wipe all transactions, or just those on the
   * current network. If `true`, all transactions are wiped.
   * @param address - If specified, only transactions originating from this address will be
   * wiped on current network.
   */
  wipeTransactions(ignoreNetwork?: boolean, address?: string) {
    /* istanbul ignore next */
    if (ignoreNetwork && !address) {
      this.update({ transactions: [] });
      return;
    }
    const { chainId: currentChainId, networkId: currentNetworkID } =
      this.getChainAndNetworkId();
    const newTransactions = this.state.transactions.filter(
      ({ networkID, chainId, transaction }) => {
        // Using fallback to networkID only when there is no chainId present. Should be removed when networkID is completely removed.
        const isMatchingNetwork =
          ignoreNetwork ||
          chainId === currentChainId ||
          (!chainId && networkID === currentNetworkID);

        if (!isMatchingNetwork) {
          return true;
        }

        const isMatchingAddress =
          !address || transaction.from?.toLowerCase() === address.toLowerCase();

        return !isMatchingAddress;
      },
    );

    this.update({
      transactions: this.trimTransactionsForState(newTransactions),
    });
  }

  startIncomingTransactionProcessing() {
    this.incomingTransactionHelper.start();
  }

  stopIncomingTransactionProcessing() {
    this.incomingTransactionHelper.stop();
  }

  /**
   * Adds external provided transaction to state as confirmed transaction.
   *
   * @param transactionMeta - TransactionMeta to add transactions.
   * @param transactionReceipt - TransactionReceipt of the external transaction.
   * @param baseFeePerGas - Base fee per gas of the external transaction.
   */
  async confirmExternalTransaction(
    transactionMeta: TransactionMeta,
    transactionReceipt: TransactionReceipt,
    baseFeePerGas: Hex,
  ) {
    // Run validation and add external transaction to state.
    this.addExternalTransaction(transactionMeta);

    try {
      const transactionId = transactionMeta.id;

      // Make sure status is confirmed and define gasUsed as in receipt.
      transactionMeta.status = TransactionStatus.confirmed;
      transactionMeta.txReceipt = transactionReceipt;
      if (baseFeePerGas) {
        transactionMeta.baseFeePerGas = baseFeePerGas;
      }

      // Update same nonce local transactions as dropped and define replacedBy properties.
      this.markNonceDuplicatesDropped(transactionId);

      // Update external provided transaction with updated gas values and confirmed status.
      this.updateTransaction(transactionMeta);
    } catch (error) {
      console.error(error);
    }
  }

  private async processApproval(
    transactionMeta: TransactionMeta,
    {
      isExisting = false,
      requireApproval,
      shouldShowRequest = true,
    }: {
      isExisting?: boolean;
      requireApproval?: boolean | undefined;
      shouldShowRequest?: boolean;
    },
  ): Promise<string> {
    const transactionId = transactionMeta.id;
    let resultCallbacks: AcceptResultCallbacks | undefined;
    const { meta, isCompleted } = this.isTransactionCompleted(transactionId);
    const finishedPromise = isCompleted
      ? Promise.resolve(meta)
      : this.waitForTransactionFinished(transactionId);

    if (meta && !isExisting && !isCompleted) {
      try {
        if (requireApproval !== false) {
          const acceptResult = await this.requestApproval(transactionMeta, {
            shouldShowRequest,
          });
          resultCallbacks = acceptResult.resultCallbacks;
        }

        const { isCompleted: isTxCompleted } =
          this.isTransactionCompleted(transactionId);

        if (!isTxCompleted) {
          await this.approveTransaction(transactionId);
        }
      } catch (error: any) {
        const { isCompleted: isTxCompleted } =
          this.isTransactionCompleted(transactionId);
        if (!isTxCompleted) {
          if (error.code === errorCodes.provider.userRejectedRequest) {
            this.cancelTransaction(transactionId);

            throw ethErrors.provider.userRejectedRequest(
              'User rejected the transaction',
            );
          } else {
            this.failTransaction(meta, error);
          }
        }
      }
    }

    const finalMeta = await finishedPromise;

    switch (finalMeta?.status) {
      case TransactionStatus.failed:
        resultCallbacks?.error(finalMeta.error);
        throw ethErrors.rpc.internal(finalMeta.error.message);

      case TransactionStatus.cancelled:
        const cancelError = ethErrors.rpc.internal(
          'User cancelled the transaction',
        );

        resultCallbacks?.error(cancelError);
        throw cancelError;

      case TransactionStatus.submitted:
        resultCallbacks?.success();
        return finalMeta.hash as string;

      default:
        const internalError = ethErrors.rpc.internal(
          `MetaMask Tx Signature: Unknown problem: ${JSON.stringify(
            finalMeta || transactionId,
          )}`,
        );

        resultCallbacks?.error(internalError);
        throw internalError;
    }
  }

  /**
   * Approves a transaction and updates it's status in state. If this is not a
   * retry transaction, a nonce will be generated. The transaction is signed
   * using the sign configuration property, then published to the blockchain.
   * A `<tx.id>:finished` hub event is fired after success or failure.
   *
   * @param transactionID - The ID of the transaction to approve.
   */
  private async approveTransaction(transactionID: string) {
    const { transactions } = this.state;
    const releaseLock = await this.mutex.acquire();
    const { chainId } = this.getChainAndNetworkId();
    const index = transactions.findIndex(({ id }) => transactionID === id);
    const transactionMeta = transactions[index];
    const {
      transaction: { nonce, from },
    } = transactionMeta;
    let nonceLock;
    try {
      if (!this.sign) {
        releaseLock();
        this.failTransaction(
          transactionMeta,
          new Error('No sign method defined.'),
        );
        return;
      } else if (!chainId) {
        releaseLock();
        this.failTransaction(transactionMeta, new Error('No chainId defined.'));
        return;
      }

      const { approved: status } = TransactionStatus;
      let nonceToUse = nonce;
      // if a nonce already exists on the transactionMeta it means this is a speedup or cancel transaction
      // so we want to reuse that nonce and hope that it beats the previous attempt to chain. Otherwise use a new locked nonce
      if (!nonceToUse) {
        nonceLock = await this.nonceTracker.getNonceLock(from);
        nonceToUse = addHexPrefix(nonceLock.nextNonce.toString(16));
      }

      transactionMeta.status = status;
      transactionMeta.transaction.nonce = nonceToUse;
      transactionMeta.transaction.chainId = chainId;

      const baseTxParams = {
        ...transactionMeta.transaction,
        gasLimit: transactionMeta.transaction.gas,
      };

      const isEIP1559 = isEIP1559Transaction(transactionMeta.transaction);

      const txParams = isEIP1559
        ? {
            ...baseTxParams,
            maxFeePerGas: transactionMeta.transaction.maxFeePerGas,
            maxPriorityFeePerGas:
              transactionMeta.transaction.maxPriorityFeePerGas,
            estimatedBaseFee: transactionMeta.transaction.estimatedBaseFee,
            // specify type 2 if maxFeePerGas and maxPriorityFeePerGas are set
            type: 2,
          }
        : baseTxParams;

      // delete gasPrice if maxFeePerGas and maxPriorityFeePerGas are set
      if (isEIP1559) {
        delete txParams.gasPrice;
      }

      const unsignedEthTx = this.prepareUnsignedEthTx(txParams);
      const signedTx = await this.sign(unsignedEthTx, from);
      transactionMeta.status = TransactionStatus.signed;
      this.updateTransaction(transactionMeta);
      const rawTx = bufferToHex(signedTx.serialize());

      transactionMeta.rawTx = rawTx;
      this.updateTransaction(transactionMeta);
<<<<<<< HEAD
      const hash = await query(this.ethQuery, 'sendRawTransaction', [
        rawTransaction,
=======
      const transactionHash = await query(this.ethQuery, 'sendRawTransaction', [
        rawTx,
>>>>>>> fca467bb
      ]);
      transactionMeta.hash = hash;
      transactionMeta.status = TransactionStatus.submitted;
      transactionMeta.submittedTime = new Date().getTime();
      this.updateTransaction(transactionMeta);
      this.hub.emit(`${transactionMeta.id}:finished`, transactionMeta);
    } catch (error: any) {
      this.failTransaction(transactionMeta, error);
    } finally {
      // must set transaction to submitted/failed before releasing lock
      if (nonceLock) {
        nonceLock.releaseLock();
      }
      releaseLock();
    }
  }

  /**
   * Cancels a transaction based on its ID by setting its status to "rejected"
   * and emitting a `<tx.id>:finished` hub event.
   *
   * @param transactionID - The ID of the transaction to cancel.
   */
  private cancelTransaction(transactionID: string) {
    const transactionMeta = this.state.transactions.find(
      ({ id }) => id === transactionID,
    );
    if (!transactionMeta) {
      return;
    }
    transactionMeta.status = TransactionStatus.rejected;
    this.hub.emit(`${transactionMeta.id}:finished`, transactionMeta);
    const transactions = this.state.transactions.filter(
      ({ id }) => id !== transactionID,
    );
    this.update({ transactions: this.trimTransactionsForState(transactions) });
  }

  /**
   * Trim the amount of transactions that are set on the state. Checks
   * if the length of the tx history is longer then desired persistence
   * limit and then if it is removes the oldest confirmed or rejected tx.
   * Pending or unapproved transactions will not be removed by this
   * operation. For safety of presenting a fully functional transaction UI
   * representation, this function will not break apart transactions with the
   * same nonce, created on the same day, per network. Not accounting for transactions of the same
   * nonce, same day and network combo can result in confusing or broken experiences
   * in the UI. The transactions are then updated using the BaseController update.
   *
   * @param transactions - The transactions to be applied to the state.
   * @returns The trimmed list of transactions.
   */
  private trimTransactionsForState(
    transactions: TransactionMeta[],
  ): TransactionMeta[] {
    const nonceNetworkSet = new Set();
    const txsToKeep = transactions.reverse().filter((tx) => {
      const { chainId, networkID, status, transaction, time } = tx;
      if (transaction) {
        const key = `${transaction.nonce}-${
          chainId ? convertHexToDecimal(chainId) : networkID
        }-${new Date(time).toDateString()}`;
        if (nonceNetworkSet.has(key)) {
          return true;
        } else if (
          nonceNetworkSet.size < this.config.txHistoryLimit ||
          !this.isFinalState(status)
        ) {
          nonceNetworkSet.add(key);
          return true;
        }
      }
      return false;
    });
    txsToKeep.reverse();
    return txsToKeep;
  }

  /**
   * Determines if the transaction is in a final state.
   *
   * @param status - The transaction status.
   * @returns Whether the transaction is in a final state.
   */
  private isFinalState(status: TransactionStatus): boolean {
    return (
      status === TransactionStatus.rejected ||
      status === TransactionStatus.confirmed ||
      status === TransactionStatus.failed ||
      status === TransactionStatus.cancelled
    );
  }

  /**
   * Whether the transaction has at least completed all local processing.
   *
   * @param status - The transaction status.
   * @returns Whether the transaction is in a final state.
   */
  private isLocalFinalState(status: TransactionStatus): boolean {
    return [
      TransactionStatus.cancelled,
      TransactionStatus.confirmed,
      TransactionStatus.failed,
      TransactionStatus.rejected,
      TransactionStatus.submitted,
    ].includes(status);
  }

  /**
   * Method to verify the state of a transaction using the Blockchain as a source of truth.
   *
   * @param meta - The local transaction to verify on the blockchain.
   * @returns A tuple containing the updated transaction, and whether or not an update was required.
   */
  private async blockchainTransactionStateReconciler(
    meta: TransactionMeta,
  ): Promise<[TransactionMeta, boolean]> {
    const { status, hash } = meta;
    switch (status) {
      case TransactionStatus.confirmed:
        const txReceipt = await query(this.ethQuery, 'getTransactionReceipt', [
          hash,
        ]);

        if (!txReceipt) {
          return [meta, false];
        }

        const txBlock = await query(this.ethQuery, 'getBlockByHash', [
          txReceipt.blockHash,
        ]);

        meta.verifiedOnBlockchain = true;
        meta.transaction.gasUsed = txReceipt.gasUsed;
        meta.txReceipt = txReceipt;
        meta.baseFeePerGas = txBlock?.baseFeePerGas;
        meta.blockTimestamp = txBlock?.timestamp;

        // According to the Web3 docs:
        // TRUE if the transaction was successful, FALSE if the EVM reverted the transaction.
        if (Number(txReceipt.status) === 0) {
          const error: Error = new Error(
            'Transaction failed. The transaction was reversed',
          );
          this.failTransaction(meta, error);
          return [meta, false];
        }

        return [meta, true];
      case TransactionStatus.submitted:
        const txObj = await query(this.ethQuery, 'getTransactionByHash', [
          hash,
        ]);

        if (!txObj) {
          const receiptShowsFailedStatus =
            await this.checkTxReceiptStatusIsFailed(hash);

          // Case the txObj is evaluated as false, a second check will
          // determine if the tx failed or it is pending or confirmed
          if (receiptShowsFailedStatus) {
            const error: Error = new Error(
              'Transaction failed. The transaction was dropped or replaced by a new one',
            );
            this.failTransaction(meta, error);
          }
        }

        /* istanbul ignore next */
        if (txObj?.blockNumber) {
          meta.status = TransactionStatus.confirmed;
          this.hub.emit(`${meta.id}:confirmed`, meta);
          return [meta, true];
        }

        return [meta, false];
      default:
        return [meta, false];
    }
  }

  /**
   * Method to check if a tx has failed according to their receipt
   * According to the Web3 docs:
   * TRUE if the transaction was successful, FALSE if the EVM reverted the transaction.
   * The receipt is not available for pending transactions and returns null.
   *
   * @param txHash - The transaction hash.
   * @returns Whether the transaction has failed.
   */
  private async checkTxReceiptStatusIsFailed(
    txHash: string | undefined,
  ): Promise<boolean> {
    const txReceipt = await query(this.ethQuery, 'getTransactionReceipt', [
      txHash,
    ]);
    if (!txReceipt) {
      // Transaction is pending
      return false;
    }
    return Number(txReceipt.status) === 0;
  }

  private async requestApproval(
    txMeta: TransactionMeta,
    { shouldShowRequest }: { shouldShowRequest: boolean },
  ): Promise<AddResult> {
    const id = this.getApprovalId(txMeta);
    const { origin } = txMeta;
    const type = ApprovalType.Transaction;
    const requestData = { txId: txMeta.id };

    return (await this.messagingSystem.call(
      'ApprovalController:addRequest',
      {
        id,
        origin: origin || ORIGIN_METAMASK,
        type,
        requestData,
        expectsResult: true,
      },
      shouldShowRequest,
    )) as Promise<AddResult>;
  }

  private getTransaction(transactionId: string): TransactionMeta | undefined {
    const { transactions } = this.state;
    return transactions.find(({ id }) => id === transactionId);
  }

  private getApprovalId(txMeta: TransactionMeta) {
    return String(txMeta.id);
  }

  private isTransactionCompleted(transactionId: string): {
    meta?: TransactionMeta;
    isCompleted: boolean;
  } {
    const transaction = this.getTransaction(transactionId);

    if (!transaction) {
      return { meta: undefined, isCompleted: false };
    }

    const isCompleted = this.isLocalFinalState(transaction.status);

    return { meta: transaction, isCompleted };
  }

  private getChainAndNetworkId(): {
    networkId: string | null;
    chainId: Hex;
  } {
    const { networkId, providerConfig } = this.getNetworkState();
    const chainId = providerConfig?.chainId;
    return { networkId, chainId };
  }

  private prepareUnsignedEthTx(
    txParams: Record<string, unknown>,
  ): TypedTransaction {
    return TransactionFactory.fromTxData(txParams, {
      common: this.getCommonConfiguration(),
      freeze: false,
    });
  }

  /**
   * `@ethereumjs/tx` uses `@ethereumjs/common` as a configuration tool for
   * specifying which chain, network, hardfork and EIPs to support for
   * a transaction. By referencing this configuration, and analyzing the fields
   * specified in txParams, @ethereumjs/tx is able to determine which EIP-2718
   * transaction type to use.
   *
   * @returns common configuration object
   */
  private getCommonConfiguration(): Common {
    const {
      networkId,
      providerConfig: { type: chain, chainId, nickname: name },
    } = this.getNetworkState();

    if (
      chain !== RPC &&
      chain !== NetworkType['linea-goerli'] &&
      chain !== NetworkType['linea-mainnet']
    ) {
      return new Common({ chain, hardfork: HARDFORK });
    }

    const customChainParams: Partial<ChainConfig> = {
      name,
      chainId: parseInt(chainId, 16),
      networkId: networkId === null ? NaN : parseInt(networkId, undefined),
      defaultHardfork: HARDFORK,
    };

    return Common.custom(customChainParams);
  }

  private onIncomingTransactions({
    added,
    updated,
  }: {
    added: TransactionMeta[];
    updated: TransactionMeta[];
  }) {
    const { transactions: currentTransactions } = this.state;

    const updatedTransactions = [
      ...added,
      ...currentTransactions.map((originalTransaction) => {
        const updatedTransaction = updated.find(
          ({ hash }) => hash === originalTransaction.hash,
        );

        return updatedTransaction ?? originalTransaction;
      }),
    ];

    this.update({
      transactions: this.trimTransactionsForState(updatedTransactions),
    });
  }

  private onUpdatedLastFetchedBlockNumbers({
    lastFetchedBlockNumbers,
    blockNumber,
  }: {
    lastFetchedBlockNumbers: {
      [key: string]: number;
    };
    blockNumber: number;
  }) {
    this.update({ lastFetchedBlockNumbers });
    this.hub.emit('incomingTransactionBlock', blockNumber);
  }

  private generateDappSuggestedGasFees(
    transaction: Transaction,
    origin?: string,
  ): DappSuggestedGasFees | undefined {
    if (!origin || origin === ORIGIN_METAMASK) {
      return undefined;
    }

    const { gasPrice, maxFeePerGas, maxPriorityFeePerGas, gas } = transaction;

    if (
      gasPrice === undefined &&
      maxFeePerGas === undefined &&
      maxPriorityFeePerGas === undefined &&
      gas === undefined
    ) {
      return undefined;
    }

    const dappSuggestedGasFees: DappSuggestedGasFees = {};

    if (gasPrice !== undefined) {
      dappSuggestedGasFees.gasPrice = gasPrice;
    } else if (
      maxFeePerGas !== undefined ||
      maxPriorityFeePerGas !== undefined
    ) {
      dappSuggestedGasFees.maxFeePerGas = maxFeePerGas;
      dappSuggestedGasFees.maxPriorityFeePerGas = maxPriorityFeePerGas;
    }

    if (gas !== undefined) {
      dappSuggestedGasFees.gas = gas;
    }

    return dappSuggestedGasFees;
  }

  /**
   * Validates and adds external provided transaction to state.
   *
   * @param transactionMeta - Nominated external transaction to be added to state.
   */
  private async addExternalTransaction(transactionMeta: TransactionMeta) {
    const { networkId, chainId } = this.getChainAndNetworkId();
    const { transactions } = this.state;
    const fromAddress = transactionMeta?.transaction?.from;
    const sameFromAndNetworkTransactions = transactions.filter(
      (transaction) =>
        transaction.transaction.from === fromAddress &&
        transactionMatchesNetwork(transaction, chainId, networkId),
    );
    const confirmedTxs = sameFromAndNetworkTransactions.filter(
      (transaction) => transaction.status === TransactionStatus.confirmed,
    );
    const pendingTxs = sameFromAndNetworkTransactions.filter(
      (transaction) => transaction.status === TransactionStatus.submitted,
    );

    validateConfirmedExternalTransaction(
      transactionMeta,
      confirmedTxs,
      pendingTxs,
    );

    const updatedTransactions = [...transactions, transactionMeta];
    this.update({
      transactions: this.trimTransactionsForState(updatedTransactions),
    });
  }

  /**
   * Sets other txMeta statuses to dropped if the txMeta that has been confirmed has other transactions
   * in the transactions have the same nonce.
   *
   * @param transactionId - Used to identify original transaction.
   */
  private markNonceDuplicatesDropped(transactionId: string) {
    const { networkId, chainId } = this.getChainAndNetworkId();
    const transactionMeta = this.getTransaction(transactionId);
    const nonce = transactionMeta?.transaction?.nonce;
    const from = transactionMeta?.transaction?.from;
    const sameNonceTxs = this.state.transactions.filter(
      (transaction) =>
        transaction.transaction.from === from &&
        transaction.transaction.nonce === nonce &&
        transactionMatchesNetwork(transaction, chainId, networkId),
    );

    if (!sameNonceTxs.length) {
      return;
    }

    // Mark all same nonce transactions as dropped and give it a replacedBy hash
    for (const transaction of sameNonceTxs) {
      if (transaction.id === transactionId) {
        continue;
      }
      transaction.replacedBy = transactionMeta?.hash;
      transaction.replacedById = transactionMeta?.id;
      // Drop any transaction that wasn't previously failed (off chain failure)
      if (transaction.status !== TransactionStatus.failed) {
        this.setTransactionStatusDropped(transaction);
      }
    }
  }

  /**
   * Method to set transaction status to dropped.
   *
   * @param transactionMeta - TransactionMeta of transaction to be marked as dropped.
   */
  private setTransactionStatusDropped(transactionMeta: TransactionMeta) {
    transactionMeta.status = TransactionStatus.dropped;
    this.updateTransaction(transactionMeta);
  }

  /**
   * Get transaction with provided actionId.
   *
   * @param actionId - Unique ID to prevent duplicate requests
   * @returns the filtered transaction
   */
  private getTransactionWithActionId(actionId?: string) {
    return this.state.transactions.find(
      (transaction) => actionId && transaction.actionId === actionId,
    );
  }

  private async waitForTransactionFinished(
    transactionId: string,
  ): Promise<TransactionMeta> {
    return new Promise((resolve) => {
      this.hub.once(`${transactionId}:finished`, (txMeta) => {
        resolve(txMeta);
      });
    });
  }
}

export default TransactionController;<|MERGE_RESOLUTION|>--- conflicted
+++ resolved
@@ -703,16 +703,8 @@
       unsignedEthTx,
       transactionMeta.transaction.from,
     );
-<<<<<<< HEAD
-    const rawTransaction = bufferToHex(signedTx.serialize());
-    const hash = await query(this.ethQuery, 'sendRawTransaction', [
-      rawTransaction,
-=======
     const rawTx = bufferToHex(signedTx.serialize());
-    const transactionHash = await query(this.ethQuery, 'sendRawTransaction', [
-      rawTx,
->>>>>>> fca467bb
-    ]);
+    const hash = await query(this.ethQuery, 'sendRawTransaction', [rawTx]);
     const baseTransactionMeta = {
       ...transactionMeta,
       estimatedBaseFee,
@@ -1122,14 +1114,7 @@
 
       transactionMeta.rawTx = rawTx;
       this.updateTransaction(transactionMeta);
-<<<<<<< HEAD
-      const hash = await query(this.ethQuery, 'sendRawTransaction', [
-        rawTransaction,
-=======
-      const transactionHash = await query(this.ethQuery, 'sendRawTransaction', [
-        rawTx,
->>>>>>> fca467bb
-      ]);
+      const hash = await query(this.ethQuery, 'sendRawTransaction', [rawTx]);
       transactionMeta.hash = hash;
       transactionMeta.status = TransactionStatus.submitted;
       transactionMeta.submittedTime = new Date().getTime();
