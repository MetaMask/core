import { Hardfork, Common, type ChainConfig } from '@ethereumjs/common';
import type { TypedTransaction } from '@ethereumjs/tx';
import { TransactionFactory } from '@ethereumjs/tx';
import type {
  AcceptResultCallbacks,
  AddApprovalRequest,
  AddResult,
} from '@metamask/approval-controller';
import type {
  BaseConfig,
  BaseState,
  RestrictedControllerMessenger,
} from '@metamask/base-controller';
import { BaseController } from '@metamask/base-controller';
import {
  query,
  NetworkType,
  RPC,
  ApprovalType,
  ORIGIN_METAMASK,
  convertHexToDecimal,
} from '@metamask/controller-utils';
import EthQuery from '@metamask/eth-query';
import type { GasFeeState } from '@metamask/gas-fee-controller';
import type {
  BlockTracker,
  NetworkState,
  Provider,
} from '@metamask/network-controller';
import { errorCodes, rpcErrors, providerErrors } from '@metamask/rpc-errors';
import type { Hex } from '@metamask/utils';
import { Mutex } from 'async-mutex';
import MethodRegistry from 'eth-method-registry';
import { addHexPrefix, bufferToHex } from 'ethereumjs-util';
import { EventEmitter } from 'events';
import { merge, pickBy } from 'lodash';
import NonceTracker from 'nonce-tracker';
import type { NonceLock } from 'nonce-tracker/dist/NonceTracker';
import { v1 as random } from 'uuid';

import { EtherscanRemoteTransactionSource } from './helpers/EtherscanRemoteTransactionSource';
import { IncomingTransactionHelper } from './helpers/IncomingTransactionHelper';
import { PendingTransactionTracker } from './helpers/PendingTransactionTracker';
import { projectLogger as log } from './logger';
import type {
  SavedGasFees,
  DappSuggestedGasFees,
  TransactionParams,
  TransactionMeta,
  TransactionReceipt,
  SecurityProviderRequest,
  SendFlowHistoryEntry,
  WalletDevice,
} from './types';
import { TransactionType, TransactionStatus } from './types';
import { validateConfirmedExternalTransaction } from './utils/external-transactions';
import { estimateGas, updateGas } from './utils/gas';
import { updateGasFees } from './utils/gas-fees';
import {
  addInitialHistorySnapshot,
  updateTransactionHistory,
} from './utils/history';
import { determineTransactionType } from './utils/transaction-type';
import {
  getAndFormatTransactionsForNonceTracker,
  getIncreasedPriceFromExisting,
  normalizeTxParams,
  isEIP1559Transaction,
  isFeeMarketEIP1559Values,
  isGasPriceValue,
  validateGasValues,
  validateIfTransactionUnapproved,
  validateMinimumIncrease,
} from './utils/utils';
import {
  validateTransactionOrigin,
  validateTxParams,
} from './utils/validation';

export const HARDFORK = Hardfork.London;

/**
 * @type Result
 * @property result - Promise resolving to a new transaction hash
 * @property transactionMeta - Meta information about this new transaction
 */
export interface Result {
  result: Promise<string>;
  transactionMeta: TransactionMeta;
}

export interface GasPriceValue {
  gasPrice: string;
}

export interface FeeMarketEIP1559Values {
  maxFeePerGas: string;
  maxPriorityFeePerGas: string;
}

/**
 * @type TransactionConfig
 *
 * Transaction controller configuration
 * @property provider - Provider used to create a new underlying EthQuery instance
 * @property sign - Method used to sign transactions
 */
export interface TransactionConfig extends BaseConfig {
  sign?: (txParams: TransactionParams, from: string) => Promise<any>;
  txHistoryLimit: number;
}

/**
 * @type MethodData
 *
 * Method data registry object
 * @property registryMethod - Registry method raw string
 * @property parsedRegistryMethod - Registry method object, containing name and method arguments
 */
export interface MethodData {
  registryMethod: string;
  parsedRegistryMethod: Record<string, unknown>;
}

/**
 * @type TransactionState
 *
 * Transaction controller state
 * @property transactions - A list of TransactionMeta objects
 * @property methodData - Object containing all known method data information
 */
export interface TransactionState extends BaseState {
  transactions: TransactionMeta[];
  methodData: { [key: string]: MethodData };
  lastFetchedBlockNumbers: { [key: string]: number };
}

/**
 * Multiplier used to determine a transaction's increased gas fee during cancellation
 */
export const CANCEL_RATE = 1.5;

/**
 * Multiplier used to determine a transaction's increased gas fee during speed up
 */
export const SPEED_UP_RATE = 1.1;

/**
 * The name of the {@link TransactionController}.
 */
const controllerName = 'TransactionController';

/**
 * The external actions available to the {@link TransactionController}.
 */
type AllowedActions = AddApprovalRequest;

/**
 * The messenger of the {@link TransactionController}.
 */
export type TransactionControllerMessenger = RestrictedControllerMessenger<
  typeof controllerName,
  AllowedActions,
  never,
  AllowedActions['type'],
  never
>;

type Events = {
  ['transaction-approved']: [
    { transactionMeta: TransactionMeta; actionId?: string },
  ];
  ['transaction-confirmed']: [{ transactionMeta: TransactionMeta }];

  ['transaction-dropped']: [{ transactionMeta: TransactionMeta }];
  ['transaction-failed']: [
    {
      actionId?: string;
      error: string;
      transactionMeta: TransactionMeta;
    },
  ];
  ['transaction-new-swap']: [transactionMeta: TransactionMeta];
  ['transaction-new-swap-approval']: [transactionMeta: TransactionMeta];
  ['transaction-rejected']: [
    { transactionMeta: TransactionMeta; actionId?: string },
  ];
  ['transaction-submitted']: [
    { transactionMeta: TransactionMeta; actionId?: string },
  ];
  ['transaction-post-balance-updated']: [transactionMeta: TransactionMeta];
  [key: `${string}:finished`]: [transactionMeta: TransactionMeta];
  [key: `${string}:confirmed`]: [transactionMeta: TransactionMeta];
  [key: `${string}:speedup`]: [transactionMeta: TransactionMeta];
  ['unapprovedTransaction']: [transactionMeta: TransactionMeta];
  ['incomingTransactionBlock']: [blockNumber: number];
};

export interface TransactionControllerEventEmitter extends EventEmitter {
  on<T extends keyof Events>(
    eventName: T,
    listener: (...args: Events[T]) => void,
  ): this;

  emit<T extends keyof Events>(eventName: T, ...args: Events[T]): boolean;
}

/**
 * Controller responsible for submitting and managing transactions.
 */
export class TransactionController extends BaseController<
  TransactionConfig,
  TransactionState
> {
  private ethQuery: EthQuery;

  private readonly isHistoryDisabled: boolean;

  private readonly isSendFlowHistoryDisabled: boolean;

  private readonly inProcessOfSigning: Set<string> = new Set();

  private readonly nonceTracker: NonceTracker;

  private registry: any;

  private readonly provider: Provider;

  private readonly handle?: ReturnType<typeof setTimeout>;

  private readonly mutex = new Mutex();

  private readonly getSavedGasFees: (chainId: Hex) => SavedGasFees | undefined;

  private readonly getNetworkState: () => NetworkState;

  private readonly getCurrentAccountEIP1559Compatibility: () => Promise<boolean>;

  private readonly getCurrentNetworkEIP1559Compatibility: () => Promise<boolean>;

  private readonly getGasFeeEstimates: () => Promise<GasFeeState>;

  private readonly getPermittedAccounts: (origin?: string) => Promise<string[]>;

  private readonly getSelectedAddress: () => string;

  private readonly messagingSystem: TransactionControllerMessenger;

  private readonly incomingTransactionHelper: IncomingTransactionHelper;

  private readonly securityProviderRequest?: SecurityProviderRequest;

  private readonly pendingTransactionTracker: PendingTransactionTracker;

  private failTransaction(
    transactionMeta: TransactionMeta,
    error: Error,
    actionId?: string,
  ) {
    const newTransactionMeta = {
      ...transactionMeta,
      error,
      status: TransactionStatus.failed,
    };
    this.hub.emit('transaction-failed', {
      actionId,
      error: error.message,
      transactionMeta: newTransactionMeta,
    });
    this.updateTransaction(
      newTransactionMeta,
      'TransactionController#failTransaction - Add error message and set status to failed',
    );
    this.hub.emit(`${transactionMeta.id}:finished`, newTransactionMeta);
  }

  private async registryLookup(fourBytePrefix: string): Promise<MethodData> {
    const registryMethod = await this.registry.lookup(fourBytePrefix);
    const parsedRegistryMethod = this.registry.parse(registryMethod);
    return { registryMethod, parsedRegistryMethod };
  }

  /**
   * EventEmitter instance used to listen to specific transactional events
   */
  hub = new EventEmitter() as TransactionControllerEventEmitter;

  /**
   * Name of this controller used during composition
   */
  override name = 'TransactionController';

  /**
   * Method used to sign transactions
   */
  sign?: (
    transaction: TypedTransaction,
    from: string,
  ) => Promise<TypedTransaction>;

  /**
   * Creates a TransactionController instance.
   *
   * @param options - The controller options.
   * @param options.blockTracker - The block tracker used to poll for new blocks data.
   * @param options.disableHistory - Whether to disable storing history in transaction metadata.
   * @param options.disableSendFlowHistory - Explicitly disable transaction metadata history.
   * @param options.getSavedGasFees - Gets the saved gas fee config.
   * @param options.getCurrentAccountEIP1559Compatibility - Whether or not the account supports EIP-1559.
   * @param options.getCurrentNetworkEIP1559Compatibility - Whether or not the network supports EIP-1559.
   * @param options.getGasFeeEstimates - Callback to retrieve gas fee estimates.
   * @param options.getNetworkState - Gets the state of the network controller.
   * @param options.getPermittedAccounts - Get accounts that a given origin has permissions for.
   * @param options.getSelectedAddress - Gets the address of the currently selected account.
   * @param options.incomingTransactions - Configuration options for incoming transaction support.
   * @param options.incomingTransactions.includeTokenTransfers - Whether or not to include ERC20 token transfers.
   * @param options.incomingTransactions.isEnabled - Whether or not incoming transaction retrieval is enabled.
   * @param options.incomingTransactions.queryEntireHistory - Whether to initially query the entire transaction history or only recent blocks.
   * @param options.incomingTransactions.updateTransactions - Whether to update local transactions using remote transaction data.
   * @param options.messenger - The controller messenger.
   * @param options.onNetworkStateChange - Allows subscribing to network controller state changes.
   * @param options.pendingTransactions - Configuration options for pending transaction support.
   * @param options.pendingTransactions.isResubmitEnabled - Whether transaction publishing is automatically retried.
   * @param options.provider - The provider used to create the underlying EthQuery instance.
   * @param options.securityProviderRequest - A function for verifying a transaction, whether it is malicious or not.
   * @param config - Initial options used to configure this controller.
   * @param state - Initial state to set on this controller.
   */
  constructor(
    {
      blockTracker,
      disableHistory,
      disableSendFlowHistory,
      getSavedGasFees,
      getCurrentAccountEIP1559Compatibility,
      getCurrentNetworkEIP1559Compatibility,
      getGasFeeEstimates,
      getNetworkState,
      getPermittedAccounts,
      getSelectedAddress,
      incomingTransactions = {},
      messenger,
      onNetworkStateChange,
      pendingTransactions = {},
      provider,
      securityProviderRequest,
    }: {
      blockTracker: BlockTracker;
      disableHistory: boolean;
      disableSendFlowHistory: boolean;
      getSavedGasFees?: (chainId: Hex) => SavedGasFees | undefined;
      getCurrentAccountEIP1559Compatibility: () => Promise<boolean>;
      getCurrentNetworkEIP1559Compatibility: () => Promise<boolean>;
      getGasFeeEstimates?: () => Promise<GasFeeState>;
      getNetworkState: () => NetworkState;
      getPermittedAccounts: (origin?: string) => Promise<string[]>;
      getSelectedAddress: () => string;
      incomingTransactions?: {
        includeTokenTransfers?: boolean;
        isEnabled?: () => boolean;
        queryEntireHistory?: boolean;
        updateTransactions?: boolean;
      };
      messenger: TransactionControllerMessenger;
      onNetworkStateChange: (listener: (state: NetworkState) => void) => void;
      pendingTransactions?: {
        isResubmitEnabled?: boolean;
      };
      provider: Provider;
      securityProviderRequest?: SecurityProviderRequest;
    },
    config?: Partial<TransactionConfig>,
    state?: Partial<TransactionState>,
  ) {
    super(config, state);

    this.defaultConfig = {
      txHistoryLimit: 40,
    };

    this.defaultState = {
      methodData: {},
      transactions: [],
      lastFetchedBlockNumbers: {},
    };

    this.initialize();

    this.provider = provider;
    this.messagingSystem = messenger;
    this.getNetworkState = getNetworkState;
    // @ts-expect-error TODO: Provider type alignment
    this.ethQuery = new EthQuery(provider);
    this.isSendFlowHistoryDisabled = disableSendFlowHistory ?? false;
    this.isHistoryDisabled = disableHistory ?? false;
    this.registry = new MethodRegistry({ provider });
    this.getSavedGasFees = getSavedGasFees ?? ((_chainId) => undefined);
    this.getCurrentAccountEIP1559Compatibility =
      getCurrentAccountEIP1559Compatibility;
    this.getCurrentNetworkEIP1559Compatibility =
      getCurrentNetworkEIP1559Compatibility;
    this.getGasFeeEstimates =
      getGasFeeEstimates || (() => Promise.resolve({} as GasFeeState));
    this.getPermittedAccounts = getPermittedAccounts;
    this.getSelectedAddress = getSelectedAddress;
    this.securityProviderRequest = securityProviderRequest;

    this.nonceTracker = new NonceTracker({
      provider,
      blockTracker,
      getPendingTransactions: (address) =>
        getAndFormatTransactionsForNonceTracker(
          address,
          TransactionStatus.submitted,
          this.state.transactions,
        ),
      getConfirmedTransactions: (address) =>
        getAndFormatTransactionsForNonceTracker(
          address,
          TransactionStatus.confirmed,
          this.state.transactions,
        ),
    });

    this.incomingTransactionHelper = new IncomingTransactionHelper({
      blockTracker,
      getCurrentAccount: getSelectedAddress,
      getLastFetchedBlockNumbers: () => this.state.lastFetchedBlockNumbers,
      getNetworkState,
      isEnabled: incomingTransactions.isEnabled,
      queryEntireHistory: incomingTransactions.queryEntireHistory,
      remoteTransactionSource: new EtherscanRemoteTransactionSource({
        includeTokenTransfers: incomingTransactions.includeTokenTransfers,
      }),
      transactionLimit: this.config.txHistoryLimit,
      updateTransactions: incomingTransactions.updateTransactions,
    });

    this.incomingTransactionHelper.hub.on(
      'transactions',
      this.onIncomingTransactions.bind(this),
    );

    this.incomingTransactionHelper.hub.on(
      'updatedLastFetchedBlockNumbers',
      this.onUpdatedLastFetchedBlockNumbers.bind(this),
    );

    this.pendingTransactionTracker = new PendingTransactionTracker({
      approveTransaction: this.approveTransaction.bind(this),
      blockTracker,
      getChainId: this.getChainId.bind(this),
      getEthQuery: () => this.ethQuery,
      getTransactions: () => this.state.transactions,
      isResubmitEnabled: pendingTransactions.isResubmitEnabled,
      nonceTracker: this.nonceTracker,
      onStateChange: this.subscribe.bind(this),
      publishTransaction: this.publishTransaction.bind(this),
    });

    this.addPendingTransactionTrackerListeners();

    onNetworkStateChange(() => {
      // @ts-expect-error TODO: Provider type alignment
      this.ethQuery = new EthQuery(this.provider);
      this.registry = new MethodRegistry({ provider: this.provider });
      this.onBootCleanup();
    });

    this.onBootCleanup();
  }

  /**
   * Handle new method data request.
   *
   * @param fourBytePrefix - The method prefix.
   * @returns The method data object corresponding to the given signature prefix.
   */
  async handleMethodData(fourBytePrefix: string): Promise<MethodData> {
    const releaseLock = await this.mutex.acquire();
    try {
      const { methodData } = this.state;
      const knownMethod = Object.keys(methodData).find(
        (knownFourBytePrefix) => fourBytePrefix === knownFourBytePrefix,
      );
      if (knownMethod) {
        return methodData[fourBytePrefix];
      }
      const registry = await this.registryLookup(fourBytePrefix);
      this.update({
        methodData: { ...methodData, ...{ [fourBytePrefix]: registry } },
      });
      return registry;
    } finally {
      releaseLock();
    }
  }

  /**
   * Add a new unapproved transaction to state. Parameters will be validated, a
   * unique transaction id will be generated, and gas and gasPrice will be calculated
   * if not provided. If A `<tx.id>:unapproved` hub event will be emitted once added.
   *
   * @param txParams - Standard parameters for an Ethereum transaction.
   * @param opts - Additional options to control how the transaction is added.
   * @param opts.actionId - Unique ID to prevent duplicate requests.
   * @param opts.deviceConfirmedOn - An enum to indicate what device confirmed the transaction.
   * @param opts.method - RPC method that requested the transaction.
   * @param opts.origin - The origin of the transaction request, such as a dApp hostname.
   * @param opts.requireApproval - Whether the transaction requires approval by the user, defaults to true unless explicitly disabled.
   * @param opts.securityAlertResponse - Response from security validator.
   * @param opts.sendFlowHistory - The sendFlowHistory entries to add.
   * @param opts.type - Type of transaction to add, such as 'cancel' or 'swap'.
   * @returns Object containing a promise resolving to the transaction hash if approved.
   */
  async addTransaction(
    txParams: TransactionParams,
    {
      actionId,
      deviceConfirmedOn,
      method,
      origin,
      requireApproval,
      securityAlertResponse,
      sendFlowHistory,
      type,
    }: {
      actionId?: string;
      deviceConfirmedOn?: WalletDevice;
      method?: string;
      origin?: string;
      requireApproval?: boolean | undefined;
      securityAlertResponse?: Record<string, unknown>;
      sendFlowHistory?: SendFlowHistoryEntry[];
      type?: TransactionType;
    } = {},
  ): Promise<Result> {
    const chainId = this.getChainId();
    const { transactions } = this.state;
    txParams = normalizeTxParams(txParams);
    const isEIP1559Compatible = await this.getEIP1559Compatibility();
    validateTxParams(txParams, isEIP1559Compatible);
    if (origin) {
      await validateTransactionOrigin(
        await this.getPermittedAccounts(origin),
        this.getSelectedAddress(),
        txParams.from,
        origin,
      );
    }

    const dappSuggestedGasFees = this.generateDappSuggestedGasFees(
      txParams,
      origin,
    );

    const transactionType =
      type ?? (await determineTransactionType(txParams, this.ethQuery)).type;

    const existingTransactionMeta = this.getTransactionWithActionId(actionId);
    // If a request to add a transaction with the same actionId is submitted again, a new transaction will not be created for it.
    const transactionMeta: TransactionMeta = existingTransactionMeta || {
      // Add actionId to txMeta to check if same actionId is seen again
      actionId,
      chainId,
      dappSuggestedGasFees,
      deviceConfirmedOn,
      id: random(),
      origin,
      securityAlertResponse,
      status: TransactionStatus.unapproved as TransactionStatus.unapproved,
      time: Date.now(),
      txParams,
      userEditedGasLimit: false,
      verifiedOnBlockchain: false,
      type: transactionType,
    };

<<<<<<< HEAD
    await updateGas({
      ethQuery: this.ethQuery,
      providerConfig: this.getNetworkState().providerConfig,
      txMeta: transactionMeta,
    });

    await updateGasFees({
      eip1559: isEIP1559Compatible,
      ethQuery: this.ethQuery,
      getSavedGasFees: this.getSavedGasFees.bind(null, chainId),
      getGasFeeEstimates: this.getGasFeeEstimates.bind(this),
      txMeta: transactionMeta,
    });
=======
    await this.updateGasProperties(transactionMeta);
>>>>>>> 7df13e3c

    // Checks if a transaction already exists with a given actionId
    if (!existingTransactionMeta) {
      // Set security provider response
      if (method && this.securityProviderRequest) {
        const securityProviderResponse = await this.securityProviderRequest(
          transactionMeta,
          method,
        );
        transactionMeta.securityProviderResponse = securityProviderResponse;
      }

      if (!this.isSendFlowHistoryDisabled) {
        transactionMeta.sendFlowHistory = sendFlowHistory ?? [];
      }
      // Initial history push
      if (!this.isHistoryDisabled) {
        addInitialHistorySnapshot(transactionMeta);
      }
      transactions.push(transactionMeta);
      this.update({
        transactions: this.trimTransactionsForState(transactions),
      });
      this.hub.emit(`unapprovedTransaction`, transactionMeta);
    }

    return {
      result: this.processApproval(transactionMeta, {
        isExisting: Boolean(existingTransactionMeta),
        requireApproval,
        actionId,
      }),
      transactionMeta,
    };
  }

  startIncomingTransactionPolling() {
    this.incomingTransactionHelper.start();
  }

  stopIncomingTransactionPolling() {
    this.incomingTransactionHelper.stop();
  }

  async updateIncomingTransactions() {
    await this.incomingTransactionHelper.update();
  }

  /**
   * Attempts to cancel a transaction based on its ID by setting its status to "rejected"
   * and emitting a `<tx.id>:finished` hub event.
   *
   * @param transactionId - The ID of the transaction to cancel.
   * @param gasValues - The gas values to use for the cancellation transaction.
   * @param options - The options for the cancellation transaction.
   * @param options.actionId - Unique ID to prevent duplicate requests.
   * @param options.estimatedBaseFee - The estimated base fee of the transaction.
   */
  async stopTransaction(
    transactionId: string,
    gasValues?: GasPriceValue | FeeMarketEIP1559Values,
    {
      estimatedBaseFee,
      actionId,
    }: { estimatedBaseFee?: string; actionId?: string } = {},
  ) {
    if (gasValues) {
      validateGasValues(gasValues);
    }
    const transactionMeta = this.state.transactions.find(
      ({ id }) => id === transactionId,
    );
    if (!transactionMeta) {
      return;
    }

    if (!this.sign) {
      throw new Error('No sign method defined.');
    }

    // gasPrice (legacy non EIP1559)
    const minGasPrice = getIncreasedPriceFromExisting(
      transactionMeta.txParams.gasPrice,
      CANCEL_RATE,
    );

    const gasPriceFromValues = isGasPriceValue(gasValues) && gasValues.gasPrice;

    const newGasPrice =
      (gasPriceFromValues &&
        validateMinimumIncrease(gasPriceFromValues, minGasPrice)) ||
      minGasPrice;

    // maxFeePerGas (EIP1559)
    const existingMaxFeePerGas = transactionMeta.txParams?.maxFeePerGas;
    const minMaxFeePerGas = getIncreasedPriceFromExisting(
      existingMaxFeePerGas,
      CANCEL_RATE,
    );
    const maxFeePerGasValues =
      isFeeMarketEIP1559Values(gasValues) && gasValues.maxFeePerGas;
    const newMaxFeePerGas =
      (maxFeePerGasValues &&
        validateMinimumIncrease(maxFeePerGasValues, minMaxFeePerGas)) ||
      (existingMaxFeePerGas && minMaxFeePerGas);

    // maxPriorityFeePerGas (EIP1559)
    const existingMaxPriorityFeePerGas =
      transactionMeta.txParams?.maxPriorityFeePerGas;
    const minMaxPriorityFeePerGas = getIncreasedPriceFromExisting(
      existingMaxPriorityFeePerGas,
      CANCEL_RATE,
    );
    const maxPriorityFeePerGasValues =
      isFeeMarketEIP1559Values(gasValues) && gasValues.maxPriorityFeePerGas;
    const newMaxPriorityFeePerGas =
      (maxPriorityFeePerGasValues &&
        validateMinimumIncrease(
          maxPriorityFeePerGasValues,
          minMaxPriorityFeePerGas,
        )) ||
      (existingMaxPriorityFeePerGas && minMaxPriorityFeePerGas);

    const txParams =
      newMaxFeePerGas && newMaxPriorityFeePerGas
        ? {
            from: transactionMeta.txParams.from,
            gasLimit: transactionMeta.txParams.gas,
            maxFeePerGas: newMaxFeePerGas,
            maxPriorityFeePerGas: newMaxPriorityFeePerGas,
            type: 2,
            nonce: transactionMeta.txParams.nonce,
            to: transactionMeta.txParams.from,
            value: '0x0',
          }
        : {
            from: transactionMeta.txParams.from,
            gasLimit: transactionMeta.txParams.gas,
            gasPrice: newGasPrice,
            nonce: transactionMeta.txParams.nonce,
            to: transactionMeta.txParams.from,
            value: '0x0',
          };

    const unsignedEthTx = this.prepareUnsignedEthTx(txParams);

    const signedTx = await this.sign(
      unsignedEthTx,
      transactionMeta.txParams.from,
    );
    await this.updateTransactionMetaRSV(transactionMeta, signedTx);
    const rawTx = bufferToHex(signedTx.serialize());
    await query(this.ethQuery, 'sendRawTransaction', [rawTx]);
    transactionMeta.estimatedBaseFee = estimatedBaseFee;
    transactionMeta.status = TransactionStatus.cancelled;

    // stopTransaction has no approval request, so we assume the user has already approved the transaction
    this.hub.emit('transaction-approved', { transactionMeta, actionId });
    this.hub.emit('transaction-submitted', { transactionMeta, actionId });

    this.hub.emit(`${transactionMeta.id}:finished`, transactionMeta);
  }

  /**
   * Attempts to speed up a transaction increasing transaction gasPrice by ten percent.
   *
   * @param transactionId - The ID of the transaction to speed up.
   * @param gasValues - The gas values to use for the speed up transaction.
   * @param options - The options for the speed up transaction.
   * @param options.actionId - Unique ID to prevent duplicate requests
   * @param options.estimatedBaseFee - The estimated base fee of the transaction.
   */
  async speedUpTransaction(
    transactionId: string,
    gasValues?: GasPriceValue | FeeMarketEIP1559Values,
    {
      actionId,
      estimatedBaseFee,
    }: { actionId?: string; estimatedBaseFee?: string } = {},
  ) {
    // If transaction is found for same action id, do not create a new speed up transaction.
    if (this.getTransactionWithActionId(actionId)) {
      return;
    }

    if (gasValues) {
      validateGasValues(gasValues);
    }
    const transactionMeta = this.state.transactions.find(
      ({ id }) => id === transactionId,
    );
    /* istanbul ignore next */
    if (!transactionMeta) {
      return;
    }

    /* istanbul ignore next */
    if (!this.sign) {
      throw new Error('No sign method defined.');
    }

    const { transactions } = this.state;

    // gasPrice (legacy non EIP1559)
    const minGasPrice = getIncreasedPriceFromExisting(
      transactionMeta.txParams.gasPrice,
      SPEED_UP_RATE,
    );

    const gasPriceFromValues = isGasPriceValue(gasValues) && gasValues.gasPrice;

    const newGasPrice =
      (gasPriceFromValues &&
        validateMinimumIncrease(gasPriceFromValues, minGasPrice)) ||
      minGasPrice;

    // maxFeePerGas (EIP1559)
    const existingMaxFeePerGas = transactionMeta.txParams?.maxFeePerGas;
    const minMaxFeePerGas = getIncreasedPriceFromExisting(
      existingMaxFeePerGas,
      SPEED_UP_RATE,
    );
    const maxFeePerGasValues =
      isFeeMarketEIP1559Values(gasValues) && gasValues.maxFeePerGas;
    const newMaxFeePerGas =
      (maxFeePerGasValues &&
        validateMinimumIncrease(maxFeePerGasValues, minMaxFeePerGas)) ||
      (existingMaxFeePerGas && minMaxFeePerGas);

    // maxPriorityFeePerGas (EIP1559)
    const existingMaxPriorityFeePerGas =
      transactionMeta.txParams?.maxPriorityFeePerGas;
    const minMaxPriorityFeePerGas = getIncreasedPriceFromExisting(
      existingMaxPriorityFeePerGas,
      SPEED_UP_RATE,
    );
    const maxPriorityFeePerGasValues =
      isFeeMarketEIP1559Values(gasValues) && gasValues.maxPriorityFeePerGas;
    const newMaxPriorityFeePerGas =
      (maxPriorityFeePerGasValues &&
        validateMinimumIncrease(
          maxPriorityFeePerGasValues,
          minMaxPriorityFeePerGas,
        )) ||
      (existingMaxPriorityFeePerGas && minMaxPriorityFeePerGas);

    const txParams =
      newMaxFeePerGas && newMaxPriorityFeePerGas
        ? {
            ...transactionMeta.txParams,
            gasLimit: transactionMeta.txParams.gas,
            maxFeePerGas: newMaxFeePerGas,
            maxPriorityFeePerGas: newMaxPriorityFeePerGas,
            type: 2,
          }
        : {
            ...transactionMeta.txParams,
            gasLimit: transactionMeta.txParams.gas,
            gasPrice: newGasPrice,
          };

    const unsignedEthTx = this.prepareUnsignedEthTx(txParams);

    const signedTx = await this.sign(
      unsignedEthTx,
      transactionMeta.txParams.from,
    );
    await this.updateTransactionMetaRSV(transactionMeta, signedTx);
    const rawTx = bufferToHex(signedTx.serialize());
    const hash = await query(this.ethQuery, 'sendRawTransaction', [rawTx]);
    const baseTransactionMeta = {
      ...transactionMeta,
      estimatedBaseFee,
      id: random(),
      time: Date.now(),
      hash,
      actionId,
      originalGasEstimate: transactionMeta.txParams.gas,
      type: TransactionType.retry,
    };
    const newTransactionMeta =
      newMaxFeePerGas && newMaxPriorityFeePerGas
        ? {
            ...baseTransactionMeta,
            txParams: {
              ...transactionMeta.txParams,
              maxFeePerGas: newMaxFeePerGas,
              maxPriorityFeePerGas: newMaxPriorityFeePerGas,
            },
          }
        : {
            ...baseTransactionMeta,
            txParams: {
              ...transactionMeta.txParams,
              gasPrice: newGasPrice,
            },
          };
    transactions.push(newTransactionMeta);
    this.update({ transactions: this.trimTransactionsForState(transactions) });

    // speedUpTransaction has no approval request, so we assume the user has already approved the transaction
    this.hub.emit('transaction-approved', {
      transactionMeta: newTransactionMeta,
      actionId,
    });
    this.hub.emit('transaction-submitted', {
      transactionMeta: newTransactionMeta,
      actionId,
    });

    this.hub.emit(`${transactionMeta.id}:speedup`, newTransactionMeta);
  }

  /**
   * Estimates required gas for a given transaction.
   *
   * @param transaction - The transaction to estimate gas for.
   * @returns The gas and gas price.
   */
  async estimateGas(transaction: TransactionParams) {
    const { estimatedGas, simulationFails } = await estimateGas(
      transaction,
      this.ethQuery,
    );

    return { gas: estimatedGas, simulationFails };
  }

  /**
   * Updates an existing transaction in state.
   *
   * @param transactionMeta - The new transaction to store in state.
   * @param note - A note or update reason to include in the transaction history.
   */
  updateTransaction(transactionMeta: TransactionMeta, note: string) {
    const { transactions } = this.state;
    transactionMeta.txParams = normalizeTxParams(transactionMeta.txParams);
    validateTxParams(transactionMeta.txParams);
    if (!this.isHistoryDisabled) {
      updateTransactionHistory(transactionMeta, note);
    }
    const index = transactions.findIndex(({ id }) => transactionMeta.id === id);
    transactions[index] = transactionMeta;
    this.update({ transactions: this.trimTransactionsForState(transactions) });
  }

  /**
   * Removes all transactions from state, optionally based on the current network.
   *
   * @param ignoreNetwork - Determines whether to wipe all transactions, or just those on the
   * current network. If `true`, all transactions are wiped.
   * @param address - If specified, only transactions originating from this address will be
   * wiped on current network.
   */
  wipeTransactions(ignoreNetwork?: boolean, address?: string) {
    /* istanbul ignore next */
    if (ignoreNetwork && !address) {
      this.update({ transactions: [] });
      return;
    }
    const currentChainId = this.getChainId();
    const newTransactions = this.state.transactions.filter(
      ({ chainId, txParams }) => {
        const isMatchingNetwork = ignoreNetwork || chainId === currentChainId;

        if (!isMatchingNetwork) {
          return true;
        }

        const isMatchingAddress =
          !address || txParams.from?.toLowerCase() === address.toLowerCase();

        return !isMatchingAddress;
      },
    );

    this.update({
      transactions: this.trimTransactionsForState(newTransactions),
    });
  }

  startIncomingTransactionProcessing() {
    this.incomingTransactionHelper.start();
  }

  stopIncomingTransactionProcessing() {
    this.incomingTransactionHelper.stop();
  }

  /**
   * Adds external provided transaction to state as confirmed transaction.
   *
   * @param transactionMeta - TransactionMeta to add transactions.
   * @param transactionReceipt - TransactionReceipt of the external transaction.
   * @param baseFeePerGas - Base fee per gas of the external transaction.
   */
  async confirmExternalTransaction(
    transactionMeta: TransactionMeta,
    transactionReceipt: TransactionReceipt,
    baseFeePerGas: Hex,
  ) {
    // Run validation and add external transaction to state.
    this.addExternalTransaction(transactionMeta);

    try {
      const transactionId = transactionMeta.id;

      // Make sure status is confirmed and define gasUsed as in receipt.
      transactionMeta.status = TransactionStatus.confirmed;
      transactionMeta.txReceipt = transactionReceipt;
      if (baseFeePerGas) {
        transactionMeta.baseFeePerGas = baseFeePerGas;
      }

      // Update same nonce local transactions as dropped and define replacedBy properties.
      this.markNonceDuplicatesDropped(transactionId);

      // Update external provided transaction with updated gas values and confirmed status.
      this.updateTransaction(
        transactionMeta,
        'TransactionController:confirmExternalTransaction - Add external transaction',
      );

      this.hub.emit('transaction-confirmed', {
        transactionMeta,
      });
    } catch (error) {
      console.error(error);
    }
  }

  /**
   * Append new send flow history to a transaction.
   *
   * @param transactionID - The ID of the transaction to update.
   * @param currentSendFlowHistoryLength - The length of the current sendFlowHistory array.
   * @param sendFlowHistoryToAdd - The sendFlowHistory entries to add.
   * @returns The updated transactionMeta.
   */
  updateTransactionSendFlowHistory(
    transactionID: string,
    currentSendFlowHistoryLength: number,
    sendFlowHistoryToAdd: SendFlowHistoryEntry[],
  ): TransactionMeta {
    if (this.isSendFlowHistoryDisabled) {
      throw new Error(
        'Send flow history is disabled for the current transaction controller',
      );
    }

    const transactionMeta = this.getTransaction(transactionID);

    if (!transactionMeta) {
      throw new Error(
        `Cannot update send flow history as no transaction metadata found`,
      );
    }

    validateIfTransactionUnapproved(
      transactionMeta,
      'updateTransactionSendFlowHistory',
    );

    if (
      currentSendFlowHistoryLength ===
      (transactionMeta?.sendFlowHistory?.length || 0)
    ) {
      transactionMeta.sendFlowHistory = [
        ...(transactionMeta?.sendFlowHistory ?? []),
        ...sendFlowHistoryToAdd,
      ];
      this.updateTransaction(
        transactionMeta,
        'TransactionController:updateTransactionSendFlowHistory - sendFlowHistory updated',
      );
    }

    return this.getTransaction(transactionID) as TransactionMeta;
  }

  /**
   * Update the gas values of a transaction.
   *
   * @param transactionId - The ID of the transaction to update.
   * @param gasValues - Gas values to update.
   * @param gasValues.gas - Same as transaction.gasLimit.
   * @param gasValues.gasLimit - Maxmimum number of units of gas to use for this transaction.
   * @param gasValues.gasPrice - Price per gas for legacy transactions.
   * @param gasValues.maxPriorityFeePerGas - Maximum amount per gas to give to validator as incentive.
   * @param gasValues.maxFeePerGas - Maximum amount per gas to pay for the transaction, including the priority fee.
   * @param gasValues.estimateUsed - Which estimate level was used.
   * @param gasValues.estimateSuggested - Which estimate level that the API suggested.
   * @param gasValues.defaultGasEstimates - The default estimate for gas.
   * @param gasValues.originalGasEstimate - Original estimate for gas.
   * @param gasValues.userEditedGasLimit - The gas limit supplied by user.
   * @param gasValues.userFeeLevel - Estimate level user selected.
   * @returns The updated transactionMeta.
   */
  updateTransactionGasFees(
    transactionId: string,
    {
      defaultGasEstimates,
      estimateUsed,
      estimateSuggested,
      gas,
      gasLimit,
      gasPrice,
      maxPriorityFeePerGas,
      maxFeePerGas,
      originalGasEstimate,
      userEditedGasLimit,
      userFeeLevel,
    }: {
      defaultGasEstimates?: string;
      estimateUsed?: string;
      estimateSuggested?: string;
      gas?: string;
      gasLimit?: string;
      gasPrice?: string;
      maxPriorityFeePerGas?: string;
      maxFeePerGas?: string;
      originalGasEstimate?: string;
      userEditedGasLimit?: boolean;
      userFeeLevel?: string;
    },
  ): TransactionMeta {
    const transactionMeta = this.getTransaction(transactionId);

    if (!transactionMeta) {
      throw new Error(
        `Cannot update transaction as no transaction metadata found`,
      );
    }

    validateIfTransactionUnapproved(
      transactionMeta,
      'updateTransactionGasFees',
    );

    let transactionGasFees = {
      txParams: {
        gas,
        gasLimit,
        gasPrice,
        maxPriorityFeePerGas,
        maxFeePerGas,
      },
      defaultGasEstimates,
      estimateUsed,
      estimateSuggested,
      originalGasEstimate,
      userEditedGasLimit,
      userFeeLevel,
    } as any;

    // only update what is defined
    transactionGasFees.txParams = pickBy(transactionGasFees.txParams);
    transactionGasFees = pickBy(transactionGasFees);

    // merge updated gas values with existing transaction meta
    const updatedMeta = merge(transactionMeta, transactionGasFees);

    this.updateTransaction(
      updatedMeta,
      'TransactionController:updateTransactionGasFees - gas values updated',
    );

    return this.getTransaction(transactionId) as TransactionMeta;
  }

  /**
   * Update the previous gas values of a transaction.
   *
   * @param transactionId - The ID of the transaction to update.
   * @param previousGas - Previous gas values to update.
   * @param previousGas.gasLimit - Maxmimum number of units of gas to use for this transaction.
   * @param previousGas.maxFeePerGas - Maximum amount per gas to pay for the transaction, including the priority fee.
   * @param previousGas.maxPriorityFeePerGas - Maximum amount per gas to give to validator as incentive.
   * @returns The updated transactionMeta.
   */
  updatePreviousGasParams(
    transactionId: string,
    {
      gasLimit,
      maxFeePerGas,
      maxPriorityFeePerGas,
    }: {
      gasLimit?: string;
      maxFeePerGas?: string;
      maxPriorityFeePerGas?: string;
    },
  ): TransactionMeta {
    const transactionMeta = this.getTransaction(transactionId);

    if (!transactionMeta) {
      throw new Error(
        `Cannot update transaction as no transaction metadata found`,
      );
    }

    validateIfTransactionUnapproved(transactionMeta, 'updatePreviousGasParams');

    const transactionPreviousGas = {
      previousGas: {
        gasLimit,
        maxFeePerGas,
        maxPriorityFeePerGas,
      },
    } as any;

    // only update what is defined
    transactionPreviousGas.previousGas = pickBy(
      transactionPreviousGas.previousGas,
    );

    // merge updated previous gas values with existing transaction meta
    const updatedMeta = merge(transactionMeta, transactionPreviousGas);

    this.updateTransaction(
      updatedMeta,
      'TransactionController:updatePreviousGasParams - Previous gas values updated',
    );

    return this.getTransaction(transactionId) as TransactionMeta;
  }

  /**
   * Gets the next nonce according to the nonce-tracker.
   * Ensure `releaseLock` is called once processing of the `nonce` value is complete.
   *
   * @param address - The hex string address for the transaction.
   * @returns object with the `nextNonce` `nonceDetails`, and the releaseLock.
   */
  async getNonceLock(address: string): Promise<NonceLock> {
    return this.nonceTracker.getNonceLock(address);
  }

  /**
   * Removes unapproved transactions from state.
   */
  clearUnapprovedTransactions() {
    const transactions = this.state.transactions.filter(
      ({ status }) => status !== TransactionStatus.unapproved,
    );
    this.update({ transactions: this.trimTransactionsForState(transactions) });
  }

  private async updateGasProperties(transactionMeta: TransactionMeta) {
    const isEIP1559Compatible = await this.getEIP1559Compatibility();

    await updateGas({
      ethQuery: this.ethQuery,
      providerConfig: this.getNetworkState().providerConfig,
      txMeta: transactionMeta,
    });

    await updateGasFees({
      eip1559: isEIP1559Compatible,
      ethQuery: this.ethQuery,
      getGasFeeEstimates: this.getGasFeeEstimates.bind(this),
      txMeta: transactionMeta,
    });
  }

  private getCurrentChainTransactionsByStatus(status: TransactionStatus) {
    const chainId = this.getChainId();
    return this.state.transactions.filter(
      (transaction) =>
        transaction.status === status && transaction.chainId === chainId,
    );
  }

  private onBootCleanup() {
    this.createApprovalsForUnapprovedTransactions();
    this.loadGasValuesForUnapprovedTransactions();
    this.submitApprovedTransactions();
  }

  /**
   * Create approvals for all unapproved transactions on current chain.
   */
  private createApprovalsForUnapprovedTransactions() {
    const unapprovedTransactions = this.getCurrentChainTransactionsByStatus(
      TransactionStatus.unapproved,
    );

    for (const transactionMeta of unapprovedTransactions) {
      this.processApproval(transactionMeta, {
        shouldShowRequest: false,
      }).catch((error) => {
        if (error?.code === errorCodes.provider.userRejectedRequest) {
          return;
        }
        /* istanbul ignore next */
        console.error('Error during persisted transaction approval', error);
      });
    }
  }

  /**
   * Update the gas values of all unapproved transactions on current chain.
   */
  private async loadGasValuesForUnapprovedTransactions() {
    const unapprovedTransactions = this.getCurrentChainTransactionsByStatus(
      TransactionStatus.unapproved,
    );

    const results = await Promise.allSettled(
      unapprovedTransactions.map(async (transactionMeta) => {
        await this.updateGasProperties(transactionMeta);
        this.updateTransaction(
          transactionMeta,
          'TransactionController:loadGasValuesForUnapprovedTransactions - Gas values updated',
        );
      }),
    );

    for (const [index, result] of results.entries()) {
      if (result.status === 'rejected') {
        const transactionMeta = unapprovedTransactions[index];
        this.failTransaction(transactionMeta, result.reason);
        /* istanbul ignore next */
        console.error(
          'Error while loading gas values for persisted transaction id: ',
          transactionMeta.id,
          result.reason,
        );
      }
    }
  }

  /**
   * Force to submit approved transactions on current chain.
   */
  private submitApprovedTransactions() {
    const approvedTransactions = this.getCurrentChainTransactionsByStatus(
      TransactionStatus.approved,
    );
    for (const transactionMeta of approvedTransactions) {
      this.approveTransaction(transactionMeta.id).catch((error) => {
        /* istanbul ignore next */
        console.error('Error while submitting persisted transaction', error);
      });
    }
  }

  private async processApproval(
    transactionMeta: TransactionMeta,
    {
      isExisting = false,
      requireApproval,
      shouldShowRequest = true,
      actionId,
    }: {
      isExisting?: boolean;
      requireApproval?: boolean | undefined;
      shouldShowRequest?: boolean;
      actionId?: string;
    },
  ): Promise<string> {
    const transactionId = transactionMeta.id;
    let resultCallbacks: AcceptResultCallbacks | undefined;
    const { meta, isCompleted } = this.isTransactionCompleted(transactionId);
    const finishedPromise = isCompleted
      ? Promise.resolve(meta)
      : this.waitForTransactionFinished(transactionId);

    if (meta && !isExisting && !isCompleted) {
      try {
        if (requireApproval !== false) {
          const acceptResult = await this.requestApproval(transactionMeta, {
            shouldShowRequest,
          });
          resultCallbacks = acceptResult.resultCallbacks;
        }

        const { isCompleted: isTxCompleted } =
          this.isTransactionCompleted(transactionId);

        if (!isTxCompleted) {
          await this.approveTransaction(transactionId);
          const updatedTransactionMeta = this.getTransaction(
            transactionId,
          ) as TransactionMeta;
          this.hub.emit('transaction-approved', {
            transactionMeta: updatedTransactionMeta,
            actionId,
          });
        }
      } catch (error: any) {
        const { isCompleted: isTxCompleted } =
          this.isTransactionCompleted(transactionId);
        if (!isTxCompleted) {
          if (error?.code === errorCodes.provider.userRejectedRequest) {
            this.cancelTransaction(transactionId, actionId);

            throw providerErrors.userRejectedRequest(
              'User rejected the transaction',
            );
          } else {
            this.failTransaction(meta, error, actionId);
          }
        }
      }
    }

    const finalMeta = await finishedPromise;

    switch (finalMeta?.status) {
      case TransactionStatus.failed:
        resultCallbacks?.error(finalMeta.error);
        throw rpcErrors.internal(finalMeta.error.message);

      case TransactionStatus.cancelled:
        const cancelError = rpcErrors.internal(
          'User cancelled the transaction',
        );
        resultCallbacks?.error(cancelError);
        throw cancelError;

      case TransactionStatus.submitted:
        resultCallbacks?.success();
        return finalMeta.hash as string;

      default:
        const internalError = rpcErrors.internal(
          `MetaMask Tx Signature: Unknown problem: ${JSON.stringify(
            finalMeta || transactionId,
          )}`,
        );

        resultCallbacks?.error(internalError);
        throw internalError;
    }
  }

  /**
   * Approves a transaction and updates it's status in state. If this is not a
   * retry transaction, a nonce will be generated. The transaction is signed
   * using the sign configuration property, then published to the blockchain.
   * A `<tx.id>:finished` hub event is fired after success or failure.
   *
   * @param transactionId - The ID of the transaction to approve.
   */
  private async approveTransaction(transactionId: string) {
    const { transactions } = this.state;
    const releaseLock = await this.mutex.acquire();
    const chainId = this.getChainId();
    const index = transactions.findIndex(({ id }) => transactionId === id);
    const transactionMeta = transactions[index];
    const {
      txParams: { nonce, from },
    } = transactionMeta;
    let nonceLock;
    try {
      if (!this.sign) {
        releaseLock();
        this.failTransaction(
          transactionMeta,
          new Error('No sign method defined.'),
        );
        return;
      } else if (!chainId) {
        releaseLock();
        this.failTransaction(transactionMeta, new Error('No chainId defined.'));
        return;
      }

      if (this.inProcessOfSigning.has(transactionId)) {
        log('Skipping approval as signing in progress', transactionId);
        return;
      }

      const { approved: status } = TransactionStatus;
      let nonceToUse = nonce;
      // if a nonce already exists on the transactionMeta it means this is a speedup or cancel transaction
      // so we want to reuse that nonce and hope that it beats the previous attempt to chain. Otherwise use a new locked nonce
      if (!nonceToUse) {
        nonceLock = await this.nonceTracker.getNonceLock(from);
        nonceToUse = addHexPrefix(nonceLock.nextNonce.toString(16));
      }

      transactionMeta.status = status;
      transactionMeta.txParams.nonce = nonceToUse;
      transactionMeta.txParams.chainId = chainId;

      const baseTxParams = {
        ...transactionMeta.txParams,
        gasLimit: transactionMeta.txParams.gas,
      };

      const isEIP1559 = isEIP1559Transaction(transactionMeta.txParams);

      const txParams = isEIP1559
        ? {
            ...baseTxParams,
            maxFeePerGas: transactionMeta.txParams.maxFeePerGas,
            maxPriorityFeePerGas: transactionMeta.txParams.maxPriorityFeePerGas,
            estimatedBaseFee: transactionMeta.txParams.estimatedBaseFee,
            // specify type 2 if maxFeePerGas and maxPriorityFeePerGas are set
            type: 2,
          }
        : baseTxParams;

      // delete gasPrice if maxFeePerGas and maxPriorityFeePerGas are set
      if (isEIP1559) {
        delete txParams.gasPrice;
      }

      const unsignedEthTx = this.prepareUnsignedEthTx(txParams);
      this.inProcessOfSigning.add(transactionId);
      const signedTx = await this.sign(unsignedEthTx, from);
      await this.updateTransactionMetaRSV(transactionMeta, signedTx);
      transactionMeta.status = TransactionStatus.signed;
      this.updateTransaction(
        transactionMeta,
        'TransactionController#approveTransaction - Transaction signed',
      );

      const rawTx = bufferToHex(signedTx.serialize());
      transactionMeta.rawTx = rawTx;
      this.updateTransaction(
        transactionMeta,
        'TransactionController#approveTransaction - RawTransaction added',
      );
      const hash = await this.publishTransaction(rawTx);
      transactionMeta.hash = hash;
      transactionMeta.status = TransactionStatus.submitted;
      transactionMeta.submittedTime = new Date().getTime();
      this.hub.emit('transaction-submitted', {
        transactionMeta,
      });
      this.updateTransaction(
        transactionMeta,
        'TransactionController#approveTransaction - Transaction submitted',
      );
      this.hub.emit(`${transactionMeta.id}:finished`, transactionMeta);
    } catch (error: any) {
      this.failTransaction(transactionMeta, error);
    } finally {
      this.inProcessOfSigning.delete(transactionId);
      // must set transaction to submitted/failed before releasing lock
      if (nonceLock) {
        nonceLock.releaseLock();
      }
      releaseLock();
    }
  }

  private async publishTransaction(rawTransaction: string): Promise<string> {
    return await query(this.ethQuery, 'sendRawTransaction', [rawTransaction]);
  }

  /**
   * Cancels a transaction based on its ID by setting its status to "rejected"
   * and emitting a `<tx.id>:finished` hub event.
   *
   * @param transactionId - The ID of the transaction to cancel.
   * @param actionId - The actionId passed from UI
   */
  private cancelTransaction(transactionId: string, actionId?: string) {
    const transactionMeta = this.state.transactions.find(
      ({ id }) => id === transactionId,
    );
    if (!transactionMeta) {
      return;
    }
    transactionMeta.status = TransactionStatus.rejected;
    this.hub.emit(`${transactionMeta.id}:finished`, transactionMeta);
    this.hub.emit('transaction-rejected', {
      transactionMeta,
      actionId,
    });
    const transactions = this.state.transactions.filter(
      ({ id }) => id !== transactionId,
    );
    this.update({ transactions: this.trimTransactionsForState(transactions) });
  }

  /**
   * Trim the amount of transactions that are set on the state. Checks
   * if the length of the tx history is longer then desired persistence
   * limit and then if it is removes the oldest confirmed or rejected tx.
   * Pending or unapproved transactions will not be removed by this
   * operation. For safety of presenting a fully functional transaction UI
   * representation, this function will not break apart transactions with the
   * same nonce, created on the same day, per network. Not accounting for transactions of the same
   * nonce, same day and network combo can result in confusing or broken experiences
   * in the UI. The transactions are then updated using the BaseController update.
   *
   * @param transactions - The transactions to be applied to the state.
   * @returns The trimmed list of transactions.
   */
  private trimTransactionsForState(
    transactions: TransactionMeta[],
  ): TransactionMeta[] {
    const nonceNetworkSet = new Set();

    const txsToKeep = transactions
      .sort((a, b) => (a.time > b.time ? -1 : 1)) // Descending time order
      .filter((tx) => {
        const { chainId, status, txParams, time } = tx;

        if (txParams) {
          const key = `${txParams.nonce}-${convertHexToDecimal(
            chainId,
          )}-${new Date(time).toDateString()}`;

          if (nonceNetworkSet.has(key)) {
            return true;
          } else if (
            nonceNetworkSet.size < this.config.txHistoryLimit ||
            !this.isFinalState(status)
          ) {
            nonceNetworkSet.add(key);
            return true;
          }
        }

        return false;
      });

    txsToKeep.reverse(); // Ascending time order
    return txsToKeep;
  }

  /**
   * Determines if the transaction is in a final state.
   *
   * @param status - The transaction status.
   * @returns Whether the transaction is in a final state.
   */
  private isFinalState(status: TransactionStatus): boolean {
    return (
      status === TransactionStatus.rejected ||
      status === TransactionStatus.confirmed ||
      status === TransactionStatus.failed ||
      status === TransactionStatus.cancelled
    );
  }

  /**
   * Whether the transaction has at least completed all local processing.
   *
   * @param status - The transaction status.
   * @returns Whether the transaction is in a final state.
   */
  private isLocalFinalState(status: TransactionStatus): boolean {
    return [
      TransactionStatus.cancelled,
      TransactionStatus.confirmed,
      TransactionStatus.failed,
      TransactionStatus.rejected,
      TransactionStatus.submitted,
    ].includes(status);
  }

  private async requestApproval(
    txMeta: TransactionMeta,
    { shouldShowRequest }: { shouldShowRequest: boolean },
  ): Promise<AddResult> {
    const id = this.getApprovalId(txMeta);
    const { origin } = txMeta;
    const type = ApprovalType.Transaction;
    const requestData = { txId: txMeta.id };

    return (await this.messagingSystem.call(
      'ApprovalController:addRequest',
      {
        id,
        origin: origin || ORIGIN_METAMASK,
        type,
        requestData,
        expectsResult: true,
      },
      shouldShowRequest,
    )) as Promise<AddResult>;
  }

  private getTransaction(transactionId: string): TransactionMeta | undefined {
    const { transactions } = this.state;
    return transactions.find(({ id }) => id === transactionId);
  }

  private getApprovalId(txMeta: TransactionMeta) {
    return String(txMeta.id);
  }

  private isTransactionCompleted(transactionId: string): {
    meta?: TransactionMeta;
    isCompleted: boolean;
  } {
    const transaction = this.getTransaction(transactionId);

    if (!transaction) {
      return { meta: undefined, isCompleted: false };
    }

    const isCompleted = this.isLocalFinalState(transaction.status);

    return { meta: transaction, isCompleted };
  }

  private getChainId(): Hex {
    const { providerConfig } = this.getNetworkState();
    return providerConfig.chainId;
  }

  private prepareUnsignedEthTx(
    txParams: Record<string, unknown>,
  ): TypedTransaction {
    return TransactionFactory.fromTxData(txParams, {
      common: this.getCommonConfiguration(),
      freeze: false,
    });
  }

  /**
   * `@ethereumjs/tx` uses `@ethereumjs/common` as a configuration tool for
   * specifying which chain, network, hardfork and EIPs to support for
   * a transaction. By referencing this configuration, and analyzing the fields
   * specified in txParams, @ethereumjs/tx is able to determine which EIP-2718
   * transaction type to use.
   *
   * @returns common configuration object
   */
  private getCommonConfiguration(): Common {
    const {
      providerConfig: { type: chain, chainId, nickname: name },
    } = this.getNetworkState();

    if (
      chain !== RPC &&
      chain !== NetworkType['linea-goerli'] &&
      chain !== NetworkType['linea-mainnet']
    ) {
      return new Common({ chain, hardfork: HARDFORK });
    }

    const customChainParams: Partial<ChainConfig> = {
      name,
      chainId: parseInt(chainId, 16),
      defaultHardfork: HARDFORK,
    };

    return Common.custom(customChainParams);
  }

  private onIncomingTransactions({
    added,
    updated,
  }: {
    added: TransactionMeta[];
    updated: TransactionMeta[];
  }) {
    const { transactions: currentTransactions } = this.state;

    const updatedTransactions = [
      ...added,
      ...currentTransactions.map((originalTransaction) => {
        const updatedTransaction = updated.find(
          ({ hash }) => hash === originalTransaction.hash,
        );

        return updatedTransaction ?? originalTransaction;
      }),
    ];

    this.update({
      transactions: this.trimTransactionsForState(updatedTransactions),
    });
  }

  private onUpdatedLastFetchedBlockNumbers({
    lastFetchedBlockNumbers,
    blockNumber,
  }: {
    lastFetchedBlockNumbers: {
      [key: string]: number;
    };
    blockNumber: number;
  }) {
    this.update({ lastFetchedBlockNumbers });
    this.hub.emit('incomingTransactionBlock', blockNumber);
  }

  private generateDappSuggestedGasFees(
    txParams: TransactionParams,
    origin?: string,
  ): DappSuggestedGasFees | undefined {
    if (!origin || origin === ORIGIN_METAMASK) {
      return undefined;
    }

    const { gasPrice, maxFeePerGas, maxPriorityFeePerGas, gas } = txParams;

    if (
      gasPrice === undefined &&
      maxFeePerGas === undefined &&
      maxPriorityFeePerGas === undefined &&
      gas === undefined
    ) {
      return undefined;
    }

    const dappSuggestedGasFees: DappSuggestedGasFees = {};

    if (gasPrice !== undefined) {
      dappSuggestedGasFees.gasPrice = gasPrice;
    } else if (
      maxFeePerGas !== undefined ||
      maxPriorityFeePerGas !== undefined
    ) {
      dappSuggestedGasFees.maxFeePerGas = maxFeePerGas;
      dappSuggestedGasFees.maxPriorityFeePerGas = maxPriorityFeePerGas;
    }

    if (gas !== undefined) {
      dappSuggestedGasFees.gas = gas;
    }

    return dappSuggestedGasFees;
  }

  /**
   * Validates and adds external provided transaction to state.
   *
   * @param transactionMeta - Nominated external transaction to be added to state.
   */
  private async addExternalTransaction(transactionMeta: TransactionMeta) {
    const chainId = this.getChainId();
    const { transactions } = this.state;
    const fromAddress = transactionMeta?.txParams?.from;
    const sameFromAndNetworkTransactions = transactions.filter(
      (transaction) =>
        transaction.txParams.from === fromAddress &&
        transaction.chainId === chainId,
    );
    const confirmedTxs = sameFromAndNetworkTransactions.filter(
      (transaction) => transaction.status === TransactionStatus.confirmed,
    );
    const pendingTxs = sameFromAndNetworkTransactions.filter(
      (transaction) => transaction.status === TransactionStatus.submitted,
    );

    validateConfirmedExternalTransaction(
      transactionMeta,
      confirmedTxs,
      pendingTxs,
    );

    // Make sure provided external transaction has non empty history array
    if (!(transactionMeta.history ?? []).length) {
      if (!this.isHistoryDisabled) {
        addInitialHistorySnapshot(transactionMeta);
      }
    }

    const updatedTransactions = [...transactions, transactionMeta];
    this.update({
      transactions: this.trimTransactionsForState(updatedTransactions),
    });
  }

  /**
   * Sets other txMeta statuses to dropped if the txMeta that has been confirmed has other transactions
   * in the transactions have the same nonce.
   *
   * @param transactionId - Used to identify original transaction.
   */
  private markNonceDuplicatesDropped(transactionId: string) {
    const chainId = this.getChainId();
    const transactionMeta = this.getTransaction(transactionId);
    const nonce = transactionMeta?.txParams?.nonce;
    const from = transactionMeta?.txParams?.from;
    const sameNonceTxs = this.state.transactions.filter(
      (transaction) =>
        transaction.txParams.from === from &&
        transaction.txParams.nonce === nonce &&
        transaction.chainId === chainId,
    );

    if (!sameNonceTxs.length) {
      return;
    }

    // Mark all same nonce transactions as dropped and give it a replacedBy hash
    for (const transaction of sameNonceTxs) {
      if (transaction.id === transactionId) {
        continue;
      }
      transaction.replacedBy = transactionMeta?.hash;
      transaction.replacedById = transactionMeta?.id;
      // Drop any transaction that wasn't previously failed (off chain failure)
      if (transaction.status !== TransactionStatus.failed) {
        this.setTransactionStatusDropped(transaction);
      }
    }
  }

  /**
   * Method to set transaction status to dropped.
   *
   * @param transactionMeta - TransactionMeta of transaction to be marked as dropped.
   */
  private setTransactionStatusDropped(transactionMeta: TransactionMeta) {
    transactionMeta.status = TransactionStatus.dropped;
    this.hub.emit('transaction-dropped', {
      transactionMeta,
    });
    this.updateTransaction(
      transactionMeta,
      'TransactionController#setTransactionStatusDropped - Transaction dropped',
    );
  }

  /**
   * Get transaction with provided actionId.
   *
   * @param actionId - Unique ID to prevent duplicate requests
   * @returns the filtered transaction
   */
  private getTransactionWithActionId(actionId?: string) {
    return this.state.transactions.find(
      (transaction) => actionId && transaction.actionId === actionId,
    );
  }

  private async waitForTransactionFinished(
    transactionId: string,
  ): Promise<TransactionMeta> {
    return new Promise((resolve) => {
      this.hub.once(`${transactionId}:finished`, (txMeta) => {
        resolve(txMeta);
      });
    });
  }

  /**
   * Updates the r, s, and v properties of a TransactionMeta object
   * with values from a signed transaction.
   *
   * @param transactionMeta - The TransactionMeta object to update.
   * @param signedTx - The encompassing type for all transaction types containing r, s, and v values.
   */
  private async updateTransactionMetaRSV(
    transactionMeta: TransactionMeta,
    signedTx: TypedTransaction,
  ): Promise<void> {
    if (signedTx.r) {
      transactionMeta.r = addHexPrefix(signedTx.r.toString(16));
    }

    if (signedTx.s) {
      transactionMeta.s = addHexPrefix(signedTx.s.toString(16));
    }

    if (signedTx.v) {
      transactionMeta.v = addHexPrefix(signedTx.v.toString(16));
    }
  }

  private async getEIP1559Compatibility() {
    const currentNetworkIsEIP1559Compatible =
      await this.getCurrentNetworkEIP1559Compatibility();
    const currentAccountIsEIP1559Compatible =
      this.getCurrentAccountEIP1559Compatibility?.() ?? true;

    return (
      currentNetworkIsEIP1559Compatible && currentAccountIsEIP1559Compatible
    );
  }

  private addPendingTransactionTrackerListeners() {
    this.pendingTransactionTracker.hub.on(
      'transaction-confirmed',
      (transactionMeta: TransactionMeta) => {
        this.hub.emit('transaction-confirmed', { transactionMeta });
        this.hub.emit(`${transactionMeta.id}:confirmed`, transactionMeta);
      },
    );

    this.pendingTransactionTracker.hub.on(
      'transaction-dropped',
      this.setTransactionStatusDropped.bind(this),
    );

    this.pendingTransactionTracker.hub.on(
      'transaction-failed',
      this.failTransaction.bind(this),
    );

    this.pendingTransactionTracker.hub.on(
      'transaction-updated',
      this.updateTransaction.bind(this),
    );
  }
}

export default TransactionController;<|MERGE_RESOLUTION|>--- conflicted
+++ resolved
@@ -576,23 +576,7 @@
       type: transactionType,
     };
 
-<<<<<<< HEAD
-    await updateGas({
-      ethQuery: this.ethQuery,
-      providerConfig: this.getNetworkState().providerConfig,
-      txMeta: transactionMeta,
-    });
-
-    await updateGasFees({
-      eip1559: isEIP1559Compatible,
-      ethQuery: this.ethQuery,
-      getSavedGasFees: this.getSavedGasFees.bind(null, chainId),
-      getGasFeeEstimates: this.getGasFeeEstimates.bind(this),
-      txMeta: transactionMeta,
-    });
-=======
     await this.updateGasProperties(transactionMeta);
->>>>>>> 7df13e3c
 
     // Checks if a transaction already exists with a given actionId
     if (!existingTransactionMeta) {
