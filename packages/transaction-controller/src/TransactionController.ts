import { Hardfork, Common, type ChainConfig } from '@ethereumjs/common';
import type { TypedTransaction } from '@ethereumjs/tx';
import { TransactionFactory } from '@ethereumjs/tx';
import { bufferToHex } from '@ethereumjs/util';
import type {
  AcceptResultCallbacks,
  AddApprovalRequest,
  AddResult,
} from '@metamask/approval-controller';
import type {
  ControllerGetStateAction,
  ControllerStateChangeEvent,
  RestrictedControllerMessenger,
} from '@metamask/base-controller';
import { BaseController } from '@metamask/base-controller';
import {
  query,
  NetworkType,
  ApprovalType,
  ORIGIN_METAMASK,
  convertHexToDecimal,
} from '@metamask/controller-utils';
import EthQuery from '@metamask/eth-query';
<<<<<<< HEAD
import type { GasFeeState } from '@metamask/gas-fee-controller';
import type { InternalAccount } from '@metamask/keyring-api';
=======
import type {
  FetchGasFeeEstimateOptions,
  GasFeeState,
} from '@metamask/gas-fee-controller';
>>>>>>> bea5f30b
import type {
  BlockTracker,
  NetworkClientId,
  NetworkController,
  NetworkControllerStateChangeEvent,
  NetworkState,
  Provider,
  NetworkControllerFindNetworkClientIdByChainIdAction,
  NetworkControllerGetNetworkClientByIdAction,
} from '@metamask/network-controller';
import { NetworkClientType } from '@metamask/network-controller';
import { errorCodes, rpcErrors, providerErrors } from '@metamask/rpc-errors';
import type { Hex } from '@metamask/utils';
import { add0x } from '@metamask/utils';
import { Mutex } from 'async-mutex';
import { MethodRegistry } from 'eth-method-registry';
import { EventEmitter } from 'events';
import { cloneDeep, mapValues, merge, pickBy, sortBy, isEqual } from 'lodash';
import { NonceTracker } from 'nonce-tracker';
import type {
  NonceLock,
  Transaction as NonceTrackerTransaction,
} from 'nonce-tracker';
import { v1 as random } from 'uuid';

import { DefaultGasFeeFlow } from './gas-flows/DefaultGasFeeFlow';
import { LineaGasFeeFlow } from './gas-flows/LineaGasFeeFlow';
import { OptimismLayer1GasFeeFlow } from './gas-flows/OptimismLayer1GasFeeFlow';
import { ScrollLayer1GasFeeFlow } from './gas-flows/ScrollLayer1GasFeeFlow';
import { TestGasFeeFlow } from './gas-flows/TestGasFeeFlow';
import { EtherscanRemoteTransactionSource } from './helpers/EtherscanRemoteTransactionSource';
import { GasFeePoller } from './helpers/GasFeePoller';
import type { IncomingTransactionOptions } from './helpers/IncomingTransactionHelper';
import { IncomingTransactionHelper } from './helpers/IncomingTransactionHelper';
import { MultichainTrackingHelper } from './helpers/MultichainTrackingHelper';
import { PendingTransactionTracker } from './helpers/PendingTransactionTracker';
import { projectLogger as log } from './logger';
import type {
  DappSuggestedGasFees,
  Layer1GasFeeFlow,
  SavedGasFees,
  SecurityProviderRequest,
  SendFlowHistoryEntry,
  TransactionParams,
  TransactionMeta,
  TransactionReceipt,
  WalletDevice,
  SecurityAlertResponse,
  GasFeeFlow,
  SimulationData,
  GasFeeEstimates,
  GasFeeFlowResponse,
} from './types';
import {
  TransactionEnvelopeType,
  TransactionType,
  TransactionStatus,
  SimulationErrorCode,
} from './types';
import { validateConfirmedExternalTransaction } from './utils/external-transactions';
import { addGasBuffer, estimateGas, updateGas } from './utils/gas';
import { updateGasFees } from './utils/gas-fees';
import { getGasFeeFlow } from './utils/gas-flow';
import {
  addInitialHistorySnapshot,
  updateTransactionHistory,
} from './utils/history';
import {
  getTransactionLayer1GasFee,
  updateTransactionLayer1GasFee,
} from './utils/layer1-gas-fee-flow';
import {
  getAndFormatTransactionsForNonceTracker,
  getNextNonce,
} from './utils/nonce';
import { getSimulationData } from './utils/simulation';
import {
  updatePostTransactionBalance,
  updateSwapsTransaction,
} from './utils/swaps';
import { determineTransactionType } from './utils/transaction-type';
import {
  getIncreasedPriceFromExisting,
  normalizeTransactionParams,
  isEIP1559Transaction,
  isFeeMarketEIP1559Values,
  isGasPriceValue,
  validateGasValues,
  validateIfTransactionUnapproved,
  validateMinimumIncrease,
  normalizeTxError,
  normalizeGasFeeValues,
} from './utils/utils';
import {
  validateTransactionOrigin,
  validateTxParams,
} from './utils/validation';

/**
 * Metadata for the TransactionController state, describing how to "anonymize"
 * the state and which parts should be persisted.
 */
const metadata = {
  transactions: {
    persist: true,
    anonymous: false,
  },
  methodData: {
    persist: true,
    anonymous: false,
  },
  lastFetchedBlockNumbers: {
    persist: true,
    anonymous: false,
  },
};

export const HARDFORK = Hardfork.London;

/**
 * Object with new transaction's meta and a promise resolving to the
 * transaction hash if successful.
 *
 * @property result - Promise resolving to a new transaction hash
 * @property transactionMeta - Meta information about this new transaction
 */
// This interface was created before this ESLint rule was added.
// Convert to a `type` in a future major version.
// eslint-disable-next-line @typescript-eslint/consistent-type-definitions
export interface Result {
  result: Promise<string>;
  transactionMeta: TransactionMeta;
}

// This interface was created before this ESLint rule was added.
// Convert to a `type` in a future major version.
// eslint-disable-next-line @typescript-eslint/consistent-type-definitions
export interface GasPriceValue {
  gasPrice: string;
}

// This interface was created before this ESLint rule was added.
// Convert to a `type` in a future major version.
// eslint-disable-next-line @typescript-eslint/consistent-type-definitions
export interface FeeMarketEIP1559Values {
  maxFeePerGas: string;
  maxPriorityFeePerGas: string;
}

/**
 * Method data registry object
 *
 * @property registryMethod - Registry method raw string
 * @property parsedRegistryMethod - Registry method object, containing name and method arguments
 */
export type MethodData = {
  registryMethod: string;
  parsedRegistryMethod:
    | {
        name: string;
        args: { type: string }[];
      }
    | {
        // We're using `any` instead of `undefined` for compatibility with `Json`
        // TODO: Correct this type
        // eslint-disable-next-line @typescript-eslint/no-explicit-any
        name?: any;
        // We're using `any` instead of `undefined` for compatibility with `Json`
        // TODO: Correct this type
        // eslint-disable-next-line @typescript-eslint/no-explicit-any
        args?: any;
      };
};

/**
 * Transaction controller state
 *
 * @property transactions - A list of TransactionMeta objects
 * @property methodData - Object containing all known method data information
 * @property lastFetchedBlockNumbers - Last fetched block numbers.
 */
export type TransactionControllerState = {
  transactions: TransactionMeta[];
  methodData: Record<string, MethodData>;
  lastFetchedBlockNumbers: { [key: string]: number };
};

/**
 * Multiplier used to determine a transaction's increased gas fee during cancellation
 */
export const CANCEL_RATE = 1.1;

/**
 * Multiplier used to determine a transaction's increased gas fee during speed up
 */
export const SPEED_UP_RATE = 1.1;

/**
 * Represents the `TransactionController:getState` action.
 */
export type TransactionControllerGetStateAction = ControllerGetStateAction<
  typeof controllerName,
  TransactionControllerState
>;

/**
 * The internal actions available to the TransactionController.
 */
export type TransactionControllerActions = TransactionControllerGetStateAction;

/**
 * Configuration options for the PendingTransactionTracker
 *
 * @property isResubmitEnabled - Whether transaction publishing is automatically retried.
 */
export type PendingTransactionOptions = {
  isResubmitEnabled?: () => boolean;
};

/**
 * TransactionController constructor options.
 *
 * @property blockTracker - The block tracker used to poll for new blocks data.
 * @property disableHistory - Whether to disable storing history in transaction metadata.
 * @property disableSendFlowHistory - Explicitly disable transaction metadata history.
 * @property disableSwaps - Whether to disable additional processing on swaps transactions.
 * @property getCurrentAccountEIP1559Compatibility - Whether or not the account supports EIP-1559.
 * @property getCurrentNetworkEIP1559Compatibility - Whether or not the network supports EIP-1559.
 * @property getExternalPendingTransactions - Callback to retrieve pending transactions from external sources.
 * @property getGasFeeEstimates - Callback to retrieve gas fee estimates.
 * @property getNetworkClientRegistry - Gets the network client registry.
 * @property getNetworkState - Gets the state of the network controller.
 * @property getPermittedAccounts - Get accounts that a given origin has permissions for.
 * @property getSavedGasFees - Gets the saved gas fee config.
 * @property getSelectedAddress - Gets the address of the currently selected account.
 * @property incomingTransactions - Configuration options for incoming transaction support.
 * @property isMultichainEnabled - Enable multichain support.
 * @property isSimulationEnabled - Whether new transactions will be automatically simulated.
 * @property messenger - The controller messenger.
 * @property onNetworkStateChange - Allows subscribing to network controller state changes.
 * @property pendingTransactions - Configuration options for pending transaction support.
 * @property provider - The provider used to create the underlying EthQuery instance.
 * @property securityProviderRequest - A function for verifying a transaction, whether it is malicious or not.
 * @property sign - Function used to sign transactions.
 * @property state - Initial state to set on this controller.
 * @property transactionHistoryLimit - Transaction history limit.
 * @property hooks - The controller hooks.
 * @property hooks.afterSign - Additional logic to execute after signing a transaction. Return false to not change the status to signed.
 * @property hooks.beforeApproveOnInit - Additional logic to execute before starting an approval flow for a transaction during initialization. Return false to skip the transaction.
 * @property hooks.beforeCheckPendingTransaction - Additional logic to execute before checking pending transactions. Return false to prevent the broadcast of the transaction.
 * @property hooks.beforePublish - Additional logic to execute before publishing a transaction. Return false to prevent the broadcast of the transaction.
 * @property hooks.getAdditionalSignArguments - Returns additional arguments required to sign a transaction.
 * @property hooks.publish - Alternate logic to publish a transaction.
 */
export type TransactionControllerOptions = {
  blockTracker: BlockTracker;
  disableHistory: boolean;
  disableSendFlowHistory: boolean;
  disableSwaps: boolean;
  getCurrentAccountEIP1559Compatibility?: () => Promise<boolean>;
  getCurrentNetworkEIP1559Compatibility: () => Promise<boolean>;
  getExternalPendingTransactions?: (
    address: string,
    chainId?: string,
  ) => NonceTrackerTransaction[];
  getGasFeeEstimates?: (
    options: FetchGasFeeEstimateOptions,
  ) => Promise<GasFeeState>;
  getNetworkClientRegistry: NetworkController['getNetworkClientRegistry'];
  getNetworkState: () => NetworkState;
  getPermittedAccounts: (origin?: string) => Promise<string[]>;
  getSavedGasFees?: (chainId: Hex) => SavedGasFees | undefined;
  getSelectedAccount: () => InternalAccount;
  incomingTransactions?: IncomingTransactionOptions;
  isMultichainEnabled: boolean;
  isSimulationEnabled?: () => boolean;
  messenger: TransactionControllerMessenger;
  onNetworkStateChange: (listener: (state: NetworkState) => void) => void;
  pendingTransactions?: PendingTransactionOptions;
  provider: Provider;
  securityProviderRequest?: SecurityProviderRequest;
  sign?: (
    transaction: TypedTransaction,
    from: string,
    transactionMeta?: TransactionMeta,
  ) => Promise<TypedTransaction>;
  state?: Partial<TransactionControllerState>;
  testGasFeeFlows?: boolean;
  transactionHistoryLimit: number;
  hooks: {
    afterSign?: (
      transactionMeta: TransactionMeta,
      signedTx: TypedTransaction,
    ) => boolean;
    beforeApproveOnInit?: (transactionMeta: TransactionMeta) => boolean;
    beforeCheckPendingTransaction?: (
      transactionMeta: TransactionMeta,
    ) => boolean;
    beforePublish?: (transactionMeta: TransactionMeta) => boolean;
    getAdditionalSignArguments?: (
      transactionMeta: TransactionMeta,
    ) => (TransactionMeta | undefined)[];
    publish?: (
      transactionMeta: TransactionMeta,
    ) => Promise<{ transactionHash: string }>;
  };
};

/**
 * The name of the {@link TransactionController}.
 */
const controllerName = 'TransactionController';

/**
 * The external actions available to the {@link TransactionController}.
 */
export type AllowedActions =
  | AddApprovalRequest
  | NetworkControllerFindNetworkClientIdByChainIdAction
  | NetworkControllerGetNetworkClientByIdAction;

/**
 * The external events available to the {@link TransactionController}.
 */
export type AllowedEvents = NetworkControllerStateChangeEvent;

/**
 * Represents the `TransactionController:stateChange` event.
 */
export type TransactionControllerStateChangeEvent = ControllerStateChangeEvent<
  typeof controllerName,
  TransactionControllerState
>;

/**
 * Represents the `TransactionController:incomingTransactionBlockReceived` event.
 */
export type TransactionControllerIncomingTransactionBlockReceivedEvent = {
  type: `${typeof controllerName}:incomingTransactionBlockReceived`;
  payload: [blockNumber: number];
};

/**
 * Represents the `TransactionController:postTransactionBalanceUpdated` event.
 */
export type TransactionControllerPostTransactionBalanceUpdatedEvent = {
  type: `${typeof controllerName}:postTransactionBalanceUpdated`;
  payload: [
    {
      transactionMeta: TransactionMeta;
      approvalTransactionMeta?: TransactionMeta;
    },
  ];
};

/**
 * Represents the `TransactionController:speedUpTransactionAdded` event.
 */
export type TransactionControllerSpeedupTransactionAddedEvent = {
  type: `${typeof controllerName}:speedupTransactionAdded`;
  payload: [transactionMeta: TransactionMeta];
};

/**
 * Represents the `TransactionController:transactionApproved` event.
 */
export type TransactionControllerTransactionApprovedEvent = {
  type: `${typeof controllerName}:transactionApproved`;
  payload: [
    {
      transactionMeta: TransactionMeta;
      actionId?: string;
    },
  ];
};

/**
 * Represents the `TransactionController:transactionConfirmed` event.
 */
export type TransactionControllerTransactionConfirmedEvent = {
  type: `${typeof controllerName}:transactionConfirmed`;
  payload: [transactionMeta: TransactionMeta];
};

/**
 * Represents the `TransactionController:transactionDropped` event.
 */
export type TransactionControllerTransactionDroppedEvent = {
  type: `${typeof controllerName}:transactionDropped`;
  payload: [{ transactionMeta: TransactionMeta }];
};

/**
 * Represents the `TransactionController:transactionFailed` event.
 */
export type TransactionControllerTransactionFailedEvent = {
  type: `${typeof controllerName}:transactionFailed`;
  payload: [
    {
      actionId?: string;
      error: string;
      transactionMeta: TransactionMeta;
    },
  ];
};

/**
 * Represents the `TransactionController:transactionFinished` event.
 */
export type TransactionControllerTransactionFinishedEvent = {
  type: `${typeof controllerName}:transactionFinished`;
  payload: [transactionMeta: TransactionMeta];
};

/**
 * Represents the `TransactionController:transactionNewSwapApproval` event.
 */
export type TransactionControllerTransactionNewSwapApprovalEvent = {
  type: `${typeof controllerName}:transactionNewSwapApproval`;
  payload: [{ transactionMeta: TransactionMeta }];
};

/**
 * Represents the `TransactionController:transactionNewSwap` event.
 */
export type TransactionControllerTransactionNewSwapEvent = {
  type: `${typeof controllerName}:transactionNewSwap`;
  payload: [{ transactionMeta: TransactionMeta }];
};

/**
 * Represents the `TransactionController:transactionPublishingSkipped` event.
 */
export type TransactionControllerTransactionPublishingSkipped = {
  type: `${typeof controllerName}:transactionPublishingSkipped`;
  payload: [transactionMeta: TransactionMeta];
};

/**
 * Represents the `TransactionController:transactionRejected` event.
 */
export type TransactionControllerTransactionRejectedEvent = {
  type: `${typeof controllerName}:transactionRejected`;
  payload: [
    {
      transactionMeta: TransactionMeta;
      actionId?: string;
    },
  ];
};

/**
 * Represents the `TransactionController:transactionStatusUpdated` event.
 */
export type TransactionControllerTransactionStatusUpdatedEvent = {
  type: `${typeof controllerName}:transactionStatusUpdated`;
  payload: [
    {
      transactionMeta: TransactionMeta;
    },
  ];
};

/**
 * Represents the `TransactionController:transactionSubmitted` event.
 */
export type TransactionControllerTransactionSubmittedEvent = {
  type: `${typeof controllerName}:transactionSubmitted`;
  payload: [
    {
      transactionMeta: TransactionMeta;
      actionId?: string;
    },
  ];
};

/**
 * Represents the `TransactionController:unapprovedTransactionAdded` event.
 */
export type TransactionControllerUnapprovedTransactionAddedEvent = {
  type: `${typeof controllerName}:unapprovedTransactionAdded`;
  payload: [transactionMeta: TransactionMeta];
};

/**
 * The internal events available to the {@link TransactionController}.
 */
export type TransactionControllerEvents =
  | TransactionControllerIncomingTransactionBlockReceivedEvent
  | TransactionControllerPostTransactionBalanceUpdatedEvent
  | TransactionControllerSpeedupTransactionAddedEvent
  | TransactionControllerStateChangeEvent
  | TransactionControllerTransactionApprovedEvent
  | TransactionControllerTransactionConfirmedEvent
  | TransactionControllerTransactionDroppedEvent
  | TransactionControllerTransactionFailedEvent
  | TransactionControllerTransactionFinishedEvent
  | TransactionControllerTransactionNewSwapApprovalEvent
  | TransactionControllerTransactionNewSwapEvent
  | TransactionControllerTransactionPublishingSkipped
  | TransactionControllerTransactionRejectedEvent
  | TransactionControllerTransactionStatusUpdatedEvent
  | TransactionControllerTransactionSubmittedEvent
  | TransactionControllerUnapprovedTransactionAddedEvent;

/**
 * The messenger of the {@link TransactionController}.
 */
export type TransactionControllerMessenger = RestrictedControllerMessenger<
  typeof controllerName,
  TransactionControllerActions | AllowedActions,
  TransactionControllerEvents | AllowedEvents,
  AllowedActions['type'],
  AllowedEvents['type']
>;

/**
 * Possible states of the approve transaction step.
 */
export enum ApprovalState {
  Approved = 'approved',
  NotApproved = 'not-approved',
  SkippedViaBeforePublishHook = 'skipped-via-before-publish-hook',
}

/**
 * Get the default TransactionsController state.
 *
 * @returns The default TransactionsController state.
 */
function getDefaultTransactionControllerState(): TransactionControllerState {
  return {
    methodData: {},
    transactions: [],
    lastFetchedBlockNumbers: {},
  };
}

/**
 * Controller responsible for submitting and managing transactions.
 */
export class TransactionController extends BaseController<
  typeof controllerName,
  TransactionControllerState,
  TransactionControllerMessenger
> {
  #internalEvents = new EventEmitter();

  private readonly isHistoryDisabled: boolean;

  private readonly isSwapsDisabled: boolean;

  private readonly isSendFlowHistoryDisabled: boolean;

  private readonly inProcessOfSigning: Set<string> = new Set();

  private readonly nonceTracker: NonceTracker;

  private readonly registry: MethodRegistry;

  private readonly mutex = new Mutex();

  private readonly gasFeeFlows: GasFeeFlow[];

  private readonly getSavedGasFees: (chainId: Hex) => SavedGasFees | undefined;

  private readonly getNetworkState: () => NetworkState;

  private readonly getCurrentAccountEIP1559Compatibility: () => Promise<boolean>;

  private readonly getCurrentNetworkEIP1559Compatibility: (
    networkClientId?: NetworkClientId,
  ) => Promise<boolean>;

  private readonly getGasFeeEstimates: (
    options: FetchGasFeeEstimateOptions,
  ) => Promise<GasFeeState>;

  private readonly getPermittedAccounts: (origin?: string) => Promise<string[]>;

  private readonly getSelectedAccount: () => InternalAccount;

  private readonly getExternalPendingTransactions: (
    address: string,
    chainId?: string,
  ) => NonceTrackerTransaction[];

  private readonly layer1GasFeeFlows: Layer1GasFeeFlow[];

  readonly #incomingTransactionOptions: IncomingTransactionOptions;

  private readonly incomingTransactionHelper: IncomingTransactionHelper;

  private readonly securityProviderRequest?: SecurityProviderRequest;

  readonly #pendingTransactionOptions: PendingTransactionOptions;

  private readonly pendingTransactionTracker: PendingTransactionTracker;

  private readonly signAbortCallbacks: Map<string, () => void> = new Map();

  #transactionHistoryLimit: number;

  #isSimulationEnabled: () => boolean;

  #testGasFeeFlows: boolean;

  private readonly afterSign: (
    transactionMeta: TransactionMeta,
    signedTx: TypedTransaction,
  ) => boolean;

  private readonly beforeApproveOnInit: (
    transactionMeta: TransactionMeta,
  ) => boolean;

  private readonly beforeCheckPendingTransaction: (
    transactionMeta: TransactionMeta,
  ) => boolean;

  private readonly beforePublish: (transactionMeta: TransactionMeta) => boolean;

  private readonly publish: (
    transactionMeta: TransactionMeta,
    rawTx: string,
  ) => Promise<{ transactionHash?: string }>;

  private readonly getAdditionalSignArguments: (
    transactionMeta: TransactionMeta,
  ) => (TransactionMeta | undefined)[];

  private failTransaction(
    transactionMeta: TransactionMeta,
    error: Error,
    actionId?: string,
  ) {
    const newTransactionMeta = merge({}, transactionMeta, {
      error: normalizeTxError(error),
      status: TransactionStatus.failed as const,
    });
    this.messagingSystem.publish(`${controllerName}:transactionFailed`, {
      actionId,
      error: error.message,
      transactionMeta: newTransactionMeta,
    });
    this.updateTransaction(
      newTransactionMeta,
      'TransactionController#failTransaction - Add error message and set status to failed',
    );
    this.onTransactionStatusChange(newTransactionMeta);
    this.messagingSystem.publish(
      `${controllerName}:transactionFinished`,
      newTransactionMeta,
    );
    this.#internalEvents.emit(
      `${transactionMeta.id}:finished`,
      newTransactionMeta,
    );
  }

  private async registryLookup(fourBytePrefix: string): Promise<MethodData> {
    const registryMethod = await this.registry.lookup(fourBytePrefix);
    if (!registryMethod) {
      return {
        registryMethod: '',
        parsedRegistryMethod: { name: undefined, args: undefined },
      };
    }
    const parsedRegistryMethod = this.registry.parse(registryMethod);
    return { registryMethod, parsedRegistryMethod };
  }

  #multichainTrackingHelper: MultichainTrackingHelper;

  /**
   * Method used to sign transactions
   */
  sign?: (
    transaction: TypedTransaction,
    from: string,
    transactionMeta?: TransactionMeta,
  ) => Promise<TypedTransaction>;

  /**
   * Constructs a TransactionController.
   *
   * @param options - The controller options.
   * @param options.blockTracker - The block tracker used to poll for new blocks data.
   * @param options.disableHistory - Whether to disable storing history in transaction metadata.
   * @param options.disableSendFlowHistory - Explicitly disable transaction metadata history.
   * @param options.disableSwaps - Whether to disable additional processing on swaps transactions.
   * @param options.getCurrentAccountEIP1559Compatibility - Whether or not the account supports EIP-1559.
   * @param options.getCurrentNetworkEIP1559Compatibility - Whether or not the network supports EIP-1559.
   * @param options.getExternalPendingTransactions - Callback to retrieve pending transactions from external sources.
   * @param options.getGasFeeEstimates - Callback to retrieve gas fee estimates.
   * @param options.getNetworkClientRegistry - Gets the network client registry.
   * @param options.getNetworkState - Gets the state of the network controller.
   * @param options.getPermittedAccounts - Get accounts that a given origin has permissions for.
   * @param options.getSavedGasFees - Gets the saved gas fee config.
   * @param options.getSelectedAccount - Gets the address of the currently selected account.
   * @param options.incomingTransactions - Configuration options for incoming transaction support.
   * @param options.isMultichainEnabled - Enable multichain support.
   * @param options.isSimulationEnabled - Whether new transactions will be automatically simulated.
   * @param options.messenger - The controller messenger.
   * @param options.onNetworkStateChange - Allows subscribing to network controller state changes.
   * @param options.pendingTransactions - Configuration options for pending transaction support.
   * @param options.provider - The provider used to create the underlying EthQuery instance.
   * @param options.securityProviderRequest - A function for verifying a transaction, whether it is malicious or not.
   * @param options.sign - Function used to sign transactions.
   * @param options.state - Initial state to set on this controller.
   * @param options.testGasFeeFlows - Whether to use the test gas fee flow.
   * @param options.transactionHistoryLimit - Transaction history limit.
   * @param options.hooks - The controller hooks.
   */
  constructor({
    blockTracker,
    disableHistory,
    disableSendFlowHistory,
    disableSwaps,
    getCurrentAccountEIP1559Compatibility,
    getCurrentNetworkEIP1559Compatibility,
    getExternalPendingTransactions,
    getGasFeeEstimates,
    getNetworkClientRegistry,
    getNetworkState,
    getPermittedAccounts,
    getSavedGasFees,
    getSelectedAccount,
    incomingTransactions = {},
    isMultichainEnabled = false,
    isSimulationEnabled,
    messenger,
    onNetworkStateChange,
    pendingTransactions = {},
    provider,
    securityProviderRequest,
    sign,
    state,
    testGasFeeFlows,
    transactionHistoryLimit = 40,
    hooks,
  }: TransactionControllerOptions) {
    super({
      name: controllerName,
      metadata,
      messenger,
      state: {
        ...getDefaultTransactionControllerState(),
        ...state,
      },
    });

    this.messagingSystem = messenger;
    this.getNetworkState = getNetworkState;
    this.isSendFlowHistoryDisabled = disableSendFlowHistory ?? false;
    this.isHistoryDisabled = disableHistory ?? false;
    this.isSwapsDisabled = disableSwaps ?? false;
    this.#isSimulationEnabled = isSimulationEnabled ?? (() => true);
    // @ts-expect-error the type in eth-method-registry is inappropriate and should be changed
    this.registry = new MethodRegistry({ provider });
    this.getSavedGasFees = getSavedGasFees ?? ((_chainId) => undefined);
    this.getCurrentAccountEIP1559Compatibility =
      getCurrentAccountEIP1559Compatibility ?? (() => Promise.resolve(true));
    this.getCurrentNetworkEIP1559Compatibility =
      getCurrentNetworkEIP1559Compatibility;
    this.getGasFeeEstimates =
      getGasFeeEstimates || (() => Promise.resolve({} as GasFeeState));
    this.getPermittedAccounts = getPermittedAccounts;
    this.getSelectedAccount = getSelectedAccount;
    this.getExternalPendingTransactions =
      getExternalPendingTransactions ?? (() => []);
    this.securityProviderRequest = securityProviderRequest;
    this.#incomingTransactionOptions = incomingTransactions;
    this.#pendingTransactionOptions = pendingTransactions;
    this.#transactionHistoryLimit = transactionHistoryLimit;
    this.sign = sign;
    this.#testGasFeeFlows = testGasFeeFlows === true;

    this.afterSign = hooks?.afterSign ?? (() => true);
    this.beforeApproveOnInit = hooks?.beforeApproveOnInit ?? (() => true);
    this.beforeCheckPendingTransaction =
      hooks?.beforeCheckPendingTransaction ??
      /* istanbul ignore next */
      (() => true);
    this.beforePublish = hooks?.beforePublish ?? (() => true);
    this.getAdditionalSignArguments =
      hooks?.getAdditionalSignArguments ?? (() => []);
    this.publish =
      hooks?.publish ?? (() => Promise.resolve({ transactionHash: undefined }));

    this.nonceTracker = this.#createNonceTracker({
      provider,
      blockTracker,
    });

    const findNetworkClientIdByChainId = (chainId: Hex) => {
      return this.messagingSystem.call(
        `NetworkController:findNetworkClientIdByChainId`,
        chainId,
      );
    };

    this.#multichainTrackingHelper = new MultichainTrackingHelper({
      isMultichainEnabled,
      provider,
      nonceTracker: this.nonceTracker,
      incomingTransactionOptions: incomingTransactions,
      findNetworkClientIdByChainId,
      getNetworkClientById: ((networkClientId: NetworkClientId) => {
        return this.messagingSystem.call(
          `NetworkController:getNetworkClientById`,
          networkClientId,
        );
      }) as NetworkController['getNetworkClientById'],
      getNetworkClientRegistry,
      removeIncomingTransactionHelperListeners:
        this.#removeIncomingTransactionHelperListeners.bind(this),
      removePendingTransactionTrackerListeners:
        this.#removePendingTransactionTrackerListeners.bind(this),
      createNonceTracker: this.#createNonceTracker.bind(this),
      createIncomingTransactionHelper:
        this.#createIncomingTransactionHelper.bind(this),
      createPendingTransactionTracker:
        this.#createPendingTransactionTracker.bind(this),
      onNetworkStateChange: (listener) => {
        this.messagingSystem.subscribe(
          'NetworkController:stateChange',
          listener,
        );
      },
    });
    this.#multichainTrackingHelper.initialize();

    const etherscanRemoteTransactionSource =
      new EtherscanRemoteTransactionSource({
        includeTokenTransfers: incomingTransactions.includeTokenTransfers,
      });

    this.incomingTransactionHelper = this.#createIncomingTransactionHelper({
      blockTracker,
      etherscanRemoteTransactionSource,
    });

    this.pendingTransactionTracker = this.#createPendingTransactionTracker({
      provider,
      blockTracker,
    });

    this.gasFeeFlows = this.#getGasFeeFlows();
    this.layer1GasFeeFlows = this.#getLayer1GasFeeFlows();

    const gasFeePoller = new GasFeePoller({
      findNetworkClientIdByChainId,
      gasFeeFlows: this.gasFeeFlows,
      getGasFeeControllerEstimates: this.getGasFeeEstimates,
      getProvider: (chainId, networkClientId) =>
        this.#multichainTrackingHelper.getProvider({
          networkClientId,
          chainId,
        }),
      getTransactions: () => this.state.transactions,
      layer1GasFeeFlows: this.layer1GasFeeFlows,
      onStateChange: (listener) => {
        this.messagingSystem.subscribe(
          'TransactionController:stateChange',
          listener,
        );
      },
    });

    gasFeePoller.hub.on(
      'transaction-updated',
      this.#onGasFeePollerTransactionUpdate.bind(this),
    );

    // when transactionsController state changes
    // check for pending transactions and start polling if there are any
    this.messagingSystem.subscribe(
      'TransactionController:stateChange',
      this.#checkForPendingTransactionAndStartPolling,
    );

    // TODO once v2 is merged make sure this only runs when
    // selectedNetworkClientId changes
    onNetworkStateChange(() => {
      log('Detected network change', this.getChainId());
      this.pendingTransactionTracker.startIfPendingTransactions();
      this.onBootCleanup();
    });

    this.onBootCleanup();
    this.#checkForPendingTransactionAndStartPolling();
  }

  /**
   * Stops polling and removes listeners to prepare the controller for garbage collection.
   */
  destroy() {
    this.#stopAllTracking();
  }

  /**
   * Handle new method data request.
   *
   * @param fourBytePrefix - The method prefix.
   * @returns The method data object corresponding to the given signature prefix.
   */
  async handleMethodData(fourBytePrefix: string): Promise<MethodData> {
    const releaseLock = await this.mutex.acquire();
    try {
      const { methodData } = this.state;
      const knownMethod = Object.keys(methodData).find(
        (knownFourBytePrefix) => fourBytePrefix === knownFourBytePrefix,
      );
      if (knownMethod) {
        return methodData[fourBytePrefix];
      }
      const registry = await this.registryLookup(fourBytePrefix);
      this.update((state) => {
        state.methodData[fourBytePrefix] = registry;
      });
      return registry;
    } finally {
      releaseLock();
    }
  }

  /**
   * Add a new unapproved transaction to state. Parameters will be validated, a
   * unique transaction id will be generated, and gas and gasPrice will be calculated
   * if not provided. If A `<tx.id>:unapproved` hub event will be emitted once added.
   *
   * @param txParams - Standard parameters for an Ethereum transaction.
   * @param opts - Additional options to control how the transaction is added.
   * @param opts.actionId - Unique ID to prevent duplicate requests.
   * @param opts.deviceConfirmedOn - An enum to indicate what device confirmed the transaction.
   * @param opts.method - RPC method that requested the transaction.
   * @param opts.origin - The origin of the transaction request, such as a dApp hostname.
   * @param opts.requireApproval - Whether the transaction requires approval by the user, defaults to true unless explicitly disabled.
   * @param opts.securityAlertResponse - Response from security validator.
   * @param opts.sendFlowHistory - The sendFlowHistory entries to add.
   * @param opts.type - Type of transaction to add, such as 'cancel' or 'swap'.
   * @param opts.swaps - Options for swaps transactions.
   * @param opts.swaps.hasApproveTx - Whether the transaction has an approval transaction.
   * @param opts.swaps.meta - Metadata for swap transaction.
   * @param opts.networkClientId - The id of the network client for this transaction.
   * @returns Object containing a promise resolving to the transaction hash if approved.
   */
  async addTransaction(
    txParams: TransactionParams,
    {
      actionId,
      deviceConfirmedOn,
      method,
      origin,
      requireApproval,
      securityAlertResponse,
      sendFlowHistory,
      swaps = {},
      type,
      networkClientId: requestNetworkClientId,
    }: {
      actionId?: string;
      deviceConfirmedOn?: WalletDevice;
      method?: string;
      origin?: string;
      requireApproval?: boolean | undefined;
      securityAlertResponse?: SecurityAlertResponse;
      sendFlowHistory?: SendFlowHistoryEntry[];
      swaps?: {
        hasApproveTx?: boolean;
        meta?: Partial<TransactionMeta>;
      };
      type?: TransactionType;
      networkClientId?: NetworkClientId;
    } = {},
  ): Promise<Result> {
    log('Adding transaction', txParams);

    const selectedAccount = this.getSelectedAccount();
    if (
      selectedAccount.type !== 'eip155:eoa' &&
      selectedAccount.type !== 'eip155:erc4337'
    ) {
      throw new Error('Selected account is not an EVM account');
    }

    txParams = normalizeTransactionParams(txParams);
    if (
      requestNetworkClientId &&
      !this.#multichainTrackingHelper.has(requestNetworkClientId)
    ) {
      throw new Error(
        'The networkClientId for this transaction could not be found',
      );
    }

    const networkClientId =
      requestNetworkClientId ?? this.#getGlobalNetworkClientId();

    const isEIP1559Compatible = await this.getEIP1559Compatibility(
      networkClientId,
    );

    validateTxParams(txParams, isEIP1559Compatible);

    if (origin) {
      await validateTransactionOrigin(
        await this.getPermittedAccounts(origin),
        selectedAccount.address,
        txParams.from,
        origin,
      );
    }

    const dappSuggestedGasFees = this.generateDappSuggestedGasFees(
      txParams,
      origin,
    );

    const chainId = this.getChainId(networkClientId);
    const ethQuery = this.#multichainTrackingHelper.getEthQuery({
      networkClientId,
      chainId,
    });

    const transactionType =
      type ?? (await determineTransactionType(txParams, ethQuery)).type;

    const existingTransactionMeta = this.getTransactionWithActionId(actionId);

    // If a request to add a transaction with the same actionId is submitted again, a new transaction will not be created for it.
    let addedTransactionMeta = existingTransactionMeta
      ? cloneDeep(existingTransactionMeta)
      : {
          // Add actionId to txMeta to check if same actionId is seen again
          actionId,
          chainId,
          dappSuggestedGasFees,
          deviceConfirmedOn,
          id: random(),
          origin,
          securityAlertResponse,
          status: TransactionStatus.unapproved as const,
          time: Date.now(),
          txParams,
          userEditedGasLimit: false,
          verifiedOnBlockchain: false,
          type: transactionType,
          networkClientId,
        };

    await this.updateGasProperties(addedTransactionMeta);

    // Checks if a transaction already exists with a given actionId
    if (!existingTransactionMeta) {
      // Set security provider response
      if (method && this.securityProviderRequest) {
        const securityProviderResponse = await this.securityProviderRequest(
          addedTransactionMeta,
          method,
        );
        addedTransactionMeta.securityProviderResponse =
          securityProviderResponse;
      }

      if (!this.isSendFlowHistoryDisabled) {
        addedTransactionMeta.sendFlowHistory = sendFlowHistory ?? [];
      }
      // Initial history push
      if (!this.isHistoryDisabled) {
        addedTransactionMeta = addInitialHistorySnapshot(addedTransactionMeta);
      }

      addedTransactionMeta = updateSwapsTransaction(
        addedTransactionMeta,
        transactionType,
        swaps,
        {
          isSwapsDisabled: this.isSwapsDisabled,
          cancelTransaction: this.cancelTransaction.bind(this),
          messenger: this.messagingSystem,
        },
      );

      this.addMetadata(addedTransactionMeta);

      if (requireApproval !== false) {
        // eslint-disable-next-line @typescript-eslint/no-floating-promises
        this.#updateSimulationData(addedTransactionMeta);
      } else {
        log('Skipping simulation as approval not required');
      }

      this.messagingSystem.publish(
        `${controllerName}:unapprovedTransactionAdded`,
        addedTransactionMeta,
      );
    }

    return {
      result: this.processApproval(addedTransactionMeta, {
        isExisting: Boolean(existingTransactionMeta),
        requireApproval,
        actionId,
      }),
      transactionMeta: addedTransactionMeta,
    };
  }

  startIncomingTransactionPolling(networkClientIds: NetworkClientId[] = []) {
    if (networkClientIds.length === 0) {
      this.incomingTransactionHelper.start();
      return;
    }
    this.#multichainTrackingHelper.startIncomingTransactionPolling(
      networkClientIds,
    );
  }

  stopIncomingTransactionPolling(networkClientIds: NetworkClientId[] = []) {
    if (networkClientIds.length === 0) {
      this.incomingTransactionHelper.stop();
      return;
    }
    this.#multichainTrackingHelper.stopIncomingTransactionPolling(
      networkClientIds,
    );
  }

  stopAllIncomingTransactionPolling() {
    this.incomingTransactionHelper.stop();
    this.#multichainTrackingHelper.stopAllIncomingTransactionPolling();
  }

  async updateIncomingTransactions(networkClientIds: NetworkClientId[] = []) {
    if (networkClientIds.length === 0) {
      await this.incomingTransactionHelper.update();
      return;
    }
    await this.#multichainTrackingHelper.updateIncomingTransactions(
      networkClientIds,
    );
  }

  /**
   * Attempts to cancel a transaction based on its ID by setting its status to "rejected"
   * and emitting a `<tx.id>:finished` hub event.
   *
   * @param transactionId - The ID of the transaction to cancel.
   * @param gasValues - The gas values to use for the cancellation transaction.
   * @param options - The options for the cancellation transaction.
   * @param options.actionId - Unique ID to prevent duplicate requests.
   * @param options.estimatedBaseFee - The estimated base fee of the transaction.
   */
  async stopTransaction(
    transactionId: string,
    gasValues?: GasPriceValue | FeeMarketEIP1559Values,
    {
      estimatedBaseFee,
      actionId,
    }: { estimatedBaseFee?: string; actionId?: string } = {},
  ) {
    // If transaction is found for same action id, do not create a cancel transaction.
    if (this.getTransactionWithActionId(actionId)) {
      return;
    }

    if (gasValues) {
      // Not good practice to reassign a parameter but temporarily avoiding a larger refactor.
      gasValues = normalizeGasFeeValues(gasValues);
      validateGasValues(gasValues);
    }

    log('Creating cancel transaction', transactionId, gasValues);

    const transactionMeta = this.getTransaction(transactionId);
    if (!transactionMeta) {
      return;
    }

    if (!this.sign) {
      throw new Error('No sign method defined.');
    }

    // gasPrice (legacy non EIP1559)
    const minGasPrice = getIncreasedPriceFromExisting(
      transactionMeta.txParams.gasPrice,
      CANCEL_RATE,
    );

    const gasPriceFromValues = isGasPriceValue(gasValues) && gasValues.gasPrice;

    const newGasPrice =
      (gasPriceFromValues &&
        validateMinimumIncrease(gasPriceFromValues, minGasPrice)) ||
      minGasPrice;

    // maxFeePerGas (EIP1559)
    const existingMaxFeePerGas = transactionMeta.txParams?.maxFeePerGas;
    const minMaxFeePerGas = getIncreasedPriceFromExisting(
      existingMaxFeePerGas,
      CANCEL_RATE,
    );
    const maxFeePerGasValues =
      isFeeMarketEIP1559Values(gasValues) && gasValues.maxFeePerGas;
    const newMaxFeePerGas =
      (maxFeePerGasValues &&
        validateMinimumIncrease(maxFeePerGasValues, minMaxFeePerGas)) ||
      (existingMaxFeePerGas && minMaxFeePerGas);

    // maxPriorityFeePerGas (EIP1559)
    const existingMaxPriorityFeePerGas =
      transactionMeta.txParams?.maxPriorityFeePerGas;
    const minMaxPriorityFeePerGas = getIncreasedPriceFromExisting(
      existingMaxPriorityFeePerGas,
      CANCEL_RATE,
    );
    const maxPriorityFeePerGasValues =
      isFeeMarketEIP1559Values(gasValues) && gasValues.maxPriorityFeePerGas;
    const newMaxPriorityFeePerGas =
      (maxPriorityFeePerGasValues &&
        validateMinimumIncrease(
          maxPriorityFeePerGasValues,
          minMaxPriorityFeePerGas,
        )) ||
      (existingMaxPriorityFeePerGas && minMaxPriorityFeePerGas);

    const newTxParams: TransactionParams =
      newMaxFeePerGas && newMaxPriorityFeePerGas
        ? {
            from: transactionMeta.txParams.from,
            gasLimit: transactionMeta.txParams.gas,
            maxFeePerGas: newMaxFeePerGas,
            maxPriorityFeePerGas: newMaxPriorityFeePerGas,
            type: TransactionEnvelopeType.feeMarket,
            nonce: transactionMeta.txParams.nonce,
            to: transactionMeta.txParams.from,
            value: '0x0',
          }
        : {
            from: transactionMeta.txParams.from,
            gasLimit: transactionMeta.txParams.gas,
            gasPrice: newGasPrice,
            nonce: transactionMeta.txParams.nonce,
            to: transactionMeta.txParams.from,
            value: '0x0',
          };

    const unsignedEthTx = this.prepareUnsignedEthTx(
      transactionMeta.chainId,
      newTxParams,
    );

    const signedTx = await this.sign(
      unsignedEthTx,
      transactionMeta.txParams.from,
    );

    const rawTx = bufferToHex(signedTx.serialize());

    const newFee = newTxParams.maxFeePerGas ?? newTxParams.gasPrice;

    const oldFee = newTxParams.maxFeePerGas
      ? transactionMeta.txParams.maxFeePerGas
      : transactionMeta.txParams.gasPrice;

    log('Submitting cancel transaction', {
      oldFee,
      newFee,
      txParams: newTxParams,
    });

    const ethQuery = this.#multichainTrackingHelper.getEthQuery({
      networkClientId: transactionMeta.networkClientId,
      chainId: transactionMeta.chainId,
    });
    const hash = await this.publishTransactionForRetry(
      ethQuery,
      rawTx,
      transactionMeta,
    );

    const cancelTransactionMeta = {
      actionId,
      chainId: transactionMeta.chainId,
      networkClientId: transactionMeta.networkClientId,
      estimatedBaseFee,
      hash,
      id: random(),
      originalGasEstimate: transactionMeta.txParams.gas,
      status: TransactionStatus.submitted as const,
      time: Date.now(),
      type: TransactionType.cancel as const,
      txParams: newTxParams,
    };

    this.addMetadata(cancelTransactionMeta);

    // stopTransaction has no approval request, so we assume the user has already approved the transaction
    this.messagingSystem.publish(`${controllerName}:transactionApproved`, {
      transactionMeta: cancelTransactionMeta,
      actionId,
    });
    this.messagingSystem.publish(`${controllerName}:transactionSubmitted`, {
      transactionMeta: cancelTransactionMeta,
      actionId,
    });

    this.messagingSystem.publish(
      `${controllerName}:transactionFinished`,
      cancelTransactionMeta,
    );
    this.#internalEvents.emit(
      `${transactionMeta.id}:finished`,
      cancelTransactionMeta,
    );
  }

  /**
   * Attempts to speed up a transaction increasing transaction gasPrice by ten percent.
   *
   * @param transactionId - The ID of the transaction to speed up.
   * @param gasValues - The gas values to use for the speed up transaction.
   * @param options - The options for the speed up transaction.
   * @param options.actionId - Unique ID to prevent duplicate requests
   * @param options.estimatedBaseFee - The estimated base fee of the transaction.
   */
  async speedUpTransaction(
    transactionId: string,
    gasValues?: GasPriceValue | FeeMarketEIP1559Values,
    {
      actionId,
      estimatedBaseFee,
    }: { actionId?: string; estimatedBaseFee?: string } = {},
  ) {
    // If transaction is found for same action id, do not create a new speed up transaction.
    if (this.getTransactionWithActionId(actionId)) {
      return;
    }

    if (gasValues) {
      // Not good practice to reassign a parameter but temporarily avoiding a larger refactor.
      gasValues = normalizeGasFeeValues(gasValues);
      validateGasValues(gasValues);
    }

    log('Creating speed up transaction', transactionId, gasValues);

    const transactionMeta = this.state.transactions.find(
      ({ id }) => id === transactionId,
    );
    /* istanbul ignore next */
    if (!transactionMeta) {
      return;
    }

    /* istanbul ignore next */
    if (!this.sign) {
      throw new Error('No sign method defined.');
    }

    // gasPrice (legacy non EIP1559)
    const minGasPrice = getIncreasedPriceFromExisting(
      transactionMeta.txParams.gasPrice,
      SPEED_UP_RATE,
    );

    const gasPriceFromValues = isGasPriceValue(gasValues) && gasValues.gasPrice;

    const newGasPrice =
      (gasPriceFromValues &&
        validateMinimumIncrease(gasPriceFromValues, minGasPrice)) ||
      minGasPrice;

    // maxFeePerGas (EIP1559)
    const existingMaxFeePerGas = transactionMeta.txParams?.maxFeePerGas;
    const minMaxFeePerGas = getIncreasedPriceFromExisting(
      existingMaxFeePerGas,
      SPEED_UP_RATE,
    );
    const maxFeePerGasValues =
      isFeeMarketEIP1559Values(gasValues) && gasValues.maxFeePerGas;
    const newMaxFeePerGas =
      (maxFeePerGasValues &&
        validateMinimumIncrease(maxFeePerGasValues, minMaxFeePerGas)) ||
      (existingMaxFeePerGas && minMaxFeePerGas);

    // maxPriorityFeePerGas (EIP1559)
    const existingMaxPriorityFeePerGas =
      transactionMeta.txParams?.maxPriorityFeePerGas;
    const minMaxPriorityFeePerGas = getIncreasedPriceFromExisting(
      existingMaxPriorityFeePerGas,
      SPEED_UP_RATE,
    );
    const maxPriorityFeePerGasValues =
      isFeeMarketEIP1559Values(gasValues) && gasValues.maxPriorityFeePerGas;
    const newMaxPriorityFeePerGas =
      (maxPriorityFeePerGasValues &&
        validateMinimumIncrease(
          maxPriorityFeePerGasValues,
          minMaxPriorityFeePerGas,
        )) ||
      (existingMaxPriorityFeePerGas && minMaxPriorityFeePerGas);

    const txParams: TransactionParams =
      newMaxFeePerGas && newMaxPriorityFeePerGas
        ? {
            ...transactionMeta.txParams,
            gasLimit: transactionMeta.txParams.gas,
            maxFeePerGas: newMaxFeePerGas,
            maxPriorityFeePerGas: newMaxPriorityFeePerGas,
            type: TransactionEnvelopeType.feeMarket,
          }
        : {
            ...transactionMeta.txParams,
            gasLimit: transactionMeta.txParams.gas,
            gasPrice: newGasPrice,
          };

    const unsignedEthTx = this.prepareUnsignedEthTx(
      transactionMeta.chainId,
      txParams,
    );

    const signedTx = await this.sign(
      unsignedEthTx,
      transactionMeta.txParams.from,
    );

    const transactionMetaWithRsv = await this.updateTransactionMetaRSV(
      transactionMeta,
      signedTx,
    );
    const rawTx = bufferToHex(signedTx.serialize());

    const newFee = txParams.maxFeePerGas ?? txParams.gasPrice;

    const oldFee = txParams.maxFeePerGas
      ? transactionMetaWithRsv.txParams.maxFeePerGas
      : transactionMetaWithRsv.txParams.gasPrice;

    log('Submitting speed up transaction', { oldFee, newFee, txParams });

    const ethQuery = this.#multichainTrackingHelper.getEthQuery({
      networkClientId: transactionMeta.networkClientId,
      chainId: transactionMeta.chainId,
    });
    const hash = await this.publishTransactionForRetry(
      ethQuery,
      rawTx,
      transactionMeta,
    );

    const baseTransactionMeta = {
      ...transactionMetaWithRsv,
      estimatedBaseFee,
      id: random(),
      time: Date.now(),
      hash,
      actionId,
      originalGasEstimate: transactionMeta.txParams.gas,
      type: TransactionType.retry as const,
      originalType: transactionMeta.type,
    };

    const newTransactionMeta =
      newMaxFeePerGas && newMaxPriorityFeePerGas
        ? {
            ...baseTransactionMeta,
            txParams: {
              ...transactionMeta.txParams,
              maxFeePerGas: newMaxFeePerGas,
              maxPriorityFeePerGas: newMaxPriorityFeePerGas,
            },
          }
        : {
            ...baseTransactionMeta,
            txParams: {
              ...transactionMeta.txParams,
              gasPrice: newGasPrice,
            },
          };

    this.addMetadata(newTransactionMeta);

    // speedUpTransaction has no approval request, so we assume the user has already approved the transaction
    this.messagingSystem.publish(`${controllerName}:transactionApproved`, {
      transactionMeta: newTransactionMeta,
      actionId,
    });

    this.messagingSystem.publish(`${controllerName}:transactionSubmitted`, {
      transactionMeta: newTransactionMeta,
      actionId,
    });

    this.messagingSystem.publish(
      `${controllerName}:speedupTransactionAdded`,
      newTransactionMeta,
    );
  }

  /**
   * Estimates required gas for a given transaction.
   *
   * @param transaction - The transaction to estimate gas for.
   * @param networkClientId - The network client id to use for the estimate.
   * @returns The gas and gas price.
   */
  async estimateGas(
    transaction: TransactionParams,
    networkClientId?: NetworkClientId,
  ) {
    const ethQuery = this.#multichainTrackingHelper.getEthQuery({
      networkClientId,
    });
    const { estimatedGas, simulationFails } = await estimateGas(
      transaction,
      ethQuery,
    );

    return { gas: estimatedGas, simulationFails };
  }

  /**
   * Estimates required gas for a given transaction and add additional gas buffer with the given multiplier.
   *
   * @param transaction - The transaction params to estimate gas for.
   * @param multiplier - The multiplier to use for the gas buffer.
   * @param networkClientId - The network client id to use for the estimate.
   */
  async estimateGasBuffered(
    transaction: TransactionParams,
    multiplier: number,
    networkClientId?: NetworkClientId,
  ) {
    const ethQuery = this.#multichainTrackingHelper.getEthQuery({
      networkClientId,
    });
    const { blockGasLimit, estimatedGas, simulationFails } = await estimateGas(
      transaction,
      ethQuery,
    );

    const gas = addGasBuffer(estimatedGas, blockGasLimit, multiplier);

    return {
      gas,
      simulationFails,
    };
  }

  /**
   * Updates an existing transaction in state.
   *
   * @param transactionMeta - The new transaction to store in state.
   * @param note - A note or update reason to include in the transaction history.
   */
  updateTransaction(transactionMeta: TransactionMeta, note: string) {
    const { id: transactionId } = transactionMeta;

    this.#updateTransactionInternal(
      { transactionId, note, skipHistory: this.isHistoryDisabled },
      () => ({ ...transactionMeta }),
    );
  }

  /**
   * Update the security alert response for a transaction.
   *
   * @param transactionId - ID of the transaction.
   * @param securityAlertResponse - The new security alert response for the transaction.
   */
  updateSecurityAlertResponse(
    transactionId: string,
    securityAlertResponse: SecurityAlertResponse,
  ) {
    if (!securityAlertResponse) {
      throw new Error(
        'updateSecurityAlertResponse: securityAlertResponse should not be null',
      );
    }
    const transactionMeta = this.getTransaction(transactionId);
    if (!transactionMeta) {
      throw new Error(
        `Cannot update security alert response as no transaction metadata found`,
      );
    }
    const updatedTransactionMeta = {
      ...transactionMeta,
      securityAlertResponse,
    };
    this.updateTransaction(
      updatedTransactionMeta,
      `${controllerName}:updatesecurityAlertResponse - securityAlertResponse updated`,
    );
  }

  /**
   * Removes all transactions from state, optionally based on the current network.
   *
   * @param ignoreNetwork - Determines whether to wipe all transactions, or just those on the
   * current network. If `true`, all transactions are wiped.
   * @param address - If specified, only transactions originating from this address will be
   * wiped on current network.
   */
  wipeTransactions(ignoreNetwork?: boolean, address?: string) {
    /* istanbul ignore next */
    if (ignoreNetwork && !address) {
      this.update((state) => {
        state.transactions = [];
      });
      return;
    }
    const currentChainId = this.getChainId();
    const newTransactions = this.state.transactions.filter(
      ({ chainId, txParams }) => {
        const isMatchingNetwork = ignoreNetwork || chainId === currentChainId;

        if (!isMatchingNetwork) {
          return true;
        }

        const isMatchingAddress =
          !address || txParams.from?.toLowerCase() === address.toLowerCase();

        return !isMatchingAddress;
      },
    );

    this.update((state) => {
      state.transactions = this.trimTransactionsForState(newTransactions);
    });
  }

  /**
   * Adds external provided transaction to state as confirmed transaction.
   *
   * @param transactionMeta - TransactionMeta to add transactions.
   * @param transactionReceipt - TransactionReceipt of the external transaction.
   * @param baseFeePerGas - Base fee per gas of the external transaction.
   */
  async confirmExternalTransaction(
    transactionMeta: TransactionMeta,
    transactionReceipt: TransactionReceipt,
    baseFeePerGas: Hex,
  ) {
    // Run validation and add external transaction to state.
    const newTransactionMeta = this.addExternalTransaction(transactionMeta);

    try {
      const transactionId = newTransactionMeta.id;

      // Make sure status is confirmed and define gasUsed as in receipt.
      const updatedTransactionMeta = {
        ...newTransactionMeta,
        status: TransactionStatus.confirmed as const,
        txReceipt: transactionReceipt,
      };
      if (baseFeePerGas) {
        updatedTransactionMeta.baseFeePerGas = baseFeePerGas;
      }

      // Update same nonce local transactions as dropped and define replacedBy properties.
      this.markNonceDuplicatesDropped(transactionId);

      // Update external provided transaction with updated gas values and confirmed status.
      this.updateTransaction(
        updatedTransactionMeta,
        `${controllerName}:confirmExternalTransaction - Add external transaction`,
      );
      this.onTransactionStatusChange(updatedTransactionMeta);

      // Intentional given potential duration of process.
      // eslint-disable-next-line @typescript-eslint/no-floating-promises
      this.updatePostBalance(updatedTransactionMeta);

      this.messagingSystem.publish(
        `${controllerName}:transactionConfirmed`,
        updatedTransactionMeta,
      );
    } catch (error) {
      console.error('Failed to confirm external transaction', error);
    }
  }

  /**
   * Append new send flow history to a transaction.
   *
   * @param transactionID - The ID of the transaction to update.
   * @param currentSendFlowHistoryLength - The length of the current sendFlowHistory array.
   * @param sendFlowHistoryToAdd - The sendFlowHistory entries to add.
   * @returns The updated transactionMeta.
   */
  updateTransactionSendFlowHistory(
    transactionID: string,
    currentSendFlowHistoryLength: number,
    sendFlowHistoryToAdd: SendFlowHistoryEntry[],
  ): TransactionMeta {
    if (this.isSendFlowHistoryDisabled) {
      throw new Error(
        'Send flow history is disabled for the current transaction controller',
      );
    }

    const transactionMeta = this.getTransaction(transactionID);

    if (!transactionMeta) {
      throw new Error(
        `Cannot update send flow history as no transaction metadata found`,
      );
    }

    validateIfTransactionUnapproved(
      transactionMeta,
      'updateTransactionSendFlowHistory',
    );

    const sendFlowHistory = transactionMeta.sendFlowHistory ?? [];
    if (currentSendFlowHistoryLength === sendFlowHistory.length) {
      const updatedTransactionMeta = {
        ...transactionMeta,
        sendFlowHistory: [...sendFlowHistory, ...sendFlowHistoryToAdd],
      };
      this.updateTransaction(
        updatedTransactionMeta,
        `${controllerName}:updateTransactionSendFlowHistory - sendFlowHistory updated`,
      );
    }

    return this.getTransaction(transactionID) as TransactionMeta;
  }

  /**
   * Update the gas values of a transaction.
   *
   * @param transactionId - The ID of the transaction to update.
   * @param gasValues - Gas values to update.
   * @param gasValues.gas - Same as transaction.gasLimit.
   * @param gasValues.gasLimit - Maxmimum number of units of gas to use for this transaction.
   * @param gasValues.gasPrice - Price per gas for legacy transactions.
   * @param gasValues.maxPriorityFeePerGas - Maximum amount per gas to give to validator as incentive.
   * @param gasValues.maxFeePerGas - Maximum amount per gas to pay for the transaction, including the priority fee.
   * @param gasValues.estimateUsed - Which estimate level was used.
   * @param gasValues.estimateSuggested - Which estimate level that the API suggested.
   * @param gasValues.defaultGasEstimates - The default estimate for gas.
   * @param gasValues.originalGasEstimate - Original estimate for gas.
   * @param gasValues.userEditedGasLimit - The gas limit supplied by user.
   * @param gasValues.userFeeLevel - Estimate level user selected.
   * @returns The updated transactionMeta.
   */
  updateTransactionGasFees(
    transactionId: string,
    {
      defaultGasEstimates,
      estimateUsed,
      estimateSuggested,
      gas,
      gasLimit,
      gasPrice,
      maxPriorityFeePerGas,
      maxFeePerGas,
      originalGasEstimate,
      userEditedGasLimit,
      userFeeLevel,
    }: {
      defaultGasEstimates?: string;
      estimateUsed?: string;
      estimateSuggested?: string;
      gas?: string;
      gasLimit?: string;
      gasPrice?: string;
      maxPriorityFeePerGas?: string;
      maxFeePerGas?: string;
      originalGasEstimate?: string;
      userEditedGasLimit?: boolean;
      userFeeLevel?: string;
    },
  ): TransactionMeta {
    const transactionMeta = this.getTransaction(transactionId);

    if (!transactionMeta) {
      throw new Error(
        `Cannot update transaction as no transaction metadata found`,
      );
    }

    validateIfTransactionUnapproved(
      transactionMeta,
      'updateTransactionGasFees',
    );

    let transactionGasFees = {
      txParams: {
        gas,
        gasLimit,
        gasPrice,
        maxPriorityFeePerGas,
        maxFeePerGas,
      },
      defaultGasEstimates,
      estimateUsed,
      estimateSuggested,
      originalGasEstimate,
      userEditedGasLimit,
      userFeeLevel,
      // TODO: Replace `any` with type
      // eslint-disable-next-line @typescript-eslint/no-explicit-any
    } as any;

    // only update what is defined
    transactionGasFees.txParams = pickBy(transactionGasFees.txParams);
    transactionGasFees = pickBy(transactionGasFees);

    // merge updated gas values with existing transaction meta
    const updatedMeta = merge({}, transactionMeta, transactionGasFees);

    this.updateTransaction(
      updatedMeta,
      `${controllerName}:updateTransactionGasFees - gas values updated`,
    );

    return this.getTransaction(transactionId) as TransactionMeta;
  }

  /**
   * Update the previous gas values of a transaction.
   *
   * @param transactionId - The ID of the transaction to update.
   * @param previousGas - Previous gas values to update.
   * @param previousGas.gasLimit - Maxmimum number of units of gas to use for this transaction.
   * @param previousGas.maxFeePerGas - Maximum amount per gas to pay for the transaction, including the priority fee.
   * @param previousGas.maxPriorityFeePerGas - Maximum amount per gas to give to validator as incentive.
   * @returns The updated transactionMeta.
   */
  updatePreviousGasParams(
    transactionId: string,
    {
      gasLimit,
      maxFeePerGas,
      maxPriorityFeePerGas,
    }: {
      gasLimit?: string;
      maxFeePerGas?: string;
      maxPriorityFeePerGas?: string;
    },
  ): TransactionMeta {
    const transactionMeta = this.getTransaction(transactionId);

    if (!transactionMeta) {
      throw new Error(
        `Cannot update transaction as no transaction metadata found`,
      );
    }

    validateIfTransactionUnapproved(transactionMeta, 'updatePreviousGasParams');

    const transactionPreviousGas = {
      previousGas: {
        gasLimit,
        maxFeePerGas,
        maxPriorityFeePerGas,
      },
      // TODO: Replace `any` with type
      // eslint-disable-next-line @typescript-eslint/no-explicit-any
    } as any;

    // only update what is defined
    transactionPreviousGas.previousGas = pickBy(
      transactionPreviousGas.previousGas,
    );

    // merge updated previous gas values with existing transaction meta
    const updatedMeta = merge({}, transactionMeta, transactionPreviousGas);

    this.updateTransaction(
      updatedMeta,
      `${controllerName}:updatePreviousGasParams - Previous gas values updated`,
    );

    return this.getTransaction(transactionId) as TransactionMeta;
  }

  async getNonceLock(
    address: string,
    networkClientId?: NetworkClientId,
  ): Promise<NonceLock> {
    return this.#multichainTrackingHelper.getNonceLock(
      address,
      networkClientId,
    );
  }

  /**
   * Updates the editable parameters of a transaction.
   *
   * @param txId - The ID of the transaction to update.
   * @param params - The editable parameters to update.
   * @param params.data - Data to pass with the transaction.
   * @param params.gas - Maximum number of units of gas to use for the transaction.
   * @param params.gasPrice - Price per gas for legacy transactions.
   * @param params.from - Address to send the transaction from.
   * @param params.to - Address to send the transaction to.
   * @param params.value - Value associated with the transaction.
   * @returns The updated transaction metadata.
   */
  async updateEditableParams(
    txId: string,
    {
      data,
      gas,
      gasPrice,
      from,
      to,
      value,
    }: {
      data?: string;
      gas?: string;
      gasPrice?: string;
      from?: string;
      to?: string;
      value?: string;
    },
  ) {
    const transactionMeta = this.getTransaction(txId);
    if (!transactionMeta) {
      throw new Error(
        `Cannot update editable params as no transaction metadata found`,
      );
    }

    validateIfTransactionUnapproved(transactionMeta, 'updateEditableParams');

    const editableParams = {
      txParams: {
        data,
        from,
        to,
        value,
        gas,
        gasPrice,
      },
    } as Partial<TransactionMeta>;

    editableParams.txParams = pickBy(
      editableParams.txParams,
    ) as TransactionParams;

    const updatedTransaction = merge({}, transactionMeta, editableParams);
    const provider = this.#multichainTrackingHelper.getProvider({
      chainId: transactionMeta.chainId,
      networkClientId: transactionMeta.networkClientId,
    });
    const ethQuery = new EthQuery(provider);
    const { type } = await determineTransactionType(
      updatedTransaction.txParams,
      ethQuery,
    );
    updatedTransaction.type = type;

    await updateTransactionLayer1GasFee({
      layer1GasFeeFlows: this.layer1GasFeeFlows,
      provider,
      transactionMeta: updatedTransaction,
    });

    this.updateTransaction(
      updatedTransaction,
      `Update Editable Params for ${txId}`,
    );
    return this.getTransaction(txId);
  }

  /**
   * Signs and returns the raw transaction data for provided transaction params list.
   *
   * @param listOfTxParams - The list of transaction params to approve.
   * @param opts - Options bag.
   * @param opts.hasNonce - Whether the transactions already have a nonce.
   * @returns The raw transactions.
   */
  async approveTransactionsWithSameNonce(
    listOfTxParams: (TransactionParams & { chainId: Hex })[] = [],
    { hasNonce }: { hasNonce?: boolean } = {},
  ): Promise<string | string[]> {
    log('Approving transactions with same nonce', {
      transactions: listOfTxParams,
    });

    if (listOfTxParams.length === 0) {
      return '';
    }

    const initialTx = listOfTxParams[0];
    const common = this.getCommonConfiguration(initialTx.chainId);

    // We need to ensure we get the nonce using the the NonceTracker on the chain matching
    // the txParams. In this context we only have chainId available to us, but the
    // NonceTrackers are keyed by networkClientId. To workaround this, we attempt to find
    // a networkClientId that matches the chainId. As a fallback, the globally selected
    // network's NonceTracker will be used instead.
    let networkClientId: NetworkClientId | undefined;
    try {
      networkClientId = this.messagingSystem.call(
        `NetworkController:findNetworkClientIdByChainId`,
        initialTx.chainId,
      );
    } catch (err) {
      log('failed to find networkClientId from chainId', err);
    }

    const initialTxAsEthTx = TransactionFactory.fromTxData(initialTx, {
      common,
    });
    const initialTxAsSerializedHex = bufferToHex(initialTxAsEthTx.serialize());

    if (this.inProcessOfSigning.has(initialTxAsSerializedHex)) {
      return '';
    }

    this.inProcessOfSigning.add(initialTxAsSerializedHex);

    let rawTransactions, nonceLock;
    try {
      // TODO: we should add a check to verify that all transactions have the same from address
      const fromAddress = initialTx.from;
      const requiresNonce = hasNonce !== true;

      nonceLock = requiresNonce
        ? await this.getNonceLock(fromAddress, networkClientId)
        : undefined;

      const nonce = nonceLock
        ? add0x(nonceLock.nextNonce.toString(16))
        : initialTx.nonce;

      if (nonceLock) {
        log('Using nonce from nonce tracker', nonce, nonceLock.nonceDetails);
      }

      rawTransactions = await Promise.all(
        listOfTxParams.map((txParams) => {
          txParams.nonce = nonce;
          return this.signExternalTransaction(txParams.chainId, txParams);
        }),
      );
    } catch (err) {
      log('Error while signing transactions with same nonce', err);
      // Must set transaction to submitted/failed before releasing lock
      // continue with error chain
      throw err;
    } finally {
      nonceLock?.releaseLock();
      this.inProcessOfSigning.delete(initialTxAsSerializedHex);
    }
    return rawTransactions;
  }

  /**
   * Update a custodial transaction.
   *
   * @param transactionId - The ID of the transaction to update.
   * @param options - The custodial transaction options to update.
   * @param options.errorMessage - The error message to be assigned in case transaction status update to failed.
   * @param options.hash - The new hash value to be assigned.
   * @param options.status - The new status value to be assigned.
   */
  updateCustodialTransaction(
    transactionId: string,
    {
      errorMessage,
      hash,
      status,
    }: {
      errorMessage?: string;
      hash?: string;
      status?: TransactionStatus;
    },
  ) {
    const transactionMeta = this.getTransaction(transactionId);

    if (!transactionMeta) {
      throw new Error(
        `Cannot update custodial transaction as no transaction metadata found`,
      );
    }

    if (!transactionMeta.custodyId) {
      throw new Error('Transaction must be a custodian transaction');
    }

    if (
      status &&
      ![
        TransactionStatus.submitted,
        TransactionStatus.signed,
        TransactionStatus.failed,
      ].includes(status)
    ) {
      throw new Error(
        `Cannot update custodial transaction with status: ${status}`,
      );
    }

    const updatedTransactionMeta = merge(
      {},
      transactionMeta,
      pickBy({ hash, status }),
    );

    if (status === TransactionStatus.submitted) {
      updatedTransactionMeta.submittedTime = new Date().getTime();
    }

    if (status === TransactionStatus.failed) {
      updatedTransactionMeta.error = normalizeTxError(new Error(errorMessage));
    }

    this.updateTransaction(
      updatedTransactionMeta,
      `${controllerName}:updateCustodialTransaction - Custodial transaction updated`,
    );

    if (
      [TransactionStatus.submitted, TransactionStatus.failed].includes(
        status as TransactionStatus,
      )
    ) {
      this.messagingSystem.publish(
        `${controllerName}:transactionFinished`,
        updatedTransactionMeta,
      );
      this.#internalEvents.emit(
        `${updatedTransactionMeta.id}:finished`,
        updatedTransactionMeta,
      );
    }
  }

  /**
   * Creates approvals for all unapproved transactions persisted.
   */
  initApprovals() {
    const chainId = this.getChainId();
    const unapprovedTxs = this.state.transactions.filter(
      (transaction) =>
        transaction.status === TransactionStatus.unapproved &&
        transaction.chainId === chainId &&
        !transaction.isUserOperation,
    );

    for (const txMeta of unapprovedTxs) {
      this.processApproval(txMeta, {
        shouldShowRequest: false,
      }).catch((error) => {
        if (error?.code === errorCodes.provider.userRejectedRequest) {
          return;
        }
        console.error('Error during persisted transaction approval', error);
      });
    }
  }

  /**
   * Search transaction metadata for matching entries.
   *
   * @param opts - Options bag.
   * @param opts.searchCriteria - An object containing values or functions for transaction properties to filter transactions with.
   * @param opts.initialList - The transactions to search. Defaults to the current state.
   * @param opts.filterToCurrentNetwork - Whether to filter the results to the current network. Defaults to true.
   * @param opts.limit - The maximum number of transactions to return. No limit by default.
   * @returns An array of transactions matching the provided options.
   */
  getTransactions({
    searchCriteria = {},
    initialList,
    filterToCurrentNetwork = true,
    limit,
  }: {
    // TODO: Replace `any` with type
    // eslint-disable-next-line @typescript-eslint/no-explicit-any
    searchCriteria?: any;
    initialList?: TransactionMeta[];
    filterToCurrentNetwork?: boolean;
    limit?: number;
  } = {}): TransactionMeta[] {
    const chainId = this.getChainId();
    // searchCriteria is an object that might have values that aren't predicate
    // methods. When providing any other value type (string, number, etc), we
    // consider this shorthand for "check the value at key for strict equality
    // with the provided value". To conform this object to be only methods, we
    // mapValues (lodash) such that every value on the object is a method that
    // returns a boolean.
    const predicateMethods = mapValues(searchCriteria, (predicate) => {
      return typeof predicate === 'function'
        ? predicate
        : // TODO: Replace `any` with type
          // eslint-disable-next-line @typescript-eslint/no-explicit-any
          (v: any) => v === predicate;
    });

    const transactionsToFilter = initialList ?? this.state.transactions;

    // Combine sortBy and pickBy to transform our state object into an array of
    // matching transactions that are sorted by time.
    const filteredTransactions = sortBy(
      pickBy(transactionsToFilter, (transaction) => {
        if (filterToCurrentNetwork && transaction.chainId !== chainId) {
          return false;
        }
        // iterate over the predicateMethods keys to check if the transaction
        // matches the searchCriteria
        for (const [key, predicate] of Object.entries(predicateMethods)) {
          // We return false early as soon as we know that one of the specified
          // search criteria do not match the transaction. This prevents
          // needlessly checking all criteria when we already know the criteria
          // are not fully satisfied. We check both txParams and the base
          // object as predicate keys can be either.
          if (key in transaction.txParams) {
            // TODO: Replace `any` with type
            // eslint-disable-next-line @typescript-eslint/no-explicit-any
            if (predicate((transaction.txParams as any)[key]) === false) {
              return false;
            }
            // TODO: Replace `any` with type
            // eslint-disable-next-line @typescript-eslint/no-explicit-any
          } else if (predicate((transaction as any)[key]) === false) {
            return false;
          }
        }

        return true;
      }),
      'time',
    );
    if (limit !== undefined) {
      // We need to have all transactions of a given nonce in order to display
      // necessary details in the UI. We use the size of this set to determine
      // whether we have reached the limit provided, thus ensuring that all
      // transactions of nonces we include will be sent to the UI.
      const nonces = new Set();
      const txs = [];
      // By default, the transaction list we filter from is sorted by time ASC.
      // To ensure that filtered results prefers the newest transactions we
      // iterate from right to left, inserting transactions into front of a new
      // array. The original order is preserved, but we ensure that newest txs
      // are preferred.
      for (let i = filteredTransactions.length - 1; i > -1; i--) {
        const txMeta = filteredTransactions[i];
        const { nonce } = txMeta.txParams;
        if (!nonces.has(nonce)) {
          if (nonces.size < limit) {
            nonces.add(nonce);
          } else {
            continue;
          }
        }
        // Push transaction into the beginning of our array to ensure the
        // original order is preserved.
        txs.unshift(txMeta);
      }
      return txs;
    }
    return filteredTransactions;
  }

  async estimateGasFee({
    transactionParams,
    chainId,
    networkClientId: requestNetworkClientId,
  }: {
    transactionParams: TransactionParams;
    chainId?: Hex;
    networkClientId?: NetworkClientId;
  }): Promise<GasFeeFlowResponse> {
    const networkClientId = this.#getNetworkClientId({
      networkClientId: requestNetworkClientId,
      chainId,
    });

    const transactionMeta = {
      txParams: transactionParams,
      chainId,
      networkClientId,
    } as TransactionMeta;

    // Guaranteed as the default gas fee flow matches all transactions.
    const gasFeeFlow = getGasFeeFlow(
      transactionMeta,
      this.gasFeeFlows,
    ) as GasFeeFlow;

    const ethQuery = this.#multichainTrackingHelper.getEthQuery({
      networkClientId,
      chainId,
    });

    const gasFeeControllerData = await this.getGasFeeEstimates({
      networkClientId,
    });

    return gasFeeFlow.getGasFees({
      ethQuery,
      gasFeeControllerData,
      transactionMeta,
    });
  }

  /**
   * Determine the layer 1 gas fee for the given transaction parameters.
   *
   * @param request - The request object.
   * @param request.transactionParams - The transaction parameters to estimate the layer 1 gas fee for.
   * @param request.chainId - The ID of the chain where the transaction will be executed.
   * @param request.networkClientId - The ID of a specific network client to process the transaction.
   */
  async getLayer1GasFee({
    transactionParams,
    chainId,
    networkClientId,
  }: {
    transactionParams: TransactionParams;
    chainId?: Hex;
    networkClientId?: NetworkClientId;
  }): Promise<Hex | undefined> {
    const provider = this.#multichainTrackingHelper.getProvider({
      networkClientId,
      chainId,
    });

    return await getTransactionLayer1GasFee({
      layer1GasFeeFlows: this.layer1GasFeeFlows,
      provider,
      transactionMeta: {
        txParams: transactionParams,
        chainId,
      } as TransactionMeta,
    });
  }

  private async signExternalTransaction(
    chainId: Hex,
    transactionParams: TransactionParams,
  ): Promise<string> {
    if (!this.sign) {
      throw new Error('No sign method defined.');
    }

    const normalizedTransactionParams =
      normalizeTransactionParams(transactionParams);
    const type = isEIP1559Transaction(normalizedTransactionParams)
      ? TransactionEnvelopeType.feeMarket
      : TransactionEnvelopeType.legacy;
    const updatedTransactionParams = {
      ...normalizedTransactionParams,
      type,
      gasLimit: normalizedTransactionParams.gas,
      chainId,
    };

    const { from } = updatedTransactionParams;
    const common = this.getCommonConfiguration(chainId);
    const unsignedTransaction = TransactionFactory.fromTxData(
      updatedTransactionParams,
      { common },
    );
    const signedTransaction = await this.sign(unsignedTransaction, from);

    const rawTransaction = bufferToHex(signedTransaction.serialize());
    return rawTransaction;
  }

  /**
   * Removes unapproved transactions from state.
   */
  clearUnapprovedTransactions() {
    const transactions = this.state.transactions.filter(
      ({ status }) => status !== TransactionStatus.unapproved,
    );
    this.update((state) => {
      state.transactions = this.trimTransactionsForState(transactions);
    });
  }

  /**
   * Stop the signing process for a specific transaction.
   * Throws an error causing the transaction status to be set to failed.
   * @param transactionId - The ID of the transaction to stop signing.
   */
  abortTransactionSigning(transactionId: string) {
    const transactionMeta = this.getTransaction(transactionId);

    if (!transactionMeta) {
      throw new Error(`Cannot abort signing as no transaction metadata found`);
    }

    const abortCallback = this.signAbortCallbacks.get(transactionId);

    if (!abortCallback) {
      throw new Error(
        `Cannot abort signing as transaction is not waiting for signing`,
      );
    }

    abortCallback();

    this.signAbortCallbacks.delete(transactionId);
  }

  private addMetadata(transactionMeta: TransactionMeta) {
    this.update((state) => {
      state.transactions = this.trimTransactionsForState([
        ...state.transactions,
        transactionMeta,
      ]);
    });
  }

  private async updateGasProperties(transactionMeta: TransactionMeta) {
    const isEIP1559Compatible =
      (await this.getEIP1559Compatibility(transactionMeta.networkClientId)) &&
      transactionMeta.txParams.type !== TransactionEnvelopeType.legacy;

    const { networkClientId, chainId } = transactionMeta;

    const isCustomNetwork = this.#isCustomNetwork(networkClientId);

    const ethQuery = this.#multichainTrackingHelper.getEthQuery({
      networkClientId,
      chainId,
    });

    const provider = this.#multichainTrackingHelper.getProvider({
      networkClientId,
      chainId,
    });

    await updateGas({
      ethQuery,
      chainId,
      isCustomNetwork,
      txMeta: transactionMeta,
    });

    await updateGasFees({
      eip1559: isEIP1559Compatible,
      ethQuery,
      gasFeeFlows: this.gasFeeFlows,
      getGasFeeEstimates: this.getGasFeeEstimates,
      getSavedGasFees: this.getSavedGasFees.bind(this),
      txMeta: transactionMeta,
    });

    await updateTransactionLayer1GasFee({
      layer1GasFeeFlows: this.layer1GasFeeFlows,
      provider,
      transactionMeta,
    });
  }

  private onBootCleanup() {
    this.submitApprovedTransactions();
  }

  /**
   * Force submit approved transactions for all chains.
   */
  private submitApprovedTransactions() {
    const approvedTransactions = this.state.transactions.filter(
      (transaction) => transaction.status === TransactionStatus.approved,
    );

    for (const transactionMeta of approvedTransactions) {
      if (this.beforeApproveOnInit(transactionMeta)) {
        this.approveTransaction(transactionMeta.id).catch((error) => {
          /* istanbul ignore next */
          console.error('Error while submitting persisted transaction', error);
        });
      }
    }
  }

  private async processApproval(
    transactionMeta: TransactionMeta,
    {
      isExisting = false,
      requireApproval,
      shouldShowRequest = true,
      actionId,
    }: {
      isExisting?: boolean;
      requireApproval?: boolean | undefined;
      shouldShowRequest?: boolean;
      actionId?: string;
    },
  ): Promise<string> {
    const transactionId = transactionMeta.id;
    let resultCallbacks: AcceptResultCallbacks | undefined;
    const { meta, isCompleted } = this.isTransactionCompleted(transactionId);
    const finishedPromise = isCompleted
      ? Promise.resolve(meta)
      : this.waitForTransactionFinished(transactionId);

    if (meta && !isExisting && !isCompleted) {
      try {
        if (requireApproval !== false) {
          const acceptResult = await this.requestApproval(transactionMeta, {
            shouldShowRequest,
          });
          resultCallbacks = acceptResult.resultCallbacks;

          const approvalValue = acceptResult.value as
            | {
                txMeta?: TransactionMeta;
              }
            | undefined;

          const updatedTransaction = approvalValue?.txMeta;

          if (updatedTransaction) {
            log('Updating transaction with approval data', {
              customNonce: updatedTransaction.customNonceValue,
              params: updatedTransaction.txParams,
            });

            this.updateTransaction(
              updatedTransaction,
              'TransactionController#processApproval - Updated with approval data',
            );
          }
        }

        const { isCompleted: isTxCompleted } =
          this.isTransactionCompleted(transactionId);

        if (!isTxCompleted) {
          const approvalResult = await this.approveTransaction(transactionId);
          if (
            approvalResult === ApprovalState.SkippedViaBeforePublishHook &&
            resultCallbacks
          ) {
            resultCallbacks.success();
          }
          const updatedTransactionMeta = this.getTransaction(
            transactionId,
          ) as TransactionMeta;
          this.messagingSystem.publish(
            `${controllerName}:transactionApproved`,
            {
              transactionMeta: updatedTransactionMeta,
              actionId,
            },
          );
        }
        // TODO: Replace `any` with type
        // eslint-disable-next-line @typescript-eslint/no-explicit-any
      } catch (error: any) {
        const { isCompleted: isTxCompleted } =
          this.isTransactionCompleted(transactionId);
        if (!isTxCompleted) {
          if (error?.code === errorCodes.provider.userRejectedRequest) {
            this.cancelTransaction(transactionId, actionId);

            throw providerErrors.userRejectedRequest(
              'MetaMask Tx Signature: User denied transaction signature.',
            );
          } else {
            this.failTransaction(meta, error, actionId);
          }
        }
      }
    }

    const finalMeta = await finishedPromise;

    switch (finalMeta?.status) {
      case TransactionStatus.failed:
        resultCallbacks?.error(finalMeta.error);
        throw rpcErrors.internal(finalMeta.error.message);

      case TransactionStatus.submitted:
        resultCallbacks?.success();
        return finalMeta.hash as string;

      default:
        const internalError = rpcErrors.internal(
          `MetaMask Tx Signature: Unknown problem: ${JSON.stringify(
            finalMeta || transactionId,
          )}`,
        );

        resultCallbacks?.error(internalError);
        throw internalError;
    }
  }

  /**
   * Approves a transaction and updates it's status in state. If this is not a
   * retry transaction, a nonce will be generated. The transaction is signed
   * using the sign configuration property, then published to the blockchain.
   * A `<tx.id>:finished` hub event is fired after success or failure.
   *
   * @param transactionId - The ID of the transaction to approve.
   */
  private async approveTransaction(transactionId: string) {
    const { transactions } = this.state;
    const releaseLock = await this.mutex.acquire();
    const index = transactions.findIndex(({ id }) => transactionId === id);
    const transactionMeta = transactions[index];
    const updatedTransactionMeta = cloneDeep(transactionMeta);

    const {
      txParams: { from },
      networkClientId,
    } = transactionMeta;

    let releaseNonceLock: (() => void) | undefined;

    try {
      if (!this.sign) {
        releaseLock();
        this.failTransaction(
          transactionMeta,
          new Error('No sign method defined.'),
        );
        return ApprovalState.NotApproved;
      } else if (!transactionMeta.chainId) {
        releaseLock();
        this.failTransaction(transactionMeta, new Error('No chainId defined.'));
        return ApprovalState.NotApproved;
      }

      if (this.inProcessOfSigning.has(transactionId)) {
        log('Skipping approval as signing in progress', transactionId);
        return ApprovalState.NotApproved;
      }

      const [nonce, releaseNonce] = await getNextNonce(
        transactionMeta,
        (address: string) =>
          this.#multichainTrackingHelper.getNonceLock(address, networkClientId),
      );

      releaseNonceLock = releaseNonce;

      updatedTransactionMeta.status = TransactionStatus.approved;
      updatedTransactionMeta.txParams = {
        ...updatedTransactionMeta.txParams,
        nonce,
        chainId: transactionMeta.chainId,
      };

      const baseTxParams = {
        ...updatedTransactionMeta.txParams,
        gasLimit: updatedTransactionMeta.txParams.gas,
      };

      this.updateTransaction(
        updatedTransactionMeta,
        'TransactionController#approveTransaction - Transaction approved',
      );

      this.onTransactionStatusChange(updatedTransactionMeta);

      const isEIP1559 = isEIP1559Transaction(updatedTransactionMeta.txParams);

      const txParams: TransactionParams = isEIP1559
        ? {
            ...baseTxParams,
            estimatedBaseFee: updatedTransactionMeta.txParams.estimatedBaseFee,
            type: TransactionEnvelopeType.feeMarket,
          }
        : baseTxParams;

      const rawTx = await this.signTransaction(
        updatedTransactionMeta,
        txParams,
      );

      if (!this.beforePublish(updatedTransactionMeta)) {
        log('Skipping publishing transaction based on hook');
        this.messagingSystem.publish(
          `${controllerName}:transactionPublishingSkipped`,
          updatedTransactionMeta,
        );
        return ApprovalState.SkippedViaBeforePublishHook;
      }

      if (!rawTx) {
        return ApprovalState.NotApproved;
      }

      const ethQuery = this.#multichainTrackingHelper.getEthQuery({
        networkClientId: transactionMeta.networkClientId,
        chainId: transactionMeta.chainId,
      });

      if (transactionMeta.type === TransactionType.swap) {
        log('Determining pre-transaction balance');

        const preTxBalance = await query(ethQuery, 'getBalance', [from]);

        updatedTransactionMeta.preTxBalance = preTxBalance;

        log(
          'Updated pre-transaction balance',
          updatedTransactionMeta.preTxBalance,
        );
      }

      log('Publishing transaction', txParams);

      let { transactionHash: hash } = await this.publish(
        updatedTransactionMeta,
        rawTx,
      );

      if (hash === undefined) {
        hash = await this.publishTransaction(ethQuery, rawTx);
      }

      log('Publish successful', hash);

      updatedTransactionMeta.hash = hash;
      updatedTransactionMeta.status = TransactionStatus.submitted;
      updatedTransactionMeta.submittedTime = new Date().getTime();

      this.updateTransaction(
        updatedTransactionMeta,
        'TransactionController#approveTransaction - Transaction submitted',
      );

      this.messagingSystem.publish(`${controllerName}:transactionSubmitted`, {
        transactionMeta: updatedTransactionMeta,
      });

      this.messagingSystem.publish(
        `${controllerName}:transactionFinished`,
        updatedTransactionMeta,
      );
      this.#internalEvents.emit(
        `${updatedTransactionMeta.id}:finished`,
        updatedTransactionMeta,
      );

      this.onTransactionStatusChange(updatedTransactionMeta);
      return ApprovalState.Approved;
      // TODO: Replace `any` with type
      // eslint-disable-next-line @typescript-eslint/no-explicit-any
    } catch (error: any) {
      this.failTransaction(transactionMeta, error);
      return ApprovalState.NotApproved;
    } finally {
      this.inProcessOfSigning.delete(transactionId);
      // must set transaction to submitted/failed before releasing lock
      releaseNonceLock?.();
      releaseLock();
    }
  }

  private async publishTransaction(
    ethQuery: EthQuery,
    rawTransaction: string,
  ): Promise<string> {
    return await query(ethQuery, 'sendRawTransaction', [rawTransaction]);
  }

  /**
   * Cancels a transaction based on its ID by setting its status to "rejected"
   * and emitting a `<tx.id>:finished` hub event.
   *
   * @param transactionId - The ID of the transaction to cancel.
   * @param actionId - The actionId passed from UI
   */
  private cancelTransaction(transactionId: string, actionId?: string) {
    const transactionMeta = this.state.transactions.find(
      ({ id }) => id === transactionId,
    );
    if (!transactionMeta) {
      return;
    }
    this.update((state) => {
      const transactions = state.transactions.filter(
        ({ id }) => id !== transactionId,
      );
      state.transactions = this.trimTransactionsForState(transactions);
    });
    const updatedTransactionMeta = {
      ...transactionMeta,
      status: TransactionStatus.rejected as const,
    };
    this.messagingSystem.publish(
      `${controllerName}:transactionFinished`,
      updatedTransactionMeta,
    );
    this.#internalEvents.emit(
      `${transactionMeta.id}:finished`,
      updatedTransactionMeta,
    );
    this.messagingSystem.publish(`${controllerName}:transactionRejected`, {
      transactionMeta: updatedTransactionMeta,
      actionId,
    });
    this.onTransactionStatusChange(updatedTransactionMeta);
  }

  /**
   * Trim the amount of transactions that are set on the state. Checks
   * if the length of the tx history is longer then desired persistence
   * limit and then if it is removes the oldest confirmed or rejected tx.
   * Pending or unapproved transactions will not be removed by this
   * operation. For safety of presenting a fully functional transaction UI
   * representation, this function will not break apart transactions with the
   * same nonce, created on the same day, per network. Not accounting for
   * transactions of the same nonce, same day and network combo can result in
   * confusing or broken experiences in the UI.
   *
   * @param transactions - The transactions to be applied to the state.
   * @returns The trimmed list of transactions.
   */
  private trimTransactionsForState(
    transactions: TransactionMeta[],
  ): TransactionMeta[] {
    const nonceNetworkSet = new Set();

    const txsToKeep = [...transactions]
      .sort((a, b) => (a.time > b.time ? -1 : 1)) // Descending time order
      .filter((tx) => {
        const { chainId, status, txParams, time } = tx;

        if (txParams) {
          const key = `${String(txParams.nonce)}-${convertHexToDecimal(
            chainId,
          )}-${new Date(time).toDateString()}`;

          if (nonceNetworkSet.has(key)) {
            return true;
          } else if (
            nonceNetworkSet.size < this.#transactionHistoryLimit ||
            !this.isFinalState(status)
          ) {
            nonceNetworkSet.add(key);
            return true;
          }
        }

        return false;
      });

    txsToKeep.reverse(); // Ascending time order
    return txsToKeep;
  }

  /**
   * Determines if the transaction is in a final state.
   *
   * @param status - The transaction status.
   * @returns Whether the transaction is in a final state.
   */
  private isFinalState(status: TransactionStatus): boolean {
    return (
      status === TransactionStatus.rejected ||
      status === TransactionStatus.confirmed ||
      status === TransactionStatus.failed
    );
  }

  /**
   * Whether the transaction has at least completed all local processing.
   *
   * @param status - The transaction status.
   * @returns Whether the transaction is in a final state.
   */
  private isLocalFinalState(status: TransactionStatus): boolean {
    return [
      TransactionStatus.confirmed,
      TransactionStatus.failed,
      TransactionStatus.rejected,
      TransactionStatus.submitted,
    ].includes(status);
  }

  private async requestApproval(
    txMeta: TransactionMeta,
    { shouldShowRequest }: { shouldShowRequest: boolean },
  ): Promise<AddResult> {
    const id = this.getApprovalId(txMeta);
    const { origin } = txMeta;
    const type = ApprovalType.Transaction;
    const requestData = { txId: txMeta.id };

    return (await this.messagingSystem.call(
      'ApprovalController:addRequest',
      {
        id,
        origin: origin || ORIGIN_METAMASK,
        type,
        requestData,
        expectsResult: true,
      },
      shouldShowRequest,
    )) as Promise<AddResult>;
  }

  private getTransaction(transactionId: string): TransactionMeta | undefined {
    const { transactions } = this.state;
    return transactions.find(({ id }) => id === transactionId);
  }

  private getApprovalId(txMeta: TransactionMeta) {
    return String(txMeta.id);
  }

  private isTransactionCompleted(transactionId: string): {
    meta?: TransactionMeta;
    isCompleted: boolean;
  } {
    const transaction = this.getTransaction(transactionId);

    if (!transaction) {
      return { meta: undefined, isCompleted: false };
    }

    const isCompleted = this.isLocalFinalState(transaction.status);

    return { meta: transaction, isCompleted };
  }

  private getChainId(networkClientId?: NetworkClientId): Hex {
    const globalChainId = this.#getGlobalChainId();
    const globalNetworkClientId = this.#getGlobalNetworkClientId();

    if (!networkClientId || networkClientId === globalNetworkClientId) {
      return globalChainId;
    }

    return this.messagingSystem.call(
      `NetworkController:getNetworkClientById`,
      networkClientId,
    ).configuration.chainId;
  }

  private prepareUnsignedEthTx(
    chainId: Hex,
    txParams: TransactionParams,
  ): TypedTransaction {
    return TransactionFactory.fromTxData(txParams, {
      freeze: false,
      common: this.getCommonConfiguration(chainId),
    });
  }

  /**
   * `@ethereumjs/tx` uses `@ethereumjs/common` as a configuration tool for
   * specifying which chain, network, hardfork and EIPs to support for
   * a transaction. By referencing this configuration, and analyzing the fields
   * specified in txParams, @ethereumjs/tx is able to determine which EIP-2718
   * transaction type to use.
   *
   * @param chainId - The chainId to use for the configuration.
   * @returns common configuration object
   */
  private getCommonConfiguration(chainId: Hex): Common {
    const customChainParams: Partial<ChainConfig> = {
      chainId: parseInt(chainId, 16),
      defaultHardfork: HARDFORK,
    };

    return Common.custom(customChainParams);
  }

  private onIncomingTransactions({
    added,
    updated,
  }: {
    added: TransactionMeta[];
    updated: TransactionMeta[];
  }) {
    this.update((state) => {
      const { transactions: currentTransactions } = state;
      const updatedTransactions = [
        ...added,
        ...currentTransactions.map((originalTransaction) => {
          const updatedTransaction = updated.find(
            ({ hash }) => hash === originalTransaction.hash,
          );

          return updatedTransaction ?? originalTransaction;
        }),
      ];

      state.transactions = this.trimTransactionsForState(updatedTransactions);
    });
  }

  private onUpdatedLastFetchedBlockNumbers({
    lastFetchedBlockNumbers,
    blockNumber,
  }: {
    lastFetchedBlockNumbers: {
      [key: string]: number;
    };
    blockNumber: number;
  }) {
    this.update((state) => {
      state.lastFetchedBlockNumbers = lastFetchedBlockNumbers;
    });
    this.messagingSystem.publish(
      `${controllerName}:incomingTransactionBlockReceived`,
      blockNumber,
    );
  }

  private generateDappSuggestedGasFees(
    txParams: TransactionParams,
    origin?: string,
  ): DappSuggestedGasFees | undefined {
    if (!origin || origin === ORIGIN_METAMASK) {
      return undefined;
    }

    const { gasPrice, maxFeePerGas, maxPriorityFeePerGas, gas } = txParams;

    if (
      gasPrice === undefined &&
      maxFeePerGas === undefined &&
      maxPriorityFeePerGas === undefined &&
      gas === undefined
    ) {
      return undefined;
    }

    const dappSuggestedGasFees: DappSuggestedGasFees = {};

    if (gasPrice !== undefined) {
      dappSuggestedGasFees.gasPrice = gasPrice;
    } else if (
      maxFeePerGas !== undefined ||
      maxPriorityFeePerGas !== undefined
    ) {
      dappSuggestedGasFees.maxFeePerGas = maxFeePerGas;
      dappSuggestedGasFees.maxPriorityFeePerGas = maxPriorityFeePerGas;
    }

    if (gas !== undefined) {
      dappSuggestedGasFees.gas = gas;
    }

    return dappSuggestedGasFees;
  }

  /**
   * Validates and adds external provided transaction to state.
   *
   * @param transactionMeta - Nominated external transaction to be added to state.
   * @returns The new transaction.
   */
  private addExternalTransaction(transactionMeta: TransactionMeta) {
    const { chainId } = transactionMeta;
    const { transactions } = this.state;
    const fromAddress = transactionMeta?.txParams?.from;
    const sameFromAndNetworkTransactions = transactions.filter(
      (transaction) =>
        transaction.txParams.from === fromAddress &&
        transaction.chainId === chainId,
    );
    const confirmedTxs = sameFromAndNetworkTransactions.filter(
      (transaction) => transaction.status === TransactionStatus.confirmed,
    );
    const pendingTxs = sameFromAndNetworkTransactions.filter(
      (transaction) => transaction.status === TransactionStatus.submitted,
    );

    validateConfirmedExternalTransaction(
      transactionMeta,
      confirmedTxs,
      pendingTxs,
    );

    // Make sure provided external transaction has non empty history array
    const newTransactionMeta =
      (transactionMeta.history ?? []).length === 0 && !this.isHistoryDisabled
        ? addInitialHistorySnapshot(transactionMeta)
        : transactionMeta;

    this.update((state) => {
      state.transactions = this.trimTransactionsForState([
        ...state.transactions,
        newTransactionMeta,
      ]);
    });

    return newTransactionMeta;
  }

  /**
   * Sets other txMeta statuses to dropped if the txMeta that has been confirmed has other transactions
   * in the transactions have the same nonce.
   *
   * @param transactionId - Used to identify original transaction.
   */
  private markNonceDuplicatesDropped(transactionId: string) {
    const transactionMeta = this.getTransaction(transactionId);
    if (!transactionMeta) {
      return;
    }
    const nonce = transactionMeta.txParams?.nonce;
    const from = transactionMeta.txParams?.from;
    const { chainId } = transactionMeta;

    const sameNonceTransactions = this.state.transactions.filter(
      (transaction) =>
        transaction.id !== transactionId &&
        transaction.txParams.from === from &&
        transaction.txParams.nonce === nonce &&
        transaction.chainId === chainId &&
        transaction.type !== TransactionType.incoming,
    );
    const sameNonceTransactionIds = sameNonceTransactions.map(
      (transaction) => transaction.id,
    );

    if (sameNonceTransactions.length === 0) {
      return;
    }

    this.update((state) => {
      for (const transaction of state.transactions) {
        if (sameNonceTransactionIds.includes(transaction.id)) {
          transaction.replacedBy = transactionMeta?.hash;
          transaction.replacedById = transactionMeta?.id;
        }
      }
    });

    for (const transaction of this.state.transactions) {
      if (
        sameNonceTransactionIds.includes(transaction.id) &&
        transaction.status !== TransactionStatus.failed
      ) {
        this.setTransactionStatusDropped(transaction);
      }
    }
  }

  /**
   * Method to set transaction status to dropped.
   *
   * @param transactionMeta - TransactionMeta of transaction to be marked as dropped.
   */
  private setTransactionStatusDropped(transactionMeta: TransactionMeta) {
    const updatedTransactionMeta = {
      ...transactionMeta,
      status: TransactionStatus.dropped as const,
    };
    this.messagingSystem.publish(`${controllerName}:transactionDropped`, {
      transactionMeta: updatedTransactionMeta,
    });
    this.updateTransaction(
      updatedTransactionMeta,
      'TransactionController#setTransactionStatusDropped - Transaction dropped',
    );
    this.onTransactionStatusChange(updatedTransactionMeta);
  }

  /**
   * Get transaction with provided actionId.
   *
   * @param actionId - Unique ID to prevent duplicate requests
   * @returns the filtered transaction
   */
  private getTransactionWithActionId(actionId?: string) {
    return this.state.transactions.find(
      (transaction) => actionId && transaction.actionId === actionId,
    );
  }

  private async waitForTransactionFinished(
    transactionId: string,
  ): Promise<TransactionMeta> {
    return new Promise((resolve) => {
      this.#internalEvents.once(`${transactionId}:finished`, (txMeta) => {
        resolve(txMeta);
      });
    });
  }

  /**
   * Updates the r, s, and v properties of a TransactionMeta object
   * with values from a signed transaction.
   *
   * @param transactionMeta - The TransactionMeta object to update.
   * @param signedTx - The encompassing type for all transaction types containing r, s, and v values.
   */
  private async updateTransactionMetaRSV(
    transactionMeta: TransactionMeta,
    signedTx: TypedTransaction,
  ): Promise<TransactionMeta> {
    const transactionMetaWithRsv = cloneDeep(transactionMeta);

    for (const key of ['r', 's', 'v'] as const) {
      const value = signedTx[key];

      if (value === undefined || value === null) {
        continue;
      }

      transactionMetaWithRsv[key] = add0x(value.toString(16));
    }

    return transactionMetaWithRsv;
  }

  private async getEIP1559Compatibility(networkClientId?: NetworkClientId) {
    const currentNetworkIsEIP1559Compatible =
      await this.getCurrentNetworkEIP1559Compatibility(networkClientId);

    const currentAccountIsEIP1559Compatible =
      await this.getCurrentAccountEIP1559Compatibility();

    return (
      currentNetworkIsEIP1559Compatible && currentAccountIsEIP1559Compatible
    );
  }

  private async signTransaction(
    transactionMeta: TransactionMeta,
    txParams: TransactionParams,
  ): Promise<string | undefined> {
    log('Signing transaction', txParams);

    const unsignedEthTx = this.prepareUnsignedEthTx(
      transactionMeta.chainId,
      txParams,
    );

    this.inProcessOfSigning.add(transactionMeta.id);

    const signedTx = await new Promise<TypedTransaction>((resolve, reject) => {
      this.sign?.(
        unsignedEthTx,
        txParams.from,
        ...this.getAdditionalSignArguments(transactionMeta),
      ).then(resolve, reject);

      this.signAbortCallbacks.set(transactionMeta.id, () =>
        reject(new Error('Signing aborted by user')),
      );
    });

    this.signAbortCallbacks.delete(transactionMeta.id);

    if (!signedTx) {
      log('Skipping signed status as no signed transaction');
      return undefined;
    }

    if (!this.afterSign(transactionMeta, signedTx)) {
      this.updateTransaction(
        transactionMeta,
        'TransactionController#signTransaction - Update after sign',
      );

      log('Skipping signed status based on hook');

      return undefined;
    }

    const transactionMetaWithRsv = {
      ...(await this.updateTransactionMetaRSV(transactionMeta, signedTx)),
      status: TransactionStatus.signed as const,
    };

    this.updateTransaction(
      transactionMetaWithRsv,
      'TransactionController#approveTransaction - Transaction signed',
    );

    this.onTransactionStatusChange(transactionMetaWithRsv);

    const rawTx = bufferToHex(signedTx.serialize());

    const transactionMetaWithRawTx = merge({}, transactionMetaWithRsv, {
      rawTx,
    });

    this.updateTransaction(
      transactionMetaWithRawTx,
      'TransactionController#approveTransaction - RawTransaction added',
    );

    return rawTx;
  }

  private onTransactionStatusChange(transactionMeta: TransactionMeta) {
    this.messagingSystem.publish(`${controllerName}:transactionStatusUpdated`, {
      transactionMeta,
    });
  }

  private getNonceTrackerTransactions(
    status: TransactionStatus,
    address: string,
    chainId: string = this.getChainId(),
  ) {
    return getAndFormatTransactionsForNonceTracker(
      chainId,
      address,
      status,
      this.state.transactions,
    );
  }

  private onConfirmedTransaction(transactionMeta: TransactionMeta) {
    log('Processing confirmed transaction', transactionMeta.id);

    this.markNonceDuplicatesDropped(transactionMeta.id);

    this.messagingSystem.publish(
      `${controllerName}:transactionConfirmed`,
      transactionMeta,
    );

    this.onTransactionStatusChange(transactionMeta);

    // Intentional given potential duration of process.
    // eslint-disable-next-line @typescript-eslint/no-floating-promises
    this.updatePostBalance(transactionMeta);
  }

  private async updatePostBalance(transactionMeta: TransactionMeta) {
    try {
      if (transactionMeta.type !== TransactionType.swap) {
        return;
      }

      const ethQuery = this.#multichainTrackingHelper.getEthQuery({
        networkClientId: transactionMeta.networkClientId,
        chainId: transactionMeta.chainId,
      });
      const { updatedTransactionMeta, approvalTransactionMeta } =
        await updatePostTransactionBalance(transactionMeta, {
          ethQuery,
          getTransaction: this.getTransaction.bind(this),
          updateTransaction: this.updateTransaction.bind(this),
        });

      this.messagingSystem.publish(
        `${controllerName}:postTransactionBalanceUpdated`,
        {
          transactionMeta: updatedTransactionMeta,
          approvalTransactionMeta,
        },
      );
    } catch (error) {
      /* istanbul ignore next */
      log('Error while updating post transaction balance', error);
    }
  }

  #createNonceTracker({
    provider,
    blockTracker,
    chainId,
  }: {
    provider: Provider;
    blockTracker: BlockTracker;
    chainId?: Hex;
  }): NonceTracker {
    return new NonceTracker({
      // TODO: Replace `any` with type
      // eslint-disable-next-line @typescript-eslint/no-explicit-any
      provider: provider as any,
      blockTracker,
      getPendingTransactions: this.#getNonceTrackerPendingTransactions.bind(
        this,
        chainId,
      ),
      getConfirmedTransactions: this.getNonceTrackerTransactions.bind(
        this,
        TransactionStatus.confirmed,
      ),
    });
  }

  #createIncomingTransactionHelper({
    blockTracker,
    etherscanRemoteTransactionSource,
    chainId,
  }: {
    blockTracker: BlockTracker;
    etherscanRemoteTransactionSource: EtherscanRemoteTransactionSource;
    chainId?: Hex;
  }): IncomingTransactionHelper {
    const incomingTransactionHelper = new IncomingTransactionHelper({
      blockTracker,
      getCurrentAccount: this.getSelectedAccount,
      getLastFetchedBlockNumbers: () => this.state.lastFetchedBlockNumbers,
      getChainId: chainId ? () => chainId : this.getChainId.bind(this),
      isEnabled: this.#incomingTransactionOptions.isEnabled,
      queryEntireHistory: this.#incomingTransactionOptions.queryEntireHistory,
      remoteTransactionSource: etherscanRemoteTransactionSource,
      transactionLimit: this.#transactionHistoryLimit,
      updateTransactions: this.#incomingTransactionOptions.updateTransactions,
    });

    this.#addIncomingTransactionHelperListeners(incomingTransactionHelper);

    return incomingTransactionHelper;
  }

  #createPendingTransactionTracker({
    provider,
    blockTracker,
    chainId,
  }: {
    provider: Provider;
    blockTracker: BlockTracker;
    chainId?: Hex;
  }): PendingTransactionTracker {
    const ethQuery = new EthQuery(provider);
    const getChainId = chainId ? () => chainId : this.getChainId.bind(this);

    const pendingTransactionTracker = new PendingTransactionTracker({
      approveTransaction: async (transactionId: string) => {
        await this.approveTransaction(transactionId);
      },
      blockTracker,
      getChainId,
      getEthQuery: () => ethQuery,
      getTransactions: () => this.state.transactions,
      isResubmitEnabled: this.#pendingTransactionOptions.isResubmitEnabled,
      getGlobalLock: () =>
        this.#multichainTrackingHelper.acquireNonceLockForChainIdKey({
          chainId: getChainId(),
        }),
      publishTransaction: this.publishTransaction.bind(this),
      hooks: {
        beforeCheckPendingTransaction:
          this.beforeCheckPendingTransaction.bind(this),
        beforePublish: this.beforePublish.bind(this),
      },
    });

    this.#addPendingTransactionTrackerListeners(pendingTransactionTracker);

    return pendingTransactionTracker;
  }

  #checkForPendingTransactionAndStartPolling = () => {
    // PendingTransactionTracker reads state through its getTransactions hook
    this.pendingTransactionTracker.startIfPendingTransactions();
    this.#multichainTrackingHelper.checkForPendingTransactionAndStartPolling();
  };

  #stopAllTracking() {
    this.pendingTransactionTracker.stop();
    this.#removePendingTransactionTrackerListeners(
      this.pendingTransactionTracker,
    );
    this.incomingTransactionHelper.stop();
    this.#removeIncomingTransactionHelperListeners(
      this.incomingTransactionHelper,
    );

    this.#multichainTrackingHelper.stopAllTracking();
  }

  #removeIncomingTransactionHelperListeners(
    incomingTransactionHelper: IncomingTransactionHelper,
  ) {
    incomingTransactionHelper.hub.removeAllListeners('transactions');
    incomingTransactionHelper.hub.removeAllListeners(
      'updatedLastFetchedBlockNumbers',
    );
  }

  #addIncomingTransactionHelperListeners(
    incomingTransactionHelper: IncomingTransactionHelper,
  ) {
    incomingTransactionHelper.hub.on(
      'transactions',
      this.onIncomingTransactions.bind(this),
    );
    incomingTransactionHelper.hub.on(
      'updatedLastFetchedBlockNumbers',
      this.onUpdatedLastFetchedBlockNumbers.bind(this),
    );
  }

  #removePendingTransactionTrackerListeners(
    pendingTransactionTracker: PendingTransactionTracker,
  ) {
    pendingTransactionTracker.hub.removeAllListeners('transaction-confirmed');
    pendingTransactionTracker.hub.removeAllListeners('transaction-dropped');
    pendingTransactionTracker.hub.removeAllListeners('transaction-failed');
    pendingTransactionTracker.hub.removeAllListeners('transaction-updated');
  }

  #addPendingTransactionTrackerListeners(
    pendingTransactionTracker: PendingTransactionTracker,
  ) {
    pendingTransactionTracker.hub.on(
      'transaction-confirmed',
      this.onConfirmedTransaction.bind(this),
    );

    pendingTransactionTracker.hub.on(
      'transaction-dropped',
      this.setTransactionStatusDropped.bind(this),
    );

    pendingTransactionTracker.hub.on(
      'transaction-failed',
      this.failTransaction.bind(this),
    );

    pendingTransactionTracker.hub.on(
      'transaction-updated',
      this.updateTransaction.bind(this),
    );
  }

  #getNonceTrackerPendingTransactions(
    chainId: string | undefined,
    address: string,
  ) {
    const standardPendingTransactions = this.getNonceTrackerTransactions(
      TransactionStatus.submitted,
      address,
      chainId,
    );

    const externalPendingTransactions = this.getExternalPendingTransactions(
      address,
      chainId,
    );
    return [...standardPendingTransactions, ...externalPendingTransactions];
  }

  private async publishTransactionForRetry(
    ethQuery: EthQuery,
    rawTx: string,
    transactionMeta: TransactionMeta,
  ): Promise<string> {
    try {
      const hash = await this.publishTransaction(ethQuery, rawTx);
      return hash;
    } catch (error: unknown) {
      if (this.isTransactionAlreadyConfirmedError(error as Error)) {
        await this.pendingTransactionTracker.forceCheckTransaction(
          transactionMeta,
        );
        throw new Error('Previous transaction is already confirmed');
      }
      throw error;
    }
  }

  /**
   * Ensures that error is a nonce issue
   *
   * @param error - The error to check
   * @returns Whether or not the error is a nonce issue
   */
  // TODO: Replace `any` with type
  // Some networks are returning original error in the data field
  // eslint-disable-next-line @typescript-eslint/no-explicit-any
  private isTransactionAlreadyConfirmedError(error: any): boolean {
    return (
      error?.message?.includes('nonce too low') ||
      error?.data?.message?.includes('nonce too low')
    );
  }

  #getGasFeeFlows(): GasFeeFlow[] {
    if (this.#testGasFeeFlows) {
      return [new TestGasFeeFlow()];
    }

    return [new LineaGasFeeFlow(), new DefaultGasFeeFlow()];
  }

  #getLayer1GasFeeFlows(): Layer1GasFeeFlow[] {
    return [new OptimismLayer1GasFeeFlow(), new ScrollLayer1GasFeeFlow()];
  }

  #updateTransactionInternal(
    {
      transactionId,
      note,
      skipHistory,
    }: { transactionId: string; note?: string; skipHistory?: boolean },
    callback: (transactionMeta: TransactionMeta) => TransactionMeta | void,
  ) {
    let updatedTransactionParams: (keyof TransactionParams)[] = [];

    this.update((state) => {
      const index = state.transactions.findIndex(
        ({ id }) => id === transactionId,
      );

      let transactionMeta = state.transactions[index];

      // eslint-disable-next-line n/callback-return
      transactionMeta = callback(transactionMeta) ?? transactionMeta;

      transactionMeta.txParams = normalizeTransactionParams(
        transactionMeta.txParams,
      );

      validateTxParams(transactionMeta.txParams);

      updatedTransactionParams =
        this.#checkIfTransactionParamsUpdated(transactionMeta);

      if (skipHistory !== true) {
        transactionMeta = updateTransactionHistory(
          transactionMeta,
          note ?? 'Transaction updated',
        );
      }

      state.transactions[index] = transactionMeta;
    });

    const transactionMeta = this.getTransaction(
      transactionId,
    ) as TransactionMeta;

    if (updatedTransactionParams.length > 0) {
      this.#onTransactionParamsUpdated(
        transactionMeta,
        updatedTransactionParams,
      );
    }
  }

  #checkIfTransactionParamsUpdated(newTransactionMeta: TransactionMeta) {
    const { id: transactionId, txParams: newParams } = newTransactionMeta;

    const originalParams = this.getTransaction(transactionId)?.txParams;

    if (!originalParams || isEqual(originalParams, newParams)) {
      return [];
    }

    const params = Object.keys(newParams) as (keyof TransactionParams)[];

    const updatedProperties = params.filter(
      (param) => newParams[param] !== originalParams[param],
    );

    log(
      'Transaction parameters have been updated',
      transactionId,
      updatedProperties,
      originalParams,
      newParams,
    );

    return updatedProperties;
  }

  #onTransactionParamsUpdated(
    transactionMeta: TransactionMeta,
    updatedParams: (keyof TransactionParams)[],
  ) {
    if (
      (['to', 'value', 'data'] as const).some((param) =>
        updatedParams.includes(param),
      )
    ) {
      log('Updating simulation data due to transaction parameter update');
      // eslint-disable-next-line @typescript-eslint/no-floating-promises
      this.#updateSimulationData(transactionMeta);
    }
  }

  async #updateSimulationData(transactionMeta: TransactionMeta) {
    const { id: transactionId, chainId, txParams } = transactionMeta;
    const { from, to, value, data } = txParams;

    let simulationData: SimulationData = {
      error: {
        code: SimulationErrorCode.Disabled,
        message: 'Simulation disabled',
      },
      tokenBalanceChanges: [],
    };

    if (this.#isSimulationEnabled()) {
      this.#updateTransactionInternal(
        { transactionId, skipHistory: true },
        (txMeta) => {
          txMeta.simulationData = undefined;
        },
      );

      simulationData = await getSimulationData({
        chainId,
        from: from as Hex,
        to: to as Hex,
        value: value as Hex,
        data: data as Hex,
      });
    }

    const finalTransactionMeta = this.getTransaction(transactionId);

    if (!finalTransactionMeta) {
      log(
        'Cannot update simulation data as transaction not found',
        transactionId,
        simulationData,
      );

      return;
    }

    this.#updateTransactionInternal(
      {
        transactionId,
        note: 'TransactionController#updateSimulationData - Update simulation data',
      },
      (txMeta) => {
        txMeta.simulationData = simulationData;
      },
    );

    log('Updated simulation data', transactionId, simulationData);
  }

  #onGasFeePollerTransactionUpdate({
    transactionId,
    gasFeeEstimates,
    gasFeeEstimatesLoaded,
    layer1GasFee,
  }: {
    transactionId: string;
    gasFeeEstimates?: GasFeeEstimates;
    gasFeeEstimatesLoaded?: boolean;
    layer1GasFee?: Hex;
  }) {
    this.#updateTransactionInternal(
      { transactionId, skipHistory: true },
      (txMeta) => {
        if (gasFeeEstimates) {
          txMeta.gasFeeEstimates = gasFeeEstimates;
        }

        if (gasFeeEstimatesLoaded !== undefined) {
          txMeta.gasFeeEstimatesLoaded = gasFeeEstimatesLoaded;
        }

        if (layer1GasFee) {
          txMeta.layer1GasFee = layer1GasFee;
        }
      },
    );
  }

  #getNetworkClientId({
    networkClientId: requestNetworkClientId,
    chainId,
  }: {
    networkClientId?: NetworkClientId;
    chainId?: Hex;
  }) {
    const globalChainId = this.#getGlobalChainId();
    const globalNetworkClientId = this.#getGlobalNetworkClientId();

    if (requestNetworkClientId) {
      return requestNetworkClientId;
    }

    if (!chainId || chainId === globalChainId) {
      return globalNetworkClientId;
    }

    return this.messagingSystem.call(
      `NetworkController:findNetworkClientIdByChainId`,
      chainId,
    );
  }

  #getGlobalNetworkClientId() {
    return this.getNetworkState().selectedNetworkClientId;
  }

  #getGlobalChainId() {
    return this.getNetworkState().providerConfig.chainId;
  }

  #isCustomNetwork(networkClientId?: NetworkClientId) {
    const globalNetworkClientId = this.#getGlobalNetworkClientId();

    if (!networkClientId || networkClientId === globalNetworkClientId) {
      return this.getNetworkState().providerConfig.type === NetworkType.rpc;
    }

    return (
      this.messagingSystem.call(
        `NetworkController:getNetworkClientById`,
        networkClientId,
      ).configuration.type === NetworkClientType.Custom
    );
  }
}<|MERGE_RESOLUTION|>--- conflicted
+++ resolved
@@ -21,15 +21,11 @@
   convertHexToDecimal,
 } from '@metamask/controller-utils';
 import EthQuery from '@metamask/eth-query';
-<<<<<<< HEAD
-import type { GasFeeState } from '@metamask/gas-fee-controller';
-import type { InternalAccount } from '@metamask/keyring-api';
-=======
 import type {
   FetchGasFeeEstimateOptions,
   GasFeeState,
 } from '@metamask/gas-fee-controller';
->>>>>>> bea5f30b
+import type { InternalAccount } from '@metamask/keyring-api';
 import type {
   BlockTracker,
   NetworkClientId,
