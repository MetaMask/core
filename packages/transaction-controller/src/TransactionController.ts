import { Hardfork, Common, type ChainConfig } from '@ethereumjs/common';
import type { TypedTransaction } from '@ethereumjs/tx';
import { TransactionFactory } from '@ethereumjs/tx';
import { bufferToHex } from '@ethereumjs/util';
import type { AccountsControllerGetSelectedAccountAction } from '@metamask/accounts-controller';
import type {
  AcceptResultCallbacks,
  AddApprovalRequest,
  AddResult,
} from '@metamask/approval-controller';
import type {
  ControllerGetStateAction,
  ControllerStateChangeEvent,
  RestrictedControllerMessenger,
} from '@metamask/base-controller';
import { BaseController } from '@metamask/base-controller';
import {
  query,
  ApprovalType,
  ORIGIN_METAMASK,
  convertHexToDecimal,
} from '@metamask/controller-utils';
import type { TraceCallback, TraceContext } from '@metamask/controller-utils';
import EthQuery from '@metamask/eth-query';
import type {
  FetchGasFeeEstimateOptions,
  GasFeeState,
} from '@metamask/gas-fee-controller';
import type {
  BlockTracker,
  NetworkClientId,
  NetworkController,
  NetworkControllerStateChangeEvent,
  NetworkState,
  Provider,
  NetworkControllerFindNetworkClientIdByChainIdAction,
  NetworkControllerGetNetworkClientByIdAction,
} from '@metamask/network-controller';
import { NetworkClientType } from '@metamask/network-controller';
import type {
  NonceLock,
  Transaction as NonceTrackerTransaction,
} from '@metamask/nonce-tracker';
import { NonceTracker } from '@metamask/nonce-tracker';
import { errorCodes, rpcErrors, providerErrors } from '@metamask/rpc-errors';
import type { Hex } from '@metamask/utils';
import { add0x, hexToNumber } from '@metamask/utils';
import { Mutex } from 'async-mutex';
import { EventEmitter } from 'events';
import { cloneDeep, mapValues, merge, pickBy, sortBy } from 'lodash';
import { v1 as random } from 'uuid';

import {
  getAccountAddressRelationship,
  type GetAccountAddressRelationshipRequest,
} from './api/accounts-api';
import { DefaultGasFeeFlow } from './gas-flows/DefaultGasFeeFlow';
import { LineaGasFeeFlow } from './gas-flows/LineaGasFeeFlow';
import { OptimismLayer1GasFeeFlow } from './gas-flows/OptimismLayer1GasFeeFlow';
import { ScrollLayer1GasFeeFlow } from './gas-flows/ScrollLayer1GasFeeFlow';
import { TestGasFeeFlow } from './gas-flows/TestGasFeeFlow';
import { EtherscanRemoteTransactionSource } from './helpers/EtherscanRemoteTransactionSource';
import { GasFeePoller } from './helpers/GasFeePoller';
import type { IncomingTransactionOptions } from './helpers/IncomingTransactionHelper';
import { IncomingTransactionHelper } from './helpers/IncomingTransactionHelper';
import { MethodDataHelper } from './helpers/MethodDataHelper';
import { MultichainTrackingHelper } from './helpers/MultichainTrackingHelper';
import { PendingTransactionTracker } from './helpers/PendingTransactionTracker';
import { projectLogger as log } from './logger';
import type {
  DappSuggestedGasFees,
  Layer1GasFeeFlow,
  SavedGasFees,
  SecurityProviderRequest,
  SendFlowHistoryEntry,
  TransactionParams,
  TransactionMeta,
  TransactionReceipt,
  WalletDevice,
  SecurityAlertResponse,
  GasFeeFlow,
  SimulationData,
  GasFeeEstimates,
  GasFeeFlowResponse,
  GasPriceValue,
  FeeMarketEIP1559Values,
  SubmitHistoryEntry,
  RemoteTransactionSource,
} from './types';
import {
  TransactionEnvelopeType,
  TransactionType,
  TransactionStatus,
  SimulationErrorCode,
} from './types';
import { validateConfirmedExternalTransaction } from './utils/external-transactions';
import { addGasBuffer, estimateGas, updateGas } from './utils/gas';
import { updateGasFees } from './utils/gas-fees';
import { getGasFeeFlow } from './utils/gas-flow';
import {
  addInitialHistorySnapshot,
  updateTransactionHistory,
} from './utils/history';
import {
  getTransactionLayer1GasFee,
  updateTransactionLayer1GasFee,
} from './utils/layer1-gas-fee-flow';
import {
  getAndFormatTransactionsForNonceTracker,
  getNextNonce,
} from './utils/nonce';
import type { ResimulateResponse } from './utils/resimulate';
import { hasSimulationDataChanged, shouldResimulate } from './utils/resimulate';
import { getTransactionParamsWithIncreasedGasFee } from './utils/retry';
import { getSimulationData } from './utils/simulation';
import {
  updatePostTransactionBalance,
  updateSwapsTransaction,
} from './utils/swaps';
import { determineTransactionType } from './utils/transaction-type';
import {
  normalizeTransactionParams,
  isEIP1559Transaction,
  validateGasValues,
  validateIfTransactionUnapproved,
  normalizeTxError,
  normalizeGasFeeValues,
} from './utils/utils';
import {
  validateParamTo,
  validateTransactionOrigin,
  validateTxParams,
} from './utils/validation';

/**
 * Metadata for the TransactionController state, describing how to "anonymize"
 * the state and which parts should be persisted.
 */
const metadata = {
  transactions: {
    persist: true,
    anonymous: false,
  },
  methodData: {
    persist: true,
    anonymous: false,
  },
  lastFetchedBlockNumbers: {
    persist: true,
    anonymous: false,
  },
  submitHistory: {
    persist: true,
    anonymous: false,
  },
};

export const HARDFORK = Hardfork.London;
const SUBMIT_HISTORY_LIMIT = 100;

/**
 * Object with new transaction's meta and a promise resolving to the
 * transaction hash if successful.
 *
 * @property result - Promise resolving to a new transaction hash
 * @property transactionMeta - Meta information about this new transaction
 */
// This interface was created before this ESLint rule was added.
// Convert to a `type` in a future major version.
// eslint-disable-next-line @typescript-eslint/consistent-type-definitions
export interface Result {
  result: Promise<string>;
  transactionMeta: TransactionMeta;
}

/**
 * Method data registry object
 *
 * @property registryMethod - Registry method raw string
 * @property parsedRegistryMethod - Registry method object, containing name and method arguments
 */
export type MethodData = {
  registryMethod: string;
  parsedRegistryMethod:
    | {
        name: string;
        args: { type: string }[];
      }
    | {
        // We're using `any` instead of `undefined` for compatibility with `Json`
        // TODO: Correct this type
        // eslint-disable-next-line @typescript-eslint/no-explicit-any
        name?: any;
        // We're using `any` instead of `undefined` for compatibility with `Json`
        // TODO: Correct this type
        // eslint-disable-next-line @typescript-eslint/no-explicit-any
        args?: any;
      };
};

/**
 * Transaction controller state
 *
 * @property transactions - A list of TransactionMeta objects
 * @property methodData - Object containing all known method data information
 * @property lastFetchedBlockNumbers - Last fetched block numbers.
 */
export type TransactionControllerState = {
  transactions: TransactionMeta[];
  methodData: Record<string, MethodData>;
  lastFetchedBlockNumbers: { [key: string]: number };
  submitHistory: SubmitHistoryEntry[];
};

/**
 * Multiplier used to determine a transaction's increased gas fee during cancellation
 */
export const CANCEL_RATE = 1.1;

/**
 * Multiplier used to determine a transaction's increased gas fee during speed up
 */
export const SPEED_UP_RATE = 1.1;

/**
 * Represents the `TransactionController:getState` action.
 */
export type TransactionControllerGetStateAction = ControllerGetStateAction<
  typeof controllerName,
  TransactionControllerState
>;

/**
 * The internal actions available to the TransactionController.
 */
export type TransactionControllerActions = TransactionControllerGetStateAction;

/**
 * Configuration options for the PendingTransactionTracker
 *
 * @property isResubmitEnabled - Whether transaction publishing is automatically retried.
 */
export type PendingTransactionOptions = {
  isResubmitEnabled?: () => boolean;
};

/**
 * TransactionController constructor options.
 *
 * @property disableHistory - Whether to disable storing history in transaction metadata.
 * @property disableSendFlowHistory - Explicitly disable transaction metadata history.
 * @property disableSwaps - Whether to disable additional processing on swaps transactions.
 * @property getCurrentAccountEIP1559Compatibility - Whether or not the account supports EIP-1559.
 * @property getCurrentNetworkEIP1559Compatibility - Whether or not the network supports EIP-1559.
 * @property getExternalPendingTransactions - Callback to retrieve pending transactions from external sources.
 * @property getGasFeeEstimates - Callback to retrieve gas fee estimates.
 * @property getNetworkClientRegistry - Gets the network client registry.
 * @property getNetworkState - Gets the state of the network controller.
 * @property getPermittedAccounts - Get accounts that a given origin has permissions for.
 * @property getSavedGasFees - Gets the saved gas fee config.
 * @property getSelectedAddress - Gets the address of the currently selected account.
 * @property incomingTransactions - Configuration options for incoming transaction support.
 * @property isSimulationEnabled - Whether new transactions will be automatically simulated.
 * @property messenger - The controller messenger.
 * @property pendingTransactions - Configuration options for pending transaction support.
 * @property securityProviderRequest - A function for verifying a transaction, whether it is malicious or not.
 * @property sign - Function used to sign transactions.
 * @property state - Initial state to set on this controller.
 * @property transactionHistoryLimit - Transaction history limit.
 * @property hooks - The controller hooks.
 * @property hooks.afterSign - Additional logic to execute after signing a transaction. Return false to not change the status to signed.
 * @property hooks.beforeApproveOnInit - Additional logic to execute before starting an approval flow for a transaction during initialization. Return false to skip the transaction.
 * @property hooks.beforeCheckPendingTransaction - Additional logic to execute before checking pending transactions. Return false to prevent the broadcast of the transaction.
 * @property hooks.beforePublish - Additional logic to execute before publishing a transaction. Return false to prevent the broadcast of the transaction.
 * @property hooks.getAdditionalSignArguments - Returns additional arguments required to sign a transaction.
 * @property hooks.publish - Alternate logic to publish a transaction.
 */
export type TransactionControllerOptions = {
  disableHistory: boolean;
  disableSendFlowHistory: boolean;
  disableSwaps: boolean;
  getCurrentAccountEIP1559Compatibility?: () => Promise<boolean>;
  getCurrentNetworkEIP1559Compatibility: () => Promise<boolean>;
  getExternalPendingTransactions?: (
    address: string,
    chainId?: string,
  ) => NonceTrackerTransaction[];
  getGasFeeEstimates?: (
    options: FetchGasFeeEstimateOptions,
  ) => Promise<GasFeeState>;
  getNetworkClientRegistry: NetworkController['getNetworkClientRegistry'];
  getNetworkState: () => NetworkState;
  getPermittedAccounts?: (origin?: string) => Promise<string[]>;
  getSavedGasFees?: (chainId: Hex) => SavedGasFees | undefined;
  incomingTransactions?: IncomingTransactionOptions & {
    /** API keys to be used for Etherscan requests to prevent rate limiting. */
    etherscanApiKeysByChainId?: Record<Hex, string>;
  };
<<<<<<< HEAD
=======
  isMultichainEnabled: boolean;
  isFirstTimeInteractionEnabled?: () => boolean;
>>>>>>> 704d3ce1
  isSimulationEnabled?: () => boolean;
  messenger: TransactionControllerMessenger;
  pendingTransactions?: PendingTransactionOptions;
  securityProviderRequest?: SecurityProviderRequest;
  sign?: (
    transaction: TypedTransaction,
    from: string,
    transactionMeta?: TransactionMeta,
  ) => Promise<TypedTransaction>;
  state?: Partial<TransactionControllerState>;
  testGasFeeFlows?: boolean;
  trace?: TraceCallback;
  transactionHistoryLimit: number;
  hooks: {
    afterSign?: (
      transactionMeta: TransactionMeta,
      signedTx: TypedTransaction,
    ) => boolean;
    beforeCheckPendingTransaction?: (
      transactionMeta: TransactionMeta,
    ) => boolean;
    beforePublish?: (transactionMeta: TransactionMeta) => boolean;
    getAdditionalSignArguments?: (
      transactionMeta: TransactionMeta,
    ) => (TransactionMeta | undefined)[];
    publish?: (
      transactionMeta: TransactionMeta,
    ) => Promise<{ transactionHash: string }>;
  };
};

/**
 * The name of the {@link TransactionController}.
 */
const controllerName = 'TransactionController';

/**
 * The external actions available to the {@link TransactionController}.
 */
export type AllowedActions =
  | AddApprovalRequest
  | NetworkControllerFindNetworkClientIdByChainIdAction
  | NetworkControllerGetNetworkClientByIdAction
  | AccountsControllerGetSelectedAccountAction;

/**
 * The external events available to the {@link TransactionController}.
 */
export type AllowedEvents = NetworkControllerStateChangeEvent;

/**
 * Represents the `TransactionController:stateChange` event.
 */
export type TransactionControllerStateChangeEvent = ControllerStateChangeEvent<
  typeof controllerName,
  TransactionControllerState
>;

/**
 * Represents the `TransactionController:incomingTransactionBlockReceived` event.
 */
export type TransactionControllerIncomingTransactionBlockReceivedEvent = {
  type: `${typeof controllerName}:incomingTransactionBlockReceived`;
  payload: [blockNumber: number];
};

/**
 * Represents the `TransactionController:postTransactionBalanceUpdated` event.
 */
export type TransactionControllerPostTransactionBalanceUpdatedEvent = {
  type: `${typeof controllerName}:postTransactionBalanceUpdated`;
  payload: [
    {
      transactionMeta: TransactionMeta;
      approvalTransactionMeta?: TransactionMeta;
    },
  ];
};

/**
 * Represents the `TransactionController:speedUpTransactionAdded` event.
 */
export type TransactionControllerSpeedupTransactionAddedEvent = {
  type: `${typeof controllerName}:speedupTransactionAdded`;
  payload: [transactionMeta: TransactionMeta];
};

/**
 * Represents the `TransactionController:transactionApproved` event.
 */
export type TransactionControllerTransactionApprovedEvent = {
  type: `${typeof controllerName}:transactionApproved`;
  payload: [
    {
      transactionMeta: TransactionMeta;
      actionId?: string;
    },
  ];
};

/**
 * Represents the `TransactionController:transactionConfirmed` event.
 */
export type TransactionControllerTransactionConfirmedEvent = {
  type: `${typeof controllerName}:transactionConfirmed`;
  payload: [transactionMeta: TransactionMeta];
};

/**
 * Represents the `TransactionController:transactionDropped` event.
 */
export type TransactionControllerTransactionDroppedEvent = {
  type: `${typeof controllerName}:transactionDropped`;
  payload: [{ transactionMeta: TransactionMeta }];
};

/**
 * Represents the `TransactionController:transactionFailed` event.
 */
export type TransactionControllerTransactionFailedEvent = {
  type: `${typeof controllerName}:transactionFailed`;
  payload: [
    {
      actionId?: string;
      error: string;
      transactionMeta: TransactionMeta;
    },
  ];
};

/**
 * Represents the `TransactionController:transactionFinished` event.
 */
export type TransactionControllerTransactionFinishedEvent = {
  type: `${typeof controllerName}:transactionFinished`;
  payload: [transactionMeta: TransactionMeta];
};

/**
 * Represents the `TransactionController:transactionNewSwapApproval` event.
 */
export type TransactionControllerTransactionNewSwapApprovalEvent = {
  type: `${typeof controllerName}:transactionNewSwapApproval`;
  payload: [{ transactionMeta: TransactionMeta }];
};

/**
 * Represents the `TransactionController:transactionNewSwap` event.
 */
export type TransactionControllerTransactionNewSwapEvent = {
  type: `${typeof controllerName}:transactionNewSwap`;
  payload: [{ transactionMeta: TransactionMeta }];
};

/**
 * Represents the `TransactionController:transactionNewSwapApproval` event.
 */
export type TransactionControllerTransactionNewSwapAndSendEvent = {
  type: `${typeof controllerName}:transactionNewSwapAndSend`;
  payload: [{ transactionMeta: TransactionMeta }];
};

/**
 * Represents the `TransactionController:transactionPublishingSkipped` event.
 */
export type TransactionControllerTransactionPublishingSkipped = {
  type: `${typeof controllerName}:transactionPublishingSkipped`;
  payload: [transactionMeta: TransactionMeta];
};

/**
 * Represents the `TransactionController:transactionRejected` event.
 */
export type TransactionControllerTransactionRejectedEvent = {
  type: `${typeof controllerName}:transactionRejected`;
  payload: [
    {
      transactionMeta: TransactionMeta;
      actionId?: string;
    },
  ];
};

/**
 * Represents the `TransactionController:transactionStatusUpdated` event.
 */
export type TransactionControllerTransactionStatusUpdatedEvent = {
  type: `${typeof controllerName}:transactionStatusUpdated`;
  payload: [
    {
      transactionMeta: TransactionMeta;
    },
  ];
};

/**
 * Represents the `TransactionController:transactionSubmitted` event.
 */
export type TransactionControllerTransactionSubmittedEvent = {
  type: `${typeof controllerName}:transactionSubmitted`;
  payload: [
    {
      transactionMeta: TransactionMeta;
      actionId?: string;
    },
  ];
};

/**
 * Represents the `TransactionController:unapprovedTransactionAdded` event.
 */
export type TransactionControllerUnapprovedTransactionAddedEvent = {
  type: `${typeof controllerName}:unapprovedTransactionAdded`;
  payload: [transactionMeta: TransactionMeta];
};

/**
 * The internal events available to the {@link TransactionController}.
 */
export type TransactionControllerEvents =
  | TransactionControllerIncomingTransactionBlockReceivedEvent
  | TransactionControllerPostTransactionBalanceUpdatedEvent
  | TransactionControllerSpeedupTransactionAddedEvent
  | TransactionControllerStateChangeEvent
  | TransactionControllerTransactionApprovedEvent
  | TransactionControllerTransactionConfirmedEvent
  | TransactionControllerTransactionDroppedEvent
  | TransactionControllerTransactionFailedEvent
  | TransactionControllerTransactionFinishedEvent
  | TransactionControllerTransactionNewSwapApprovalEvent
  | TransactionControllerTransactionNewSwapEvent
  | TransactionControllerTransactionNewSwapAndSendEvent
  | TransactionControllerTransactionPublishingSkipped
  | TransactionControllerTransactionRejectedEvent
  | TransactionControllerTransactionStatusUpdatedEvent
  | TransactionControllerTransactionSubmittedEvent
  | TransactionControllerUnapprovedTransactionAddedEvent;

/**
 * The messenger of the {@link TransactionController}.
 */
export type TransactionControllerMessenger = RestrictedControllerMessenger<
  typeof controllerName,
  TransactionControllerActions | AllowedActions,
  TransactionControllerEvents | AllowedEvents,
  AllowedActions['type'],
  AllowedEvents['type']
>;

/**
 * Possible states of the approve transaction step.
 */
export enum ApprovalState {
  Approved = 'approved',
  NotApproved = 'not-approved',
  SkippedViaBeforePublishHook = 'skipped-via-before-publish-hook',
}

/**
 * Get the default TransactionsController state.
 *
 * @returns The default TransactionsController state.
 */
function getDefaultTransactionControllerState(): TransactionControllerState {
  return {
    methodData: {},
    transactions: [],
    lastFetchedBlockNumbers: {},
    submitHistory: [],
  };
}

/**
 * Controller responsible for submitting and managing transactions.
 */
export class TransactionController extends BaseController<
  typeof controllerName,
  TransactionControllerState,
  TransactionControllerMessenger
> {
  #internalEvents = new EventEmitter();

  private readonly isHistoryDisabled: boolean;

  private readonly isSwapsDisabled: boolean;

  private readonly isSendFlowHistoryDisabled: boolean;

  private readonly approvingTransactionIds: Set<string> = new Set();

  #methodDataHelper: MethodDataHelper;

  private readonly mutex = new Mutex();

  private readonly gasFeeFlows: GasFeeFlow[];

  private readonly getSavedGasFees: (chainId: Hex) => SavedGasFees | undefined;

  private readonly getNetworkState: () => NetworkState;

  private readonly getCurrentAccountEIP1559Compatibility: () => Promise<boolean>;

  private readonly getCurrentNetworkEIP1559Compatibility: (
    networkClientId?: NetworkClientId,
  ) => Promise<boolean>;

  private readonly getGasFeeEstimates: (
    options: FetchGasFeeEstimateOptions,
  ) => Promise<GasFeeState>;

  private readonly getPermittedAccounts?: (
    origin?: string,
  ) => Promise<string[]>;

  private readonly getExternalPendingTransactions: (
    address: string,
    chainId?: string,
  ) => NonceTrackerTransaction[];

  private readonly layer1GasFeeFlows: Layer1GasFeeFlow[];

  readonly #incomingTransactionOptions: IncomingTransactionOptions & {
    etherscanApiKeysByChainId?: Record<Hex, string>;
  };

  private readonly securityProviderRequest?: SecurityProviderRequest;

  readonly #pendingTransactionOptions: PendingTransactionOptions;

  private readonly signAbortCallbacks: Map<string, () => void> = new Map();

  #trace: TraceCallback;

  #transactionHistoryLimit: number;

  #isFirstTimeInteractionEnabled: () => boolean;

  #isSimulationEnabled: () => boolean;

  #testGasFeeFlows: boolean;

  private readonly afterSign: (
    transactionMeta: TransactionMeta,
    signedTx: TypedTransaction,
  ) => boolean;

  private readonly beforeCheckPendingTransaction: (
    transactionMeta: TransactionMeta,
  ) => boolean;

  private readonly beforePublish: (transactionMeta: TransactionMeta) => boolean;

  private readonly publish: (
    transactionMeta: TransactionMeta,
    rawTx: string,
  ) => Promise<{ transactionHash?: string }>;

  private readonly getAdditionalSignArguments: (
    transactionMeta: TransactionMeta,
  ) => (TransactionMeta | undefined)[];

  private failTransaction(
    transactionMeta: TransactionMeta,
    error: Error,
    actionId?: string,
  ) {
    let newTransactionMeta: TransactionMeta;

    try {
      newTransactionMeta = this.#updateTransactionInternal(
        {
          transactionId: transactionMeta.id,
          note: 'TransactionController#failTransaction - Add error message and set status to failed',
          skipValidation: true,
        },
        (draftTransactionMeta) => {
          draftTransactionMeta.status = TransactionStatus.failed;

          (
            draftTransactionMeta as TransactionMeta & {
              status: TransactionStatus.failed;
            }
          ).error = normalizeTxError(error);
        },
      );
    } catch (err: unknown) {
      log('Failed to mark transaction as failed', err);

      newTransactionMeta = {
        ...transactionMeta,
        status: TransactionStatus.failed,
        error: normalizeTxError(error),
      };
    }

    this.messagingSystem.publish(`${controllerName}:transactionFailed`, {
      actionId,
      error: error.message,
      transactionMeta: newTransactionMeta,
    });

    this.onTransactionStatusChange(newTransactionMeta);

    this.messagingSystem.publish(
      `${controllerName}:transactionFinished`,
      newTransactionMeta,
    );

    this.#internalEvents.emit(
      `${transactionMeta.id}:finished`,
      newTransactionMeta,
    );
  }

  #multichainTrackingHelper: MultichainTrackingHelper;

  /**
   * Method used to sign transactions
   */
  sign?: (
    transaction: TypedTransaction,
    from: string,
    transactionMeta?: TransactionMeta,
  ) => Promise<TypedTransaction>;

  /**
   * Constructs a TransactionController.
   *
   * @param options - The controller options.
   * @param options.disableHistory - Whether to disable storing history in transaction metadata.
   * @param options.disableSendFlowHistory - Explicitly disable transaction metadata history.
   * @param options.disableSwaps - Whether to disable additional processing on swaps transactions.
   * @param options.getCurrentAccountEIP1559Compatibility - Whether or not the account supports EIP-1559.
   * @param options.getCurrentNetworkEIP1559Compatibility - Whether or not the network supports EIP-1559.
   * @param options.getExternalPendingTransactions - Callback to retrieve pending transactions from external sources.
   * @param options.getGasFeeEstimates - Callback to retrieve gas fee estimates.
   * @param options.getNetworkClientRegistry - Gets the network client registry.
   * @param options.getNetworkState - Gets the state of the network controller.
   * @param options.getPermittedAccounts - Get accounts that a given origin has permissions for.
   * @param options.getSavedGasFees - Gets the saved gas fee config.
   * @param options.incomingTransactions - Configuration options for incoming transaction support.
<<<<<<< HEAD
=======
   * @param options.isMultichainEnabled - Enable multichain support.
   * @param options.isFirstTimeInteractionEnabled - Whether first time interaction checks are enabled.
>>>>>>> 704d3ce1
   * @param options.isSimulationEnabled - Whether new transactions will be automatically simulated.
   * @param options.messenger - The controller messenger.
   * @param options.pendingTransactions - Configuration options for pending transaction support.
   * @param options.securityProviderRequest - A function for verifying a transaction, whether it is malicious or not.
   * @param options.sign - Function used to sign transactions.
   * @param options.state - Initial state to set on this controller.
   * @param options.testGasFeeFlows - Whether to use the test gas fee flow.
   * @param options.trace - Callback to generate trace information.
   * @param options.transactionHistoryLimit - Transaction history limit.
   * @param options.hooks - The controller hooks.
   */
  constructor({
    disableHistory,
    disableSendFlowHistory,
    disableSwaps,
    getCurrentAccountEIP1559Compatibility,
    getCurrentNetworkEIP1559Compatibility,
    getExternalPendingTransactions,
    getGasFeeEstimates,
    getNetworkClientRegistry,
    getNetworkState,
    getPermittedAccounts,
    getSavedGasFees,
    incomingTransactions = {},
<<<<<<< HEAD
=======
    isMultichainEnabled = false,
    isFirstTimeInteractionEnabled,
>>>>>>> 704d3ce1
    isSimulationEnabled,
    messenger,
    pendingTransactions = {},
    securityProviderRequest,
    sign,
    state,
    testGasFeeFlows,
    trace,
    transactionHistoryLimit = 40,
    hooks,
  }: TransactionControllerOptions) {
    super({
      name: controllerName,
      metadata,
      messenger,
      state: {
        ...getDefaultTransactionControllerState(),
        ...state,
      },
    });

    this.messagingSystem = messenger;
    this.getNetworkState = getNetworkState;
    this.isSendFlowHistoryDisabled = disableSendFlowHistory ?? false;
    this.isHistoryDisabled = disableHistory ?? false;
    this.isSwapsDisabled = disableSwaps ?? false;
    this.#isFirstTimeInteractionEnabled =
      isFirstTimeInteractionEnabled ?? (() => true);
    this.#isSimulationEnabled = isSimulationEnabled ?? (() => true);
    this.getSavedGasFees = getSavedGasFees ?? ((_chainId) => undefined);
    this.getCurrentAccountEIP1559Compatibility =
      getCurrentAccountEIP1559Compatibility ?? (() => Promise.resolve(true));
    this.getCurrentNetworkEIP1559Compatibility =
      getCurrentNetworkEIP1559Compatibility;
    this.getGasFeeEstimates =
      getGasFeeEstimates || (() => Promise.resolve({} as GasFeeState));
    this.getPermittedAccounts = getPermittedAccounts;
    this.getExternalPendingTransactions =
      getExternalPendingTransactions ?? (() => []);
    this.securityProviderRequest = securityProviderRequest;
    this.#incomingTransactionOptions = incomingTransactions;
    this.#pendingTransactionOptions = pendingTransactions;
    this.#transactionHistoryLimit = transactionHistoryLimit;
    this.sign = sign;
    this.#testGasFeeFlows = testGasFeeFlows === true;
    this.#trace = trace ?? (((_request, fn) => fn?.()) as TraceCallback);

    this.afterSign = hooks?.afterSign ?? (() => true);
    this.beforeCheckPendingTransaction =
      hooks?.beforeCheckPendingTransaction ??
      /* istanbul ignore next */
      (() => true);
    this.beforePublish = hooks?.beforePublish ?? (() => true);
    this.getAdditionalSignArguments =
      hooks?.getAdditionalSignArguments ?? (() => []);
    this.publish =
      hooks?.publish ?? (() => Promise.resolve({ transactionHash: undefined }));

    const findNetworkClientIdByChainId = (chainId: Hex) => {
      return this.messagingSystem.call(
        `NetworkController:findNetworkClientIdByChainId`,
        chainId,
      );
    };

    this.#multichainTrackingHelper = new MultichainTrackingHelper({
      findNetworkClientIdByChainId,
      getNetworkClientById: ((networkClientId: NetworkClientId) => {
        return this.messagingSystem.call(
          `NetworkController:getNetworkClientById`,
          networkClientId,
        );
      }) as NetworkController['getNetworkClientById'],
      getNetworkClientRegistry,
      removeIncomingTransactionHelperListeners:
        this.#removeIncomingTransactionHelperListeners.bind(this),
      removePendingTransactionTrackerListeners:
        this.#removePendingTransactionTrackerListeners.bind(this),
      createNonceTracker: this.#createNonceTracker.bind(this),
      createIncomingTransactionHelper:
        this.#createIncomingTransactionHelper.bind(this),
      createPendingTransactionTracker:
        this.#createPendingTransactionTracker.bind(this),
      createRemoteTransactionSource:
        this.#createRemoteTransactionSource.bind(this),
      onNetworkStateChange: (listener) => {
        this.messagingSystem.subscribe(
          'NetworkController:stateChange',
          listener,
        );
      },
    });
    this.#multichainTrackingHelper.initialize();

    this.gasFeeFlows = this.#getGasFeeFlows();
    this.layer1GasFeeFlows = this.#getLayer1GasFeeFlows();

    const gasFeePoller = new GasFeePoller({
      findNetworkClientIdByChainId,
      gasFeeFlows: this.gasFeeFlows,
      getGasFeeControllerEstimates: this.getGasFeeEstimates,
      getProvider: (networkClientId) => this.#getProvider({ networkClientId }),
      getTransactions: () => this.state.transactions,
      layer1GasFeeFlows: this.layer1GasFeeFlows,
      onStateChange: (listener) => {
        this.messagingSystem.subscribe(
          'TransactionController:stateChange',
          listener,
        );
      },
    });

    gasFeePoller.hub.on(
      'transaction-updated',
      this.#onGasFeePollerTransactionUpdate.bind(this),
    );

    this.#methodDataHelper = new MethodDataHelper({
      getProvider: (networkClientId) => this.#getProvider({ networkClientId }),
      getState: () => this.state.methodData,
    });

    this.#methodDataHelper.hub.on(
      'update',
      ({ fourBytePrefix, methodData }) => {
        this.update((_state) => {
          _state.methodData[fourBytePrefix] = methodData;
        });
      },
    );

    // when transactionsController state changes
    // check for pending transactions and start polling if there are any
    this.messagingSystem.subscribe(
      'TransactionController:stateChange',
      this.#checkForPendingTransactionAndStartPolling,
    );

    this.onBootCleanup();
    this.#checkForPendingTransactionAndStartPolling();
  }

  /**
   * Stops polling and removes listeners to prepare the controller for garbage collection.
   */
  destroy() {
    this.#stopAllTracking();
  }

  /**
   * Handle new method data request.
   *
   * @param fourBytePrefix - The method prefix.
   * @param networkClientId - The ID of the network client used to fetch the method data.
   * @returns The method data object corresponding to the given signature prefix.
   */
  async handleMethodData(
    fourBytePrefix: string,
    networkClientId: NetworkClientId,
  ): Promise<MethodData> {
    return this.#methodDataHelper.lookup(fourBytePrefix, networkClientId);
  }

  /**
   * Add a new unapproved transaction to state. Parameters will be validated, a
   * unique transaction id will be generated, and gas and gasPrice will be calculated
   * if not provided. If A `<tx.id>:unapproved` hub event will be emitted once added.
   *
   * @param txParams - Standard parameters for an Ethereum transaction.
   * @param options - Additional options to control how the transaction is added.
   * @param options.actionId - Unique ID to prevent duplicate requests.
   * @param options.deviceConfirmedOn - An enum to indicate what device confirmed the transaction.
   * @param options.method - RPC method that requested the transaction.
   * @param options.origin - The origin of the transaction request, such as a dApp hostname.
   * @param options.requireApproval - Whether the transaction requires approval by the user, defaults to true unless explicitly disabled.
   * @param options.securityAlertResponse - Response from security validator.
   * @param options.sendFlowHistory - The sendFlowHistory entries to add.
   * @param options.type - Type of transaction to add, such as 'cancel' or 'swap'.
   * @param options.swaps - Options for swaps transactions.
   * @param options.swaps.hasApproveTx - Whether the transaction has an approval transaction.
   * @param options.swaps.meta - Metadata for swap transaction.
   * @param options.networkClientId - The id of the network client for this transaction.
   * @param options.traceContext - The parent context for any new traces.
   * @returns Object containing a promise resolving to the transaction hash if approved.
   */
  async addTransaction(
    txParams: TransactionParams,
    options: {
      actionId?: string;
      deviceConfirmedOn?: WalletDevice;
      method?: string;
      networkClientId: NetworkClientId;
      origin?: string;
      requireApproval?: boolean | undefined;
      securityAlertResponse?: SecurityAlertResponse;
      sendFlowHistory?: SendFlowHistoryEntry[];
      swaps?: {
        hasApproveTx?: boolean;
        meta?: Partial<TransactionMeta>;
      };
      traceContext?: unknown;
      type?: TransactionType;
    },
  ): Promise<Result> {
    log('Adding transaction', txParams, options);

    const {
      actionId,
      deviceConfirmedOn,
      method,
      networkClientId,
      origin,
      requireApproval,
      securityAlertResponse,
      sendFlowHistory,
      swaps = {},
      traceContext,
      type,
    } = options;

    txParams = normalizeTransactionParams(txParams);

    if (!this.#multichainTrackingHelper.has(networkClientId)) {
      throw new Error(
        `Network client not found - ${networkClientId as string}`,
      );
    }

    const isEIP1559Compatible = await this.getEIP1559Compatibility(
      networkClientId,
    );

    validateTxParams(txParams, isEIP1559Compatible);

    if (origin && this.getPermittedAccounts) {
      await validateTransactionOrigin(
        await this.getPermittedAccounts(origin),
        this.#getSelectedAccount().address,
        txParams.from,
        origin,
      );
    }

    const dappSuggestedGasFees = this.generateDappSuggestedGasFees(
      txParams,
      origin,
    );

    const chainId = this.#getChainId(networkClientId);

    const ethQuery = this.#getEthQuery({
      networkClientId,
    });

    const transactionType =
      type ?? (await determineTransactionType(txParams, ethQuery)).type;

    const existingTransactionMeta = this.getTransactionWithActionId(actionId);

    // If a request to add a transaction with the same actionId is submitted again, a new transaction will not be created for it.
    let addedTransactionMeta = existingTransactionMeta
      ? cloneDeep(existingTransactionMeta)
      : {
          // Add actionId to txMeta to check if same actionId is seen again
          actionId,
          chainId,
          dappSuggestedGasFees,
          deviceConfirmedOn,
          id: random(),
          isFirstTimeInteraction: undefined,
          networkClientId,
          origin,
          securityAlertResponse,
          status: TransactionStatus.unapproved as const,
          time: Date.now(),
          txParams,
          type: transactionType,
          userEditedGasLimit: false,
          verifiedOnBlockchain: false,
        };

    await this.#trace(
      { name: 'Estimate Gas Properties', parentContext: traceContext },
      (context) =>
        this.updateGasProperties(addedTransactionMeta, {
          traceContext: context,
        }),
    );

    // Checks if a transaction already exists with a given actionId
    if (!existingTransactionMeta) {
      // Set security provider response
      if (method && this.securityProviderRequest) {
        const securityProviderResponse = await this.securityProviderRequest(
          addedTransactionMeta,
          method,
        );
        addedTransactionMeta.securityProviderResponse =
          securityProviderResponse;
      }

      if (!this.isSendFlowHistoryDisabled) {
        addedTransactionMeta.sendFlowHistory = sendFlowHistory ?? [];
      }
      // Initial history push
      if (!this.isHistoryDisabled) {
        addedTransactionMeta = addInitialHistorySnapshot(addedTransactionMeta);
      }

      addedTransactionMeta = updateSwapsTransaction(
        addedTransactionMeta,
        transactionType,
        swaps,
        {
          isSwapsDisabled: this.isSwapsDisabled,
          cancelTransaction: this.cancelTransaction.bind(this),
          messenger: this.messagingSystem,
        },
      );

      this.addMetadata(addedTransactionMeta);

      if (requireApproval !== false) {
        this.#updateSimulationData(addedTransactionMeta, {
          traceContext,
        }).catch((error) => {
          log('Error while updating simulation data', error);
          throw error;
        });

        this.#updateFirstTimeInteraction(addedTransactionMeta, {
          traceContext,
        }).catch((error) => {
          log('Error while updating first interaction properties', error);
        });
      } else {
        log(
          'Skipping simulation & first interaction update as approval not required',
        );
      }

      this.messagingSystem.publish(
        `${controllerName}:unapprovedTransactionAdded`,
        addedTransactionMeta,
      );
    }

    return {
      result: this.processApproval(addedTransactionMeta, {
        isExisting: Boolean(existingTransactionMeta),
        requireApproval,
        actionId,
        traceContext,
      }),
      transactionMeta: addedTransactionMeta,
    };
  }

  startIncomingTransactionPolling(networkClientIds?: NetworkClientId[]) {
    this.#multichainTrackingHelper.startIncomingTransactionPolling(
      networkClientIds,
    );
  }

  stopIncomingTransactionPolling(networkClientIds?: NetworkClientId[]) {
    this.#multichainTrackingHelper.stopIncomingTransactionPolling(
      networkClientIds,
    );
  }

  async updateIncomingTransactions(networkClientIds: NetworkClientId[] = []) {
    await this.#multichainTrackingHelper.updateIncomingTransactions(
      networkClientIds,
    );
  }

  /**
   * Attempts to cancel a transaction based on its ID by setting its status to "rejected"
   * and emitting a `<tx.id>:finished` hub event.
   *
   * @param transactionId - The ID of the transaction to cancel.
   * @param gasValues - The gas values to use for the cancellation transaction.
   * @param options - The options for the cancellation transaction.
   * @param options.actionId - Unique ID to prevent duplicate requests.
   * @param options.estimatedBaseFee - The estimated base fee of the transaction.
   */
  async stopTransaction(
    transactionId: string,
    gasValues?: GasPriceValue | FeeMarketEIP1559Values,
    {
      estimatedBaseFee,
      actionId,
    }: { estimatedBaseFee?: string; actionId?: string } = {},
  ) {
    return await this.#retryTransaction({
      actionId,
      estimatedBaseFee,
      gasValues,
      label: 'cancel',
      rate: CANCEL_RATE,
      transactionId,
      transactionType: TransactionType.cancel,
      prepareTransactionParams: (txParams) => {
        delete txParams.data;
        txParams.to = txParams.from;
        txParams.value = '0x0';
      },
      afterSubmit: (newTransactionMeta) => {
        this.messagingSystem.publish(
          `${controllerName}:transactionFinished`,
          newTransactionMeta,
        );

        this.#internalEvents.emit(
          `${newTransactionMeta.id}:finished`,
          newTransactionMeta,
        );
      },
    });
  }

  /**
   * Attempts to speed up a transaction increasing transaction gasPrice by ten percent.
   *
   * @param transactionId - The ID of the transaction to speed up.
   * @param gasValues - The gas values to use for the speed up transaction.
   * @param options - The options for the speed up transaction.
   * @param options.actionId - Unique ID to prevent duplicate requests
   * @param options.estimatedBaseFee - The estimated base fee of the transaction.
   */
  async speedUpTransaction(
    transactionId: string,
    gasValues?: GasPriceValue | FeeMarketEIP1559Values,
    {
      actionId,
      estimatedBaseFee,
    }: { actionId?: string; estimatedBaseFee?: string } = {},
  ) {
    return await this.#retryTransaction({
      actionId,
      estimatedBaseFee,
      gasValues,
      label: 'speed up',
      rate: SPEED_UP_RATE,
      transactionId,
      transactionType: TransactionType.retry,
      afterSubmit: (newTransactionMeta) => {
        this.messagingSystem.publish(
          `${controllerName}:speedupTransactionAdded`,
          newTransactionMeta,
        );
      },
    });
  }

  async #retryTransaction({
    actionId,
    afterSubmit,
    estimatedBaseFee,
    gasValues,
    label,
    prepareTransactionParams,
    rate,
    transactionId,
    transactionType,
  }: {
    actionId?: string;
    afterSubmit?: (transactionMeta: TransactionMeta) => void;
    estimatedBaseFee?: string;
    gasValues?: GasPriceValue | FeeMarketEIP1559Values;
    label: string;
    prepareTransactionParams?: (txParams: TransactionParams) => void;
    rate: number;
    transactionId: string;
    transactionType: TransactionType;
  }) {
    // If transaction is found for same action id, do not create a new transaction.
    if (this.getTransactionWithActionId(actionId)) {
      return;
    }

    if (gasValues) {
      // Not good practice to reassign a parameter but temporarily avoiding a larger refactor.
      gasValues = normalizeGasFeeValues(gasValues);
      validateGasValues(gasValues);
    }

    log(`Creating ${label} transaction`, transactionId, gasValues);

    const transactionMeta = this.getTransaction(transactionId);
    /* istanbul ignore next */
    if (!transactionMeta) {
      return;
    }

    /* istanbul ignore next */
    if (!this.sign) {
      throw new Error('No sign method defined.');
    }

    const newTxParams: TransactionParams =
      getTransactionParamsWithIncreasedGasFee(
        transactionMeta.txParams,
        rate,
        gasValues,
      );

    prepareTransactionParams?.(newTxParams);

    const unsignedEthTx = this.prepareUnsignedEthTx(
      transactionMeta.chainId,
      newTxParams,
    );

    const signedTx = await this.sign(
      unsignedEthTx,
      transactionMeta.txParams.from,
    );

    const transactionMetaWithRsv = this.updateTransactionMetaRSV(
      transactionMeta,
      signedTx,
    );

    const rawTx = bufferToHex(signedTx.serialize());
    const newFee = newTxParams.maxFeePerGas ?? newTxParams.gasPrice;

    const oldFee = newTxParams.maxFeePerGas
      ? transactionMetaWithRsv.txParams.maxFeePerGas
      : transactionMetaWithRsv.txParams.gasPrice;

    log(`Submitting ${label} transaction`, {
      oldFee,
      newFee,
      txParams: newTxParams,
    });

    const { networkClientId } = transactionMeta;
    const ethQuery = this.#getEthQuery({ networkClientId });

    const newTransactionMeta = {
      ...transactionMetaWithRsv,
      actionId,
      estimatedBaseFee,
      id: random(),
      originalGasEstimate: transactionMeta.txParams.gas,
      originalType: transactionMeta.type,
      rawTx,
      time: Date.now(),
      txParams: newTxParams,
      type: transactionType,
    };

    const hash = await this.publishTransactionForRetry(ethQuery, {
      ...newTransactionMeta,
      origin: label,
    });

    newTransactionMeta.hash = hash;

    this.addMetadata(newTransactionMeta);

    // speedUpTransaction has no approval request, so we assume the user has already approved the transaction
    this.messagingSystem.publish(`${controllerName}:transactionApproved`, {
      transactionMeta: newTransactionMeta,
      actionId,
    });

    this.messagingSystem.publish(`${controllerName}:transactionSubmitted`, {
      transactionMeta: newTransactionMeta,
      actionId,
    });

    afterSubmit?.(newTransactionMeta);
  }

  /**
   * Estimates required gas for a given transaction.
   *
   * @param transaction - The transaction to estimate gas for.
   * @param networkClientId - The network client id to use for the estimate.
   * @returns The gas and gas price.
   */
  async estimateGas(
    transaction: TransactionParams,
    networkClientId: NetworkClientId,
  ) {
    const ethQuery = this.#getEthQuery({
      networkClientId,
    });

    const { estimatedGas, simulationFails } = await estimateGas(
      transaction,
      ethQuery,
    );

    return { gas: estimatedGas, simulationFails };
  }

  /**
   * Estimates required gas for a given transaction and add additional gas buffer with the given multiplier.
   *
   * @param transaction - The transaction params to estimate gas for.
   * @param multiplier - The multiplier to use for the gas buffer.
   * @param networkClientId - The network client id to use for the estimate.
   */
  async estimateGasBuffered(
    transaction: TransactionParams,
    multiplier: number,
    networkClientId: NetworkClientId,
  ) {
    const ethQuery = this.#getEthQuery({
      networkClientId,
    });

    const { blockGasLimit, estimatedGas, simulationFails } = await estimateGas(
      transaction,
      ethQuery,
    );

    const gas = addGasBuffer(estimatedGas, blockGasLimit, multiplier);

    return {
      gas,
      simulationFails,
    };
  }

  /**
   * Updates an existing transaction in state.
   *
   * @param transactionMeta - The new transaction to store in state.
   * @param note - A note or update reason to include in the transaction history.
   */
  updateTransaction(transactionMeta: TransactionMeta, note: string) {
    const { id: transactionId } = transactionMeta;

    this.#updateTransactionInternal({ transactionId, note }, () => ({
      ...transactionMeta,
    }));
  }

  /**
   * Update the security alert response for a transaction.
   *
   * @param transactionId - ID of the transaction.
   * @param securityAlertResponse - The new security alert response for the transaction.
   */
  updateSecurityAlertResponse(
    transactionId: string,
    securityAlertResponse: SecurityAlertResponse,
  ) {
    if (!securityAlertResponse) {
      throw new Error(
        'updateSecurityAlertResponse: securityAlertResponse should not be null',
      );
    }
    const transactionMeta = this.getTransaction(transactionId);
    if (!transactionMeta) {
      throw new Error(
        `Cannot update security alert response as no transaction metadata found`,
      );
    }
    const updatedTransactionMeta = {
      ...transactionMeta,
      securityAlertResponse,
    };
    this.updateTransaction(
      updatedTransactionMeta,
      `${controllerName}:updatesecurityAlertResponse - securityAlertResponse updated`,
    );
  }

  /**
   * Remove transactions from state.
   *
   * @param options - The options bag.
   * @param options.address - Remove transactions from this account only. Defaults to all accounts.
   * @param options.chainId - Remove transactions for the specified chain only. Defaults to all chains.
   */
  wipeTransactions({
    address,
    chainId,
  }: {
    address?: string;
    chainId?: string;
  } = {}) {
    if (!chainId && !address) {
      this.update((state) => {
        state.transactions = [];
      });

      return;
    }

    const newTransactions = this.state.transactions.filter(
      ({ chainId: txChainId, txParams }) => {
        const isMatchingNetwork = !chainId || chainId === txChainId;

        if (!isMatchingNetwork) {
          return true;
        }

        const isMatchingAddress =
          !address || txParams.from?.toLowerCase() === address.toLowerCase();

        return !isMatchingAddress;
      },
    );

    this.update((state) => {
      state.transactions = this.trimTransactionsForState(newTransactions);
    });
  }

  /**
   * Adds external provided transaction to state as confirmed transaction.
   *
   * @param transactionMeta - TransactionMeta to add transactions.
   * @param transactionReceipt - TransactionReceipt of the external transaction.
   * @param baseFeePerGas - Base fee per gas of the external transaction.
   */
  async confirmExternalTransaction(
    transactionMeta: TransactionMeta,
    transactionReceipt: TransactionReceipt,
    baseFeePerGas: Hex,
  ) {
    // Run validation and add external transaction to state.
    const newTransactionMeta = this.addExternalTransaction(transactionMeta);

    try {
      const transactionId = newTransactionMeta.id;

      // Make sure status is confirmed and define gasUsed as in receipt.
      const updatedTransactionMeta = {
        ...newTransactionMeta,
        status: TransactionStatus.confirmed as const,
        txReceipt: transactionReceipt,
      };
      if (baseFeePerGas) {
        updatedTransactionMeta.baseFeePerGas = baseFeePerGas;
      }

      // Update same nonce local transactions as dropped and define replacedBy properties.
      this.markNonceDuplicatesDropped(transactionId);

      // Update external provided transaction with updated gas values and confirmed status.
      this.updateTransaction(
        updatedTransactionMeta,
        `${controllerName}:confirmExternalTransaction - Add external transaction`,
      );
      this.onTransactionStatusChange(updatedTransactionMeta);

      // Intentional given potential duration of process.
      this.updatePostBalance(updatedTransactionMeta).catch((error) => {
        log('Error while updating post balance', error);
        throw error;
      });

      this.messagingSystem.publish(
        `${controllerName}:transactionConfirmed`,
        updatedTransactionMeta,
      );
    } catch (error) {
      console.error('Failed to confirm external transaction', error);
    }
  }

  /**
   * Append new send flow history to a transaction.
   *
   * @param transactionID - The ID of the transaction to update.
   * @param currentSendFlowHistoryLength - The length of the current sendFlowHistory array.
   * @param sendFlowHistoryToAdd - The sendFlowHistory entries to add.
   * @returns The updated transactionMeta.
   */
  updateTransactionSendFlowHistory(
    transactionID: string,
    currentSendFlowHistoryLength: number,
    sendFlowHistoryToAdd: SendFlowHistoryEntry[],
  ): TransactionMeta {
    if (this.isSendFlowHistoryDisabled) {
      throw new Error(
        'Send flow history is disabled for the current transaction controller',
      );
    }

    const transactionMeta = this.getTransaction(transactionID);

    if (!transactionMeta) {
      throw new Error(
        `Cannot update send flow history as no transaction metadata found`,
      );
    }

    validateIfTransactionUnapproved(
      transactionMeta,
      'updateTransactionSendFlowHistory',
    );

    const sendFlowHistory = transactionMeta.sendFlowHistory ?? [];
    if (currentSendFlowHistoryLength === sendFlowHistory.length) {
      const updatedTransactionMeta = {
        ...transactionMeta,
        sendFlowHistory: [...sendFlowHistory, ...sendFlowHistoryToAdd],
      };
      this.updateTransaction(
        updatedTransactionMeta,
        `${controllerName}:updateTransactionSendFlowHistory - sendFlowHistory updated`,
      );
    }

    return this.getTransaction(transactionID) as TransactionMeta;
  }

  /**
   * Update the gas values of a transaction.
   *
   * @param transactionId - The ID of the transaction to update.
   * @param gasValues - Gas values to update.
   * @param gasValues.gas - Same as transaction.gasLimit.
   * @param gasValues.gasLimit - Maxmimum number of units of gas to use for this transaction.
   * @param gasValues.gasPrice - Price per gas for legacy transactions.
   * @param gasValues.maxPriorityFeePerGas - Maximum amount per gas to give to validator as incentive.
   * @param gasValues.maxFeePerGas - Maximum amount per gas to pay for the transaction, including the priority fee.
   * @param gasValues.estimateUsed - Which estimate level was used.
   * @param gasValues.estimateSuggested - Which estimate level that the API suggested.
   * @param gasValues.defaultGasEstimates - The default estimate for gas.
   * @param gasValues.originalGasEstimate - Original estimate for gas.
   * @param gasValues.userEditedGasLimit - The gas limit supplied by user.
   * @param gasValues.userFeeLevel - Estimate level user selected.
   * @returns The updated transactionMeta.
   */
  updateTransactionGasFees(
    transactionId: string,
    {
      defaultGasEstimates,
      estimateUsed,
      estimateSuggested,
      gas,
      gasLimit,
      gasPrice,
      maxPriorityFeePerGas,
      maxFeePerGas,
      originalGasEstimate,
      userEditedGasLimit,
      userFeeLevel,
    }: {
      defaultGasEstimates?: string;
      estimateUsed?: string;
      estimateSuggested?: string;
      gas?: string;
      gasLimit?: string;
      gasPrice?: string;
      maxPriorityFeePerGas?: string;
      maxFeePerGas?: string;
      originalGasEstimate?: string;
      userEditedGasLimit?: boolean;
      userFeeLevel?: string;
    },
  ): TransactionMeta {
    const transactionMeta = this.getTransaction(transactionId);

    if (!transactionMeta) {
      throw new Error(
        `Cannot update transaction as no transaction metadata found`,
      );
    }

    validateIfTransactionUnapproved(
      transactionMeta,
      'updateTransactionGasFees',
    );

    let transactionGasFees = {
      txParams: {
        gas,
        gasLimit,
        gasPrice,
        maxPriorityFeePerGas,
        maxFeePerGas,
      },
      defaultGasEstimates,
      estimateUsed,
      estimateSuggested,
      originalGasEstimate,
      userEditedGasLimit,
      userFeeLevel,
      // TODO: Replace `any` with type
      // eslint-disable-next-line @typescript-eslint/no-explicit-any
    } as any;

    // only update what is defined
    transactionGasFees.txParams = pickBy(transactionGasFees.txParams);
    transactionGasFees = pickBy(transactionGasFees);

    // merge updated gas values with existing transaction meta
    const updatedMeta = merge({}, transactionMeta, transactionGasFees);

    this.updateTransaction(
      updatedMeta,
      `${controllerName}:updateTransactionGasFees - gas values updated`,
    );

    return this.getTransaction(transactionId) as TransactionMeta;
  }

  /**
   * Update the previous gas values of a transaction.
   *
   * @param transactionId - The ID of the transaction to update.
   * @param previousGas - Previous gas values to update.
   * @param previousGas.gasLimit - Maxmimum number of units of gas to use for this transaction.
   * @param previousGas.maxFeePerGas - Maximum amount per gas to pay for the transaction, including the priority fee.
   * @param previousGas.maxPriorityFeePerGas - Maximum amount per gas to give to validator as incentive.
   * @returns The updated transactionMeta.
   */
  updatePreviousGasParams(
    transactionId: string,
    {
      gasLimit,
      maxFeePerGas,
      maxPriorityFeePerGas,
    }: {
      gasLimit?: string;
      maxFeePerGas?: string;
      maxPriorityFeePerGas?: string;
    },
  ): TransactionMeta {
    const transactionMeta = this.getTransaction(transactionId);

    if (!transactionMeta) {
      throw new Error(
        `Cannot update transaction as no transaction metadata found`,
      );
    }

    validateIfTransactionUnapproved(transactionMeta, 'updatePreviousGasParams');

    const transactionPreviousGas = {
      previousGas: {
        gasLimit,
        maxFeePerGas,
        maxPriorityFeePerGas,
      },
      // TODO: Replace `any` with type
      // eslint-disable-next-line @typescript-eslint/no-explicit-any
    } as any;

    // only update what is defined
    transactionPreviousGas.previousGas = pickBy(
      transactionPreviousGas.previousGas,
    );

    // merge updated previous gas values with existing transaction meta
    const updatedMeta = merge({}, transactionMeta, transactionPreviousGas);

    this.updateTransaction(
      updatedMeta,
      `${controllerName}:updatePreviousGasParams - Previous gas values updated`,
    );

    return this.getTransaction(transactionId) as TransactionMeta;
  }

  async getNonceLock(
    address: string,
    networkClientId: NetworkClientId,
  ): Promise<NonceLock> {
    return this.#multichainTrackingHelper.getNonceLock(
      address,
      networkClientId,
    );
  }

  /**
   * Updates the editable parameters of a transaction.
   *
   * @param txId - The ID of the transaction to update.
   * @param params - The editable parameters to update.
   * @param params.data - Data to pass with the transaction.
   * @param params.gas - Maximum number of units of gas to use for the transaction.
   * @param params.gasPrice - Price per gas for legacy transactions.
   * @param params.from - Address to send the transaction from.
   * @param params.to - Address to send the transaction to.
   * @param params.value - Value associated with the transaction.
   * @returns The updated transaction metadata.
   */
  async updateEditableParams(
    txId: string,
    {
      data,
      gas,
      gasPrice,
      from,
      to,
      value,
    }: {
      data?: string;
      gas?: string;
      gasPrice?: string;
      from?: string;
      to?: string;
      value?: string;
    },
  ) {
    const transactionMeta = this.getTransaction(txId);
    if (!transactionMeta) {
      throw new Error(
        `Cannot update editable params as no transaction metadata found`,
      );
    }

    validateIfTransactionUnapproved(transactionMeta, 'updateEditableParams');

    const editableParams = {
      txParams: {
        data,
        from,
        to,
        value,
        gas,
        gasPrice,
      },
    } as Partial<TransactionMeta>;

    editableParams.txParams = pickBy(
      editableParams.txParams,
    ) as TransactionParams;

    const updatedTransaction = merge({}, transactionMeta, editableParams);

    const { networkClientId } = transactionMeta;
    const provider = this.#getProvider({ networkClientId });
    const ethQuery = new EthQuery(provider);

    const { type } = await determineTransactionType(
      updatedTransaction.txParams,
      ethQuery,
    );

    updatedTransaction.type = type;

    await updateTransactionLayer1GasFee({
      layer1GasFeeFlows: this.layer1GasFeeFlows,
      provider,
      transactionMeta: updatedTransaction,
    });

    this.updateTransaction(
      updatedTransaction,
      `Update Editable Params for ${txId}`,
    );

    return this.getTransaction(txId);
  }

  /**
   * Signs and returns the raw transaction data for provided transaction params list.
   *
   * @param listOfTxParams - The list of transaction params to approve.
   * @param opts - Options bag.
   * @param opts.hasNonce - Whether the transactions already have a nonce.
   * @returns The raw transactions.
   */
  async approveTransactionsWithSameNonce(
    listOfTxParams: (TransactionParams & { chainId: Hex })[] = [],
    { hasNonce }: { hasNonce?: boolean } = {},
  ): Promise<string | string[]> {
    log('Approving transactions with same nonce', {
      transactions: listOfTxParams,
    });

    if (listOfTxParams.length === 0) {
      return '';
    }

    const initialTx = listOfTxParams[0];
    const { chainId } = initialTx;
    const common = this.getCommonConfiguration(chainId);
    const networkClientId = this.#getNetworkClientId({ chainId });

    const initialTxAsEthTx = TransactionFactory.fromTxData(initialTx, {
      common,
    });

    const initialTxAsSerializedHex = bufferToHex(initialTxAsEthTx.serialize());

    if (this.approvingTransactionIds.has(initialTxAsSerializedHex)) {
      return '';
    }
    this.approvingTransactionIds.add(initialTxAsSerializedHex);

    let rawTransactions, nonceLock;
    try {
      // TODO: we should add a check to verify that all transactions have the same from address
      const fromAddress = initialTx.from;
      const requiresNonce = hasNonce !== true;

      nonceLock = requiresNonce
        ? await this.getNonceLock(fromAddress, networkClientId)
        : undefined;

      const nonce = nonceLock
        ? add0x(nonceLock.nextNonce.toString(16))
        : initialTx.nonce;

      if (nonceLock) {
        log('Using nonce from nonce tracker', nonce, nonceLock.nonceDetails);
      }

      rawTransactions = await Promise.all(
        listOfTxParams.map((txParams) => {
          txParams.nonce = nonce;
          return this.signExternalTransaction(txParams.chainId, txParams);
        }),
      );
    } catch (err) {
      log('Error while signing transactions with same nonce', err);
      // Must set transaction to submitted/failed before releasing lock
      // continue with error chain
      throw err;
    } finally {
      nonceLock?.releaseLock();
      this.approvingTransactionIds.delete(initialTxAsSerializedHex);
    }
    return rawTransactions;
  }

  /**
   * Update a custodial transaction.
   *
   * @param transactionId - The ID of the transaction to update.
   * @param options - The custodial transaction options to update.
   * @param options.errorMessage - The error message to be assigned in case transaction status update to failed.
   * @param options.hash - The new hash value to be assigned.
   * @param options.status - The new status value to be assigned.
   */
  updateCustodialTransaction(
    transactionId: string,
    {
      errorMessage,
      hash,
      status,
    }: {
      errorMessage?: string;
      hash?: string;
      status?: TransactionStatus;
    },
  ) {
    const transactionMeta = this.getTransaction(transactionId);

    if (!transactionMeta) {
      throw new Error(
        `Cannot update custodial transaction as no transaction metadata found`,
      );
    }

    if (!transactionMeta.custodyId) {
      throw new Error('Transaction must be a custodian transaction');
    }

    if (
      status &&
      ![
        TransactionStatus.submitted,
        TransactionStatus.signed,
        TransactionStatus.failed,
      ].includes(status)
    ) {
      throw new Error(
        `Cannot update custodial transaction with status: ${status}`,
      );
    }

    const updatedTransactionMeta = merge(
      {},
      transactionMeta,
      pickBy({ hash, status }),
    ) as TransactionMeta;

    if (updatedTransactionMeta.status === TransactionStatus.submitted) {
      updatedTransactionMeta.submittedTime = new Date().getTime();
    }

    if (updatedTransactionMeta.status === TransactionStatus.failed) {
      updatedTransactionMeta.error = normalizeTxError(new Error(errorMessage));
    }

    this.updateTransaction(
      updatedTransactionMeta,
      `${controllerName}:updateCustodialTransaction - Custodial transaction updated`,
    );

    if (
      [TransactionStatus.submitted, TransactionStatus.failed].includes(
        status as TransactionStatus,
      )
    ) {
      this.messagingSystem.publish(
        `${controllerName}:transactionFinished`,
        updatedTransactionMeta,
      );
      this.#internalEvents.emit(
        `${updatedTransactionMeta.id}:finished`,
        updatedTransactionMeta,
      );
    }
  }

  /**
   * Search transaction metadata for matching entries.
   *
   * @param opts - Options bag.
   * @param opts.initialList - The transactions to search. Defaults to the current state.
   * @param opts.limit - The maximum number of transactions to return. No limit by default.
   * @param opts.searchCriteria - An object containing values or functions for transaction properties to filter transactions with.
   * @returns An array of transactions matching the provided options.
   */
  getTransactions({
    initialList,
    limit,
    searchCriteria = {},
  }: {
    initialList?: TransactionMeta[];
    limit?: number;
    // TODO: Replace `any` with type
    // eslint-disable-next-line @typescript-eslint/no-explicit-any
    searchCriteria?: any;
  } = {}): TransactionMeta[] {
    // searchCriteria is an object that might have values that aren't predicate
    // methods. When providing any other value type (string, number, etc), we
    // consider this shorthand for "check the value at key for strict equality
    // with the provided value". To conform this object to be only methods, we
    // mapValues (lodash) such that every value on the object is a method that
    // returns a boolean.
    const predicateMethods = mapValues(searchCriteria, (predicate) => {
      return typeof predicate === 'function'
        ? predicate
        : // TODO: Replace `any` with type
          // eslint-disable-next-line @typescript-eslint/no-explicit-any
          (v: any) => v === predicate;
    });

    const transactionsToFilter = initialList ?? this.state.transactions;

    // Combine sortBy and pickBy to transform our state object into an array of
    // matching transactions that are sorted by time.
    const filteredTransactions = sortBy(
      pickBy(transactionsToFilter, (transaction) => {
        // iterate over the predicateMethods keys to check if the transaction
        // matches the searchCriteria
        for (const [key, predicate] of Object.entries(predicateMethods)) {
          // We return false early as soon as we know that one of the specified
          // search criteria do not match the transaction. This prevents
          // needlessly checking all criteria when we already know the criteria
          // are not fully satisfied. We check both txParams and the base
          // object as predicate keys can be either.
          if (key in transaction.txParams) {
            // TODO: Replace `any` with type
            // eslint-disable-next-line @typescript-eslint/no-explicit-any
            if (predicate((transaction.txParams as any)[key]) === false) {
              return false;
            }
            // TODO: Replace `any` with type
            // eslint-disable-next-line @typescript-eslint/no-explicit-any
          } else if (predicate((transaction as any)[key]) === false) {
            return false;
          }
        }

        return true;
      }),
      'time',
    );
    if (limit !== undefined) {
      // We need to have all transactions of a given nonce in order to display
      // necessary details in the UI. We use the size of this set to determine
      // whether we have reached the limit provided, thus ensuring that all
      // transactions of nonces we include will be sent to the UI.
      const nonces = new Set();
      const txs = [];
      // By default, the transaction list we filter from is sorted by time ASC.
      // To ensure that filtered results prefers the newest transactions we
      // iterate from right to left, inserting transactions into front of a new
      // array. The original order is preserved, but we ensure that newest txs
      // are preferred.
      for (let i = filteredTransactions.length - 1; i > -1; i--) {
        const txMeta = filteredTransactions[i];
        const { nonce } = txMeta.txParams;
        if (!nonces.has(nonce)) {
          if (nonces.size < limit) {
            nonces.add(nonce);
          } else {
            continue;
          }
        }
        // Push transaction into the beginning of our array to ensure the
        // original order is preserved.
        txs.unshift(txMeta);
      }
      return txs;
    }
    return filteredTransactions;
  }

  async estimateGasFee({
    transactionParams,
    chainId,
    networkClientId: requestNetworkClientId,
  }: {
    transactionParams: TransactionParams;
    chainId?: Hex;
    networkClientId?: NetworkClientId;
  }): Promise<GasFeeFlowResponse> {
    const { id: networkClientId, provider } =
      this.#multichainTrackingHelper.getNetworkClient({
        chainId,
        networkClientId: requestNetworkClientId,
      });

    const transactionMeta = {
      txParams: transactionParams,
      chainId,
      networkClientId,
    } as TransactionMeta;

    // Guaranteed as the default gas fee flow matches all transactions.
    const gasFeeFlow = getGasFeeFlow(
      transactionMeta,
      this.gasFeeFlows,
    ) as GasFeeFlow;

    const ethQuery = new EthQuery(provider);

    const gasFeeControllerData = await this.getGasFeeEstimates({
      networkClientId,
    });

    return gasFeeFlow.getGasFees({
      ethQuery,
      gasFeeControllerData,
      transactionMeta,
    });
  }

  /**
   * Determine the layer 1 gas fee for the given transaction parameters.
   *
   * @param request - The request object.
   * @param request.transactionParams - The transaction parameters to estimate the layer 1 gas fee for.
   * @param request.chainId - The ID of the chain where the transaction will be executed.
   * @param request.networkClientId - The ID of a specific network client to process the transaction.
   */
  async getLayer1GasFee({
    transactionParams,
    chainId,
    networkClientId,
  }: {
    transactionParams: TransactionParams;
    chainId?: Hex;
    networkClientId?: NetworkClientId;
  }): Promise<Hex | undefined> {
    const provider = this.#getProvider({
      chainId,
      networkClientId,
    });

    return await getTransactionLayer1GasFee({
      layer1GasFeeFlows: this.layer1GasFeeFlows,
      provider,
      transactionMeta: {
        txParams: transactionParams,
        chainId,
      } as TransactionMeta,
    });
  }

  private async signExternalTransaction(
    chainId: Hex,
    transactionParams: TransactionParams,
  ): Promise<string> {
    if (!this.sign) {
      throw new Error('No sign method defined.');
    }

    const normalizedTransactionParams =
      normalizeTransactionParams(transactionParams);
    const type = isEIP1559Transaction(normalizedTransactionParams)
      ? TransactionEnvelopeType.feeMarket
      : TransactionEnvelopeType.legacy;
    const updatedTransactionParams = {
      ...normalizedTransactionParams,
      type,
      gasLimit: normalizedTransactionParams.gas,
      chainId,
    };

    const { from } = updatedTransactionParams;
    const common = this.getCommonConfiguration(chainId);
    const unsignedTransaction = TransactionFactory.fromTxData(
      updatedTransactionParams,
      { common },
    );
    const signedTransaction = await this.sign(unsignedTransaction, from);

    const rawTransaction = bufferToHex(signedTransaction.serialize());
    return rawTransaction;
  }

  /**
   * Removes unapproved transactions from state.
   */
  clearUnapprovedTransactions() {
    const transactions = this.state.transactions.filter(
      ({ status }) => status !== TransactionStatus.unapproved,
    );
    this.update((state) => {
      state.transactions = this.trimTransactionsForState(transactions);
    });
  }

  /**
   * Stop the signing process for a specific transaction.
   * Throws an error causing the transaction status to be set to failed.
   * @param transactionId - The ID of the transaction to stop signing.
   */
  abortTransactionSigning(transactionId: string) {
    const transactionMeta = this.getTransaction(transactionId);

    if (!transactionMeta) {
      throw new Error(`Cannot abort signing as no transaction metadata found`);
    }

    const abortCallback = this.signAbortCallbacks.get(transactionId);

    if (!abortCallback) {
      throw new Error(
        `Cannot abort signing as transaction is not waiting for signing`,
      );
    }

    abortCallback();

    this.signAbortCallbacks.delete(transactionId);
  }

  private addMetadata(transactionMeta: TransactionMeta) {
    validateTxParams(transactionMeta.txParams);
    this.update((state) => {
      state.transactions = this.trimTransactionsForState([
        ...state.transactions,
        transactionMeta,
      ]);
    });
  }

  private async updateGasProperties(
    transactionMeta: TransactionMeta,
    { traceContext }: { traceContext?: TraceContext } = {},
  ) {
    const isEIP1559Compatible =
      transactionMeta.txParams.type !== TransactionEnvelopeType.legacy &&
      (await this.getEIP1559Compatibility(transactionMeta.networkClientId));

    const { networkClientId, chainId } = transactionMeta;

    const isCustomNetwork =
      this.#multichainTrackingHelper.getNetworkClient({ networkClientId })
        .configuration.type === NetworkClientType.Custom;

    const ethQuery = this.#getEthQuery({ networkClientId });
    const provider = this.#getProvider({ networkClientId });

    await this.#trace(
      { name: 'Update Gas', parentContext: traceContext },
      async () => {
        await updateGas({
          ethQuery,
          chainId,
          isCustomNetwork,
          txMeta: transactionMeta,
        });
      },
    );

    await this.#trace(
      { name: 'Update Gas Fees', parentContext: traceContext },
      async () =>
        await updateGasFees({
          eip1559: isEIP1559Compatible,
          ethQuery,
          gasFeeFlows: this.gasFeeFlows,
          getGasFeeEstimates: this.getGasFeeEstimates,
          getSavedGasFees: this.getSavedGasFees.bind(this),
          txMeta: transactionMeta,
        }),
    );

    await this.#trace(
      { name: 'Update Layer 1 Gas Fees', parentContext: traceContext },
      async () =>
        await updateTransactionLayer1GasFee({
          layer1GasFeeFlows: this.layer1GasFeeFlows,
          provider,
          transactionMeta,
        }),
    );
  }

  private onBootCleanup() {
    this.clearUnapprovedTransactions();
    this.failIncompleteTransactions();
  }

  private failIncompleteTransactions() {
    const incompleteTransactions = this.state.transactions.filter(
      (transaction) =>
        [TransactionStatus.approved, TransactionStatus.signed].includes(
          transaction.status,
        ),
    );

    for (const transactionMeta of incompleteTransactions) {
      this.failTransaction(
        transactionMeta,
        new Error('Transaction incomplete at startup'),
      );
    }
  }

  private async processApproval(
    transactionMeta: TransactionMeta,
    {
      isExisting = false,
      requireApproval,
      shouldShowRequest = true,
      actionId,
      traceContext,
    }: {
      isExisting?: boolean;
      requireApproval?: boolean | undefined;
      shouldShowRequest?: boolean;
      actionId?: string;
      traceContext?: TraceContext;
    },
  ): Promise<string> {
    const transactionId = transactionMeta.id;
    let resultCallbacks: AcceptResultCallbacks | undefined;
    const { meta, isCompleted } = this.isTransactionCompleted(transactionId);
    const finishedPromise = isCompleted
      ? Promise.resolve(meta)
      : this.waitForTransactionFinished(transactionId);

    if (meta && !isExisting && !isCompleted) {
      try {
        if (requireApproval !== false) {
          const acceptResult = await this.#trace(
            { name: 'Await Approval', parentContext: traceContext },
            (context) =>
              this.requestApproval(transactionMeta, {
                shouldShowRequest,
                traceContext: context,
              }),
          );

          resultCallbacks = acceptResult.resultCallbacks;

          const approvalValue = acceptResult.value as
            | {
                txMeta?: TransactionMeta;
              }
            | undefined;

          const updatedTransaction = approvalValue?.txMeta;

          if (updatedTransaction) {
            log('Updating transaction with approval data', {
              customNonce: updatedTransaction.customNonceValue,
              params: updatedTransaction.txParams,
            });

            this.updateTransaction(
              updatedTransaction,
              'TransactionController#processApproval - Updated with approval data',
            );
          }
        }

        const { isCompleted: isTxCompleted } =
          this.isTransactionCompleted(transactionId);

        if (!isTxCompleted) {
          const approvalResult = await this.approveTransaction(
            transactionId,
            traceContext,
          );
          if (
            approvalResult === ApprovalState.SkippedViaBeforePublishHook &&
            resultCallbacks
          ) {
            resultCallbacks.success();
          }
          const updatedTransactionMeta = this.getTransaction(
            transactionId,
          ) as TransactionMeta;
          this.messagingSystem.publish(
            `${controllerName}:transactionApproved`,
            {
              transactionMeta: updatedTransactionMeta,
              actionId,
            },
          );
        }
        // TODO: Replace `any` with type
        // eslint-disable-next-line @typescript-eslint/no-explicit-any
      } catch (error: any) {
        const { isCompleted: isTxCompleted } =
          this.isTransactionCompleted(transactionId);
        if (!isTxCompleted) {
          if (error?.code === errorCodes.provider.userRejectedRequest) {
            this.cancelTransaction(transactionId, actionId);

            throw providerErrors.userRejectedRequest(
              'MetaMask Tx Signature: User denied transaction signature.',
            );
          } else {
            this.failTransaction(meta, error, actionId);
          }
        }
      }
    }

    const finalMeta = await finishedPromise;

    switch (finalMeta?.status) {
      case TransactionStatus.failed:
        resultCallbacks?.error(finalMeta.error);
        throw rpcErrors.internal(finalMeta.error.message);

      case TransactionStatus.submitted:
        resultCallbacks?.success();
        return finalMeta.hash as string;

      default:
        const internalError = rpcErrors.internal(
          `MetaMask Tx Signature: Unknown problem: ${JSON.stringify(
            finalMeta || transactionId,
          )}`,
        );

        resultCallbacks?.error(internalError);
        throw internalError;
    }
  }

  /**
   * Approves a transaction and updates it's status in state. If this is not a
   * retry transaction, a nonce will be generated. The transaction is signed
   * using the sign configuration property, then published to the blockchain.
   * A `<tx.id>:finished` hub event is fired after success or failure.
   *
   * @param transactionId - The ID of the transaction to approve.
   * @param traceContext - The parent context for any new traces.
   */
  private async approveTransaction(
    transactionId: string,
    traceContext?: unknown,
  ) {
    const cleanupTasks = new Array<() => void>();
    cleanupTasks.push(await this.mutex.acquire());

    let transactionMeta = this.getTransactionOrThrow(transactionId);

    try {
      if (!this.sign) {
        this.failTransaction(
          transactionMeta,
          new Error('No sign method defined.'),
        );
        return ApprovalState.NotApproved;
      } else if (!transactionMeta.chainId) {
        this.failTransaction(transactionMeta, new Error('No chainId defined.'));
        return ApprovalState.NotApproved;
      }

      if (this.approvingTransactionIds.has(transactionId)) {
        log('Skipping approval as signing in progress', transactionId);
        return ApprovalState.NotApproved;
      }
      this.approvingTransactionIds.add(transactionId);
      cleanupTasks.push(() =>
        this.approvingTransactionIds.delete(transactionId),
      );

      const [nonce, releaseNonce] = await getNextNonce(
        transactionMeta,
        (address: string) =>
          this.#multichainTrackingHelper.getNonceLock(
            address,
            transactionMeta.networkClientId,
          ),
      );

      // must set transaction to submitted/failed before releasing lock
      releaseNonce && cleanupTasks.push(releaseNonce);

      transactionMeta = this.#updateTransactionInternal(
        {
          transactionId,
          note: 'TransactionController#approveTransaction - Transaction approved',
        },
        (draftTxMeta) => {
          const { txParams, chainId } = draftTxMeta;

          draftTxMeta.status = TransactionStatus.approved;
          draftTxMeta.txParams = {
            ...txParams,
            nonce,
            chainId,
            gasLimit: txParams.gas,
            ...(isEIP1559Transaction(txParams) && {
              type: TransactionEnvelopeType.feeMarket,
            }),
          };
        },
      );

      this.onTransactionStatusChange(transactionMeta);

      const rawTx = await this.#trace(
        { name: 'Sign', parentContext: traceContext },
        () => this.signTransaction(transactionMeta, transactionMeta.txParams),
      );

      if (!this.beforePublish(transactionMeta)) {
        log('Skipping publishing transaction based on hook');
        this.messagingSystem.publish(
          `${controllerName}:transactionPublishingSkipped`,
          transactionMeta,
        );
        return ApprovalState.SkippedViaBeforePublishHook;
      }

      if (!rawTx) {
        return ApprovalState.NotApproved;
      }

      const { networkClientId } = transactionMeta;
      const ethQuery = this.#getEthQuery({ networkClientId });

      let preTxBalance: string | undefined;
      const shouldUpdatePreTxBalance =
        transactionMeta.type === TransactionType.swap;

      if (shouldUpdatePreTxBalance) {
        log('Determining pre-transaction balance');

        preTxBalance = await query(ethQuery, 'getBalance', [
          transactionMeta.txParams.from,
        ]);
      }

      log('Publishing transaction', transactionMeta.txParams);

      let hash: string | undefined;

      await this.#trace(
        { name: 'Publish', parentContext: traceContext },
        async () => {
          ({ transactionHash: hash } = await this.publish(
            transactionMeta,
            rawTx,
          ));

          if (hash === undefined) {
            hash = await this.publishTransaction(ethQuery, {
              ...transactionMeta,
              rawTx,
            });
          }
        },
      );

      log('Publish successful', hash);

      transactionMeta = this.#updateTransactionInternal(
        {
          transactionId,
          note: 'TransactionController#approveTransaction - Transaction submitted',
        },
        (draftTxMeta) => {
          draftTxMeta.hash = hash;
          draftTxMeta.status = TransactionStatus.submitted;
          draftTxMeta.submittedTime = new Date().getTime();
          if (shouldUpdatePreTxBalance) {
            draftTxMeta.preTxBalance = preTxBalance;
            log('Updated pre-transaction balance', preTxBalance);
          }
        },
      );

      this.messagingSystem.publish(`${controllerName}:transactionSubmitted`, {
        transactionMeta,
      });

      this.messagingSystem.publish(
        `${controllerName}:transactionFinished`,
        transactionMeta,
      );
      this.#internalEvents.emit(`${transactionId}:finished`, transactionMeta);

      this.onTransactionStatusChange(transactionMeta);
      return ApprovalState.Approved;
      // TODO: Replace `any` with type
      // eslint-disable-next-line @typescript-eslint/no-explicit-any
    } catch (error: any) {
      this.failTransaction(transactionMeta, error);
      return ApprovalState.NotApproved;
    } finally {
      cleanupTasks.forEach((task) => task());
    }
  }

  private async publishTransaction(
    ethQuery: EthQuery,
    transactionMeta: TransactionMeta,
    { skipSubmitHistory }: { skipSubmitHistory?: boolean } = {},
  ): Promise<string> {
    const transactionHash = await query(ethQuery, 'sendRawTransaction', [
      transactionMeta.rawTx,
    ]);

    if (skipSubmitHistory !== true) {
      this.#updateSubmitHistory(transactionMeta, transactionHash);
    }

    return transactionHash;
  }

  /**
   * Cancels a transaction based on its ID by setting its status to "rejected"
   * and emitting a `<tx.id>:finished` hub event.
   *
   * @param transactionId - The ID of the transaction to cancel.
   * @param actionId - The actionId passed from UI
   */
  private cancelTransaction(transactionId: string, actionId?: string) {
    const transactionMeta = this.state.transactions.find(
      ({ id }) => id === transactionId,
    );
    if (!transactionMeta) {
      return;
    }
    this.update((state) => {
      const transactions = state.transactions.filter(
        ({ id }) => id !== transactionId,
      );
      state.transactions = this.trimTransactionsForState(transactions);
    });
    const updatedTransactionMeta = {
      ...transactionMeta,
      status: TransactionStatus.rejected as const,
    };
    this.messagingSystem.publish(
      `${controllerName}:transactionFinished`,
      updatedTransactionMeta,
    );
    this.#internalEvents.emit(
      // TODO: Either fix this lint violation or explain why it's necessary to ignore.
      // eslint-disable-next-line @typescript-eslint/restrict-template-expressions
      `${transactionMeta.id}:finished`,
      updatedTransactionMeta,
    );
    this.messagingSystem.publish(`${controllerName}:transactionRejected`, {
      transactionMeta: updatedTransactionMeta,
      actionId,
    });
    this.onTransactionStatusChange(updatedTransactionMeta);
  }

  /**
   * Trim the amount of transactions that are set on the state. Checks
   * if the length of the tx history is longer then desired persistence
   * limit and then if it is removes the oldest confirmed or rejected tx.
   * Pending or unapproved transactions will not be removed by this
   * operation. For safety of presenting a fully functional transaction UI
   * representation, this function will not break apart transactions with the
   * same nonce, created on the same day, per network. Not accounting for
   * transactions of the same nonce, same day and network combo can result in
   * confusing or broken experiences in the UI.
   *
   * @param transactions - The transactions to be applied to the state.
   * @returns The trimmed list of transactions.
   */
  private trimTransactionsForState(
    transactions: TransactionMeta[],
  ): TransactionMeta[] {
    const nonceNetworkSet = new Set();

    const txsToKeep = [...transactions]
      .sort((a, b) => (a.time > b.time ? -1 : 1)) // Descending time order
      .filter((tx) => {
        const { chainId, status, txParams, time } = tx;

        if (txParams) {
          // TODO: Either fix this lint violation or explain why it's necessary to ignore.
          // eslint-disable-next-line @typescript-eslint/restrict-template-expressions
          const key = `${String(txParams.nonce)}-${convertHexToDecimal(
            chainId,
          )}-${new Date(time).toDateString()}`;

          if (nonceNetworkSet.has(key)) {
            return true;
          } else if (
            nonceNetworkSet.size < this.#transactionHistoryLimit ||
            !this.isFinalState(status)
          ) {
            nonceNetworkSet.add(key);
            return true;
          }
        }

        return false;
      });

    txsToKeep.reverse(); // Ascending time order
    return txsToKeep;
  }

  /**
   * Determines if the transaction is in a final state.
   *
   * @param status - The transaction status.
   * @returns Whether the transaction is in a final state.
   */
  private isFinalState(status: TransactionStatus): boolean {
    return (
      status === TransactionStatus.rejected ||
      status === TransactionStatus.confirmed ||
      status === TransactionStatus.failed
    );
  }

  /**
   * Whether the transaction has at least completed all local processing.
   *
   * @param status - The transaction status.
   * @returns Whether the transaction is in a final state.
   */
  private isLocalFinalState(status: TransactionStatus): boolean {
    return [
      TransactionStatus.confirmed,
      TransactionStatus.failed,
      TransactionStatus.rejected,
      TransactionStatus.submitted,
    ].includes(status);
  }

  private async requestApproval(
    txMeta: TransactionMeta,
    {
      shouldShowRequest,
      traceContext,
    }: { shouldShowRequest: boolean; traceContext?: TraceContext },
  ): Promise<AddResult> {
    const id = this.getApprovalId(txMeta);
    const { origin } = txMeta;
    const type = ApprovalType.Transaction;
    const requestData = { txId: txMeta.id };

    await this.#trace({
      name: 'Notification Display',
      id,
      parentContext: traceContext,
    });

    return (await this.messagingSystem.call(
      'ApprovalController:addRequest',
      {
        id,
        origin: origin || ORIGIN_METAMASK,
        type,
        requestData,
        expectsResult: true,
      },
      shouldShowRequest,
    )) as Promise<AddResult>;
  }

  private getTransaction(
    transactionId: string,
  ): Readonly<TransactionMeta> | undefined {
    const { transactions } = this.state;
    return transactions.find(({ id }) => id === transactionId);
  }

  private getTransactionOrThrow(
    transactionId: string,
    errorMessagePrefix = 'TransactionController',
  ): Readonly<TransactionMeta> {
    const txMeta = this.getTransaction(transactionId);
    if (!txMeta) {
      throw new Error(
        `${errorMessagePrefix}: No transaction found with id ${transactionId}`,
      );
    }
    return txMeta;
  }

  private getApprovalId(txMeta: TransactionMeta) {
    return String(txMeta.id);
  }

  private isTransactionCompleted(transactionId: string): {
    meta?: TransactionMeta;
    isCompleted: boolean;
  } {
    const transaction = this.getTransaction(transactionId);

    if (!transaction) {
      return { meta: undefined, isCompleted: false };
    }

    const isCompleted = this.isLocalFinalState(transaction.status);

    return { meta: transaction, isCompleted };
  }

  #getChainId(networkClientId: NetworkClientId): Hex {
    return this.#multichainTrackingHelper.getNetworkClient({ networkClientId })
      .configuration.chainId;
  }

  #getNetworkClientId({
    chainId,
    networkClientId,
  }: {
    chainId?: Hex;
    networkClientId?: NetworkClientId;
  }) {
    if (networkClientId) {
      return networkClientId;
    }

    return this.#multichainTrackingHelper.getNetworkClient({
      chainId,
    }).id;
  }

  #getEthQuery({
    chainId,
    networkClientId,
  }: {
    chainId?: Hex;
    networkClientId?: NetworkClientId;
  }): EthQuery {
    return new EthQuery(this.#getProvider({ chainId, networkClientId }));
  }

  #getProvider({
    chainId,
    networkClientId,
  }: {
    chainId?: Hex;
    networkClientId?: NetworkClientId;
  }): Provider {
    return this.#multichainTrackingHelper.getNetworkClient({
      chainId,
      networkClientId,
    }).provider;
  }

  private prepareUnsignedEthTx(
    chainId: Hex,
    txParams: TransactionParams,
  ): TypedTransaction {
    return TransactionFactory.fromTxData(txParams, {
      freeze: false,
      common: this.getCommonConfiguration(chainId),
    });
  }

  /**
   * `@ethereumjs/tx` uses `@ethereumjs/common` as a configuration tool for
   * specifying which chain, network, hardfork and EIPs to support for
   * a transaction. By referencing this configuration, and analyzing the fields
   * specified in txParams, @ethereumjs/tx is able to determine which EIP-2718
   * transaction type to use.
   *
   * @param chainId - The chainId to use for the configuration.
   * @returns common configuration object
   */
  private getCommonConfiguration(chainId: Hex): Common {
    const customChainParams: Partial<ChainConfig> = {
      chainId: parseInt(chainId, 16),
      defaultHardfork: HARDFORK,
    };

    return Common.custom(customChainParams);
  }

  private onIncomingTransactions({
    added,
    updated,
  }: {
    added: TransactionMeta[];
    updated: TransactionMeta[];
  }) {
    this.update((state) => {
      const { transactions } = state;

      const existingTransactions = transactions.map(
        (tx) => updated.find(({ hash }) => hash === tx.hash) ?? tx,
      );

      const updatedTransactions = [...added, ...existingTransactions].map(
        (tx) => {
          const { chainId } = tx;
          const networkClientId = this.#getNetworkClientId({ chainId });

          return {
            ...tx,
            networkClientId,
          };
        },
      );

      state.transactions = this.trimTransactionsForState(updatedTransactions);
    });
  }

  private onUpdatedLastFetchedBlockNumbers({
    lastFetchedBlockNumbers,
    blockNumber,
  }: {
    lastFetchedBlockNumbers: {
      [key: string]: number;
    };
    blockNumber: number;
  }) {
    this.update((state) => {
      state.lastFetchedBlockNumbers = lastFetchedBlockNumbers;
    });
    this.messagingSystem.publish(
      `${controllerName}:incomingTransactionBlockReceived`,
      blockNumber,
    );
  }

  private generateDappSuggestedGasFees(
    txParams: TransactionParams,
    origin?: string,
  ): DappSuggestedGasFees | undefined {
    if (!origin || origin === ORIGIN_METAMASK) {
      return undefined;
    }

    const { gasPrice, maxFeePerGas, maxPriorityFeePerGas, gas } = txParams;

    if (
      gasPrice === undefined &&
      maxFeePerGas === undefined &&
      maxPriorityFeePerGas === undefined &&
      gas === undefined
    ) {
      return undefined;
    }

    const dappSuggestedGasFees: DappSuggestedGasFees = {};

    if (gasPrice !== undefined) {
      dappSuggestedGasFees.gasPrice = gasPrice;
    } else if (
      maxFeePerGas !== undefined ||
      maxPriorityFeePerGas !== undefined
    ) {
      dappSuggestedGasFees.maxFeePerGas = maxFeePerGas;
      dappSuggestedGasFees.maxPriorityFeePerGas = maxPriorityFeePerGas;
    }

    if (gas !== undefined) {
      dappSuggestedGasFees.gas = gas;
    }

    return dappSuggestedGasFees;
  }

  /**
   * Validates and adds external provided transaction to state.
   *
   * @param transactionMeta - Nominated external transaction to be added to state.
   * @returns The new transaction.
   */
  private addExternalTransaction(transactionMeta: TransactionMeta) {
    const { chainId } = transactionMeta;
    const { transactions } = this.state;
    const fromAddress = transactionMeta?.txParams?.from;
    const sameFromAndNetworkTransactions = transactions.filter(
      (transaction) =>
        transaction.txParams.from === fromAddress &&
        transaction.chainId === chainId,
    );
    const confirmedTxs = sameFromAndNetworkTransactions.filter(
      (transaction) => transaction.status === TransactionStatus.confirmed,
    );
    const pendingTxs = sameFromAndNetworkTransactions.filter(
      (transaction) => transaction.status === TransactionStatus.submitted,
    );

    validateConfirmedExternalTransaction(
      transactionMeta,
      confirmedTxs,
      pendingTxs,
    );

    // Make sure provided external transaction has non empty history array
    const newTransactionMeta =
      (transactionMeta.history ?? []).length === 0 && !this.isHistoryDisabled
        ? addInitialHistorySnapshot(transactionMeta)
        : transactionMeta;

    this.update((state) => {
      state.transactions = this.trimTransactionsForState([
        ...state.transactions,
        newTransactionMeta,
      ]);
    });

    return newTransactionMeta;
  }

  /**
   * Sets other txMeta statuses to dropped if the txMeta that has been confirmed has other transactions
   * in the transactions have the same nonce.
   *
   * @param transactionId - Used to identify original transaction.
   */
  private markNonceDuplicatesDropped(transactionId: string) {
    const transactionMeta = this.getTransaction(transactionId);
    if (!transactionMeta) {
      return;
    }
    const nonce = transactionMeta.txParams?.nonce;
    const from = transactionMeta.txParams?.from;
    const { chainId } = transactionMeta;

    const sameNonceTransactions = this.state.transactions.filter(
      (transaction) =>
        transaction.id !== transactionId &&
        transaction.txParams.from === from &&
        transaction.txParams.nonce === nonce &&
        transaction.chainId === chainId &&
        transaction.type !== TransactionType.incoming,
    );
    const sameNonceTransactionIds = sameNonceTransactions.map(
      (transaction) => transaction.id,
    );

    if (sameNonceTransactions.length === 0) {
      return;
    }

    this.update((state) => {
      for (const transaction of state.transactions) {
        if (sameNonceTransactionIds.includes(transaction.id)) {
          transaction.replacedBy = transactionMeta?.hash;
          transaction.replacedById = transactionMeta?.id;
        }
      }
    });

    for (const transaction of this.state.transactions) {
      if (
        sameNonceTransactionIds.includes(transaction.id) &&
        transaction.status !== TransactionStatus.failed
      ) {
        this.setTransactionStatusDropped(transaction);
      }
    }
  }

  /**
   * Method to set transaction status to dropped.
   *
   * @param transactionMeta - TransactionMeta of transaction to be marked as dropped.
   */
  private setTransactionStatusDropped(transactionMeta: TransactionMeta) {
    const updatedTransactionMeta = {
      ...transactionMeta,
      status: TransactionStatus.dropped as const,
    };
    this.messagingSystem.publish(`${controllerName}:transactionDropped`, {
      transactionMeta: updatedTransactionMeta,
    });
    this.updateTransaction(
      updatedTransactionMeta,
      'TransactionController#setTransactionStatusDropped - Transaction dropped',
    );
    this.onTransactionStatusChange(updatedTransactionMeta);
  }

  /**
   * Get transaction with provided actionId.
   *
   * @param actionId - Unique ID to prevent duplicate requests
   * @returns the filtered transaction
   */
  private getTransactionWithActionId(actionId?: string) {
    return this.state.transactions.find(
      (transaction) => actionId && transaction.actionId === actionId,
    );
  }

  private async waitForTransactionFinished(
    transactionId: string,
  ): Promise<TransactionMeta> {
    return new Promise((resolve) => {
      this.#internalEvents.once(`${transactionId}:finished`, (txMeta) => {
        resolve(txMeta);
      });
    });
  }

  /**
   * Updates the r, s, and v properties of a TransactionMeta object
   * with values from a signed transaction.
   *
   * @param transactionMeta - The TransactionMeta object to update.
   * @param signedTx - The encompassing type for all transaction types containing r, s, and v values.
   * @returns The updated TransactionMeta object.
   */
  private updateTransactionMetaRSV(
    transactionMeta: TransactionMeta,
    signedTx: TypedTransaction,
  ): TransactionMeta {
    const transactionMetaWithRsv = cloneDeep(transactionMeta);

    for (const key of ['r', 's', 'v'] as const) {
      const value = signedTx[key];

      if (value === undefined || value === null) {
        continue;
      }

      transactionMetaWithRsv[key] = add0x(value.toString(16));
    }

    return transactionMetaWithRsv;
  }

  private async getEIP1559Compatibility(networkClientId?: NetworkClientId) {
    const currentNetworkIsEIP1559Compatible =
      await this.getCurrentNetworkEIP1559Compatibility(networkClientId);

    const currentAccountIsEIP1559Compatible =
      await this.getCurrentAccountEIP1559Compatibility();

    return (
      currentNetworkIsEIP1559Compatible && currentAccountIsEIP1559Compatible
    );
  }

  private async signTransaction(
    transactionMeta: TransactionMeta,
    txParams: TransactionParams,
  ): Promise<string | undefined> {
    log('Signing transaction', txParams);

    const unsignedEthTx = this.prepareUnsignedEthTx(
      transactionMeta.chainId,
      txParams,
    );

    this.approvingTransactionIds.add(transactionMeta.id);

    const signedTx = await new Promise<TypedTransaction>((resolve, reject) => {
      this.sign?.(
        unsignedEthTx,
        txParams.from,
        ...this.getAdditionalSignArguments(transactionMeta),
      ).then(resolve, reject);

      this.signAbortCallbacks.set(transactionMeta.id, () =>
        reject(new Error('Signing aborted by user')),
      );
    });

    this.signAbortCallbacks.delete(transactionMeta.id);

    if (!signedTx) {
      log('Skipping signed status as no signed transaction');
      return undefined;
    }

    const transactionMetaFromHook = cloneDeep(transactionMeta);
    if (!this.afterSign(transactionMetaFromHook, signedTx)) {
      this.updateTransaction(
        transactionMetaFromHook,
        'TransactionController#signTransaction - Update after sign',
      );

      log('Skipping signed status based on hook');

      return undefined;
    }

    const transactionMetaWithRsv = {
      ...this.updateTransactionMetaRSV(transactionMetaFromHook, signedTx),
      status: TransactionStatus.signed as const,
    };

    this.updateTransaction(
      transactionMetaWithRsv,
      'TransactionController#approveTransaction - Transaction signed',
    );

    this.onTransactionStatusChange(transactionMetaWithRsv);

    const rawTx = bufferToHex(signedTx.serialize());

    const transactionMetaWithRawTx = merge({}, transactionMetaWithRsv, {
      rawTx,
    });

    this.updateTransaction(
      transactionMetaWithRawTx,
      'TransactionController#approveTransaction - RawTransaction added',
    );

    return rawTx;
  }

  private onTransactionStatusChange(transactionMeta: TransactionMeta) {
    this.messagingSystem.publish(`${controllerName}:transactionStatusUpdated`, {
      transactionMeta,
    });
  }

  private getNonceTrackerTransactions(
    status: TransactionStatus,
    address: string,
    chainId: string,
  ) {
    return getAndFormatTransactionsForNonceTracker(
      chainId,
      address,
      status,
      this.state.transactions,
    );
  }

  private onConfirmedTransaction(transactionMeta: TransactionMeta) {
    log('Processing confirmed transaction', transactionMeta.id);

    this.markNonceDuplicatesDropped(transactionMeta.id);

    this.messagingSystem.publish(
      `${controllerName}:transactionConfirmed`,
      transactionMeta,
    );

    this.onTransactionStatusChange(transactionMeta);

    // Intentional given potential duration of process.
    this.updatePostBalance(transactionMeta).catch((error) => {
      log('Error while updating post balance', error);
      throw error;
    });
  }

  private async updatePostBalance(transactionMeta: TransactionMeta) {
    try {
      const { networkClientId, type } = transactionMeta;

      if (type !== TransactionType.swap) {
        return;
      }

      const ethQuery = this.#getEthQuery({ networkClientId });

      const { updatedTransactionMeta, approvalTransactionMeta } =
        await updatePostTransactionBalance(transactionMeta, {
          ethQuery,
          getTransaction: this.getTransaction.bind(this),
          updateTransaction: this.updateTransaction.bind(this),
        });

      this.messagingSystem.publish(
        `${controllerName}:postTransactionBalanceUpdated`,
        {
          transactionMeta: updatedTransactionMeta,
          approvalTransactionMeta,
        },
      );
    } catch (error) {
      /* istanbul ignore next */
      log('Error while updating post transaction balance', error);
    }
  }

  #createNonceTracker({
    provider,
    blockTracker,
    chainId,
  }: {
    provider: Provider;
    blockTracker: BlockTracker;
    chainId: Hex;
  }): NonceTracker {
    return new NonceTracker({
      // TODO: Fix types
      // eslint-disable-next-line @typescript-eslint/no-explicit-any
      provider: provider as any,
      // TODO: Fix types
      blockTracker,
      getPendingTransactions: this.#getNonceTrackerPendingTransactions.bind(
        this,
        chainId,
      ),
      getConfirmedTransactions: this.getNonceTrackerTransactions.bind(
        this,
        TransactionStatus.confirmed,
        chainId,
      ),
    });
  }

  #createRemoteTransactionSource(): RemoteTransactionSource {
    return new EtherscanRemoteTransactionSource({
      apiKeysByChainId:
        this.#incomingTransactionOptions.etherscanApiKeysByChainId,
      includeTokenTransfers:
        this.#incomingTransactionOptions.includeTokenTransfers,
    });
  }

  #createIncomingTransactionHelper({
    blockTracker,
    remoteTransactionSource,
    chainId,
  }: {
    blockTracker: BlockTracker;
    remoteTransactionSource: RemoteTransactionSource;
    chainId: Hex;
  }): IncomingTransactionHelper {
    const incomingTransactionHelper = new IncomingTransactionHelper({
      blockTracker,
      getCurrentAccount: () => this.#getSelectedAccount(),
      getLastFetchedBlockNumbers: () => this.state.lastFetchedBlockNumbers,
      getLocalTransactions: () => this.state.transactions,
      getChainId: () => chainId,
      isEnabled: this.#incomingTransactionOptions.isEnabled,
      queryEntireHistory: this.#incomingTransactionOptions.queryEntireHistory,
      remoteTransactionSource,
      transactionLimit: this.#transactionHistoryLimit,
      updateTransactions: this.#incomingTransactionOptions.updateTransactions,
    });

    this.#addIncomingTransactionHelperListeners(incomingTransactionHelper);

    return incomingTransactionHelper;
  }

  #createPendingTransactionTracker({
    provider,
    blockTracker,
    chainId,
  }: {
    provider: Provider;
    blockTracker: BlockTracker;
    chainId: Hex;
  }): PendingTransactionTracker {
    const ethQuery = new EthQuery(provider);

    const pendingTransactionTracker = new PendingTransactionTracker({
      blockTracker,
      getChainId: () => chainId,
      getEthQuery: () => ethQuery,
      getTransactions: () => this.state.transactions,
      isResubmitEnabled: this.#pendingTransactionOptions.isResubmitEnabled,
      getGlobalLock: () =>
        this.#multichainTrackingHelper.acquireNonceLockForChainIdKey({
          chainId,
        }),
      publishTransaction: (_ethQuery, transactionMeta) =>
        this.publishTransaction(_ethQuery, transactionMeta, {
          skipSubmitHistory: true,
        }),
      hooks: {
        beforeCheckPendingTransaction:
          this.beforeCheckPendingTransaction.bind(this),
        beforePublish: this.beforePublish.bind(this),
      },
    });

    this.#addPendingTransactionTrackerListeners(pendingTransactionTracker);

    return pendingTransactionTracker;
  }

  #checkForPendingTransactionAndStartPolling = () => {
    this.#multichainTrackingHelper.checkForPendingTransactionAndStartPolling();
  };

  #stopAllTracking() {
    this.#multichainTrackingHelper.stopAllTracking();
  }

  #removeIncomingTransactionHelperListeners(
    incomingTransactionHelper: IncomingTransactionHelper,
  ) {
    incomingTransactionHelper.hub.removeAllListeners('transactions');
    incomingTransactionHelper.hub.removeAllListeners(
      'updatedLastFetchedBlockNumbers',
    );
  }

  #addIncomingTransactionHelperListeners(
    incomingTransactionHelper: IncomingTransactionHelper,
  ) {
    incomingTransactionHelper.hub.on(
      'transactions',
      this.onIncomingTransactions.bind(this),
    );

    incomingTransactionHelper.hub.on(
      'updatedLastFetchedBlockNumbers',
      this.onUpdatedLastFetchedBlockNumbers.bind(this),
    );
  }

  #removePendingTransactionTrackerListeners(
    pendingTransactionTracker: PendingTransactionTracker,
  ) {
    pendingTransactionTracker.hub.removeAllListeners('transaction-confirmed');
    pendingTransactionTracker.hub.removeAllListeners('transaction-dropped');
    pendingTransactionTracker.hub.removeAllListeners('transaction-failed');
    pendingTransactionTracker.hub.removeAllListeners('transaction-updated');
  }

  #addPendingTransactionTrackerListeners(
    pendingTransactionTracker: PendingTransactionTracker,
  ) {
    pendingTransactionTracker.hub.on(
      'transaction-confirmed',
      this.onConfirmedTransaction.bind(this),
    );

    pendingTransactionTracker.hub.on(
      'transaction-dropped',
      this.setTransactionStatusDropped.bind(this),
    );

    pendingTransactionTracker.hub.on(
      'transaction-failed',
      this.failTransaction.bind(this),
    );

    pendingTransactionTracker.hub.on(
      'transaction-updated',
      this.updateTransaction.bind(this),
    );
  }

  #getNonceTrackerPendingTransactions(chainId: string, address: string) {
    const standardPendingTransactions = this.getNonceTrackerTransactions(
      TransactionStatus.submitted,
      address,
      chainId,
    );

    const externalPendingTransactions = this.getExternalPendingTransactions(
      address,
      chainId,
    );
    return [...standardPendingTransactions, ...externalPendingTransactions];
  }

  private async publishTransactionForRetry(
    ethQuery: EthQuery,
    transactionMeta: TransactionMeta,
  ): Promise<string> {
    try {
      return await this.publishTransaction(ethQuery, transactionMeta);
    } catch (error: unknown) {
      if (this.isTransactionAlreadyConfirmedError(error as Error)) {
        throw new Error('Previous transaction is already confirmed');
      }
      throw error;
    }
  }

  /**
   * Ensures that error is a nonce issue
   *
   * @param error - The error to check
   * @returns Whether or not the error is a nonce issue
   */
  // TODO: Replace `any` with type
  // Some networks are returning original error in the data field
  // eslint-disable-next-line @typescript-eslint/no-explicit-any
  private isTransactionAlreadyConfirmedError(error: any): boolean {
    return (
      error?.message?.includes('nonce too low') ||
      error?.data?.message?.includes('nonce too low')
    );
  }

  #getGasFeeFlows(): GasFeeFlow[] {
    if (this.#testGasFeeFlows) {
      return [new TestGasFeeFlow()];
    }

    return [new LineaGasFeeFlow(), new DefaultGasFeeFlow()];
  }

  #getLayer1GasFeeFlows(): Layer1GasFeeFlow[] {
    return [new OptimismLayer1GasFeeFlow(), new ScrollLayer1GasFeeFlow()];
  }

  #updateTransactionInternal(
    {
      transactionId,
      note,
      skipHistory,
      skipValidation,
      skipResimulateCheck,
    }: {
      transactionId: string;
      note?: string;
      skipHistory?: boolean;
      skipValidation?: boolean;
      skipResimulateCheck?: boolean;
    },
    callback: (transactionMeta: TransactionMeta) => TransactionMeta | void,
  ): Readonly<TransactionMeta> {
    let resimulateResponse: ResimulateResponse | undefined;

    this.update((state) => {
      const index = state.transactions.findIndex(
        ({ id }) => id === transactionId,
      );

      let transactionMeta = state.transactions[index];

      const originalTransactionMeta = cloneDeep(transactionMeta);

      // eslint-disable-next-line n/callback-return
      transactionMeta = callback(transactionMeta) ?? transactionMeta;

      if (skipValidation !== true) {
        transactionMeta.txParams = normalizeTransactionParams(
          transactionMeta.txParams,
        );

        validateTxParams(transactionMeta.txParams);
      }

      if (!skipResimulateCheck && this.#isSimulationEnabled()) {
        resimulateResponse = shouldResimulate(
          originalTransactionMeta,
          transactionMeta,
        );
      }

      const shouldSkipHistory = this.isHistoryDisabled || skipHistory;

      if (!shouldSkipHistory) {
        transactionMeta = updateTransactionHistory(
          transactionMeta,
          note ?? 'Transaction updated',
        );
      }
      state.transactions[index] = transactionMeta;
    });

    const transactionMeta = this.getTransaction(
      transactionId,
    ) as TransactionMeta;

    if (resimulateResponse?.resimulate) {
      this.#updateSimulationData(transactionMeta, {
        blockTime: resimulateResponse.blockTime,
      }).catch((error) => {
        log('Error during re-simulation', error);
        throw error;
      });
    }

    return transactionMeta;
  }

  async #updateFirstTimeInteraction(
    transactionMeta: TransactionMeta,
    {
      traceContext,
    }: {
      traceContext?: TraceContext;
    } = {},
  ) {
    if (!this.#isFirstTimeInteractionEnabled()) {
      return;
    }

    const {
      chainId,
      id: transactionId,
      txParams: { to, from },
    } = transactionMeta;

    const request: GetAccountAddressRelationshipRequest = {
      chainId: hexToNumber(chainId),
      to: to as string,
      from,
    };

    validateParamTo(to);

    const existingTransaction = this.state.transactions.find(
      (tx) =>
        tx.chainId === chainId &&
        tx.txParams.from === from &&
        tx.txParams.to === to &&
        tx.id !== transactionId,
    );

    // Check if there is an existing transaction with the same from, to, and chainId
    // else we continue to check the account address relationship from API
    if (existingTransaction) {
      return;
    }

    try {
      const { count } = await this.#trace(
        { name: 'Account Address Relationship', parentContext: traceContext },
        () => getAccountAddressRelationship(request),
      );

      const isFirstTimeInteraction =
        count === undefined ? undefined : count === 0;

      const finalTransactionMeta = this.getTransaction(transactionId);

      /* istanbul ignore if */
      if (!finalTransactionMeta) {
        log(
          'Cannot update first time interaction as transaction not found',
          transactionId,
        );
        return;
      }

      this.#updateTransactionInternal(
        {
          transactionId,
          note: 'TransactionController#updateFirstInteraction - Update first time interaction',
        },
        (txMeta) => {
          txMeta.isFirstTimeInteraction = isFirstTimeInteraction;
        },
      );

      log('Updated first time interaction', transactionId, {
        isFirstTimeInteraction,
      });
    } catch (error) {
      log(
        'Error fetching account address relationship, skipping first time interaction update',
        error,
      );
    }
  }

  async #updateSimulationData(
    transactionMeta: TransactionMeta,
    {
      blockTime,
      traceContext,
    }: {
      blockTime?: number;
      traceContext?: TraceContext;
    } = {},
  ) {
    const {
      id: transactionId,
      chainId,
      txParams,
      simulationData: prevSimulationData,
    } = transactionMeta;

    const { from, to, value, data } = txParams;

    let simulationData: SimulationData = {
      error: {
        code: SimulationErrorCode.Disabled,
        message: 'Simulation disabled',
      },
      tokenBalanceChanges: [],
    };

    if (this.#isSimulationEnabled()) {
      simulationData = await this.#trace(
        { name: 'Simulate', parentContext: traceContext },
        () =>
          getSimulationData(
            {
              chainId,
              from: from as Hex,
              to: to as Hex,
              value: value as Hex,
              data: data as Hex,
            },
            {
              blockTime,
            },
          ),
      );

      if (
        blockTime &&
        prevSimulationData &&
        hasSimulationDataChanged(prevSimulationData, simulationData)
      ) {
        simulationData = {
          ...simulationData,
          isUpdatedAfterSecurityCheck: true,
        };
      }
    }

    const finalTransactionMeta = this.getTransaction(transactionId);

    /* istanbul ignore if */
    if (!finalTransactionMeta) {
      log(
        'Cannot update simulation data as transaction not found',
        transactionId,
        simulationData,
      );

      return;
    }

    this.#updateTransactionInternal(
      {
        transactionId,
        note: 'TransactionController#updateSimulationData - Update simulation data',
        skipResimulateCheck: Boolean(blockTime),
      },
      (txMeta) => {
        txMeta.simulationData = simulationData;
      },
    );

    log('Updated simulation data', transactionId, simulationData);
  }

  #onGasFeePollerTransactionUpdate({
    transactionId,
    gasFeeEstimates,
    gasFeeEstimatesLoaded,
    layer1GasFee,
  }: {
    transactionId: string;
    gasFeeEstimates?: GasFeeEstimates;
    gasFeeEstimatesLoaded?: boolean;
    layer1GasFee?: Hex;
  }) {
    this.#updateTransactionInternal(
      { transactionId, skipHistory: true },
      (txMeta) => {
        if (gasFeeEstimates) {
          txMeta.gasFeeEstimates = gasFeeEstimates;
        }

        if (gasFeeEstimatesLoaded !== undefined) {
          txMeta.gasFeeEstimatesLoaded = gasFeeEstimatesLoaded;
        }

        if (layer1GasFee) {
          txMeta.layer1GasFee = layer1GasFee;
        }
      },
    );
  }

  #getSelectedAccount() {
    return this.messagingSystem.call('AccountsController:getSelectedAccount');
  }

  #updateSubmitHistory(transactionMeta: TransactionMeta, hash: string): void {
    const { chainId, networkClientId, origin, rawTx, txParams } =
      transactionMeta;

    const { networkConfigurationsByChainId } = this.getNetworkState();
    const networkConfiguration = networkConfigurationsByChainId[chainId as Hex];

    const endpoint = networkConfiguration?.rpcEndpoints.find(
      (currentEndpoint) => currentEndpoint.networkClientId === networkClientId,
    );

    const networkUrl = endpoint?.url;
    const networkType = endpoint?.name ?? networkClientId;

    const submitHistoryEntry: SubmitHistoryEntry = {
      chainId,
      hash,
      networkType,
      networkUrl,
      origin,
      rawTransaction: rawTx as string,
      time: Date.now(),
      transaction: txParams,
    };

    log('Updating submit history', submitHistoryEntry);

    this.update((state) => {
      const { submitHistory } = state;

      if (submitHistory.length === SUBMIT_HISTORY_LIMIT) {
        submitHistory.pop();
      }

      submitHistory.unshift(submitHistoryEntry);
    });
  }
}<|MERGE_RESOLUTION|>--- conflicted
+++ resolved
@@ -296,11 +296,7 @@
     /** API keys to be used for Etherscan requests to prevent rate limiting. */
     etherscanApiKeysByChainId?: Record<Hex, string>;
   };
-<<<<<<< HEAD
-=======
-  isMultichainEnabled: boolean;
   isFirstTimeInteractionEnabled?: () => boolean;
->>>>>>> 704d3ce1
   isSimulationEnabled?: () => boolean;
   messenger: TransactionControllerMessenger;
   pendingTransactions?: PendingTransactionOptions;
@@ -742,11 +738,7 @@
    * @param options.getPermittedAccounts - Get accounts that a given origin has permissions for.
    * @param options.getSavedGasFees - Gets the saved gas fee config.
    * @param options.incomingTransactions - Configuration options for incoming transaction support.
-<<<<<<< HEAD
-=======
-   * @param options.isMultichainEnabled - Enable multichain support.
    * @param options.isFirstTimeInteractionEnabled - Whether first time interaction checks are enabled.
->>>>>>> 704d3ce1
    * @param options.isSimulationEnabled - Whether new transactions will be automatically simulated.
    * @param options.messenger - The controller messenger.
    * @param options.pendingTransactions - Configuration options for pending transaction support.
@@ -771,11 +763,7 @@
     getPermittedAccounts,
     getSavedGasFees,
     incomingTransactions = {},
-<<<<<<< HEAD
-=======
-    isMultichainEnabled = false,
     isFirstTimeInteractionEnabled,
->>>>>>> 704d3ce1
     isSimulationEnabled,
     messenger,
     pendingTransactions = {},
