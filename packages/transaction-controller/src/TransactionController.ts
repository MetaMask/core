import { Hardfork, Common, type ChainConfig } from '@ethereumjs/common';
import type { TypedTransaction } from '@ethereumjs/tx';
import { TransactionFactory } from '@ethereumjs/tx';
import type {
  AcceptResultCallbacks,
  AddApprovalRequest,
  AddResult,
} from '@metamask/approval-controller';
import type {
  BaseConfig,
  BaseState,
  RestrictedControllerMessenger,
} from '@metamask/base-controller';
import { BaseController } from '@metamask/base-controller';
import {
  BNToHex,
  fractionBN,
  hexToBN,
  safelyExecute,
  query,
  NetworkType,
  RPC,
  ApprovalType,
  ORIGIN_METAMASK,
  convertHexToDecimal,
} from '@metamask/controller-utils';
import EthQuery from '@metamask/eth-query';
import type {
  BlockTracker,
  NetworkState,
  Provider,
} from '@metamask/network-controller';
import { errorCodes, rpcErrors, providerErrors } from '@metamask/rpc-errors';
import type { Hex } from '@metamask/utils';
import { Mutex } from 'async-mutex';
import MethodRegistry from 'eth-method-registry';
import { addHexPrefix, bufferToHex } from 'ethereumjs-util';
import { EventEmitter } from 'events';
import { merge, pickBy } from 'lodash';
import NonceTracker from 'nonce-tracker';
import { v1 as random } from 'uuid';

import { EtherscanRemoteTransactionSource } from './EtherscanRemoteTransactionSource';
import { validateConfirmedExternalTransaction } from './external-transactions';
import { addInitialHistorySnapshot, updateTransactionHistory } from './history';
import { IncomingTransactionHelper } from './IncomingTransactionHelper';
import { determineTransactionType } from './transaction-type';
import type {
  DappSuggestedGasFees,
  TransactionParams,
  TransactionMeta,
  TransactionReceipt,
  SendFlowHistoryEntry,
  WalletDevice,
} from './types';
import { TransactionType, TransactionStatus } from './types';
import {
  getAndFormatTransactionsForNonceTracker,
  getIncreasedPriceFromExisting,
  normalizeTxParams,
  isEIP1559Transaction,
  isFeeMarketEIP1559Values,
  isGasPriceValue,
  validateGasValues,
  validateIfTransactionUnapproved,
  validateMinimumIncrease,
  validateTxParams,
  ESTIMATE_GAS_ERROR,
} from './utils';

export const HARDFORK = Hardfork.London;

/**
 * @type Result
 * @property result - Promise resolving to a new transaction hash
 * @property transactionMeta - Meta information about this new transaction
 */
export interface Result {
  result: Promise<string>;
  transactionMeta: TransactionMeta;
}

export interface GasPriceValue {
  gasPrice: string;
}

export interface FeeMarketEIP1559Values {
  maxFeePerGas: string;
  maxPriorityFeePerGas: string;
}

/**
 * @type TransactionConfig
 *
 * Transaction controller configuration
 * @property interval - Polling interval used to fetch new currency rate
 * @property provider - Provider used to create a new underlying EthQuery instance
 * @property sign - Method used to sign transactions
 */
export interface TransactionConfig extends BaseConfig {
  interval: number;
  sign?: (txParams: TransactionParams, from: string) => Promise<any>;
  txHistoryLimit: number;
}

/**
 * @type MethodData
 *
 * Method data registry object
 * @property registryMethod - Registry method raw string
 * @property parsedRegistryMethod - Registry method object, containing name and method arguments
 */
export interface MethodData {
  registryMethod: string;
  parsedRegistryMethod: Record<string, unknown>;
}

/**
 * @type TransactionState
 *
 * Transaction controller state
 * @property transactions - A list of TransactionMeta objects
 * @property methodData - Object containing all known method data information
 */
export interface TransactionState extends BaseState {
  transactions: TransactionMeta[];
  methodData: { [key: string]: MethodData };
  lastFetchedBlockNumbers: { [key: string]: number };
}

/**
 * Multiplier used to determine a transaction's increased gas fee during cancellation
 */
export const CANCEL_RATE = 1.5;

/**
 * Multiplier used to determine a transaction's increased gas fee during speed up
 */
export const SPEED_UP_RATE = 1.1;

/**
 * The name of the {@link TransactionController}.
 */
const controllerName = 'TransactionController';

/**
 * The external actions available to the {@link TransactionController}.
 */
type AllowedActions = AddApprovalRequest;

/**
 * The messenger of the {@link TransactionController}.
 */
export type TransactionControllerMessenger = RestrictedControllerMessenger<
  typeof controllerName,
  AllowedActions,
  never,
  AllowedActions['type'],
  never
>;

/**
 * Controller responsible for submitting and managing transactions.
 */
export class TransactionController extends BaseController<
  TransactionConfig,
  TransactionState
> {
  private ethQuery: EthQuery;

  private readonly isHistoryDisabled: boolean;

  private readonly isSendFlowHistoryDisabled: boolean;

  private readonly nonceTracker: NonceTracker;

  private registry: any;

  private readonly provider: Provider;

  private handle?: ReturnType<typeof setTimeout>;

  private readonly mutex = new Mutex();

  private readonly getNetworkState: () => NetworkState;

<<<<<<< HEAD
  private readonly getPermittedAccounts: (origin?: string) => Promise<string[]>;

  private readonly getSelectedAddress: () => string;
=======
  private readonly getCurrentAccountEIP1559Compatibility: () => Promise<boolean>;

  private readonly getCurrentNetworkEIP1559Compatibility: () => Promise<boolean>;
>>>>>>> a9217de2

  private readonly messagingSystem: TransactionControllerMessenger;

  private readonly incomingTransactionHelper: IncomingTransactionHelper;

  private failTransaction(transactionMeta: TransactionMeta, error: Error) {
    const newTransactionMeta = {
      ...transactionMeta,
      error,
      status: TransactionStatus.failed,
    };
    this.updateTransaction(
      newTransactionMeta,
      'TransactionController#failTransaction - Add error message and set status to failed',
    );
    this.hub.emit(`${transactionMeta.id}:finished`, newTransactionMeta);
  }

  private async registryLookup(fourBytePrefix: string): Promise<MethodData> {
    const registryMethod = await this.registry.lookup(fourBytePrefix);
    const parsedRegistryMethod = this.registry.parse(registryMethod);
    return { registryMethod, parsedRegistryMethod };
  }

  /**
   * EventEmitter instance used to listen to specific transactional events
   */
  hub = new EventEmitter();

  /**
   * Name of this controller used during composition
   */
  override name = 'TransactionController';

  /**
   * Method used to sign transactions
   */
  sign?: (
    transaction: TypedTransaction,
    from: string,
  ) => Promise<TypedTransaction>;

  /**
   * Creates a TransactionController instance.
   *
   * @param options - The controller options.
   * @param options.blockTracker - The block tracker used to poll for new blocks data.
   * @param options.disableHistory - Whether to disable storing history in transaction metadata.
   * @param options.disableSendFlowHistory - Explicitly disable transaction metadata history.
   * @param options.getCurrentAccountEIP1559Compatibility - Whether or not the account supports EIP-1559.
   * @param options.getCurrentNetworkEIP1559Compatibility - Whether or not the network supports EIP-1559.
   * @param options.getNetworkState - Gets the state of the network controller.
   * @param options.getPermittedAccounts - get accounts that an origin has permissions for.
   * @param options.getSelectedAddress - Gets the address of the currently selected account.
   * @param options.incomingTransactions - Configuration options for incoming transaction support.
   * @param options.incomingTransactions.includeTokenTransfers - Whether or not to include ERC20 token transfers.
   * @param options.incomingTransactions.isEnabled - Whether or not incoming transaction retrieval is enabled.
   * @param options.incomingTransactions.queryEntireHistory - Whether to initially query the entire transaction history or only recent blocks.
   * @param options.incomingTransactions.updateTransactions - Whether to update local transactions using remote transaction data.
   * @param options.messenger - The controller messenger.
   * @param options.onNetworkStateChange - Allows subscribing to network controller state changes.
   * @param options.provider - The provider used to create the underlying EthQuery instance.
   * @param config - Initial options used to configure this controller.
   * @param state - Initial state to set on this controller.
   */
  constructor(
    {
      blockTracker,
      disableHistory,
      disableSendFlowHistory,
      getCurrentAccountEIP1559Compatibility,
      getCurrentNetworkEIP1559Compatibility,
      getNetworkState,
      getPermittedAccounts,
      getSelectedAddress,
      incomingTransactions = {},
      messenger,
      onNetworkStateChange,
      provider,
    }: {
      blockTracker: BlockTracker;
      disableHistory: boolean;
      disableSendFlowHistory: boolean;
      getCurrentAccountEIP1559Compatibility: () => Promise<boolean>;
      getCurrentNetworkEIP1559Compatibility: () => Promise<boolean>;
      getNetworkState: () => NetworkState;
      getPermittedAccounts: (origin?: string) => Promise<string[]>;
      getSelectedAddress: () => string;
      incomingTransactions: {
        includeTokenTransfers?: boolean;
        isEnabled?: () => boolean;
        queryEntireHistory?: boolean;
        updateTransactions?: boolean;
      };
      messenger: TransactionControllerMessenger;
      onNetworkStateChange: (listener: (state: NetworkState) => void) => void;
      provider: Provider;
    },
    config?: Partial<TransactionConfig>,
    state?: Partial<TransactionState>,
  ) {
    super(config, state);

    this.defaultConfig = {
      interval: 15000,
      txHistoryLimit: 40,
    };

    this.defaultState = {
      methodData: {},
      transactions: [],
      lastFetchedBlockNumbers: {},
    };

    this.initialize();

    this.provider = provider;
    this.messagingSystem = messenger;
    this.getNetworkState = getNetworkState;
    this.ethQuery = new EthQuery(provider);
    this.isSendFlowHistoryDisabled = disableSendFlowHistory ?? false;
    this.isHistoryDisabled = disableHistory ?? false;
    this.registry = new MethodRegistry({ provider });
<<<<<<< HEAD
    this.getPermittedAccounts = getPermittedAccounts;
    this.getSelectedAddress = getSelectedAddress;
=======
    this.getCurrentAccountEIP1559Compatibility =
      getCurrentAccountEIP1559Compatibility;
    this.getCurrentNetworkEIP1559Compatibility =
      getCurrentNetworkEIP1559Compatibility;
>>>>>>> a9217de2

    this.nonceTracker = new NonceTracker({
      provider,
      blockTracker,
      getPendingTransactions: (address) =>
        getAndFormatTransactionsForNonceTracker(
          address,
          TransactionStatus.submitted,
          this.state.transactions,
        ),
      getConfirmedTransactions: (address) =>
        getAndFormatTransactionsForNonceTracker(
          address,
          TransactionStatus.confirmed,
          this.state.transactions,
        ),
    });

    this.incomingTransactionHelper = new IncomingTransactionHelper({
      blockTracker,
      getCurrentAccount: getSelectedAddress,
      getLastFetchedBlockNumbers: () => this.state.lastFetchedBlockNumbers,
      getNetworkState,
      isEnabled: incomingTransactions.isEnabled,
      queryEntireHistory: incomingTransactions.queryEntireHistory,
      remoteTransactionSource: new EtherscanRemoteTransactionSource({
        includeTokenTransfers: incomingTransactions.includeTokenTransfers,
      }),
      transactionLimit: this.config.txHistoryLimit,
      updateTransactions: incomingTransactions.updateTransactions,
    });

    this.incomingTransactionHelper.hub.on(
      'transactions',
      this.onIncomingTransactions.bind(this),
    );

    this.incomingTransactionHelper.hub.on(
      'updatedLastFetchedBlockNumbers',
      this.onUpdatedLastFetchedBlockNumbers.bind(this),
    );

    onNetworkStateChange(() => {
      this.ethQuery = new EthQuery(this.provider);
      this.registry = new MethodRegistry({ provider: this.provider });
    });

    this.poll();
  }

  /**
   * Starts a new polling interval.
   *
   * @param interval - The polling interval used to fetch new transaction statuses.
   */
  async poll(interval?: number): Promise<void> {
    interval && this.configure({ interval }, false, false);
    this.handle && clearTimeout(this.handle);
    await safelyExecute(() => this.queryTransactionStatuses());
    this.handle = setTimeout(() => {
      this.poll(this.config.interval);
    }, this.config.interval);
  }

  /**
   * Handle new method data request.
   *
   * @param fourBytePrefix - The method prefix.
   * @returns The method data object corresponding to the given signature prefix.
   */
  async handleMethodData(fourBytePrefix: string): Promise<MethodData> {
    const releaseLock = await this.mutex.acquire();
    try {
      const { methodData } = this.state;
      const knownMethod = Object.keys(methodData).find(
        (knownFourBytePrefix) => fourBytePrefix === knownFourBytePrefix,
      );
      if (knownMethod) {
        return methodData[fourBytePrefix];
      }
      const registry = await this.registryLookup(fourBytePrefix);
      this.update({
        methodData: { ...methodData, ...{ [fourBytePrefix]: registry } },
      });
      return registry;
    } finally {
      releaseLock();
    }
  }

  /**
   * Add a new unapproved transaction to state. Parameters will be validated, a
   * unique transaction id will be generated, and gas and gasPrice will be calculated
   * if not provided. If A `<tx.id>:unapproved` hub event will be emitted once added.
   *
   * @param txParams - Standard parameters for an Ethereum transaction.
   * @param opts - Additional options to control how the transaction is added.
   * @param opts.actionId - Unique ID to prevent duplicate requests.
   * @param opts.deviceConfirmedOn - An enum to indicate what device confirmed the transaction.
   * @param opts.origin - The origin of the transaction request, such as a dApp hostname.
   * @param opts.requireApproval - Whether the transaction requires approval by the user, defaults to true unless explicitly disabled.
   * @param opts.securityAlertResponse - Response from security validator.
   * @param opts.sendFlowHistory - The sendFlowHistory entries to add.
   * @param opts.type - Type of transaction to add, such as 'cancel' or 'swap'.
   * @returns Object containing a promise resolving to the transaction hash if approved.
   */
  async addTransaction(
    txParams: TransactionParams,
    {
      actionId,
      deviceConfirmedOn,
      origin,
      requireApproval,
      securityAlertResponse,
      sendFlowHistory,
      type,
    }: {
      actionId?: string;
      deviceConfirmedOn?: WalletDevice;
      origin?: string;
      requireApproval?: boolean | undefined;
      securityAlertResponse?: Record<string, unknown>;
      sendFlowHistory?: SendFlowHistoryEntry[];
      type?: TransactionType;
    } = {},
  ): Promise<Result> {
    const chainId = this.getChainId();
    const { transactions } = this.state;
    txParams = normalizeTxParams(txParams);
    const isEIP1559Compatible = await this.getEIP1559Compatibility();
    validateTxParams(txParams, isEIP1559Compatible);

    if (origin === ORIGIN_METAMASK) {
      // Ensure the 'from' address matches the currently selected address
      const selectedAddress = this.getSelectedAddress();
      if (txParams.from !== selectedAddress) {
        throw ethErrors.rpc.internal({
          message: `Internally initiated transaction is using invalid account.`,
          data: {
            origin,
            fromAddress: txParams.from,
            selectedAddress,
          },
        });
      }
    } else {
      // Check if the origin has permissions to initiate transactions from the specified address
      const permittedAddresses = await this.getPermittedAccounts(origin);
      if (!permittedAddresses.includes(txParams.from)) {
        throw ethErrors.provider.unauthorized({ data: { origin } });
      }
    }

    const dappSuggestedGasFees = this.generateDappSuggestedGasFees(
      txParams,
      origin,
    );

    const transactionType =
      type ?? (await determineTransactionType(txParams, this.ethQuery)).type;

    const existingTransactionMeta = this.getTransactionWithActionId(actionId);
    // If a request to add a transaction with the same actionId is submitted again, a new transaction will not be created for it.
    const transactionMeta: TransactionMeta = existingTransactionMeta || {
      // Add actionId to txMeta to check if same actionId is seen again
      actionId,
      chainId,
      dappSuggestedGasFees,
      deviceConfirmedOn,
      id: random(),
      origin,
      securityAlertResponse,
      status: TransactionStatus.unapproved as TransactionStatus.unapproved,
      time: Date.now(),
      txParams,
      userEditedGasLimit: false,
      verifiedOnBlockchain: false,
      type: transactionType,
    };

    try {
      const { gas, estimateGasError } = await this.estimateGas(txParams);
      txParams.gas = gas;
      txParams.estimateGasError = estimateGasError;
      transactionMeta.originalGasEstimate = gas;
    } catch (error: any) {
      this.failTransaction(transactionMeta, error);
      return Promise.reject(error);
    }

    // Checks if a transaction already exists with a given actionId
    if (!existingTransactionMeta) {
      if (!this.isSendFlowHistoryDisabled) {
        transactionMeta.sendFlowHistory = sendFlowHistory ?? [];
      }
      // Initial history push
      if (!this.isHistoryDisabled) {
        addInitialHistorySnapshot(transactionMeta);
      }
      transactions.push(transactionMeta);
      this.update({
        transactions: this.trimTransactionsForState(transactions),
      });
      this.hub.emit(`unapprovedTransaction`, transactionMeta);
    }

    return {
      result: this.processApproval(transactionMeta, {
        isExisting: Boolean(existingTransactionMeta),
        requireApproval,
      }),
      transactionMeta,
    };
  }

  startIncomingTransactionPolling() {
    this.incomingTransactionHelper.start();
  }

  stopIncomingTransactionPolling() {
    this.incomingTransactionHelper.stop();
  }

  async updateIncomingTransactions() {
    await this.incomingTransactionHelper.update();
  }

  /**
   * Creates approvals for all unapproved transactions persisted.
   */
  initApprovals() {
    const chainId = this.getChainId();
    const unapprovedTxs = this.state.transactions.filter(
      (transaction) =>
        transaction.status === TransactionStatus.unapproved &&
        transaction.chainId === chainId,
    );

    for (const txMeta of unapprovedTxs) {
      this.processApproval(txMeta, {
        shouldShowRequest: false,
      }).catch((error) => {
        /* istanbul ignore next */
        console.error('Error during persisted transaction approval', error);
      });
    }
  }

  /**
   * Attempts to cancel a transaction based on its ID by setting its status to "rejected"
   * and emitting a `<tx.id>:finished` hub event.
   *
   * @param transactionId - The ID of the transaction to cancel.
   * @param gasValues - The gas values to use for the cancellation transaction.
   * @param options - The options for the cancellation transaction.
   * @param options.estimatedBaseFee - The estimated base fee of the transaction.
   */
  async stopTransaction(
    transactionId: string,
    gasValues?: GasPriceValue | FeeMarketEIP1559Values,
    { estimatedBaseFee }: { estimatedBaseFee?: string } = {},
  ) {
    if (gasValues) {
      validateGasValues(gasValues);
    }
    const transactionMeta = this.state.transactions.find(
      ({ id }) => id === transactionId,
    );
    if (!transactionMeta) {
      return;
    }

    if (!this.sign) {
      throw new Error('No sign method defined.');
    }

    // gasPrice (legacy non EIP1559)
    const minGasPrice = getIncreasedPriceFromExisting(
      transactionMeta.txParams.gasPrice,
      CANCEL_RATE,
    );

    const gasPriceFromValues = isGasPriceValue(gasValues) && gasValues.gasPrice;

    const newGasPrice =
      (gasPriceFromValues &&
        validateMinimumIncrease(gasPriceFromValues, minGasPrice)) ||
      minGasPrice;

    // maxFeePerGas (EIP1559)
    const existingMaxFeePerGas = transactionMeta.txParams?.maxFeePerGas;
    const minMaxFeePerGas = getIncreasedPriceFromExisting(
      existingMaxFeePerGas,
      CANCEL_RATE,
    );
    const maxFeePerGasValues =
      isFeeMarketEIP1559Values(gasValues) && gasValues.maxFeePerGas;
    const newMaxFeePerGas =
      (maxFeePerGasValues &&
        validateMinimumIncrease(maxFeePerGasValues, minMaxFeePerGas)) ||
      (existingMaxFeePerGas && minMaxFeePerGas);

    // maxPriorityFeePerGas (EIP1559)
    const existingMaxPriorityFeePerGas =
      transactionMeta.txParams?.maxPriorityFeePerGas;
    const minMaxPriorityFeePerGas = getIncreasedPriceFromExisting(
      existingMaxPriorityFeePerGas,
      CANCEL_RATE,
    );
    const maxPriorityFeePerGasValues =
      isFeeMarketEIP1559Values(gasValues) && gasValues.maxPriorityFeePerGas;
    const newMaxPriorityFeePerGas =
      (maxPriorityFeePerGasValues &&
        validateMinimumIncrease(
          maxPriorityFeePerGasValues,
          minMaxPriorityFeePerGas,
        )) ||
      (existingMaxPriorityFeePerGas && minMaxPriorityFeePerGas);

    const txParams =
      newMaxFeePerGas && newMaxPriorityFeePerGas
        ? {
            from: transactionMeta.txParams.from,
            gasLimit: transactionMeta.txParams.gas,
            maxFeePerGas: newMaxFeePerGas,
            maxPriorityFeePerGas: newMaxPriorityFeePerGas,
            type: 2,
            nonce: transactionMeta.txParams.nonce,
            to: transactionMeta.txParams.from,
            value: '0x0',
          }
        : {
            from: transactionMeta.txParams.from,
            gasLimit: transactionMeta.txParams.gas,
            gasPrice: newGasPrice,
            nonce: transactionMeta.txParams.nonce,
            to: transactionMeta.txParams.from,
            value: '0x0',
          };

    const unsignedEthTx = this.prepareUnsignedEthTx(txParams);

    const signedTx = await this.sign(
      unsignedEthTx,
      transactionMeta.txParams.from,
    );
    await this.updateTransactionMetaRSV(transactionMeta, signedTx);
    const rawTx = bufferToHex(signedTx.serialize());
    await query(this.ethQuery, 'sendRawTransaction', [rawTx]);
    transactionMeta.estimatedBaseFee = estimatedBaseFee;
    transactionMeta.status = TransactionStatus.cancelled;
    this.hub.emit(`${transactionMeta.id}:finished`, transactionMeta);
  }

  /**
   * Attempts to speed up a transaction increasing transaction gasPrice by ten percent.
   *
   * @param transactionId - The ID of the transaction to speed up.
   * @param gasValues - The gas values to use for the speed up transaction.
   * @param options - The options for the speed up transaction.
   * @param options.actionId - Unique ID to prevent duplicate requests
   * @param options.estimatedBaseFee - The estimated base fee of the transaction.
   */
  async speedUpTransaction(
    transactionId: string,
    gasValues?: GasPriceValue | FeeMarketEIP1559Values,
    {
      actionId,
      estimatedBaseFee,
    }: { actionId?: string; estimatedBaseFee?: string } = {},
  ) {
    // If transaction is found for same action id, do not create a new speed up transaction.
    if (this.getTransactionWithActionId(actionId)) {
      return;
    }

    if (gasValues) {
      validateGasValues(gasValues);
    }
    const transactionMeta = this.state.transactions.find(
      ({ id }) => id === transactionId,
    );
    /* istanbul ignore next */
    if (!transactionMeta) {
      return;
    }

    /* istanbul ignore next */
    if (!this.sign) {
      throw new Error('No sign method defined.');
    }

    const { transactions } = this.state;

    // gasPrice (legacy non EIP1559)
    const minGasPrice = getIncreasedPriceFromExisting(
      transactionMeta.txParams.gasPrice,
      SPEED_UP_RATE,
    );

    const gasPriceFromValues = isGasPriceValue(gasValues) && gasValues.gasPrice;

    const newGasPrice =
      (gasPriceFromValues &&
        validateMinimumIncrease(gasPriceFromValues, minGasPrice)) ||
      minGasPrice;

    // maxFeePerGas (EIP1559)
    const existingMaxFeePerGas = transactionMeta.txParams?.maxFeePerGas;
    const minMaxFeePerGas = getIncreasedPriceFromExisting(
      existingMaxFeePerGas,
      SPEED_UP_RATE,
    );
    const maxFeePerGasValues =
      isFeeMarketEIP1559Values(gasValues) && gasValues.maxFeePerGas;
    const newMaxFeePerGas =
      (maxFeePerGasValues &&
        validateMinimumIncrease(maxFeePerGasValues, minMaxFeePerGas)) ||
      (existingMaxFeePerGas && minMaxFeePerGas);

    // maxPriorityFeePerGas (EIP1559)
    const existingMaxPriorityFeePerGas =
      transactionMeta.txParams?.maxPriorityFeePerGas;
    const minMaxPriorityFeePerGas = getIncreasedPriceFromExisting(
      existingMaxPriorityFeePerGas,
      SPEED_UP_RATE,
    );
    const maxPriorityFeePerGasValues =
      isFeeMarketEIP1559Values(gasValues) && gasValues.maxPriorityFeePerGas;
    const newMaxPriorityFeePerGas =
      (maxPriorityFeePerGasValues &&
        validateMinimumIncrease(
          maxPriorityFeePerGasValues,
          minMaxPriorityFeePerGas,
        )) ||
      (existingMaxPriorityFeePerGas && minMaxPriorityFeePerGas);

    const txParams =
      newMaxFeePerGas && newMaxPriorityFeePerGas
        ? {
            ...transactionMeta.txParams,
            gasLimit: transactionMeta.txParams.gas,
            maxFeePerGas: newMaxFeePerGas,
            maxPriorityFeePerGas: newMaxPriorityFeePerGas,
            type: 2,
          }
        : {
            ...transactionMeta.txParams,
            gasLimit: transactionMeta.txParams.gas,
            gasPrice: newGasPrice,
          };

    const unsignedEthTx = this.prepareUnsignedEthTx(txParams);

    const signedTx = await this.sign(
      unsignedEthTx,
      transactionMeta.txParams.from,
    );
    await this.updateTransactionMetaRSV(transactionMeta, signedTx);
    const rawTx = bufferToHex(signedTx.serialize());
    const hash = await query(this.ethQuery, 'sendRawTransaction', [rawTx]);
    const baseTransactionMeta = {
      ...transactionMeta,
      estimatedBaseFee,
      id: random(),
      time: Date.now(),
      hash,
      actionId,
      originalGasEstimate: transactionMeta.txParams.gas,
      type: TransactionType.retry,
    };
    const newTransactionMeta =
      newMaxFeePerGas && newMaxPriorityFeePerGas
        ? {
            ...baseTransactionMeta,
            txParams: {
              ...transactionMeta.txParams,
              maxFeePerGas: newMaxFeePerGas,
              maxPriorityFeePerGas: newMaxPriorityFeePerGas,
            },
          }
        : {
            ...baseTransactionMeta,
            txParams: {
              ...transactionMeta.txParams,
              gasPrice: newGasPrice,
            },
          };
    transactions.push(newTransactionMeta);
    this.update({ transactions: this.trimTransactionsForState(transactions) });
    this.hub.emit(`${transactionMeta.id}:speedup`, newTransactionMeta);
  }

  /**
   * Estimates required gas for a given transaction.
   *
   * @param transaction - The transaction to estimate gas for.
   * @returns The gas and gas price.
   */
  async estimateGas(transaction: TransactionParams) {
    const estimatedTransaction = { ...transaction };
    const {
      gas,
      gasPrice: providedGasPrice,
      to,
      value,
      data,
    } = estimatedTransaction;
    const gasPrice =
      typeof providedGasPrice === 'undefined'
        ? await query(this.ethQuery, 'gasPrice')
        : providedGasPrice;
    const { providerConfig } = this.getNetworkState();
    const isCustomNetwork = providerConfig.type === NetworkType.rpc;
    // 1. If gas is already defined on the transaction, use it
    if (typeof gas !== 'undefined') {
      return { gas, gasPrice };
    }
    const { gasLimit } = await query(this.ethQuery, 'getBlockByNumber', [
      'latest',
      false,
    ]);

    // 2. If to is not defined or this is not a contract address, and there is no data use 0x5208 / 21000.
    // If the network is a custom network then bypass this check and fetch 'estimateGas'.
    /* istanbul ignore next */
    const code = to ? await query(this.ethQuery, 'getCode', [to]) : undefined;
    /* istanbul ignore next */
    if (
      !isCustomNetwork &&
      (!to || (to && !data && (!code || code === '0x')))
    ) {
      return { gas: '0x5208', gasPrice };
    }

    // if data, should be hex string format
    estimatedTransaction.data = !data
      ? data
      : /* istanbul ignore next */ addHexPrefix(data);

    // 3. If this is a contract address, safely estimate gas using RPC
    estimatedTransaction.value =
      typeof value === 'undefined' ? '0x0' : /* istanbul ignore next */ value;
    const gasLimitBN = hexToBN(gasLimit);
    estimatedTransaction.gas = BNToHex(fractionBN(gasLimitBN, 19, 20));

    let gasHex;
    let estimateGasError;
    try {
      gasHex = await query(this.ethQuery, 'estimateGas', [
        estimatedTransaction,
      ]);
    } catch (error) {
      estimateGasError = ESTIMATE_GAS_ERROR;
    }
    // 4. Pad estimated gas without exceeding the most recent block gasLimit. If the network is a
    // a custom network then return the eth_estimateGas value.
    const gasBN = hexToBN(gasHex);
    const maxGasBN = gasLimitBN.muln(0.9);
    const paddedGasBN = gasBN.muln(1.5);
    /* istanbul ignore next */
    if (gasBN.gt(maxGasBN) || isCustomNetwork) {
      return { gas: addHexPrefix(gasHex), gasPrice, estimateGasError };
    }

    /* istanbul ignore next */
    if (paddedGasBN.lt(maxGasBN)) {
      return {
        gas: addHexPrefix(BNToHex(paddedGasBN)),
        gasPrice,
        estimateGasError,
      };
    }
    return { gas: addHexPrefix(BNToHex(maxGasBN)), gasPrice, estimateGasError };
  }

  /**
   * Check the status of submitted transactions on the network to determine whether they have
   * been included in a block. Any that have been included in a block are marked as confirmed.
   */
  async queryTransactionStatuses() {
    const { transactions } = this.state;
    const currentChainId = this.getChainId();
    let gotUpdates = false;
    await safelyExecute(() =>
      Promise.all(
        transactions.map(async (meta, index) => {
          if (!meta.verifiedOnBlockchain && meta.chainId === currentChainId) {
            const [reconciledTx, updateRequired] =
              await this.blockchainTransactionStateReconciler(meta);
            if (updateRequired) {
              transactions[index] = reconciledTx;
              gotUpdates = updateRequired;
            }
          }
        }),
      ),
    );

    /* istanbul ignore else */
    if (gotUpdates) {
      this.update({
        transactions: this.trimTransactionsForState(transactions),
      });
    }
  }

  /**
   * Updates an existing transaction in state.
   *
   * @param transactionMeta - The new transaction to store in state.
   * @param note - A note or update reason to include in the transaction history.
   */
  updateTransaction(transactionMeta: TransactionMeta, note: string) {
    const { transactions } = this.state;
    transactionMeta.txParams = normalizeTxParams(transactionMeta.txParams);
    validateTxParams(transactionMeta.txParams);
    if (!this.isHistoryDisabled) {
      updateTransactionHistory(transactionMeta, note);
    }
    const index = transactions.findIndex(({ id }) => transactionMeta.id === id);
    transactions[index] = transactionMeta;
    this.update({ transactions: this.trimTransactionsForState(transactions) });
  }

  /**
   * Removes all transactions from state, optionally based on the current network.
   *
   * @param ignoreNetwork - Determines whether to wipe all transactions, or just those on the
   * current network. If `true`, all transactions are wiped.
   * @param address - If specified, only transactions originating from this address will be
   * wiped on current network.
   */
  wipeTransactions(ignoreNetwork?: boolean, address?: string) {
    /* istanbul ignore next */
    if (ignoreNetwork && !address) {
      this.update({ transactions: [] });
      return;
    }
    const currentChainId = this.getChainId();
    const newTransactions = this.state.transactions.filter(
      ({ chainId, txParams }) => {
        const isMatchingNetwork = ignoreNetwork || chainId === currentChainId;

        if (!isMatchingNetwork) {
          return true;
        }

        const isMatchingAddress =
          !address || txParams.from?.toLowerCase() === address.toLowerCase();

        return !isMatchingAddress;
      },
    );

    this.update({
      transactions: this.trimTransactionsForState(newTransactions),
    });
  }

  startIncomingTransactionProcessing() {
    this.incomingTransactionHelper.start();
  }

  stopIncomingTransactionProcessing() {
    this.incomingTransactionHelper.stop();
  }

  /**
   * Adds external provided transaction to state as confirmed transaction.
   *
   * @param transactionMeta - TransactionMeta to add transactions.
   * @param transactionReceipt - TransactionReceipt of the external transaction.
   * @param baseFeePerGas - Base fee per gas of the external transaction.
   */
  async confirmExternalTransaction(
    transactionMeta: TransactionMeta,
    transactionReceipt: TransactionReceipt,
    baseFeePerGas: Hex,
  ) {
    // Run validation and add external transaction to state.
    this.addExternalTransaction(transactionMeta);

    try {
      const transactionId = transactionMeta.id;

      // Make sure status is confirmed and define gasUsed as in receipt.
      transactionMeta.status = TransactionStatus.confirmed;
      transactionMeta.txReceipt = transactionReceipt;
      if (baseFeePerGas) {
        transactionMeta.baseFeePerGas = baseFeePerGas;
      }

      // Update same nonce local transactions as dropped and define replacedBy properties.
      this.markNonceDuplicatesDropped(transactionId);

      // Update external provided transaction with updated gas values and confirmed status.
      this.updateTransaction(
        transactionMeta,
        'TransactionController:confirmExternalTransaction - Add external transaction',
      );
    } catch (error) {
      console.error(error);
    }
  }

  /**
   * Append new send flow history to a transaction.
   *
   * @param transactionID - The ID of the transaction to update.
   * @param currentSendFlowHistoryLength - The length of the current sendFlowHistory array.
   * @param sendFlowHistoryToAdd - The sendFlowHistory entries to add.
   * @returns The updated transactionMeta.
   */
  updateTransactionSendFlowHistory(
    transactionID: string,
    currentSendFlowHistoryLength: number,
    sendFlowHistoryToAdd: SendFlowHistoryEntry[],
  ): TransactionMeta {
    if (this.isSendFlowHistoryDisabled) {
      throw new Error(
        'Send flow history is disabled for the current transaction controller',
      );
    }

    const transactionMeta = this.getTransaction(transactionID);

    if (!transactionMeta) {
      throw new Error(
        `Cannot update send flow history as no transaction metadata found`,
      );
    }

    validateIfTransactionUnapproved(
      transactionMeta,
      'updateTransactionSendFlowHistory',
    );

    if (
      currentSendFlowHistoryLength ===
      (transactionMeta?.sendFlowHistory?.length || 0)
    ) {
      transactionMeta.sendFlowHistory = [
        ...(transactionMeta?.sendFlowHistory ?? []),
        ...sendFlowHistoryToAdd,
      ];
      this.updateTransaction(
        transactionMeta,
        'TransactionController:updateTransactionSendFlowHistory - sendFlowHistory updated',
      );
    }

    return this.getTransaction(transactionID) as TransactionMeta;
  }

  /**
   * Update the gas values of a transaction.
   *
   * @param transactionId - The ID of the transaction to update.
   * @param gasValues - Gas values to update.
   * @param gasValues.gas - Same as transaction.gasLimit.
   * @param gasValues.gasLimit - Maxmimum number of units of gas to use for this transaction.
   * @param gasValues.gasPrice - Price per gas for legacy transactions.
   * @param gasValues.maxPriorityFeePerGas - Maximum amount per gas to give to validator as incentive.
   * @param gasValues.maxFeePerGas - Maximum amount per gas to pay for the transaction, including the priority fee.
   * @param gasValues.estimateUsed - Which estimate level was used.
   * @param gasValues.estimateSuggested - Which estimate level that the API suggested.
   * @param gasValues.defaultGasEstimates - The default estimate for gas.
   * @param gasValues.originalGasEstimate - Original estimate for gas.
   * @param gasValues.userEditedGasLimit - The gas limit supplied by user.
   * @param gasValues.userFeeLevel - Estimate level user selected.
   * @returns The updated transactionMeta.
   */
  updateTransactionGasFees(
    transactionId: string,
    {
      defaultGasEstimates,
      estimateUsed,
      estimateSuggested,
      gas,
      gasLimit,
      gasPrice,
      maxPriorityFeePerGas,
      maxFeePerGas,
      originalGasEstimate,
      userEditedGasLimit,
      userFeeLevel,
    }: {
      defaultGasEstimates?: string;
      estimateUsed?: string;
      estimateSuggested?: string;
      gas?: string;
      gasLimit?: string;
      gasPrice?: string;
      maxPriorityFeePerGas?: string;
      maxFeePerGas?: string;
      originalGasEstimate?: string;
      userEditedGasLimit?: boolean;
      userFeeLevel?: string;
    },
  ): TransactionMeta {
    const transactionMeta = this.getTransaction(transactionId);

    if (!transactionMeta) {
      throw new Error(
        `Cannot update transaction as no transaction metadata found`,
      );
    }

    validateIfTransactionUnapproved(
      transactionMeta,
      'updateTransactionGasFees',
    );

    let transactionGasFees = {
      txParams: {
        gas,
        gasLimit,
        gasPrice,
        maxPriorityFeePerGas,
        maxFeePerGas,
      },
      defaultGasEstimates,
      estimateUsed,
      estimateSuggested,
      originalGasEstimate,
      userEditedGasLimit,
      userFeeLevel,
    } as any;

    // only update what is defined
    transactionGasFees.txParams = pickBy(transactionGasFees.txParams);
    transactionGasFees = pickBy(transactionGasFees);

    // merge updated gas values with existing transaction meta
    const updatedMeta = merge(transactionMeta, transactionGasFees);

    this.updateTransaction(
      updatedMeta,
      'TransactionController:updateTransactionGasFees - gas values updated',
    );

    return this.getTransaction(transactionId) as TransactionMeta;
  }

  private async processApproval(
    transactionMeta: TransactionMeta,
    {
      isExisting = false,
      requireApproval,
      shouldShowRequest = true,
    }: {
      isExisting?: boolean;
      requireApproval?: boolean | undefined;
      shouldShowRequest?: boolean;
    },
  ): Promise<string> {
    const transactionId = transactionMeta.id;
    let resultCallbacks: AcceptResultCallbacks | undefined;
    const { meta, isCompleted } = this.isTransactionCompleted(transactionId);
    const finishedPromise = isCompleted
      ? Promise.resolve(meta)
      : this.waitForTransactionFinished(transactionId);

    if (meta && !isExisting && !isCompleted) {
      try {
        if (requireApproval !== false) {
          const acceptResult = await this.requestApproval(transactionMeta, {
            shouldShowRequest,
          });
          resultCallbacks = acceptResult.resultCallbacks;
        }

        const { isCompleted: isTxCompleted } =
          this.isTransactionCompleted(transactionId);

        if (!isTxCompleted) {
          await this.approveTransaction(transactionId);
        }
      } catch (error: any) {
        const { isCompleted: isTxCompleted } =
          this.isTransactionCompleted(transactionId);
        if (!isTxCompleted) {
          if (error.code === errorCodes.provider.userRejectedRequest) {
            this.cancelTransaction(transactionId);

            throw providerErrors.userRejectedRequest(
              'User rejected the transaction',
            );
          } else {
            this.failTransaction(meta, error);
          }
        }
      }
    }

    const finalMeta = await finishedPromise;

    switch (finalMeta?.status) {
      case TransactionStatus.failed:
        resultCallbacks?.error(finalMeta.error);
        throw rpcErrors.internal(finalMeta.error.message);

      case TransactionStatus.cancelled:
        const cancelError = rpcErrors.internal(
          'User cancelled the transaction',
        );

        resultCallbacks?.error(cancelError);
        throw cancelError;

      case TransactionStatus.submitted:
        resultCallbacks?.success();
        return finalMeta.hash as string;

      default:
        const internalError = rpcErrors.internal(
          `MetaMask Tx Signature: Unknown problem: ${JSON.stringify(
            finalMeta || transactionId,
          )}`,
        );

        resultCallbacks?.error(internalError);
        throw internalError;
    }
  }

  /**
   * Approves a transaction and updates it's status in state. If this is not a
   * retry transaction, a nonce will be generated. The transaction is signed
   * using the sign configuration property, then published to the blockchain.
   * A `<tx.id>:finished` hub event is fired after success or failure.
   *
   * @param transactionId - The ID of the transaction to approve.
   */
  private async approveTransaction(transactionId: string) {
    const { transactions } = this.state;
    const releaseLock = await this.mutex.acquire();
    const chainId = this.getChainId();
    const index = transactions.findIndex(({ id }) => transactionId === id);
    const transactionMeta = transactions[index];
    const {
      txParams: { nonce, from },
    } = transactionMeta;
    let nonceLock;
    try {
      if (!this.sign) {
        releaseLock();
        this.failTransaction(
          transactionMeta,
          new Error('No sign method defined.'),
        );
        return;
      } else if (!chainId) {
        releaseLock();
        this.failTransaction(transactionMeta, new Error('No chainId defined.'));
        return;
      }

      const { approved: status } = TransactionStatus;
      let nonceToUse = nonce;
      // if a nonce already exists on the transactionMeta it means this is a speedup or cancel transaction
      // so we want to reuse that nonce and hope that it beats the previous attempt to chain. Otherwise use a new locked nonce
      if (!nonceToUse) {
        nonceLock = await this.nonceTracker.getNonceLock(from);
        nonceToUse = addHexPrefix(nonceLock.nextNonce.toString(16));
      }

      transactionMeta.status = status;
      transactionMeta.txParams.nonce = nonceToUse;
      transactionMeta.txParams.chainId = chainId;

      const baseTxParams = {
        ...transactionMeta.txParams,
        gasLimit: transactionMeta.txParams.gas,
      };

      const isEIP1559 = isEIP1559Transaction(transactionMeta.txParams);

      const txParams = isEIP1559
        ? {
            ...baseTxParams,
            maxFeePerGas: transactionMeta.txParams.maxFeePerGas,
            maxPriorityFeePerGas: transactionMeta.txParams.maxPriorityFeePerGas,
            estimatedBaseFee: transactionMeta.txParams.estimatedBaseFee,
            // specify type 2 if maxFeePerGas and maxPriorityFeePerGas are set
            type: 2,
          }
        : baseTxParams;

      // delete gasPrice if maxFeePerGas and maxPriorityFeePerGas are set
      if (isEIP1559) {
        delete txParams.gasPrice;
      }

      const unsignedEthTx = this.prepareUnsignedEthTx(txParams);
      const signedTx = await this.sign(unsignedEthTx, from);
      await this.updateTransactionMetaRSV(transactionMeta, signedTx);
      transactionMeta.status = TransactionStatus.signed;
      this.updateTransaction(
        transactionMeta,
        'TransactionController#approveTransaction - Transaction signed',
      );

      const rawTx = bufferToHex(signedTx.serialize());
      transactionMeta.rawTx = rawTx;
      this.updateTransaction(
        transactionMeta,
        'TransactionController#approveTransaction - RawTransaction added',
      );
      const hash = await query(this.ethQuery, 'sendRawTransaction', [rawTx]);
      transactionMeta.hash = hash;
      transactionMeta.status = TransactionStatus.submitted;
      transactionMeta.submittedTime = new Date().getTime();
      this.updateTransaction(
        transactionMeta,
        'TransactionController#approveTransaction - Transaction submitted',
      );
      this.hub.emit(`${transactionMeta.id}:finished`, transactionMeta);
    } catch (error: any) {
      this.failTransaction(transactionMeta, error);
    } finally {
      // must set transaction to submitted/failed before releasing lock
      if (nonceLock) {
        nonceLock.releaseLock();
      }
      releaseLock();
    }
  }

  /**
   * Cancels a transaction based on its ID by setting its status to "rejected"
   * and emitting a `<tx.id>:finished` hub event.
   *
   * @param transactionId - The ID of the transaction to cancel.
   */
  private cancelTransaction(transactionId: string) {
    const transactionMeta = this.state.transactions.find(
      ({ id }) => id === transactionId,
    );
    if (!transactionMeta) {
      return;
    }
    transactionMeta.status = TransactionStatus.rejected;
    this.hub.emit(`${transactionMeta.id}:finished`, transactionMeta);
    const transactions = this.state.transactions.filter(
      ({ id }) => id !== transactionId,
    );
    this.update({ transactions: this.trimTransactionsForState(transactions) });
  }

  /**
   * Trim the amount of transactions that are set on the state. Checks
   * if the length of the tx history is longer then desired persistence
   * limit and then if it is removes the oldest confirmed or rejected tx.
   * Pending or unapproved transactions will not be removed by this
   * operation. For safety of presenting a fully functional transaction UI
   * representation, this function will not break apart transactions with the
   * same nonce, created on the same day, per network. Not accounting for transactions of the same
   * nonce, same day and network combo can result in confusing or broken experiences
   * in the UI. The transactions are then updated using the BaseController update.
   *
   * @param transactions - The transactions to be applied to the state.
   * @returns The trimmed list of transactions.
   */
  private trimTransactionsForState(
    transactions: TransactionMeta[],
  ): TransactionMeta[] {
    const nonceNetworkSet = new Set();

    const txsToKeep = transactions
      .sort((a, b) => (a.time > b.time ? -1 : 1)) // Descending time order
      .filter((tx) => {
        const { chainId, status, txParams, time } = tx;

        if (txParams) {
          const key = `${txParams.nonce}-${convertHexToDecimal(
            chainId,
          )}-${new Date(time).toDateString()}`;

          if (nonceNetworkSet.has(key)) {
            return true;
          } else if (
            nonceNetworkSet.size < this.config.txHistoryLimit ||
            !this.isFinalState(status)
          ) {
            nonceNetworkSet.add(key);
            return true;
          }
        }

        return false;
      });

    txsToKeep.reverse(); // Ascending time order
    return txsToKeep;
  }

  /**
   * Determines if the transaction is in a final state.
   *
   * @param status - The transaction status.
   * @returns Whether the transaction is in a final state.
   */
  private isFinalState(status: TransactionStatus): boolean {
    return (
      status === TransactionStatus.rejected ||
      status === TransactionStatus.confirmed ||
      status === TransactionStatus.failed ||
      status === TransactionStatus.cancelled
    );
  }

  /**
   * Whether the transaction has at least completed all local processing.
   *
   * @param status - The transaction status.
   * @returns Whether the transaction is in a final state.
   */
  private isLocalFinalState(status: TransactionStatus): boolean {
    return [
      TransactionStatus.cancelled,
      TransactionStatus.confirmed,
      TransactionStatus.failed,
      TransactionStatus.rejected,
      TransactionStatus.submitted,
    ].includes(status);
  }

  /**
   * Method to verify the state of a transaction using the Blockchain as a source of truth.
   *
   * @param meta - The local transaction to verify on the blockchain.
   * @returns A tuple containing the updated transaction, and whether or not an update was required.
   */
  private async blockchainTransactionStateReconciler(
    meta: TransactionMeta,
  ): Promise<[TransactionMeta, boolean]> {
    const { status, hash } = meta;
    switch (status) {
      case TransactionStatus.confirmed:
        const txReceipt = await query(this.ethQuery, 'getTransactionReceipt', [
          hash,
        ]);

        if (!txReceipt) {
          return [meta, false];
        }

        const txBlock = await query(this.ethQuery, 'getBlockByHash', [
          txReceipt.blockHash,
        ]);

        meta.verifiedOnBlockchain = true;
        meta.txParams.gasUsed = txReceipt.gasUsed;
        meta.txReceipt = txReceipt;
        meta.baseFeePerGas = txBlock?.baseFeePerGas;
        meta.blockTimestamp = txBlock?.timestamp;

        // According to the Web3 docs:
        // TRUE if the transaction was successful, FALSE if the EVM reverted the transaction.
        if (Number(txReceipt.status) === 0) {
          const error: Error = new Error(
            'Transaction failed. The transaction was reversed',
          );
          this.failTransaction(meta, error);
          return [meta, false];
        }

        return [meta, true];
      case TransactionStatus.submitted:
        const txObj = await query(this.ethQuery, 'getTransactionByHash', [
          hash,
        ]);

        if (!txObj) {
          const receiptShowsFailedStatus =
            await this.checkTxReceiptStatusIsFailed(hash);

          // Case the txObj is evaluated as false, a second check will
          // determine if the tx failed or it is pending or confirmed
          if (receiptShowsFailedStatus) {
            const error: Error = new Error(
              'Transaction failed. The transaction was dropped or replaced by a new one',
            );
            this.failTransaction(meta, error);
          }
        }

        /* istanbul ignore next */
        if (txObj?.blockNumber) {
          meta.status = TransactionStatus.confirmed;
          this.hub.emit(`${meta.id}:confirmed`, meta);
          return [meta, true];
        }

        return [meta, false];
      default:
        return [meta, false];
    }
  }

  /**
   * Method to check if a tx has failed according to their receipt
   * According to the Web3 docs:
   * TRUE if the transaction was successful, FALSE if the EVM reverted the transaction.
   * The receipt is not available for pending transactions and returns null.
   *
   * @param txHash - The transaction hash.
   * @returns Whether the transaction has failed.
   */
  private async checkTxReceiptStatusIsFailed(
    txHash: string | undefined,
  ): Promise<boolean> {
    const txReceipt = await query(this.ethQuery, 'getTransactionReceipt', [
      txHash,
    ]);
    if (!txReceipt) {
      // Transaction is pending
      return false;
    }
    return Number(txReceipt.status) === 0;
  }

  private async requestApproval(
    txMeta: TransactionMeta,
    { shouldShowRequest }: { shouldShowRequest: boolean },
  ): Promise<AddResult> {
    const id = this.getApprovalId(txMeta);
    const { origin } = txMeta;
    const type = ApprovalType.Transaction;
    const requestData = { txId: txMeta.id };

    return (await this.messagingSystem.call(
      'ApprovalController:addRequest',
      {
        id,
        origin: origin || ORIGIN_METAMASK,
        type,
        requestData,
        expectsResult: true,
      },
      shouldShowRequest,
    )) as Promise<AddResult>;
  }

  private getTransaction(transactionId: string): TransactionMeta | undefined {
    const { transactions } = this.state;
    return transactions.find(({ id }) => id === transactionId);
  }

  private getApprovalId(txMeta: TransactionMeta) {
    return String(txMeta.id);
  }

  private isTransactionCompleted(transactionId: string): {
    meta?: TransactionMeta;
    isCompleted: boolean;
  } {
    const transaction = this.getTransaction(transactionId);

    if (!transaction) {
      return { meta: undefined, isCompleted: false };
    }

    const isCompleted = this.isLocalFinalState(transaction.status);

    return { meta: transaction, isCompleted };
  }

  private getChainId(): Hex {
    const { providerConfig } = this.getNetworkState();
    return providerConfig.chainId;
  }

  private prepareUnsignedEthTx(
    txParams: Record<string, unknown>,
  ): TypedTransaction {
    return TransactionFactory.fromTxData(txParams, {
      common: this.getCommonConfiguration(),
      freeze: false,
    });
  }

  /**
   * `@ethereumjs/tx` uses `@ethereumjs/common` as a configuration tool for
   * specifying which chain, network, hardfork and EIPs to support for
   * a transaction. By referencing this configuration, and analyzing the fields
   * specified in txParams, @ethereumjs/tx is able to determine which EIP-2718
   * transaction type to use.
   *
   * @returns common configuration object
   */
  private getCommonConfiguration(): Common {
    const {
      providerConfig: { type: chain, chainId, nickname: name },
    } = this.getNetworkState();

    if (
      chain !== RPC &&
      chain !== NetworkType['linea-goerli'] &&
      chain !== NetworkType['linea-mainnet']
    ) {
      return new Common({ chain, hardfork: HARDFORK });
    }

    const customChainParams: Partial<ChainConfig> = {
      name,
      chainId: parseInt(chainId, 16),
      defaultHardfork: HARDFORK,
    };

    return Common.custom(customChainParams);
  }

  private onIncomingTransactions({
    added,
    updated,
  }: {
    added: TransactionMeta[];
    updated: TransactionMeta[];
  }) {
    const { transactions: currentTransactions } = this.state;

    const updatedTransactions = [
      ...added,
      ...currentTransactions.map((originalTransaction) => {
        const updatedTransaction = updated.find(
          ({ hash }) => hash === originalTransaction.hash,
        );

        return updatedTransaction ?? originalTransaction;
      }),
    ];

    this.update({
      transactions: this.trimTransactionsForState(updatedTransactions),
    });
  }

  private onUpdatedLastFetchedBlockNumbers({
    lastFetchedBlockNumbers,
    blockNumber,
  }: {
    lastFetchedBlockNumbers: {
      [key: string]: number;
    };
    blockNumber: number;
  }) {
    this.update({ lastFetchedBlockNumbers });
    this.hub.emit('incomingTransactionBlock', blockNumber);
  }

  private generateDappSuggestedGasFees(
    txParams: TransactionParams,
    origin?: string,
  ): DappSuggestedGasFees | undefined {
    if (!origin || origin === ORIGIN_METAMASK) {
      return undefined;
    }

    const { gasPrice, maxFeePerGas, maxPriorityFeePerGas, gas } = txParams;

    if (
      gasPrice === undefined &&
      maxFeePerGas === undefined &&
      maxPriorityFeePerGas === undefined &&
      gas === undefined
    ) {
      return undefined;
    }

    const dappSuggestedGasFees: DappSuggestedGasFees = {};

    if (gasPrice !== undefined) {
      dappSuggestedGasFees.gasPrice = gasPrice;
    } else if (
      maxFeePerGas !== undefined ||
      maxPriorityFeePerGas !== undefined
    ) {
      dappSuggestedGasFees.maxFeePerGas = maxFeePerGas;
      dappSuggestedGasFees.maxPriorityFeePerGas = maxPriorityFeePerGas;
    }

    if (gas !== undefined) {
      dappSuggestedGasFees.gas = gas;
    }

    return dappSuggestedGasFees;
  }

  /**
   * Validates and adds external provided transaction to state.
   *
   * @param transactionMeta - Nominated external transaction to be added to state.
   */
  private async addExternalTransaction(transactionMeta: TransactionMeta) {
    const chainId = this.getChainId();
    const { transactions } = this.state;
    const fromAddress = transactionMeta?.txParams?.from;
    const sameFromAndNetworkTransactions = transactions.filter(
      (transaction) =>
        transaction.txParams.from === fromAddress &&
        transaction.chainId === chainId,
    );
    const confirmedTxs = sameFromAndNetworkTransactions.filter(
      (transaction) => transaction.status === TransactionStatus.confirmed,
    );
    const pendingTxs = sameFromAndNetworkTransactions.filter(
      (transaction) => transaction.status === TransactionStatus.submitted,
    );

    validateConfirmedExternalTransaction(
      transactionMeta,
      confirmedTxs,
      pendingTxs,
    );

    // Make sure provided external transaction has non empty history array
    if (!(transactionMeta.history ?? []).length) {
      if (!this.isHistoryDisabled) {
        addInitialHistorySnapshot(transactionMeta);
      }
    }

    const updatedTransactions = [...transactions, transactionMeta];
    this.update({
      transactions: this.trimTransactionsForState(updatedTransactions),
    });
  }

  /**
   * Sets other txMeta statuses to dropped if the txMeta that has been confirmed has other transactions
   * in the transactions have the same nonce.
   *
   * @param transactionId - Used to identify original transaction.
   */
  private markNonceDuplicatesDropped(transactionId: string) {
    const chainId = this.getChainId();
    const transactionMeta = this.getTransaction(transactionId);
    const nonce = transactionMeta?.txParams?.nonce;
    const from = transactionMeta?.txParams?.from;
    const sameNonceTxs = this.state.transactions.filter(
      (transaction) =>
        transaction.txParams.from === from &&
        transaction.txParams.nonce === nonce &&
        transaction.chainId === chainId,
    );

    if (!sameNonceTxs.length) {
      return;
    }

    // Mark all same nonce transactions as dropped and give it a replacedBy hash
    for (const transaction of sameNonceTxs) {
      if (transaction.id === transactionId) {
        continue;
      }
      transaction.replacedBy = transactionMeta?.hash;
      transaction.replacedById = transactionMeta?.id;
      // Drop any transaction that wasn't previously failed (off chain failure)
      if (transaction.status !== TransactionStatus.failed) {
        this.setTransactionStatusDropped(transaction);
      }
    }
  }

  /**
   * Method to set transaction status to dropped.
   *
   * @param transactionMeta - TransactionMeta of transaction to be marked as dropped.
   */
  private setTransactionStatusDropped(transactionMeta: TransactionMeta) {
    transactionMeta.status = TransactionStatus.dropped;
    this.updateTransaction(
      transactionMeta,
      'TransactionController#setTransactionStatusDropped - Transaction dropped',
    );
  }

  /**
   * Get transaction with provided actionId.
   *
   * @param actionId - Unique ID to prevent duplicate requests
   * @returns the filtered transaction
   */
  private getTransactionWithActionId(actionId?: string) {
    return this.state.transactions.find(
      (transaction) => actionId && transaction.actionId === actionId,
    );
  }

  private async waitForTransactionFinished(
    transactionId: string,
  ): Promise<TransactionMeta> {
    return new Promise((resolve) => {
      this.hub.once(`${transactionId}:finished`, (txMeta) => {
        resolve(txMeta);
      });
    });
  }

  /**
   * Updates the r, s, and v properties of a TransactionMeta object
   * with values from a signed transaction.
   *
   * @param transactionMeta - The TransactionMeta object to update.
   * @param signedTx - The encompassing type for all transaction types containing r, s, and v values.
   */
  private async updateTransactionMetaRSV(
    transactionMeta: TransactionMeta,
    signedTx: TypedTransaction,
  ): Promise<void> {
    if (signedTx.r) {
      transactionMeta.r = addHexPrefix(signedTx.r.toString(16));
    }

    if (signedTx.s) {
      transactionMeta.s = addHexPrefix(signedTx.s.toString(16));
    }

    if (signedTx.v) {
      transactionMeta.v = addHexPrefix(signedTx.v.toString(16));
    }
  }

  private async getEIP1559Compatibility() {
    const currentNetworkIsEIP1559Compatible =
      await this.getCurrentNetworkEIP1559Compatibility();
    const currentAccountIsEIP1559Compatible =
      this.getCurrentAccountEIP1559Compatibility?.() ?? true;

    return (
      currentNetworkIsEIP1559Compatible && currentAccountIsEIP1559Compatible
    );
  }
}

export default TransactionController;<|MERGE_RESOLUTION|>--- conflicted
+++ resolved
@@ -184,15 +184,13 @@
 
   private readonly getNetworkState: () => NetworkState;
 
-<<<<<<< HEAD
+  private readonly getCurrentAccountEIP1559Compatibility: () => Promise<boolean>;
+
+  private readonly getCurrentNetworkEIP1559Compatibility: () => Promise<boolean>;
+
   private readonly getPermittedAccounts: (origin?: string) => Promise<string[]>;
 
   private readonly getSelectedAddress: () => string;
-=======
-  private readonly getCurrentAccountEIP1559Compatibility: () => Promise<boolean>;
-
-  private readonly getCurrentNetworkEIP1559Compatibility: () => Promise<boolean>;
->>>>>>> a9217de2
 
   private readonly messagingSystem: TransactionControllerMessenger;
 
@@ -316,15 +314,12 @@
     this.isSendFlowHistoryDisabled = disableSendFlowHistory ?? false;
     this.isHistoryDisabled = disableHistory ?? false;
     this.registry = new MethodRegistry({ provider });
-<<<<<<< HEAD
-    this.getPermittedAccounts = getPermittedAccounts;
-    this.getSelectedAddress = getSelectedAddress;
-=======
     this.getCurrentAccountEIP1559Compatibility =
       getCurrentAccountEIP1559Compatibility;
     this.getCurrentNetworkEIP1559Compatibility =
       getCurrentNetworkEIP1559Compatibility;
->>>>>>> a9217de2
+    this.getPermittedAccounts = getPermittedAccounts;
+    this.getSelectedAddress = getSelectedAddress;
 
     this.nonceTracker = new NonceTracker({
       provider,
@@ -461,7 +456,7 @@
       // Ensure the 'from' address matches the currently selected address
       const selectedAddress = this.getSelectedAddress();
       if (txParams.from !== selectedAddress) {
-        throw ethErrors.rpc.internal({
+        throw rpcErrors.internal({
           message: `Internally initiated transaction is using invalid account.`,
           data: {
             origin,
@@ -474,7 +469,7 @@
       // Check if the origin has permissions to initiate transactions from the specified address
       const permittedAddresses = await this.getPermittedAccounts(origin);
       if (!permittedAddresses.includes(txParams.from)) {
-        throw ethErrors.provider.unauthorized({ data: { origin } });
+        throw providerErrors.unauthorized({ data: { origin: origin ?? '' } });
       }
     }
 
