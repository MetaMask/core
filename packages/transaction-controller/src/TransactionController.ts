--- conflicted
+++ resolved
@@ -4016,13 +4016,12 @@
     });
   }
 
-<<<<<<< HEAD
   #registerActionHandlers(): void {
     this.messagingSystem.registerActionHandler(
       `${controllerName}:updateCustodialTransaction`,
       this.updateCustodialTransaction.bind(this),
     );
-=======
+    
   #deleteTransaction(transactionId: string) {
     this.update((state) => {
       const transactions = state.transactions.filter(
@@ -4055,6 +4054,5 @@
     }
 
     throw error;
->>>>>>> dc7db834
   }
 }