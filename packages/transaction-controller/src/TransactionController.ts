import { EventEmitter } from 'events';
import { addHexPrefix, bufferToHex, BN } from 'ethereumjs-util';
import { errorCodes, ethErrors } from 'eth-rpc-errors';
import MethodRegistry from 'eth-method-registry';
import EthQuery from 'eth-query';
import Common from '@ethereumjs/common';
import { TransactionFactory, TypedTransaction } from '@ethereumjs/tx';
import { v1 as random } from 'uuid';
import { Mutex } from 'async-mutex';
import type { Hex } from '@metamask/utils';
import {
  BaseController,
  BaseConfig,
  BaseState,
  RestrictedControllerMessenger,
} from '@metamask/base-controller';
import type {
  BlockTracker,
  NetworkState,
  Provider,
} from '@metamask/network-controller';
import {
  BNToHex,
  fractionBN,
  hexToBN,
  safelyExecute,
  isSmartContractCode,
  query,
  NetworkType,
  RPC,
  ApprovalType,
  ORIGIN_METAMASK,
  convertHexToDecimal,
} from '@metamask/controller-utils';
import {
  AcceptResultCallbacks,
  AddApprovalRequest,
  AddResult,
} from '@metamask/approval-controller';
import NonceTracker from 'nonce-tracker';
import {
  getAndFormatTransactionsForNonceTracker,
  normalizeTransaction,
  validateTransaction,
  handleTransactionFetch,
  getIncreasedPriceFromExisting,
  isEIP1559Transaction,
  isGasPriceValue,
  isFeeMarketEIP1559Values,
  validateGasValues,
  validateMinimumIncrease,
  ESTIMATE_GAS_ERROR,
} from './utils';

const HARDFORK = 'london';

/**
 * @type Result
 * @property result - Promise resolving to a new transaction hash
 * @property transactionMeta - Meta information about this new transaction
 */
export interface Result {
  result: Promise<string>;
  transactionMeta: TransactionMeta;
}

/**
 * @type Fetch All Options
 * @property fromBlock - String containing a specific block decimal number
 * @property etherscanApiKey - API key to be used to fetch token transactions
 */
export interface FetchAllOptions {
  fromBlock?: string;
  etherscanApiKey?: string;
}

/**
 * @type Transaction
 *
 * Transaction representation
 * @property chainId - Network ID as per EIP-155
 * @property data - Data to pass with this transaction
 * @property from - Address to send this transaction from
 * @property gas - Gas to send with this transaction
 * @property gasPrice - Price of gas with this transaction
 * @property gasUsed -  Gas used in the transaction
 * @property nonce - Unique number to prevent replay attacks
 * @property to - Address to send this transaction to
 * @property value - Value associated with this transaction
 */
export interface Transaction {
  chainId?: Hex;
  data?: string;
  from: string;
  gas?: string;
  gasPrice?: string;
  gasUsed?: string;
  nonce?: string;
  to?: string;
  value?: string;
  maxFeePerGas?: string;
  maxPriorityFeePerGas?: string;
  estimatedBaseFee?: string;
  estimateGasError?: string;
}

export interface GasPriceValue {
  gasPrice: string;
}

export interface FeeMarketEIP1559Values {
  maxFeePerGas: string;
  maxPriorityFeePerGas: string;
}

/**
 * The status of the transaction. Each status represents the state of the transaction internally
 * in the wallet. Some of these correspond with the state of the transaction on the network, but
 * some are wallet-specific.
 */
export enum TransactionStatus {
  approved = 'approved',
  cancelled = 'cancelled',
  confirmed = 'confirmed',
  failed = 'failed',
  rejected = 'rejected',
  signed = 'signed',
  submitted = 'submitted',
  unapproved = 'unapproved',
}

/**
 * Options for wallet device.
 */
export enum WalletDevice {
  MM_MOBILE = 'metamask_mobile',
  MM_EXTENSION = 'metamask_extension',
  OTHER = 'other_device',
}

type TransactionMetaBase = {
  isTransfer?: boolean;
  transferInformation?: {
    symbol: string;
    contractAddress: string;
    decimals: number;
  };
  id: string;
  networkID?: string;
  chainId?: Hex;
  origin?: string;
  rawTransaction?: string;
  time: number;
  toSmartContract?: boolean;
  transaction: Transaction;
  transactionHash?: string;
  blockNumber?: string;
  deviceConfirmedOn?: WalletDevice;
  verifiedOnBlockchain?: boolean;
};

/**
 * @type TransactionMeta
 *
 * TransactionMeta representation
 * @property error - Synthesized error information for failed transactions
 * @property id - Generated UUID associated with this transaction
 * @property networkID - Network code as per EIP-155 for this transaction
 * @property origin - Origin this transaction was sent from
 * @property deviceConfirmedOn - string to indicate what device the transaction was confirmed
 * @property rawTransaction - Hex representation of the underlying transaction
 * @property status - String status of this transaction
 * @property time - Timestamp associated with this transaction
 * @property toSmartContract - Whether transaction recipient is a smart contract
 * @property transaction - Underlying Transaction object
 * @property transactionHash - Hash of a successful transaction
 * @property blockNumber - Number of the block where the transaction has been included
 */
export type TransactionMeta =
  | ({
      status: Exclude<TransactionStatus, TransactionStatus.failed>;
    } & TransactionMetaBase)
  | ({ status: TransactionStatus.failed; error: Error } & TransactionMetaBase);

/**
 * @type EtherscanTransactionMeta
 *
 * EtherscanTransactionMeta representation
 * @property blockNumber - Number of the block where the transaction has been included
 * @property timeStamp - Timestamp associated with this transaction
 * @property hash - Hash of a successful transaction
 * @property nonce - Nonce of the transaction
 * @property blockHash - Hash of the block where the transaction has been included
 * @property transactionIndex - Etherscan internal index for this transaction
 * @property from - Address to send this transaction from
 * @property to - Address to send this transaction to
 * @property gas - Gas to send with this transaction
 * @property gasPrice - Price of gas with this transaction
 * @property isError - Synthesized error information for failed transactions
 * @property txreceipt_status - Receipt status for this transaction
 * @property input - input of the transaction
 * @property contractAddress - Address of the contract
 * @property cumulativeGasUsed - Amount of gas used
 * @property confirmations - Number of confirmations
 */
export interface EtherscanTransactionMeta {
  blockNumber: string;
  timeStamp: string;
  hash: string;
  nonce: string;
  blockHash: string;
  transactionIndex: string;
  from: string;
  to: string;
  value: string;
  gas: string;
  gasPrice: string;
  cumulativeGasUsed: string;
  gasUsed: string;
  isError: string;
  txreceipt_status: string;
  input: string;
  contractAddress: string;
  confirmations: string;
  tokenDecimal: string;
  tokenSymbol: string;
}

/**
 * @type TransactionConfig
 *
 * Transaction controller configuration
 * @property interval - Polling interval used to fetch new currency rate
 * @property provider - Provider used to create a new underlying EthQuery instance
 * @property sign - Method used to sign transactions
 */
export interface TransactionConfig extends BaseConfig {
  interval: number;
  sign?: (transaction: Transaction, from: string) => Promise<any>;
  txHistoryLimit: number;
}

/**
 * @type MethodData
 *
 * Method data registry object
 * @property registryMethod - Registry method raw string
 * @property parsedRegistryMethod - Registry method object, containing name and method arguments
 */
export interface MethodData {
  registryMethod: string;
  parsedRegistryMethod: Record<string, unknown>;
}

/**
 * @type TransactionState
 *
 * Transaction controller state
 * @property transactions - A list of TransactionMeta objects
 * @property methodData - Object containing all known method data information
 */
export interface TransactionState extends BaseState {
  transactions: TransactionMeta[];
  methodData: { [key: string]: MethodData };
}

/**
 * Multiplier used to determine a transaction's increased gas fee during cancellation
 */
export const CANCEL_RATE = 1.5;

/**
 * Multiplier used to determine a transaction's increased gas fee during speed up
 */
export const SPEED_UP_RATE = 1.1;

/**
 * The name of the {@link TransactionController}.
 */
const controllerName = 'TransactionController';

/**
 * The external actions available to the {@link TransactionController}.
 */
type AllowedActions = AddApprovalRequest;

/**
 * The messenger of the {@link TransactionController}.
 */
export type TransactionControllerMessenger = RestrictedControllerMessenger<
  typeof controllerName,
  AllowedActions,
  never,
  AllowedActions['type'],
  never
>;

/**
 * Controller responsible for submitting and managing transactions.
 */
export class TransactionController extends BaseController<
  TransactionConfig,
  TransactionState
> {
  private ethQuery: EthQuery;

  private nonceTracker: NonceTracker;

  private registry: any;

  private provider: Provider;

  private handle?: ReturnType<typeof setTimeout>;

  private mutex = new Mutex();

  private getNetworkState: () => NetworkState;

  private messagingSystem: TransactionControllerMessenger;

  private failTransaction(transactionMeta: TransactionMeta, error: Error) {
    const newTransactionMeta = {
      ...transactionMeta,
      error,
      status: TransactionStatus.failed,
    };
    this.updateTransaction(newTransactionMeta);
    this.hub.emit(`${transactionMeta.id}:finished`, newTransactionMeta);
  }

  private async registryLookup(fourBytePrefix: string): Promise<MethodData> {
    const registryMethod = await this.registry.lookup(fourBytePrefix);
    const parsedRegistryMethod = this.registry.parse(registryMethod);
    return { registryMethod, parsedRegistryMethod };
  }

  /**
   * Normalizes the transaction information from etherscan
   * to be compatible with the TransactionMeta interface.
   *
   * @param txMeta - The transaction.
   * @param currentNetworkID - The current network ID.
   * @param currentChainId - The current chain ID.
   * @returns The normalized transaction.
   */
  private normalizeTx(
    txMeta: EtherscanTransactionMeta,
    currentNetworkID: string,
    currentChainId: Hex,
  ): TransactionMeta {
    const time = parseInt(txMeta.timeStamp, 10) * 1000;
    const normalizedTransactionBase = {
      blockNumber: txMeta.blockNumber,
      id: random({ msecs: time }),
      networkID: currentNetworkID,
      chainId: currentChainId,
      time,
      transaction: {
        data: txMeta.input,
        from: txMeta.from,
        gas: BNToHex(new BN(txMeta.gas)),
        gasPrice: BNToHex(new BN(txMeta.gasPrice)),
        gasUsed: BNToHex(new BN(txMeta.gasUsed)),
        nonce: BNToHex(new BN(txMeta.nonce)),
        to: txMeta.to,
        value: BNToHex(new BN(txMeta.value)),
      },
      transactionHash: txMeta.hash,
      verifiedOnBlockchain: false,
    };

    /* istanbul ignore else */
    if (txMeta.isError === '0') {
      return {
        ...normalizedTransactionBase,
        status: TransactionStatus.confirmed,
      };
    }

    /* istanbul ignore next */
    return {
      ...normalizedTransactionBase,
      error: new Error('Transaction failed'),
      status: TransactionStatus.failed,
    };
  }

  private normalizeTokenTx = (
    txMeta: EtherscanTransactionMeta,
    currentNetworkID: string,
    currentChainId: Hex,
  ): TransactionMeta => {
    const time = parseInt(txMeta.timeStamp, 10) * 1000;
    const {
      to,
      from,
      gas,
      gasPrice,
      gasUsed,
      hash,
      contractAddress,
      tokenDecimal,
      tokenSymbol,
      value,
    } = txMeta;
    return {
      id: random({ msecs: time }),
      isTransfer: true,
      networkID: currentNetworkID,
      chainId: currentChainId,
      status: TransactionStatus.confirmed,
      time,
      transaction: {
        chainId: currentChainId,
        from,
        gas,
        gasPrice,
        gasUsed,
        to,
        value,
      },
      transactionHash: hash,
      transferInformation: {
        contractAddress,
        decimals: Number(tokenDecimal),
        symbol: tokenSymbol,
      },
      verifiedOnBlockchain: false,
    };
  };

  /**
   * EventEmitter instance used to listen to specific transactional events
   */
  hub = new EventEmitter();

  /**
   * Name of this controller used during composition
   */
  override name = 'TransactionController';

  /**
   * Method used to sign transactions
   */
  sign?: (
    transaction: TypedTransaction,
    from: string,
  ) => Promise<TypedTransaction>;

  /**
   * Creates a TransactionController instance.
   *
   * @param options - The controller options.
   * @param options.getNetworkState - Gets the state of the network controller.
   * @param options.onNetworkStateChange - Allows subscribing to network controller state changes.
   * @param options.provider - The provider used to create the underlying EthQuery instance.
   * @param options.blockTracker - The block tracker used to poll for new blocks data.
   * @param options.messenger - The controller messenger.
   * @param config - Initial options used to configure this controller.
   * @param state - Initial state to set on this controller.
   */
  constructor(
    {
      getNetworkState,
      onNetworkStateChange,
      provider,
      blockTracker,
      messenger,
    }: {
      getNetworkState: () => NetworkState;
      onNetworkStateChange: (listener: (state: NetworkState) => void) => void;
      provider: Provider;
      blockTracker: BlockTracker;
      messenger: TransactionControllerMessenger;
    },
    config?: Partial<TransactionConfig>,
    state?: Partial<TransactionState>,
  ) {
    super(config, state);
    this.defaultConfig = {
      interval: 15000,
      txHistoryLimit: 40,
    };

    this.defaultState = {
      methodData: {},
      transactions: [],
    };
    this.initialize();
    this.provider = provider;
    this.messagingSystem = messenger;
    this.getNetworkState = getNetworkState;
    this.ethQuery = new EthQuery(provider);
    this.registry = new MethodRegistry({ provider });
    this.nonceTracker = new NonceTracker({
      provider,
      blockTracker,
      getPendingTransactions: (address) =>
        getAndFormatTransactionsForNonceTracker(
          address,
          TransactionStatus.submitted,
          this.state.transactions,
        ),
      getConfirmedTransactions: (address) =>
        getAndFormatTransactionsForNonceTracker(
          address,
          TransactionStatus.confirmed,
          this.state.transactions,
        ),
    });

    onNetworkStateChange(() => {
      this.ethQuery = new EthQuery(this.provider);
      this.registry = new MethodRegistry({ provider: this.provider });
    });
    this.poll();
  }

  /**
   * Starts a new polling interval.
   *
   * @param interval - The polling interval used to fetch new transaction statuses.
   */
  async poll(interval?: number): Promise<void> {
    interval && this.configure({ interval }, false, false);
    this.handle && clearTimeout(this.handle);
    await safelyExecute(() => this.queryTransactionStatuses());
    this.handle = setTimeout(() => {
      this.poll(this.config.interval);
    }, this.config.interval);
  }

  /**
   * Handle new method data request.
   *
   * @param fourBytePrefix - The method prefix.
   * @returns The method data object corresponding to the given signature prefix.
   */
  async handleMethodData(fourBytePrefix: string): Promise<MethodData> {
    const releaseLock = await this.mutex.acquire();
    try {
      const { methodData } = this.state;
      const knownMethod = Object.keys(methodData).find(
        (knownFourBytePrefix) => fourBytePrefix === knownFourBytePrefix,
      );
      if (knownMethod) {
        return methodData[fourBytePrefix];
      }
      const registry = await this.registryLookup(fourBytePrefix);
      this.update({
        methodData: { ...methodData, ...{ [fourBytePrefix]: registry } },
      });
      return registry;
    } finally {
      releaseLock();
    }
  }

  /**
   * Add a new unapproved transaction to state. Parameters will be validated, a
   * unique transaction id will be generated, and gas and gasPrice will be calculated
   * if not provided. If A `<tx.id>:unapproved` hub event will be emitted once added.
   *
   * @param transaction - The transaction object to add.
   * @param origin - The domain origin to append to the generated TransactionMeta.
   * @param deviceConfirmedOn - An enum to indicate what device the transaction was confirmed to append to the generated TransactionMeta.
   * @returns Object containing a promise resolving to the transaction hash if approved.
   */
  async addTransaction(
    transaction: Transaction,
    origin?: string,
    deviceConfirmedOn?: WalletDevice,
  ): Promise<Result> {
    const { providerConfig, networkId } = this.getNetworkState();
    const { transactions } = this.state;
    transaction = normalizeTransaction(transaction);
    validateTransaction(transaction);

    const transactionMeta: TransactionMeta = {
      id: random(),
      networkID: networkId ?? undefined,
      chainId: providerConfig.chainId,
      origin,
      status: TransactionStatus.unapproved as TransactionStatus.unapproved,
      time: Date.now(),
      transaction,
      deviceConfirmedOn,
      verifiedOnBlockchain: false,
    };

    try {
      const { gas, estimateGasError } = await this.estimateGas(transaction);
      transaction.gas = gas;
      transaction.estimateGasError = estimateGasError;
    } catch (error: any) {
      this.failTransaction(transactionMeta, error);
      return Promise.reject(error);
    }

    transactions.push(transactionMeta);
    this.update({ transactions: this.trimTransactionsForState(transactions) });
    this.hub.emit(`unapprovedTransaction`, transactionMeta);

    return {
      result: this.processApproval(transactionMeta),
      transactionMeta,
    };
  }

  prepareUnsignedEthTx(txParams: Record<string, unknown>): TypedTransaction {
    return TransactionFactory.fromTxData(txParams, {
      common: this.getCommonConfiguration(),
      freeze: false,
    });
  }

  /**
   * `@ethereumjs/tx` uses `@ethereumjs/common` as a configuration tool for
   * specifying which chain, network, hardfork and EIPs to support for
   * a transaction. By referencing this configuration, and analyzing the fields
   * specified in txParams, @ethereumjs/tx is able to determine which EIP-2718
   * transaction type to use.
   *
   * @returns {Common} common configuration object
   */

  getCommonConfiguration(): Common {
    const {
      networkId,
      providerConfig: { type: chain, chainId, nickname: name },
    } = this.getNetworkState();

    if (chain !== RPC) {
      return new Common({ chain, hardfork: HARDFORK });
    }

    const customChainParams = {
      name,
      chainId: parseInt(chainId, 16),
      networkId: networkId === null ? NaN : parseInt(networkId, undefined),
    };

    return Common.forCustomChain(
      NetworkType.mainnet,
      customChainParams,
      HARDFORK,
    );
  }

  /**
   * Attempts to cancel a transaction based on its ID by setting its status to "rejected"
   * and emitting a `<tx.id>:finished` hub event.
   *
   * @param transactionID - The ID of the transaction to cancel.
   * @param gasValues - The gas values to use for the cancellation transaction.
   */
  async stopTransaction(
    transactionID: string,
    gasValues?: GasPriceValue | FeeMarketEIP1559Values,
  ) {
    if (gasValues) {
      validateGasValues(gasValues);
    }
    const transactionMeta = this.state.transactions.find(
      ({ id }) => id === transactionID,
    );
    if (!transactionMeta) {
      return;
    }

    if (!this.sign) {
      throw new Error('No sign method defined.');
    }

    // gasPrice (legacy non EIP1559)
    const minGasPrice = getIncreasedPriceFromExisting(
      transactionMeta.transaction.gasPrice,
      CANCEL_RATE,
    );

    const gasPriceFromValues = isGasPriceValue(gasValues) && gasValues.gasPrice;

    const newGasPrice =
      (gasPriceFromValues &&
        validateMinimumIncrease(gasPriceFromValues, minGasPrice)) ||
      minGasPrice;

    // maxFeePerGas (EIP1559)
    const existingMaxFeePerGas = transactionMeta.transaction?.maxFeePerGas;
    const minMaxFeePerGas = getIncreasedPriceFromExisting(
      existingMaxFeePerGas,
      CANCEL_RATE,
    );
    const maxFeePerGasValues =
      isFeeMarketEIP1559Values(gasValues) && gasValues.maxFeePerGas;
    const newMaxFeePerGas =
      (maxFeePerGasValues &&
        validateMinimumIncrease(maxFeePerGasValues, minMaxFeePerGas)) ||
      (existingMaxFeePerGas && minMaxFeePerGas);

    // maxPriorityFeePerGas (EIP1559)
    const existingMaxPriorityFeePerGas =
      transactionMeta.transaction?.maxPriorityFeePerGas;
    const minMaxPriorityFeePerGas = getIncreasedPriceFromExisting(
      existingMaxPriorityFeePerGas,
      CANCEL_RATE,
    );
    const maxPriorityFeePerGasValues =
      isFeeMarketEIP1559Values(gasValues) && gasValues.maxPriorityFeePerGas;
    const newMaxPriorityFeePerGas =
      (maxPriorityFeePerGasValues &&
        validateMinimumIncrease(
          maxPriorityFeePerGasValues,
          minMaxPriorityFeePerGas,
        )) ||
      (existingMaxPriorityFeePerGas && minMaxPriorityFeePerGas);

    const txParams =
      newMaxFeePerGas && newMaxPriorityFeePerGas
        ? {
            from: transactionMeta.transaction.from,
            gasLimit: transactionMeta.transaction.gas,
            maxFeePerGas: newMaxFeePerGas,
            maxPriorityFeePerGas: newMaxPriorityFeePerGas,
            type: 2,
            nonce: transactionMeta.transaction.nonce,
            to: transactionMeta.transaction.from,
            value: '0x0',
          }
        : {
            from: transactionMeta.transaction.from,
            gasLimit: transactionMeta.transaction.gas,
            gasPrice: newGasPrice,
            nonce: transactionMeta.transaction.nonce,
            to: transactionMeta.transaction.from,
            value: '0x0',
          };

    const unsignedEthTx = this.prepareUnsignedEthTx(txParams);

    const signedTx = await this.sign(
      unsignedEthTx,
      transactionMeta.transaction.from,
    );
    const rawTransaction = bufferToHex(signedTx.serialize());
    await query(this.ethQuery, 'sendRawTransaction', [rawTransaction]);
    transactionMeta.status = TransactionStatus.cancelled;
    this.hub.emit(`${transactionMeta.id}:finished`, transactionMeta);
  }

  /**
   * Attempts to speed up a transaction increasing transaction gasPrice by ten percent.
   *
   * @param transactionID - The ID of the transaction to speed up.
   * @param gasValues - The gas values to use for the speed up transation.
   */
  async speedUpTransaction(
    transactionID: string,
    gasValues?: GasPriceValue | FeeMarketEIP1559Values,
  ) {
    if (gasValues) {
      validateGasValues(gasValues);
    }
    const transactionMeta = this.state.transactions.find(
      ({ id }) => id === transactionID,
    );
    /* istanbul ignore next */
    if (!transactionMeta) {
      return;
    }

    /* istanbul ignore next */
    if (!this.sign) {
      throw new Error('No sign method defined.');
    }

    const { transactions } = this.state;

    // gasPrice (legacy non EIP1559)
    const minGasPrice = getIncreasedPriceFromExisting(
      transactionMeta.transaction.gasPrice,
      SPEED_UP_RATE,
    );

    const gasPriceFromValues = isGasPriceValue(gasValues) && gasValues.gasPrice;

    const newGasPrice =
      (gasPriceFromValues &&
        validateMinimumIncrease(gasPriceFromValues, minGasPrice)) ||
      minGasPrice;

    // maxFeePerGas (EIP1559)
    const existingMaxFeePerGas = transactionMeta.transaction?.maxFeePerGas;
    const minMaxFeePerGas = getIncreasedPriceFromExisting(
      existingMaxFeePerGas,
      SPEED_UP_RATE,
    );
    const maxFeePerGasValues =
      isFeeMarketEIP1559Values(gasValues) && gasValues.maxFeePerGas;
    const newMaxFeePerGas =
      (maxFeePerGasValues &&
        validateMinimumIncrease(maxFeePerGasValues, minMaxFeePerGas)) ||
      (existingMaxFeePerGas && minMaxFeePerGas);

    // maxPriorityFeePerGas (EIP1559)
    const existingMaxPriorityFeePerGas =
      transactionMeta.transaction?.maxPriorityFeePerGas;
    const minMaxPriorityFeePerGas = getIncreasedPriceFromExisting(
      existingMaxPriorityFeePerGas,
      SPEED_UP_RATE,
    );
    const maxPriorityFeePerGasValues =
      isFeeMarketEIP1559Values(gasValues) && gasValues.maxPriorityFeePerGas;
    const newMaxPriorityFeePerGas =
      (maxPriorityFeePerGasValues &&
        validateMinimumIncrease(
          maxPriorityFeePerGasValues,
          minMaxPriorityFeePerGas,
        )) ||
      (existingMaxPriorityFeePerGas && minMaxPriorityFeePerGas);

    const txParams =
      newMaxFeePerGas && newMaxPriorityFeePerGas
        ? {
            ...transactionMeta.transaction,
            gasLimit: transactionMeta.transaction.gas,
            maxFeePerGas: newMaxFeePerGas,
            maxPriorityFeePerGas: newMaxPriorityFeePerGas,
            type: 2,
          }
        : {
            ...transactionMeta.transaction,
            gasLimit: transactionMeta.transaction.gas,
            gasPrice: newGasPrice,
          };

    const unsignedEthTx = this.prepareUnsignedEthTx(txParams);

    const signedTx = await this.sign(
      unsignedEthTx,
      transactionMeta.transaction.from,
    );
    const rawTransaction = bufferToHex(signedTx.serialize());
    const transactionHash = await query(this.ethQuery, 'sendRawTransaction', [
      rawTransaction,
    ]);
    const baseTransactionMeta = {
      ...transactionMeta,
      id: random(),
      time: Date.now(),
      transactionHash,
    };
    const newTransactionMeta =
      newMaxFeePerGas && newMaxPriorityFeePerGas
        ? {
            ...baseTransactionMeta,
            transaction: {
              ...transactionMeta.transaction,
              maxFeePerGas: newMaxFeePerGas,
              maxPriorityFeePerGas: newMaxPriorityFeePerGas,
            },
          }
        : {
            ...baseTransactionMeta,
            transaction: {
              ...transactionMeta.transaction,
              gasPrice: newGasPrice,
            },
          };
    transactions.push(newTransactionMeta);
    this.update({ transactions: this.trimTransactionsForState(transactions) });
    this.hub.emit(`${transactionMeta.id}:speedup`, newTransactionMeta);
  }

  /**
   * Estimates required gas for a given transaction.
   *
   * @param transaction - The transaction to estimate gas for.
   * @returns The gas and gas price.
   */
  async estimateGas(transaction: Transaction) {
    const estimatedTransaction = { ...transaction };
    const {
      gas,
      gasPrice: providedGasPrice,
      to,
      value,
      data,
    } = estimatedTransaction;
    const gasPrice =
      typeof providedGasPrice === 'undefined'
        ? await query(this.ethQuery, 'gasPrice')
        : providedGasPrice;
    const { providerConfig } = this.getNetworkState();
    const isCustomNetwork = providerConfig.type === NetworkType.rpc;
    // 1. If gas is already defined on the transaction, use it
    if (typeof gas !== 'undefined') {
      return { gas, gasPrice };
    }
    const { gasLimit } = await query(this.ethQuery, 'getBlockByNumber', [
      'latest',
      false,
    ]);

    // 2. If to is not defined or this is not a contract address, and there is no data use 0x5208 / 21000.
    // If the newtwork is a custom network then bypass this check and fetch 'estimateGas'.
    /* istanbul ignore next */
    const code = to ? await query(this.ethQuery, 'getCode', [to]) : undefined;
    /* istanbul ignore next */
    if (
      !isCustomNetwork &&
      (!to || (to && !data && (!code || code === '0x')))
    ) {
      return { gas: '0x5208', gasPrice };
    }

    // if data, should be hex string format
    estimatedTransaction.data = !data
      ? data
      : /* istanbul ignore next */ addHexPrefix(data);

    // 3. If this is a contract address, safely estimate gas using RPC
    estimatedTransaction.value =
      typeof value === 'undefined' ? '0x0' : /* istanbul ignore next */ value;
    const gasLimitBN = hexToBN(gasLimit);
    estimatedTransaction.gas = BNToHex(fractionBN(gasLimitBN, 19, 20));

    let gasHex;
    let estimateGasError;
    try {
      gasHex = await query(this.ethQuery, 'estimateGas', [
        estimatedTransaction,
      ]);
    } catch (error) {
      estimateGasError = ESTIMATE_GAS_ERROR;
    }
    // 4. Pad estimated gas without exceeding the most recent block gasLimit. If the network is a
    // a custom network then return the eth_estimateGas value.
    const gasBN = hexToBN(gasHex);
    const maxGasBN = gasLimitBN.muln(0.9);
    const paddedGasBN = gasBN.muln(1.5);
    /* istanbul ignore next */
    if (gasBN.gt(maxGasBN) || isCustomNetwork) {
      return { gas: addHexPrefix(gasHex), gasPrice, estimateGasError };
    }

    /* istanbul ignore next */
    if (paddedGasBN.lt(maxGasBN)) {
      return {
        gas: addHexPrefix(BNToHex(paddedGasBN)),
        gasPrice,
        estimateGasError,
      };
    }
    return { gas: addHexPrefix(BNToHex(maxGasBN)), gasPrice, estimateGasError };
  }

  /**
   * Check the status of submitted transactions on the network to determine whether they have
   * been included in a block. Any that have been included in a block are marked as confirmed.
   */
  async queryTransactionStatuses() {
    const { transactions } = this.state;
    const { providerConfig, networkId: currentNetworkID } =
      this.getNetworkState();
    const { chainId: currentChainId } = providerConfig;
    let gotUpdates = false;
    await safelyExecute(() =>
      Promise.all(
        transactions.map(async (meta, index) => {
          // Using fallback to networkID only when there is no chainId present.
          // Should be removed when networkID is completely removed.
          const txBelongsToCurrentChain =
            meta.chainId === currentChainId ||
            (!meta.chainId && meta.networkID === currentNetworkID);

          if (!meta.verifiedOnBlockchain && txBelongsToCurrentChain) {
            const [reconciledTx, updateRequired] =
              await this.blockchainTransactionStateReconciler(meta);
            if (updateRequired) {
              transactions[index] = reconciledTx;
              gotUpdates = updateRequired;
            }
          }
        }),
      ),
    );

    /* istanbul ignore else */
    if (gotUpdates) {
      this.update({
        transactions: this.trimTransactionsForState(transactions),
      });
    }
  }

  /**
   * Updates an existing transaction in state.
   *
   * @param transactionMeta - The new transaction to store in state.
   */
  updateTransaction(transactionMeta: TransactionMeta) {
    const { transactions } = this.state;
    transactionMeta.transaction = normalizeTransaction(
      transactionMeta.transaction,
    );
    validateTransaction(transactionMeta.transaction);
    const index = transactions.findIndex(({ id }) => transactionMeta.id === id);
    transactions[index] = transactionMeta;
    this.update({ transactions: this.trimTransactionsForState(transactions) });
  }

  /**
   * Removes all transactions from state, optionally based on the current network.
   *
   * @param ignoreNetwork - Determines whether to wipe all transactions, or just those on the
   * current network. If `true`, all transactions are wiped.
   */
  wipeTransactions(ignoreNetwork?: boolean) {
    /* istanbul ignore next */
    if (ignoreNetwork) {
      this.update({ transactions: [] });
      return;
    }
    const { providerConfig, networkId: currentNetworkID } =
      this.getNetworkState();
    const { chainId: currentChainId } = providerConfig;
    const newTransactions = this.state.transactions.filter(
      ({ networkID, chainId }) => {
        // Using fallback to networkID only when there is no chainId present. Should be removed when networkID is completely removed.
        const isCurrentNetwork =
          chainId === currentChainId ||
          (!chainId && networkID === currentNetworkID);
        return !isCurrentNetwork;
      },
    );

    this.update({
      transactions: this.trimTransactionsForState(newTransactions),
    });
  }

  /**
   * Get transactions from Etherscan for the given address. By default all transactions are
   * returned, but the `fromBlock` option can be given to filter just for transactions from a
   * specific block onward.
   *
   * @param address - The address to fetch the transactions for.
   * @param opt - Object containing optional data, fromBlock and Etherscan API key.
   * @returns The block number of the latest incoming transaction.
   */
  async fetchAll(
    address: string,
    opt?: FetchAllOptions,
  ): Promise<string | void> {
    const { providerConfig, networkId: currentNetworkID } =
      this.getNetworkState();
    const { chainId: currentChainId, type: networkType } = providerConfig;
    const { transactions } = this.state;

    const supportedNetworkIds = ['1', '5', '11155111'];
    /* istanbul ignore next */
    if (
      currentNetworkID === null ||
      supportedNetworkIds.indexOf(currentNetworkID) === -1
    ) {
      return undefined;
    }

    const [etherscanTxResponse, etherscanTokenResponse] =
      await handleTransactionFetch(
        networkType,
        address,
        this.config.txHistoryLimit,
        opt,
      );

    const normalizedTxs = etherscanTxResponse.result.map(
      (tx: EtherscanTransactionMeta) =>
        this.normalizeTx(tx, currentNetworkID, currentChainId),
    );
    const normalizedTokenTxs = etherscanTokenResponse.result.map(
      (tx: EtherscanTransactionMeta) =>
        this.normalizeTokenTx(tx, currentNetworkID, currentChainId),
    );

    const [updateRequired, allTxs] = this.etherscanTransactionStateReconciler(
      [...normalizedTxs, ...normalizedTokenTxs],
      transactions,
    );

    allTxs.sort((a, b) => (a.time < b.time ? -1 : 1));

    let latestIncomingTxBlockNumber: string | undefined;
    allTxs.forEach(async (tx) => {
      /* istanbul ignore next */
      if (
        // Using fallback to networkID only when there is no chainId present. Should be removed when networkID is completely removed.
        (tx.chainId === currentChainId ||
          (!tx.chainId && tx.networkID === currentNetworkID)) &&
        tx.transaction.to &&
        tx.transaction.to.toLowerCase() === address.toLowerCase()
      ) {
        if (
          tx.blockNumber &&
          (!latestIncomingTxBlockNumber ||
            parseInt(latestIncomingTxBlockNumber, 10) <
              parseInt(tx.blockNumber, 10))
        ) {
          latestIncomingTxBlockNumber = tx.blockNumber;
        }
      }

      /* istanbul ignore else */
      if (tx.toSmartContract === undefined) {
        // If not `to` is a contract deploy, if not `data` is send eth
        if (
          tx.transaction.to &&
          (!tx.transaction.data || tx.transaction.data !== '0x')
        ) {
          const code = await query(this.ethQuery, 'getCode', [
            tx.transaction.to,
          ]);
          tx.toSmartContract = isSmartContractCode(code);
        } else {
          tx.toSmartContract = false;
        }
      }
    });

    // Update state only if new transactions were fetched or
    // the status or gas data of a transaction has changed
    if (updateRequired) {
      this.update({ transactions: this.trimTransactionsForState(allTxs) });
    }
    return latestIncomingTxBlockNumber;
  }

  private async processApproval(
    transactionMeta: TransactionMeta,
  ): Promise<string> {
    const transactionId = transactionMeta.id;
<<<<<<< HEAD
    let rejected = false;
=======
>>>>>>> d541b9e1
    let resultCallbacks: AcceptResultCallbacks | undefined;

    try {
      const acceptResult = await this.requestApproval(transactionMeta);
      resultCallbacks = acceptResult.resultCallbacks;

<<<<<<< HEAD
      const updatedMeta = this.getTransaction(transactionId);

      const isCompleted =
        updatedMeta && this.isLocalFinalState(updatedMeta.status);

      if (updatedMeta && !isCompleted) {
        await this.approveTransaction(transactionId);
      }
    } catch (error: any) {
      const updatedMeta = this.getTransaction(transactionId);

      const isCompleted =
        updatedMeta && this.isLocalFinalState(updatedMeta.status);

      if (updatedMeta && !isCompleted) {
        if (error.code === errorCodes.provider.userRejectedRequest) {
          this.cancelTransaction(transactionId);
          rejected = true;
        } else {
          this.failTransaction(updatedMeta, error);
        }
      }
    }

    if (rejected) {
      throw ethErrors.provider.userRejectedRequest(
        'User rejected the transaction',
      );
    }

    const finalMeta = this.getTransaction(transactionId);

    if (finalMeta && finalMeta.status === TransactionStatus.failed) {
      resultCallbacks?.error(finalMeta?.error);
      throw ethErrors.rpc.internal(finalMeta.error.message);
    }

    if (finalMeta?.status === TransactionStatus.cancelled) {
      const error = ethErrors.rpc.internal('User cancelled the transaction');
      resultCallbacks?.error(error);
      throw error;
    }

    if (finalMeta && finalMeta.status === TransactionStatus.submitted) {
      resultCallbacks?.success();
      return finalMeta.transactionHash as string;
    }

    const error = ethErrors.rpc.internal(
      `MetaMask Tx Signature: Unknown problem: ${JSON.stringify(
        finalMeta || transactionId,
      )}`,
    );

    resultCallbacks?.error(error);

    throw error;
=======
      const { meta, isCompleted } = this.isTransactionCompleted(transactionId);

      if (meta && !isCompleted) {
        await this.approveTransaction(transactionId);
      }
    } catch (error: any) {
      const { meta, isCompleted } = this.isTransactionCompleted(transactionId);

      if (meta && !isCompleted) {
        if (error.code === errorCodes.provider.userRejectedRequest) {
          this.cancelTransaction(transactionId);

          throw ethErrors.provider.userRejectedRequest(
            'User rejected the transaction',
          );
        } else {
          this.failTransaction(meta, error);
        }
      }
    }

    const finalMeta = this.getTransaction(transactionId);

    switch (finalMeta?.status) {
      case TransactionStatus.failed:
        resultCallbacks?.error(finalMeta.error);
        throw ethErrors.rpc.internal(finalMeta.error.message);

      case TransactionStatus.cancelled:
        const cancelError = ethErrors.rpc.internal(
          'User cancelled the transaction',
        );

        resultCallbacks?.error(cancelError);
        throw cancelError;

      case TransactionStatus.submitted:
        resultCallbacks?.success();
        return finalMeta.transactionHash as string;

      default:
        const internalError = ethErrors.rpc.internal(
          `MetaMask Tx Signature: Unknown problem: ${JSON.stringify(
            finalMeta || transactionId,
          )}`,
        );

        resultCallbacks?.error(internalError);
        throw internalError;
    }
>>>>>>> d541b9e1
  }

  /**
   * Approves a transaction and updates it's status in state. If this is not a
   * retry transaction, a nonce will be generated. The transaction is signed
   * using the sign configuration property, then published to the blockchain.
   * A `<tx.id>:finished` hub event is fired after success or failure.
   *
   * @param transactionID - The ID of the transaction to approve.
   */
  private async approveTransaction(transactionID: string) {
    const { transactions } = this.state;
    const releaseLock = await this.mutex.acquire();
    const { providerConfig } = this.getNetworkState();
    const { chainId } = providerConfig;
    const index = transactions.findIndex(({ id }) => transactionID === id);
    const transactionMeta = transactions[index];
    const {
      transaction: { nonce, from },
    } = transactionMeta;
    let nonceLock;
    try {
      if (!this.sign) {
        releaseLock();
        this.failTransaction(
          transactionMeta,
          new Error('No sign method defined.'),
        );
        return;
      } else if (!chainId) {
        releaseLock();
        this.failTransaction(transactionMeta, new Error('No chainId defined.'));
        return;
      }

      const { approved: status } = TransactionStatus;
      let nonceToUse = nonce;
      // if a nonce already exists on the transactionMeta it means this is a speedup or cancel transaction
      // so we want to reuse that nonce and hope that it beats the previous attempt to chain. Otherwise use a new locked nonce
      if (!nonceToUse) {
        nonceLock = await this.nonceTracker.getNonceLock(from);
        nonceToUse = addHexPrefix(nonceLock.nextNonce.toString(16));
      }

      transactionMeta.status = status;
      transactionMeta.transaction.nonce = nonceToUse;
      transactionMeta.transaction.chainId = chainId;

      const baseTxParams = {
        ...transactionMeta.transaction,
        gasLimit: transactionMeta.transaction.gas,
      };

      const isEIP1559 = isEIP1559Transaction(transactionMeta.transaction);

      const txParams = isEIP1559
        ? {
            ...baseTxParams,
            maxFeePerGas: transactionMeta.transaction.maxFeePerGas,
            maxPriorityFeePerGas:
              transactionMeta.transaction.maxPriorityFeePerGas,
            estimatedBaseFee: transactionMeta.transaction.estimatedBaseFee,
            // specify type 2 if maxFeePerGas and maxPriorityFeePerGas are set
            type: 2,
          }
        : baseTxParams;

      // delete gasPrice if maxFeePerGas and maxPriorityFeePerGas are set
      if (isEIP1559) {
        delete txParams.gasPrice;
      }

      const unsignedEthTx = this.prepareUnsignedEthTx(txParams);
      const signedTx = await this.sign(unsignedEthTx, from);
      transactionMeta.status = TransactionStatus.signed;
      this.updateTransaction(transactionMeta);
      const rawTransaction = bufferToHex(signedTx.serialize());

      transactionMeta.rawTransaction = rawTransaction;
      this.updateTransaction(transactionMeta);
      const transactionHash = await query(this.ethQuery, 'sendRawTransaction', [
        rawTransaction,
      ]);
      transactionMeta.transactionHash = transactionHash;
      transactionMeta.status = TransactionStatus.submitted;
<<<<<<< HEAD
      console.log('New Status', TransactionStatus.submitted);
=======
>>>>>>> d541b9e1
      this.updateTransaction(transactionMeta);
      this.hub.emit(`${transactionMeta.id}:finished`, transactionMeta);
    } catch (error: any) {
      this.failTransaction(transactionMeta, error);
    } finally {
      // must set transaction to submitted/failed before releasing lock
      if (nonceLock) {
        nonceLock.releaseLock();
      }
      releaseLock();
    }
  }

  /**
   * Cancels a transaction based on its ID by setting its status to "rejected"
   * and emitting a `<tx.id>:finished` hub event.
   *
   * @param transactionID - The ID of the transaction to cancel.
   */
  private cancelTransaction(transactionID: string) {
    const transactionMeta = this.state.transactions.find(
      ({ id }) => id === transactionID,
    );
    if (!transactionMeta) {
      return;
    }
    transactionMeta.status = TransactionStatus.rejected;
    this.hub.emit(`${transactionMeta.id}:finished`, transactionMeta);
    const transactions = this.state.transactions.filter(
      ({ id }) => id !== transactionID,
    );
    this.update({ transactions: this.trimTransactionsForState(transactions) });
  }

  /**
   * Trim the amount of transactions that are set on the state. Checks
   * if the length of the tx history is longer then desired persistence
   * limit and then if it is removes the oldest confirmed or rejected tx.
   * Pending or unapproved transactions will not be removed by this
   * operation. For safety of presenting a fully functional transaction UI
   * representation, this function will not break apart transactions with the
   * same nonce, created on the same day, per network. Not accounting for transactions of the same
   * nonce, same day and network combo can result in confusing or broken experiences
   * in the UI. The transactions are then updated using the BaseController update.
   *
   * @param transactions - The transactions to be applied to the state.
   * @returns The trimmed list of transactions.
   */
  private trimTransactionsForState(
    transactions: TransactionMeta[],
  ): TransactionMeta[] {
    const nonceNetworkSet = new Set();
    const txsToKeep = transactions.reverse().filter((tx) => {
      const { chainId, networkID, status, transaction, time } = tx;
      if (transaction) {
        const key = `${transaction.nonce}-${
          chainId ? convertHexToDecimal(chainId) : networkID
        }-${new Date(time).toDateString()}`;
        if (nonceNetworkSet.has(key)) {
          return true;
        } else if (
          nonceNetworkSet.size < this.config.txHistoryLimit ||
          !this.isFinalState(status)
        ) {
          nonceNetworkSet.add(key);
          return true;
        }
      }
      return false;
    });
    txsToKeep.reverse();
    return txsToKeep;
  }

  /**
   * Determines if the transaction is in a final state.
   *
   * @param status - The transaction status.
   * @returns Whether the transaction is in a final state.
   */
  private isFinalState(status: TransactionStatus): boolean {
    return (
      status === TransactionStatus.rejected ||
      status === TransactionStatus.confirmed ||
      status === TransactionStatus.failed ||
      status === TransactionStatus.cancelled
    );
  }

  /**
   * Whether the transaction has at least completed all local processing.
   *
   * @param status - The transaction status.
   * @returns Whether the transaction is in a final state.
   */
  private isLocalFinalState(status: TransactionStatus): boolean {
    return [
      TransactionStatus.cancelled,
      TransactionStatus.confirmed,
      TransactionStatus.failed,
      TransactionStatus.rejected,
      TransactionStatus.submitted,
    ].includes(status);
  }

  /**
   * Method to verify the state of a transaction using the Blockchain as a source of truth.
   *
   * @param meta - The local transaction to verify on the blockchain.
   * @returns A tuple containing the updated transaction, and whether or not an update was required.
   */
  private async blockchainTransactionStateReconciler(
    meta: TransactionMeta,
  ): Promise<[TransactionMeta, boolean]> {
    const { status, transactionHash } = meta;
    switch (status) {
      case TransactionStatus.confirmed:
        const txReceipt = await query(this.ethQuery, 'getTransactionReceipt', [
          transactionHash,
        ]);

        if (!txReceipt) {
          return [meta, false];
        }

        meta.verifiedOnBlockchain = true;
        meta.transaction.gasUsed = txReceipt.gasUsed;

        // According to the Web3 docs:
        // TRUE if the transaction was successful, FALSE if the EVM reverted the transaction.
        if (Number(txReceipt.status) === 0) {
          const error: Error = new Error(
            'Transaction failed. The transaction was reversed',
          );
          this.failTransaction(meta, error);
          return [meta, false];
        }

        return [meta, true];
      case TransactionStatus.submitted:
        const txObj = await query(this.ethQuery, 'getTransactionByHash', [
          transactionHash,
        ]);

        if (!txObj) {
          const receiptShowsFailedStatus =
            await this.checkTxReceiptStatusIsFailed(transactionHash);

          // Case the txObj is evaluated as false, a second check will
          // determine if the tx failed or it is pending or confirmed
          if (receiptShowsFailedStatus) {
            const error: Error = new Error(
              'Transaction failed. The transaction was dropped or replaced by a new one',
            );
            this.failTransaction(meta, error);
          }
        }

        /* istanbul ignore next */
        if (txObj?.blockNumber) {
          meta.status = TransactionStatus.confirmed;
          this.hub.emit(`${meta.id}:confirmed`, meta);
          return [meta, true];
        }

        return [meta, false];
      default:
        return [meta, false];
    }
  }

  /**
   * Method to check if a tx has failed according to their receipt
   * According to the Web3 docs:
   * TRUE if the transaction was successful, FALSE if the EVM reverted the transaction.
   * The receipt is not available for pending transactions and returns null.
   *
   * @param txHash - The transaction hash.
   * @returns Whether the transaction has failed.
   */
  private async checkTxReceiptStatusIsFailed(
    txHash: string | undefined,
  ): Promise<boolean> {
    const txReceipt = await query(this.ethQuery, 'getTransactionReceipt', [
      txHash,
    ]);
    if (!txReceipt) {
      // Transaction is pending
      return false;
    }
    return Number(txReceipt.status) === 0;
  }

  /**
   * Method to verify the state of transactions using Etherscan as a source of truth.
   *
   * @param remoteTxs - Transactions to reconcile that are from a remote source.
   * @param localTxs - Transactions to reconcile that are local.
   * @returns A tuple containing a boolean indicating whether or not an update was required, and the updated transaction.
   */
  private etherscanTransactionStateReconciler(
    remoteTxs: TransactionMeta[],
    localTxs: TransactionMeta[],
  ): [boolean, TransactionMeta[]] {
    const updatedTxs: TransactionMeta[] = this.getUpdatedTransactions(
      remoteTxs,
      localTxs,
    );

    const newTxs: TransactionMeta[] = this.getNewTransactions(
      remoteTxs,
      localTxs,
    );

    const updatedLocalTxs = localTxs.map((tx: TransactionMeta) => {
      const txIdx = updatedTxs.findIndex(
        ({ transactionHash }) => transactionHash === tx.transactionHash,
      );
      return txIdx === -1 ? tx : updatedTxs[txIdx];
    });

    const updateRequired = newTxs.length > 0 || updatedLocalTxs.length > 0;

    return [updateRequired, [...newTxs, ...updatedLocalTxs]];
  }

  /**
   * Get all transactions that are in the remote transactions array
   * but not in the local transactions array.
   *
   * @param remoteTxs - Array of transactions from remote source.
   * @param localTxs - Array of transactions stored locally.
   * @returns The new transactions.
   */
  private getNewTransactions(
    remoteTxs: TransactionMeta[],
    localTxs: TransactionMeta[],
  ): TransactionMeta[] {
    return remoteTxs.filter((tx) => {
      const alreadyInTransactions = localTxs.find(
        ({ transactionHash }) => transactionHash === tx.transactionHash,
      );
      return !alreadyInTransactions;
    });
  }

  /**
   * Get all the transactions that are locally outdated with respect
   * to a remote source (etherscan or blockchain). The returned array
   * contains the transactions with the updated data.
   *
   * @param remoteTxs - Array of transactions from remote source.
   * @param localTxs - Array of transactions stored locally.
   * @returns The updated transactions.
   */
  private getUpdatedTransactions(
    remoteTxs: TransactionMeta[],
    localTxs: TransactionMeta[],
  ): TransactionMeta[] {
    return remoteTxs.filter((remoteTx) => {
      const isTxOutdated = localTxs.find((localTx) => {
        return (
          remoteTx.transactionHash === localTx.transactionHash &&
          this.isTransactionOutdated(remoteTx, localTx)
        );
      });
      return isTxOutdated;
    });
  }

  /**
   * Verifies if a local transaction is outdated with respect to the remote transaction.
   *
   * @param remoteTx - The remote transaction from Etherscan.
   * @param localTx - The local transaction.
   * @returns Whether the transaction is outdated.
   */
  private isTransactionOutdated(
    remoteTx: TransactionMeta,
    localTx: TransactionMeta,
  ): boolean {
    const statusOutdated = this.isStatusOutdated(
      remoteTx.transactionHash,
      localTx.transactionHash,
      remoteTx.status,
      localTx.status,
    );
    const gasDataOutdated = this.isGasDataOutdated(
      remoteTx.transaction.gasUsed,
      localTx.transaction.gasUsed,
    );
    return statusOutdated || gasDataOutdated;
  }

  /**
   * Verifies if the status of a local transaction is outdated with respect to the remote transaction.
   *
   * @param remoteTxHash - Remote transaction hash.
   * @param localTxHash - Local transaction hash.
   * @param remoteTxStatus - Remote transaction status.
   * @param localTxStatus - Local transaction status.
   * @returns Whether the status is outdated.
   */
  private isStatusOutdated(
    remoteTxHash: string | undefined,
    localTxHash: string | undefined,
    remoteTxStatus: TransactionStatus,
    localTxStatus: TransactionStatus,
  ): boolean {
    return remoteTxHash === localTxHash && remoteTxStatus !== localTxStatus;
  }

  /**
   * Verifies if the gas data of a local transaction is outdated with respect to the remote transaction.
   *
   * @param remoteGasUsed - Remote gas used in the transaction.
   * @param localGasUsed - Local gas used in the transaction.
   * @returns Whether the gas data is outdated.
   */
  private isGasDataOutdated(
    remoteGasUsed: string | undefined,
    localGasUsed: string | undefined,
  ): boolean {
    return remoteGasUsed !== localGasUsed;
  }

  private async requestApproval(txMeta: TransactionMeta): Promise<AddResult> {
    const id = this.getApprovalId(txMeta);
    const { origin } = txMeta;
    const type = ApprovalType.Transaction;
    const requestData = { txId: txMeta.id };

    return (await this.messagingSystem.call(
      'ApprovalController:addRequest',
      {
        id,
        origin: origin || ORIGIN_METAMASK,
        type,
        requestData,
        expectsResult: true,
      },
      true,
    )) as Promise<AddResult>;
<<<<<<< HEAD
  }

  private getTransaction(transactionID: string): TransactionMeta | undefined {
    const { transactions } = this.state;
    return transactions.find(({ id }) => id === transactionID);
  }
=======
  }

  private getTransaction(transactionID: string): TransactionMeta | undefined {
    const { transactions } = this.state;
    return transactions.find(({ id }) => id === transactionID);
  }

  private getApprovalId(txMeta: TransactionMeta) {
    return String(txMeta.id);
  }

  private isTransactionCompleted(transactionid: string): {
    meta?: TransactionMeta;
    isCompleted: boolean;
  } {
    const transaction = this.getTransaction(transactionid);

    if (!transaction) {
      return { meta: undefined, isCompleted: false };
    }
>>>>>>> d541b9e1

    const isCompleted = this.isLocalFinalState(transaction.status);

    return { meta: transaction, isCompleted };
  }
}

export default TransactionController;<|MERGE_RESOLUTION|>--- conflicted
+++ resolved
@@ -1140,75 +1140,12 @@
     transactionMeta: TransactionMeta,
   ): Promise<string> {
     const transactionId = transactionMeta.id;
-<<<<<<< HEAD
-    let rejected = false;
-=======
->>>>>>> d541b9e1
     let resultCallbacks: AcceptResultCallbacks | undefined;
 
     try {
       const acceptResult = await this.requestApproval(transactionMeta);
       resultCallbacks = acceptResult.resultCallbacks;
 
-<<<<<<< HEAD
-      const updatedMeta = this.getTransaction(transactionId);
-
-      const isCompleted =
-        updatedMeta && this.isLocalFinalState(updatedMeta.status);
-
-      if (updatedMeta && !isCompleted) {
-        await this.approveTransaction(transactionId);
-      }
-    } catch (error: any) {
-      const updatedMeta = this.getTransaction(transactionId);
-
-      const isCompleted =
-        updatedMeta && this.isLocalFinalState(updatedMeta.status);
-
-      if (updatedMeta && !isCompleted) {
-        if (error.code === errorCodes.provider.userRejectedRequest) {
-          this.cancelTransaction(transactionId);
-          rejected = true;
-        } else {
-          this.failTransaction(updatedMeta, error);
-        }
-      }
-    }
-
-    if (rejected) {
-      throw ethErrors.provider.userRejectedRequest(
-        'User rejected the transaction',
-      );
-    }
-
-    const finalMeta = this.getTransaction(transactionId);
-
-    if (finalMeta && finalMeta.status === TransactionStatus.failed) {
-      resultCallbacks?.error(finalMeta?.error);
-      throw ethErrors.rpc.internal(finalMeta.error.message);
-    }
-
-    if (finalMeta?.status === TransactionStatus.cancelled) {
-      const error = ethErrors.rpc.internal('User cancelled the transaction');
-      resultCallbacks?.error(error);
-      throw error;
-    }
-
-    if (finalMeta && finalMeta.status === TransactionStatus.submitted) {
-      resultCallbacks?.success();
-      return finalMeta.transactionHash as string;
-    }
-
-    const error = ethErrors.rpc.internal(
-      `MetaMask Tx Signature: Unknown problem: ${JSON.stringify(
-        finalMeta || transactionId,
-      )}`,
-    );
-
-    resultCallbacks?.error(error);
-
-    throw error;
-=======
       const { meta, isCompleted } = this.isTransactionCompleted(transactionId);
 
       if (meta && !isCompleted) {
@@ -1259,7 +1196,6 @@
         resultCallbacks?.error(internalError);
         throw internalError;
     }
->>>>>>> d541b9e1
   }
 
   /**
@@ -1345,10 +1281,6 @@
       ]);
       transactionMeta.transactionHash = transactionHash;
       transactionMeta.status = TransactionStatus.submitted;
-<<<<<<< HEAD
-      console.log('New Status', TransactionStatus.submitted);
-=======
->>>>>>> d541b9e1
       this.updateTransaction(transactionMeta);
       this.hub.emit(`${transactionMeta.id}:finished`, transactionMeta);
     } catch (error: any) {
@@ -1692,14 +1624,6 @@
       },
       true,
     )) as Promise<AddResult>;
-<<<<<<< HEAD
-  }
-
-  private getTransaction(transactionID: string): TransactionMeta | undefined {
-    const { transactions } = this.state;
-    return transactions.find(({ id }) => id === transactionID);
-  }
-=======
   }
 
   private getTransaction(transactionID: string): TransactionMeta | undefined {
@@ -1720,7 +1644,6 @@
     if (!transaction) {
       return { meta: undefined, isCompleted: false };
     }
->>>>>>> d541b9e1
 
     const isCompleted = this.isLocalFinalState(transaction.status);
 
