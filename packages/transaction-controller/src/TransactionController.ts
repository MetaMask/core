import { Hardfork, Common, type ChainConfig } from '@ethereumjs/common';
import type { TypedTransaction } from '@ethereumjs/tx';
import { TransactionFactory } from '@ethereumjs/tx';
import type {
  AcceptResultCallbacks,
  AddApprovalRequest,
  AddResult,
} from '@metamask/approval-controller';
import type {
  BaseConfig,
  BaseState,
  RestrictedControllerMessenger,
} from '@metamask/base-controller';
import { BaseController } from '@metamask/base-controller';
import {
  query,
  NetworkType,
  RPC,
  ApprovalType,
  ORIGIN_METAMASK,
  convertHexToDecimal,
} from '@metamask/controller-utils';
import EthQuery from '@metamask/eth-query';
import type { GasFeeState } from '@metamask/gas-fee-controller';
import type {
  BlockTracker,
  NetworkState,
  Provider,
} from '@metamask/network-controller';
import { errorCodes, rpcErrors, providerErrors } from '@metamask/rpc-errors';
import type { Hex } from '@metamask/utils';
import { Mutex } from 'async-mutex';
import MethodRegistry from 'eth-method-registry';
import { addHexPrefix, bufferToHex } from 'ethereumjs-util';
import { EventEmitter } from 'events';
import { merge, pickBy } from 'lodash';
import NonceTracker from 'nonce-tracker';
import type { NonceLock } from 'nonce-tracker/dist/NonceTracker';
import { v1 as random } from 'uuid';

import { EtherscanRemoteTransactionSource } from './helpers/EtherscanRemoteTransactionSource';
import { IncomingTransactionHelper } from './helpers/IncomingTransactionHelper';
import { PendingTransactionTracker } from './helpers/PendingTransactionTracker';
import { projectLogger as log } from './logger';
import type {
  DappSuggestedGasFees,
  TransactionParams,
  TransactionMeta,
  TransactionReceipt,
  SecurityProviderRequest,
  SendFlowHistoryEntry,
  WalletDevice,
} from './types';
import { TransactionType, TransactionStatus } from './types';
import { validateConfirmedExternalTransaction } from './utils/external-transactions';
import { estimateGas, updateGas } from './utils/gas';
import { updateGasFees } from './utils/gas-fees';
import {
  addInitialHistorySnapshot,
  updateTransactionHistory,
} from './utils/history';
import { determineTransactionType } from './utils/transaction-type';
import {
  getAndFormatTransactionsForNonceTracker,
  getIncreasedPriceFromExisting,
  normalizeTxParams,
  isEIP1559Transaction,
  isFeeMarketEIP1559Values,
  isGasPriceValue,
  validateGasValues,
  validateIfTransactionUnapproved,
  validateMinimumIncrease,
} from './utils/utils';
import {
  validateTransactionOrigin,
  validateTxParams,
} from './utils/validation';

export const HARDFORK = Hardfork.London;

/**
 * @type Result
 * @property result - Promise resolving to a new transaction hash
 * @property transactionMeta - Meta information about this new transaction
 */
export interface Result {
  result: Promise<string>;
  transactionMeta: TransactionMeta;
}

export interface GasPriceValue {
  gasPrice: string;
}

export interface FeeMarketEIP1559Values {
  maxFeePerGas: string;
  maxPriorityFeePerGas: string;
}

/**
 * @type TransactionConfig
 *
 * Transaction controller configuration
 * @property provider - Provider used to create a new underlying EthQuery instance
 * @property sign - Method used to sign transactions
 */
export interface TransactionConfig extends BaseConfig {
  sign?: (txParams: TransactionParams, from: string) => Promise<any>;
  txHistoryLimit: number;
}

/**
 * @type MethodData
 *
 * Method data registry object
 * @property registryMethod - Registry method raw string
 * @property parsedRegistryMethod - Registry method object, containing name and method arguments
 */
export interface MethodData {
  registryMethod: string;
  parsedRegistryMethod: Record<string, unknown>;
}

/**
 * @type TransactionState
 *
 * Transaction controller state
 * @property transactions - A list of TransactionMeta objects
 * @property methodData - Object containing all known method data information
 */
export interface TransactionState extends BaseState {
  transactions: TransactionMeta[];
  methodData: { [key: string]: MethodData };
  lastFetchedBlockNumbers: { [key: string]: number };
}

/**
 * Multiplier used to determine a transaction's increased gas fee during cancellation
 */
export const CANCEL_RATE = 1.5;

/**
 * Multiplier used to determine a transaction's increased gas fee during speed up
 */
export const SPEED_UP_RATE = 1.1;

/**
 * The name of the {@link TransactionController}.
 */
const controllerName = 'TransactionController';

/**
 * The external actions available to the {@link TransactionController}.
 */
type AllowedActions = AddApprovalRequest;

/**
 * The messenger of the {@link TransactionController}.
 */
export type TransactionControllerMessenger = RestrictedControllerMessenger<
  typeof controllerName,
  AllowedActions,
  never,
  AllowedActions['type'],
  never
>;

type Events = {
  ['transaction-approved']: [
    { transactionMeta: TransactionMeta; actionId?: string },
  ];
  ['transaction-confirmed']: [{ transactionMeta: TransactionMeta }];

  ['transaction-dropped']: [{ transactionMeta: TransactionMeta }];
  ['transaction-failed']: [
    {
      actionId?: string;
      error: string;
      transactionMeta: TransactionMeta;
    },
  ];
  ['transaction-new-swap']: [transactionMeta: TransactionMeta];
  ['transaction-new-swap-approval']: [transactionMeta: TransactionMeta];
  ['transaction-rejected']: [
    { transactionMeta: TransactionMeta; actionId?: string },
  ];
  ['transaction-submitted']: [
    { transactionMeta: TransactionMeta; actionId?: string },
  ];
  ['transaction-post-balance-updated']: [transactionMeta: TransactionMeta];
  [key: `${string}:finished`]: [transactionMeta: TransactionMeta];
  [key: `${string}:confirmed`]: [transactionMeta: TransactionMeta];
  [key: `${string}:speedup`]: [transactionMeta: TransactionMeta];
  ['unapprovedTransaction']: [transactionMeta: TransactionMeta];
  ['incomingTransactionBlock']: [blockNumber: number];
};

export interface TransactionControllerEventEmitter extends EventEmitter {
  on<T extends keyof Events>(
    eventName: T,
    listener: (...args: Events[T]) => void,
  ): this;

  emit<T extends keyof Events>(eventName: T, ...args: Events[T]): boolean;
}

/**
 * Controller responsible for submitting and managing transactions.
 */
export class TransactionController extends BaseController<
  TransactionConfig,
  TransactionState
> {
  private ethQuery: EthQuery;

  private readonly isHistoryDisabled: boolean;

  private readonly isSendFlowHistoryDisabled: boolean;

  private readonly inProcessOfSigning: Set<string> = new Set();

  private readonly nonceTracker: NonceTracker;

  private registry: any;

  private readonly provider: Provider;

  private readonly handle?: ReturnType<typeof setTimeout>;

  private readonly mutex = new Mutex();

  private readonly getNetworkState: () => NetworkState;

  private readonly getCurrentAccountEIP1559Compatibility: () => Promise<boolean>;

  private readonly getCurrentNetworkEIP1559Compatibility: () => Promise<boolean>;

  private readonly getGasFeeEstimates: () => Promise<GasFeeState>;

  private readonly getPermittedAccounts: (origin?: string) => Promise<string[]>;

  private readonly getSelectedAddress: () => string;

  private readonly messagingSystem: TransactionControllerMessenger;

  private readonly incomingTransactionHelper: IncomingTransactionHelper;

  private readonly securityProviderRequest?: SecurityProviderRequest;

  private readonly pendingTransactionTracker: PendingTransactionTracker;

  private failTransaction(
    transactionMeta: TransactionMeta,
    error: Error,
    actionId?: string,
  ) {
    const newTransactionMeta = {
      ...transactionMeta,
      error,
      status: TransactionStatus.failed,
    };
    this.hub.emit('transaction-failed', {
      actionId,
      error: error.message,
      transactionMeta: newTransactionMeta,
    });
    this.updateTransaction(
      newTransactionMeta,
      'TransactionController#failTransaction - Add error message and set status to failed',
    );
    this.hub.emit(`${transactionMeta.id}:finished`, newTransactionMeta);
  }

  private async registryLookup(fourBytePrefix: string): Promise<MethodData> {
    const registryMethod = await this.registry.lookup(fourBytePrefix);
    const parsedRegistryMethod = this.registry.parse(registryMethod);
    return { registryMethod, parsedRegistryMethod };
  }

  /**
   * EventEmitter instance used to listen to specific transactional events
   */
  hub = new EventEmitter() as TransactionControllerEventEmitter;

  /**
   * Name of this controller used during composition
   */
  override name = 'TransactionController';

  /**
   * Method used to sign transactions
   */
  sign?: (
    transaction: TypedTransaction,
    from: string,
  ) => Promise<TypedTransaction>;

  /**
   * Creates a TransactionController instance.
   *
   * @param options - The controller options.
   * @param options.blockTracker - The block tracker used to poll for new blocks data.
   * @param options.disableHistory - Whether to disable storing history in transaction metadata.
   * @param options.disableSendFlowHistory - Explicitly disable transaction metadata history.
   * @param options.getCurrentAccountEIP1559Compatibility - Whether or not the account supports EIP-1559.
   * @param options.getCurrentNetworkEIP1559Compatibility - Whether or not the network supports EIP-1559.
   * @param options.getGasFeeEstimates - Callback to retrieve gas fee estimates.
   * @param options.getNetworkState - Gets the state of the network controller.
   * @param options.getPermittedAccounts - Get accounts that a given origin has permissions for.
   * @param options.getSelectedAddress - Gets the address of the currently selected account.
   * @param options.incomingTransactions - Configuration options for incoming transaction support.
   * @param options.incomingTransactions.includeTokenTransfers - Whether or not to include ERC20 token transfers.
   * @param options.incomingTransactions.isEnabled - Whether or not incoming transaction retrieval is enabled.
   * @param options.incomingTransactions.queryEntireHistory - Whether to initially query the entire transaction history or only recent blocks.
   * @param options.incomingTransactions.updateTransactions - Whether to update local transactions using remote transaction data.
   * @param options.messenger - The controller messenger.
   * @param options.onNetworkStateChange - Allows subscribing to network controller state changes.
   * @param options.pendingTransactions - Configuration options for pending transaction support.
   * @param options.pendingTransactions.isResubmitEnabled - Whether transaction publishing is automatically retried.
   * @param options.provider - The provider used to create the underlying EthQuery instance.
   * @param options.securityProviderRequest - A function for verifying a transaction, whether it is malicious or not.
   * @param config - Initial options used to configure this controller.
   * @param state - Initial state to set on this controller.
   */
  constructor(
    {
      blockTracker,
      disableHistory,
      disableSendFlowHistory,
      getCurrentAccountEIP1559Compatibility,
      getCurrentNetworkEIP1559Compatibility,
      getGasFeeEstimates,
      getNetworkState,
      getPermittedAccounts,
      getSelectedAddress,
      incomingTransactions = {},
      messenger,
      onNetworkStateChange,
      pendingTransactions = {},
      provider,
      securityProviderRequest,
    }: {
      blockTracker: BlockTracker;
      disableHistory: boolean;
      disableSendFlowHistory: boolean;
      getCurrentAccountEIP1559Compatibility: () => Promise<boolean>;
      getCurrentNetworkEIP1559Compatibility: () => Promise<boolean>;
      getGasFeeEstimates?: () => Promise<GasFeeState>;
      getNetworkState: () => NetworkState;
      getPermittedAccounts: (origin?: string) => Promise<string[]>;
      getSelectedAddress: () => string;
      incomingTransactions?: {
        includeTokenTransfers?: boolean;
        isEnabled?: () => boolean;
        queryEntireHistory?: boolean;
        updateTransactions?: boolean;
      };
      messenger: TransactionControllerMessenger;
      onNetworkStateChange: (listener: (state: NetworkState) => void) => void;
      pendingTransactions?: {
        isResubmitEnabled?: boolean;
      };
      provider: Provider;
      securityProviderRequest?: SecurityProviderRequest;
    },
    config?: Partial<TransactionConfig>,
    state?: Partial<TransactionState>,
  ) {
    super(config, state);

    this.defaultConfig = {
      txHistoryLimit: 40,
    };

    this.defaultState = {
      methodData: {},
      transactions: [],
      lastFetchedBlockNumbers: {},
    };

    this.initialize();

    this.provider = provider;
    this.messagingSystem = messenger;
    this.getNetworkState = getNetworkState;
    // @ts-expect-error TODO: Provider type alignment
    this.ethQuery = new EthQuery(provider);
    this.isSendFlowHistoryDisabled = disableSendFlowHistory ?? false;
    this.isHistoryDisabled = disableHistory ?? false;
    this.registry = new MethodRegistry({ provider });
    this.getCurrentAccountEIP1559Compatibility =
      getCurrentAccountEIP1559Compatibility;
    this.getCurrentNetworkEIP1559Compatibility =
      getCurrentNetworkEIP1559Compatibility;
    this.getGasFeeEstimates =
      getGasFeeEstimates || (() => Promise.resolve({} as GasFeeState));
    this.getPermittedAccounts = getPermittedAccounts;
    this.getSelectedAddress = getSelectedAddress;
    this.securityProviderRequest = securityProviderRequest;

    this.nonceTracker = new NonceTracker({
      provider,
      blockTracker,
      getPendingTransactions: (address) =>
        getAndFormatTransactionsForNonceTracker(
          address,
          TransactionStatus.submitted,
          this.state.transactions,
        ),
      getConfirmedTransactions: (address) =>
        getAndFormatTransactionsForNonceTracker(
          address,
          TransactionStatus.confirmed,
          this.state.transactions,
        ),
    });

    this.incomingTransactionHelper = new IncomingTransactionHelper({
      blockTracker,
      getCurrentAccount: getSelectedAddress,
      getLastFetchedBlockNumbers: () => this.state.lastFetchedBlockNumbers,
      getNetworkState,
      isEnabled: incomingTransactions.isEnabled,
      queryEntireHistory: incomingTransactions.queryEntireHistory,
      remoteTransactionSource: new EtherscanRemoteTransactionSource({
        includeTokenTransfers: incomingTransactions.includeTokenTransfers,
      }),
      transactionLimit: this.config.txHistoryLimit,
      updateTransactions: incomingTransactions.updateTransactions,
    });

    this.incomingTransactionHelper.hub.on(
      'transactions',
      this.onIncomingTransactions.bind(this),
    );

    this.incomingTransactionHelper.hub.on(
      'updatedLastFetchedBlockNumbers',
      this.onUpdatedLastFetchedBlockNumbers.bind(this),
    );

    this.pendingTransactionTracker = new PendingTransactionTracker({
      approveTransaction: this.approveTransaction.bind(this),
      blockTracker,
      getChainId: this.getChainId.bind(this),
      getEthQuery: () => this.ethQuery,
      getTransactions: () => this.state.transactions,
      isResubmitEnabled: pendingTransactions.isResubmitEnabled,
      nonceTracker: this.nonceTracker,
      onStateChange: this.subscribe.bind(this),
      publishTransaction: this.publishTransaction.bind(this),
    });

    this.addPendingTransactionTrackerListeners();

    onNetworkStateChange(() => {
      // @ts-expect-error TODO: Provider type alignment
      this.ethQuery = new EthQuery(this.provider);
      this.registry = new MethodRegistry({ provider: this.provider });
      this.onBootCleanup();
    });

    this.onBootCleanup();
  }

  /**
   * Handle new method data request.
   *
   * @param fourBytePrefix - The method prefix.
   * @returns The method data object corresponding to the given signature prefix.
   */
  async handleMethodData(fourBytePrefix: string): Promise<MethodData> {
    const releaseLock = await this.mutex.acquire();
    try {
      const { methodData } = this.state;
      const knownMethod = Object.keys(methodData).find(
        (knownFourBytePrefix) => fourBytePrefix === knownFourBytePrefix,
      );
      if (knownMethod) {
        return methodData[fourBytePrefix];
      }
      const registry = await this.registryLookup(fourBytePrefix);
      this.update({
        methodData: { ...methodData, ...{ [fourBytePrefix]: registry } },
      });
      return registry;
    } finally {
      releaseLock();
    }
  }

  /**
   * Add a new unapproved transaction to state. Parameters will be validated, a
   * unique transaction id will be generated, and gas and gasPrice will be calculated
   * if not provided. If A `<tx.id>:unapproved` hub event will be emitted once added.
   *
   * @param txParams - Standard parameters for an Ethereum transaction.
   * @param opts - Additional options to control how the transaction is added.
   * @param opts.actionId - Unique ID to prevent duplicate requests.
   * @param opts.deviceConfirmedOn - An enum to indicate what device confirmed the transaction.
   * @param opts.method - RPC method that requested the transaction.
   * @param opts.origin - The origin of the transaction request, such as a dApp hostname.
   * @param opts.requireApproval - Whether the transaction requires approval by the user, defaults to true unless explicitly disabled.
   * @param opts.securityAlertResponse - Response from security validator.
   * @param opts.sendFlowHistory - The sendFlowHistory entries to add.
   * @param opts.type - Type of transaction to add, such as 'cancel' or 'swap'.
   * @returns Object containing a promise resolving to the transaction hash if approved.
   */
  async addTransaction(
    txParams: TransactionParams,
    {
      actionId,
      deviceConfirmedOn,
      method,
      origin,
      requireApproval,
      securityAlertResponse,
      sendFlowHistory,
      type,
    }: {
      actionId?: string;
      deviceConfirmedOn?: WalletDevice;
      method?: string;
      origin?: string;
      requireApproval?: boolean | undefined;
      securityAlertResponse?: Record<string, unknown>;
      sendFlowHistory?: SendFlowHistoryEntry[];
      type?: TransactionType;
    } = {},
  ): Promise<Result> {
    const chainId = this.getChainId();
    const { transactions } = this.state;
    txParams = normalizeTxParams(txParams);
    const isEIP1559Compatible = await this.getEIP1559Compatibility();
    validateTxParams(txParams, isEIP1559Compatible);
    if (origin) {
      await validateTransactionOrigin(
        await this.getPermittedAccounts(origin),
        this.getSelectedAddress(),
        txParams.from,
        origin,
      );
    }

    const dappSuggestedGasFees = this.generateDappSuggestedGasFees(
      txParams,
      origin,
    );

    const transactionType =
      type ?? (await determineTransactionType(txParams, this.ethQuery)).type;

    const existingTransactionMeta = this.getTransactionWithActionId(actionId);
    // If a request to add a transaction with the same actionId is submitted again, a new transaction will not be created for it.
    const transactionMeta: TransactionMeta = existingTransactionMeta || {
      // Add actionId to txMeta to check if same actionId is seen again
      actionId,
      chainId,
      dappSuggestedGasFees,
      deviceConfirmedOn,
      id: random(),
      origin,
      securityAlertResponse,
      status: TransactionStatus.unapproved as TransactionStatus.unapproved,
      time: Date.now(),
      txParams,
      userEditedGasLimit: false,
      verifiedOnBlockchain: false,
      type: transactionType,
    };

    await this.updateGasProperties(transactionMeta);

    // Checks if a transaction already exists with a given actionId
    if (!existingTransactionMeta) {
      // Set security provider response
      if (method && this.securityProviderRequest) {
        const securityProviderResponse = await this.securityProviderRequest(
          transactionMeta,
          method,
        );
        transactionMeta.securityProviderResponse = securityProviderResponse;
      }

      if (!this.isSendFlowHistoryDisabled) {
        transactionMeta.sendFlowHistory = sendFlowHistory ?? [];
      }
      // Initial history push
      if (!this.isHistoryDisabled) {
        addInitialHistorySnapshot(transactionMeta);
      }
      transactions.push(transactionMeta);
      this.update({
        transactions: this.trimTransactionsForState(transactions),
      });
      this.hub.emit(`unapprovedTransaction`, transactionMeta);
    }

    return {
      result: this.processApproval(transactionMeta, {
        isExisting: Boolean(existingTransactionMeta),
        requireApproval,
        actionId,
      }),
      transactionMeta,
    };
  }

  startIncomingTransactionPolling() {
    this.incomingTransactionHelper.start();
  }

  stopIncomingTransactionPolling() {
    this.incomingTransactionHelper.stop();
  }

  async updateIncomingTransactions() {
    await this.incomingTransactionHelper.update();
  }

  /**
   * Attempts to cancel a transaction based on its ID by setting its status to "rejected"
   * and emitting a `<tx.id>:finished` hub event.
   *
   * @param transactionId - The ID of the transaction to cancel.
   * @param gasValues - The gas values to use for the cancellation transaction.
   * @param options - The options for the cancellation transaction.
   * @param options.actionId - Unique ID to prevent duplicate requests.
   * @param options.estimatedBaseFee - The estimated base fee of the transaction.
   */
  async stopTransaction(
    transactionId: string,
    gasValues?: GasPriceValue | FeeMarketEIP1559Values,
    {
      estimatedBaseFee,
      actionId,
    }: { estimatedBaseFee?: string; actionId?: string } = {},
  ) {
    if (gasValues) {
      validateGasValues(gasValues);
    }
    const transactionMeta = this.state.transactions.find(
      ({ id }) => id === transactionId,
    );
    if (!transactionMeta) {
      return;
    }

    if (!this.sign) {
      throw new Error('No sign method defined.');
    }

    // gasPrice (legacy non EIP1559)
    const minGasPrice = getIncreasedPriceFromExisting(
      transactionMeta.txParams.gasPrice,
      CANCEL_RATE,
    );

    const gasPriceFromValues = isGasPriceValue(gasValues) && gasValues.gasPrice;

    const newGasPrice =
      (gasPriceFromValues &&
        validateMinimumIncrease(gasPriceFromValues, minGasPrice)) ||
      minGasPrice;

    // maxFeePerGas (EIP1559)
    const existingMaxFeePerGas = transactionMeta.txParams?.maxFeePerGas;
    const minMaxFeePerGas = getIncreasedPriceFromExisting(
      existingMaxFeePerGas,
      CANCEL_RATE,
    );
    const maxFeePerGasValues =
      isFeeMarketEIP1559Values(gasValues) && gasValues.maxFeePerGas;
    const newMaxFeePerGas =
      (maxFeePerGasValues &&
        validateMinimumIncrease(maxFeePerGasValues, minMaxFeePerGas)) ||
      (existingMaxFeePerGas && minMaxFeePerGas);

    // maxPriorityFeePerGas (EIP1559)
    const existingMaxPriorityFeePerGas =
      transactionMeta.txParams?.maxPriorityFeePerGas;
    const minMaxPriorityFeePerGas = getIncreasedPriceFromExisting(
      existingMaxPriorityFeePerGas,
      CANCEL_RATE,
    );
    const maxPriorityFeePerGasValues =
      isFeeMarketEIP1559Values(gasValues) && gasValues.maxPriorityFeePerGas;
    const newMaxPriorityFeePerGas =
      (maxPriorityFeePerGasValues &&
        validateMinimumIncrease(
          maxPriorityFeePerGasValues,
          minMaxPriorityFeePerGas,
        )) ||
      (existingMaxPriorityFeePerGas && minMaxPriorityFeePerGas);

    const txParams =
      newMaxFeePerGas && newMaxPriorityFeePerGas
        ? {
            from: transactionMeta.txParams.from,
            gasLimit: transactionMeta.txParams.gas,
            maxFeePerGas: newMaxFeePerGas,
            maxPriorityFeePerGas: newMaxPriorityFeePerGas,
            type: 2,
            nonce: transactionMeta.txParams.nonce,
            to: transactionMeta.txParams.from,
            value: '0x0',
          }
        : {
            from: transactionMeta.txParams.from,
            gasLimit: transactionMeta.txParams.gas,
            gasPrice: newGasPrice,
            nonce: transactionMeta.txParams.nonce,
            to: transactionMeta.txParams.from,
            value: '0x0',
          };

    const unsignedEthTx = this.prepareUnsignedEthTx(txParams);

    const signedTx = await this.sign(
      unsignedEthTx,
      transactionMeta.txParams.from,
    );
    await this.updateTransactionMetaRSV(transactionMeta, signedTx);
    const rawTx = bufferToHex(signedTx.serialize());
    await query(this.ethQuery, 'sendRawTransaction', [rawTx]);
    transactionMeta.estimatedBaseFee = estimatedBaseFee;
    transactionMeta.status = TransactionStatus.cancelled;

    // stopTransaction has no approval request, so we assume the user has already approved the transaction
    this.hub.emit('transaction-approved', { transactionMeta, actionId });
    this.hub.emit('transaction-submitted', { transactionMeta, actionId });

    this.hub.emit(`${transactionMeta.id}:finished`, transactionMeta);
  }

  /**
   * Attempts to speed up a transaction increasing transaction gasPrice by ten percent.
   *
   * @param transactionId - The ID of the transaction to speed up.
   * @param gasValues - The gas values to use for the speed up transaction.
   * @param options - The options for the speed up transaction.
   * @param options.actionId - Unique ID to prevent duplicate requests
   * @param options.estimatedBaseFee - The estimated base fee of the transaction.
   */
  async speedUpTransaction(
    transactionId: string,
    gasValues?: GasPriceValue | FeeMarketEIP1559Values,
    {
      actionId,
      estimatedBaseFee,
    }: { actionId?: string; estimatedBaseFee?: string } = {},
  ) {
    // If transaction is found for same action id, do not create a new speed up transaction.
    if (this.getTransactionWithActionId(actionId)) {
      return;
    }

    if (gasValues) {
      validateGasValues(gasValues);
    }
    const transactionMeta = this.state.transactions.find(
      ({ id }) => id === transactionId,
    );
    /* istanbul ignore next */
    if (!transactionMeta) {
      return;
    }

    /* istanbul ignore next */
    if (!this.sign) {
      throw new Error('No sign method defined.');
    }

    const { transactions } = this.state;

    // gasPrice (legacy non EIP1559)
    const minGasPrice = getIncreasedPriceFromExisting(
      transactionMeta.txParams.gasPrice,
      SPEED_UP_RATE,
    );

    const gasPriceFromValues = isGasPriceValue(gasValues) && gasValues.gasPrice;

    const newGasPrice =
      (gasPriceFromValues &&
        validateMinimumIncrease(gasPriceFromValues, minGasPrice)) ||
      minGasPrice;

    // maxFeePerGas (EIP1559)
    const existingMaxFeePerGas = transactionMeta.txParams?.maxFeePerGas;
    const minMaxFeePerGas = getIncreasedPriceFromExisting(
      existingMaxFeePerGas,
      SPEED_UP_RATE,
    );
    const maxFeePerGasValues =
      isFeeMarketEIP1559Values(gasValues) && gasValues.maxFeePerGas;
    const newMaxFeePerGas =
      (maxFeePerGasValues &&
        validateMinimumIncrease(maxFeePerGasValues, minMaxFeePerGas)) ||
      (existingMaxFeePerGas && minMaxFeePerGas);

    // maxPriorityFeePerGas (EIP1559)
    const existingMaxPriorityFeePerGas =
      transactionMeta.txParams?.maxPriorityFeePerGas;
    const minMaxPriorityFeePerGas = getIncreasedPriceFromExisting(
      existingMaxPriorityFeePerGas,
      SPEED_UP_RATE,
    );
    const maxPriorityFeePerGasValues =
      isFeeMarketEIP1559Values(gasValues) && gasValues.maxPriorityFeePerGas;
    const newMaxPriorityFeePerGas =
      (maxPriorityFeePerGasValues &&
        validateMinimumIncrease(
          maxPriorityFeePerGasValues,
          minMaxPriorityFeePerGas,
        )) ||
      (existingMaxPriorityFeePerGas && minMaxPriorityFeePerGas);

    const txParams =
      newMaxFeePerGas && newMaxPriorityFeePerGas
        ? {
            ...transactionMeta.txParams,
            gasLimit: transactionMeta.txParams.gas,
            maxFeePerGas: newMaxFeePerGas,
            maxPriorityFeePerGas: newMaxPriorityFeePerGas,
            type: 2,
          }
        : {
            ...transactionMeta.txParams,
            gasLimit: transactionMeta.txParams.gas,
            gasPrice: newGasPrice,
          };

    const unsignedEthTx = this.prepareUnsignedEthTx(txParams);

    const signedTx = await this.sign(
      unsignedEthTx,
      transactionMeta.txParams.from,
    );
    await this.updateTransactionMetaRSV(transactionMeta, signedTx);
    const rawTx = bufferToHex(signedTx.serialize());
    const hash = await query(this.ethQuery, 'sendRawTransaction', [rawTx]);
    const baseTransactionMeta = {
      ...transactionMeta,
      estimatedBaseFee,
      id: random(),
      time: Date.now(),
      hash,
      actionId,
      originalGasEstimate: transactionMeta.txParams.gas,
      type: TransactionType.retry,
    };
    const newTransactionMeta =
      newMaxFeePerGas && newMaxPriorityFeePerGas
        ? {
            ...baseTransactionMeta,
            txParams: {
              ...transactionMeta.txParams,
              maxFeePerGas: newMaxFeePerGas,
              maxPriorityFeePerGas: newMaxPriorityFeePerGas,
            },
          }
        : {
            ...baseTransactionMeta,
            txParams: {
              ...transactionMeta.txParams,
              gasPrice: newGasPrice,
            },
          };
    transactions.push(newTransactionMeta);
    this.update({ transactions: this.trimTransactionsForState(transactions) });

    // speedUpTransaction has no approval request, so we assume the user has already approved the transaction
    this.hub.emit('transaction-approved', {
      transactionMeta: newTransactionMeta,
      actionId,
    });
    this.hub.emit('transaction-submitted', {
      transactionMeta: newTransactionMeta,
      actionId,
    });

    this.hub.emit(`${transactionMeta.id}:speedup`, newTransactionMeta);
  }

  /**
   * Estimates required gas for a given transaction.
   *
   * @param transaction - The transaction to estimate gas for.
   * @returns The gas and gas price.
   */
  async estimateGas(transaction: TransactionParams) {
    const { estimatedGas, simulationFails } = await estimateGas(
      transaction,
      this.ethQuery,
    );

    return { gas: estimatedGas, simulationFails };
  }

  /**
   * Updates an existing transaction in state.
   *
   * @param transactionMeta - The new transaction to store in state.
   * @param note - A note or update reason to include in the transaction history.
   */
  updateTransaction(transactionMeta: TransactionMeta, note: string) {
    const { transactions } = this.state;
    transactionMeta.txParams = normalizeTxParams(transactionMeta.txParams);
    validateTxParams(transactionMeta.txParams);
    if (!this.isHistoryDisabled) {
      updateTransactionHistory(transactionMeta, note);
    }
    const index = transactions.findIndex(({ id }) => transactionMeta.id === id);
    transactions[index] = transactionMeta;
    this.update({ transactions: this.trimTransactionsForState(transactions) });
  }

  /**
   * Removes all transactions from state, optionally based on the current network.
   *
   * @param ignoreNetwork - Determines whether to wipe all transactions, or just those on the
   * current network. If `true`, all transactions are wiped.
   * @param address - If specified, only transactions originating from this address will be
   * wiped on current network.
   */
  wipeTransactions(ignoreNetwork?: boolean, address?: string) {
    /* istanbul ignore next */
    if (ignoreNetwork && !address) {
      this.update({ transactions: [] });
      return;
    }
    const currentChainId = this.getChainId();
    const newTransactions = this.state.transactions.filter(
      ({ chainId, txParams }) => {
        const isMatchingNetwork = ignoreNetwork || chainId === currentChainId;

        if (!isMatchingNetwork) {
          return true;
        }

        const isMatchingAddress =
          !address || txParams.from?.toLowerCase() === address.toLowerCase();

        return !isMatchingAddress;
      },
    );

    this.update({
      transactions: this.trimTransactionsForState(newTransactions),
    });
  }

  startIncomingTransactionProcessing() {
    this.incomingTransactionHelper.start();
  }

  stopIncomingTransactionProcessing() {
    this.incomingTransactionHelper.stop();
  }

  /**
   * Adds external provided transaction to state as confirmed transaction.
   *
   * @param transactionMeta - TransactionMeta to add transactions.
   * @param transactionReceipt - TransactionReceipt of the external transaction.
   * @param baseFeePerGas - Base fee per gas of the external transaction.
   */
  async confirmExternalTransaction(
    transactionMeta: TransactionMeta,
    transactionReceipt: TransactionReceipt,
    baseFeePerGas: Hex,
  ) {
    // Run validation and add external transaction to state.
    this.addExternalTransaction(transactionMeta);

    try {
      const transactionId = transactionMeta.id;

      // Make sure status is confirmed and define gasUsed as in receipt.
      transactionMeta.status = TransactionStatus.confirmed;
      transactionMeta.txReceipt = transactionReceipt;
      if (baseFeePerGas) {
        transactionMeta.baseFeePerGas = baseFeePerGas;
      }

      // Update same nonce local transactions as dropped and define replacedBy properties.
      this.markNonceDuplicatesDropped(transactionId);

      // Update external provided transaction with updated gas values and confirmed status.
      this.updateTransaction(
        transactionMeta,
        'TransactionController:confirmExternalTransaction - Add external transaction',
      );

      this.hub.emit('transaction-confirmed', {
        transactionMeta,
      });
    } catch (error) {
      console.error(error);
    }
  }

  /**
   * Append new send flow history to a transaction.
   *
   * @param transactionID - The ID of the transaction to update.
   * @param currentSendFlowHistoryLength - The length of the current sendFlowHistory array.
   * @param sendFlowHistoryToAdd - The sendFlowHistory entries to add.
   * @returns The updated transactionMeta.
   */
  updateTransactionSendFlowHistory(
    transactionID: string,
    currentSendFlowHistoryLength: number,
    sendFlowHistoryToAdd: SendFlowHistoryEntry[],
  ): TransactionMeta {
    if (this.isSendFlowHistoryDisabled) {
      throw new Error(
        'Send flow history is disabled for the current transaction controller',
      );
    }

    const transactionMeta = this.getTransaction(transactionID);

    if (!transactionMeta) {
      throw new Error(
        `Cannot update send flow history as no transaction metadata found`,
      );
    }

    validateIfTransactionUnapproved(
      transactionMeta,
      'updateTransactionSendFlowHistory',
    );

    if (
      currentSendFlowHistoryLength ===
      (transactionMeta?.sendFlowHistory?.length || 0)
    ) {
      transactionMeta.sendFlowHistory = [
        ...(transactionMeta?.sendFlowHistory ?? []),
        ...sendFlowHistoryToAdd,
      ];
      this.updateTransaction(
        transactionMeta,
        'TransactionController:updateTransactionSendFlowHistory - sendFlowHistory updated',
      );
    }

    return this.getTransaction(transactionID) as TransactionMeta;
  }

  /**
   * Update the gas values of a transaction.
   *
   * @param transactionId - The ID of the transaction to update.
   * @param gasValues - Gas values to update.
   * @param gasValues.gas - Same as transaction.gasLimit.
   * @param gasValues.gasLimit - Maxmimum number of units of gas to use for this transaction.
   * @param gasValues.gasPrice - Price per gas for legacy transactions.
   * @param gasValues.maxPriorityFeePerGas - Maximum amount per gas to give to validator as incentive.
   * @param gasValues.maxFeePerGas - Maximum amount per gas to pay for the transaction, including the priority fee.
   * @param gasValues.estimateUsed - Which estimate level was used.
   * @param gasValues.estimateSuggested - Which estimate level that the API suggested.
   * @param gasValues.defaultGasEstimates - The default estimate for gas.
   * @param gasValues.originalGasEstimate - Original estimate for gas.
   * @param gasValues.userEditedGasLimit - The gas limit supplied by user.
   * @param gasValues.userFeeLevel - Estimate level user selected.
   * @returns The updated transactionMeta.
   */
  updateTransactionGasFees(
    transactionId: string,
    {
      defaultGasEstimates,
      estimateUsed,
      estimateSuggested,
      gas,
      gasLimit,
      gasPrice,
      maxPriorityFeePerGas,
      maxFeePerGas,
      originalGasEstimate,
      userEditedGasLimit,
      userFeeLevel,
    }: {
      defaultGasEstimates?: string;
      estimateUsed?: string;
      estimateSuggested?: string;
      gas?: string;
      gasLimit?: string;
      gasPrice?: string;
      maxPriorityFeePerGas?: string;
      maxFeePerGas?: string;
      originalGasEstimate?: string;
      userEditedGasLimit?: boolean;
      userFeeLevel?: string;
    },
  ): TransactionMeta {
    const transactionMeta = this.getTransaction(transactionId);

    if (!transactionMeta) {
      throw new Error(
        `Cannot update transaction as no transaction metadata found`,
      );
    }

    validateIfTransactionUnapproved(
      transactionMeta,
      'updateTransactionGasFees',
    );

    let transactionGasFees = {
      txParams: {
        gas,
        gasLimit,
        gasPrice,
        maxPriorityFeePerGas,
        maxFeePerGas,
      },
      defaultGasEstimates,
      estimateUsed,
      estimateSuggested,
      originalGasEstimate,
      userEditedGasLimit,
      userFeeLevel,
    } as any;

    // only update what is defined
    transactionGasFees.txParams = pickBy(transactionGasFees.txParams);
    transactionGasFees = pickBy(transactionGasFees);

    // merge updated gas values with existing transaction meta
    const updatedMeta = merge(transactionMeta, transactionGasFees);

    this.updateTransaction(
      updatedMeta,
      'TransactionController:updateTransactionGasFees - gas values updated',
    );

    return this.getTransaction(transactionId) as TransactionMeta;
  }

  /**
   * Update the previous gas values of a transaction.
   *
   * @param transactionId - The ID of the transaction to update.
   * @param previousGas - Previous gas values to update.
   * @param previousGas.gasLimit - Maxmimum number of units of gas to use for this transaction.
   * @param previousGas.maxFeePerGas - Maximum amount per gas to pay for the transaction, including the priority fee.
   * @param previousGas.maxPriorityFeePerGas - Maximum amount per gas to give to validator as incentive.
   * @returns The updated transactionMeta.
   */
  updatePreviousGasParams(
    transactionId: string,
    {
      gasLimit,
      maxFeePerGas,
      maxPriorityFeePerGas,
    }: {
      gasLimit?: string;
      maxFeePerGas?: string;
      maxPriorityFeePerGas?: string;
    },
  ): TransactionMeta {
    const transactionMeta = this.getTransaction(transactionId);

    if (!transactionMeta) {
      throw new Error(
        `Cannot update transaction as no transaction metadata found`,
      );
    }

    validateIfTransactionUnapproved(transactionMeta, 'updatePreviousGasParams');

    const transactionPreviousGas = {
      previousGas: {
        gasLimit,
        maxFeePerGas,
        maxPriorityFeePerGas,
      },
    } as any;

    // only update what is defined
    transactionPreviousGas.previousGas = pickBy(
      transactionPreviousGas.previousGas,
    );

    // merge updated previous gas values with existing transaction meta
    const updatedMeta = merge(transactionMeta, transactionPreviousGas);

    this.updateTransaction(
      updatedMeta,
      'TransactionController:updatePreviousGasParams - Previous gas values updated',
    );

    return this.getTransaction(transactionId) as TransactionMeta;
  }

  /**
   * Gets the next nonce according to the nonce-tracker.
   * Ensure `releaseLock` is called once processing of the `nonce` value is complete.
   *
   * @param address - The hex string address for the transaction.
   * @returns object with the `nextNonce` `nonceDetails`, and the releaseLock.
   */
  async getNonceLock(address: string): Promise<NonceLock> {
    return this.nonceTracker.getNonceLock(address);
  }

<<<<<<< HEAD
  /**
   * Removes unapproved transactions from state.
   */
  clearUnapprovedTransactions() {
    const transactions = this.state.transactions.filter(
      ({ status }) => status !== TransactionStatus.unapproved,
    );
    this.update({ transactions: this.trimTransactionsForState(transactions) });
=======
  private async updateGasProperties(transactionMeta: TransactionMeta) {
    const isEIP1559Compatible = await this.getEIP1559Compatibility();

    await updateGas({
      ethQuery: this.ethQuery,
      providerConfig: this.getNetworkState().providerConfig,
      txMeta: transactionMeta,
    });

    await updateGasFees({
      eip1559: isEIP1559Compatible,
      ethQuery: this.ethQuery,
      getGasFeeEstimates: this.getGasFeeEstimates.bind(this),
      txMeta: transactionMeta,
    });
  }

  private getCurrentChainTransactionsByStatus(status: TransactionStatus) {
    const chainId = this.getChainId();
    return this.state.transactions.filter(
      (transaction) =>
        transaction.status === status && transaction.chainId === chainId,
    );
  }

  private onBootCleanup() {
    this.createApprovalsForUnapprovedTransactions();
    this.loadGasValuesForUnapprovedTransactions();
    this.submitApprovedTransactions();
  }

  /**
   * Create approvals for all unapproved transactions on current chain.
   */
  private createApprovalsForUnapprovedTransactions() {
    const unapprovedTransactions = this.getCurrentChainTransactionsByStatus(
      TransactionStatus.unapproved,
    );

    for (const transactionMeta of unapprovedTransactions) {
      this.processApproval(transactionMeta, {
        shouldShowRequest: false,
      }).catch((error) => {
        if (error?.code === errorCodes.provider.userRejectedRequest) {
          return;
        }
        /* istanbul ignore next */
        console.error('Error during persisted transaction approval', error);
      });
    }
  }

  /**
   * Update the gas values of all unapproved transactions on current chain.
   */
  private async loadGasValuesForUnapprovedTransactions() {
    const unapprovedTransactions = this.getCurrentChainTransactionsByStatus(
      TransactionStatus.unapproved,
    );

    const results = await Promise.allSettled(
      unapprovedTransactions.map(async (transactionMeta) => {
        await this.updateGasProperties(transactionMeta);
        this.updateTransaction(
          transactionMeta,
          'TransactionController:loadGasValuesForUnapprovedTransactions - Gas values updated',
        );
      }),
    );

    for (const [index, result] of results.entries()) {
      if (result.status === 'rejected') {
        const transactionMeta = unapprovedTransactions[index];
        this.failTransaction(transactionMeta, result.reason);
        /* istanbul ignore next */
        console.error(
          'Error while loading gas values for persisted transaction id: ',
          transactionMeta.id,
          result.reason,
        );
      }
    }
  }

  /**
   * Force to submit approved transactions on current chain.
   */
  private submitApprovedTransactions() {
    const approvedTransactions = this.getCurrentChainTransactionsByStatus(
      TransactionStatus.approved,
    );
    for (const transactionMeta of approvedTransactions) {
      this.approveTransaction(transactionMeta.id).catch((error) => {
        /* istanbul ignore next */
        console.error('Error while submitting persisted transaction', error);
      });
    }
>>>>>>> b4a0775d
  }

  private async processApproval(
    transactionMeta: TransactionMeta,
    {
      isExisting = false,
      requireApproval,
      shouldShowRequest = true,
      actionId,
    }: {
      isExisting?: boolean;
      requireApproval?: boolean | undefined;
      shouldShowRequest?: boolean;
      actionId?: string;
    },
  ): Promise<string> {
    const transactionId = transactionMeta.id;
    let resultCallbacks: AcceptResultCallbacks | undefined;
    const { meta, isCompleted } = this.isTransactionCompleted(transactionId);
    const finishedPromise = isCompleted
      ? Promise.resolve(meta)
      : this.waitForTransactionFinished(transactionId);

    if (meta && !isExisting && !isCompleted) {
      try {
        if (requireApproval !== false) {
          const acceptResult = await this.requestApproval(transactionMeta, {
            shouldShowRequest,
          });
          resultCallbacks = acceptResult.resultCallbacks;
        }

        const { isCompleted: isTxCompleted } =
          this.isTransactionCompleted(transactionId);

        if (!isTxCompleted) {
          await this.approveTransaction(transactionId);
          const updatedTransactionMeta = this.getTransaction(
            transactionId,
          ) as TransactionMeta;
          this.hub.emit('transaction-approved', {
            transactionMeta: updatedTransactionMeta,
            actionId,
          });
        }
      } catch (error: any) {
        const { isCompleted: isTxCompleted } =
          this.isTransactionCompleted(transactionId);
        if (!isTxCompleted) {
          if (error?.code === errorCodes.provider.userRejectedRequest) {
            this.cancelTransaction(transactionId, actionId);

            throw providerErrors.userRejectedRequest(
              'User rejected the transaction',
            );
          } else {
            this.failTransaction(meta, error, actionId);
          }
        }
      }
    }

    const finalMeta = await finishedPromise;

    switch (finalMeta?.status) {
      case TransactionStatus.failed:
        resultCallbacks?.error(finalMeta.error);
        throw rpcErrors.internal(finalMeta.error.message);

      case TransactionStatus.cancelled:
        const cancelError = rpcErrors.internal(
          'User cancelled the transaction',
        );
        resultCallbacks?.error(cancelError);
        throw cancelError;

      case TransactionStatus.submitted:
        resultCallbacks?.success();
        return finalMeta.hash as string;

      default:
        const internalError = rpcErrors.internal(
          `MetaMask Tx Signature: Unknown problem: ${JSON.stringify(
            finalMeta || transactionId,
          )}`,
        );

        resultCallbacks?.error(internalError);
        throw internalError;
    }
  }

  /**
   * Approves a transaction and updates it's status in state. If this is not a
   * retry transaction, a nonce will be generated. The transaction is signed
   * using the sign configuration property, then published to the blockchain.
   * A `<tx.id>:finished` hub event is fired after success or failure.
   *
   * @param transactionId - The ID of the transaction to approve.
   */
  private async approveTransaction(transactionId: string) {
    const { transactions } = this.state;
    const releaseLock = await this.mutex.acquire();
    const chainId = this.getChainId();
    const index = transactions.findIndex(({ id }) => transactionId === id);
    const transactionMeta = transactions[index];
    const {
      txParams: { nonce, from },
    } = transactionMeta;
    let nonceLock;
    try {
      if (!this.sign) {
        releaseLock();
        this.failTransaction(
          transactionMeta,
          new Error('No sign method defined.'),
        );
        return;
      } else if (!chainId) {
        releaseLock();
        this.failTransaction(transactionMeta, new Error('No chainId defined.'));
        return;
      }

      if (this.inProcessOfSigning.has(transactionId)) {
        log('Skipping approval as signing in progress', transactionId);
        return;
      }

      const { approved: status } = TransactionStatus;
      let nonceToUse = nonce;
      // if a nonce already exists on the transactionMeta it means this is a speedup or cancel transaction
      // so we want to reuse that nonce and hope that it beats the previous attempt to chain. Otherwise use a new locked nonce
      if (!nonceToUse) {
        nonceLock = await this.nonceTracker.getNonceLock(from);
        nonceToUse = addHexPrefix(nonceLock.nextNonce.toString(16));
      }

      transactionMeta.status = status;
      transactionMeta.txParams.nonce = nonceToUse;
      transactionMeta.txParams.chainId = chainId;

      const baseTxParams = {
        ...transactionMeta.txParams,
        gasLimit: transactionMeta.txParams.gas,
      };

      const isEIP1559 = isEIP1559Transaction(transactionMeta.txParams);

      const txParams = isEIP1559
        ? {
            ...baseTxParams,
            maxFeePerGas: transactionMeta.txParams.maxFeePerGas,
            maxPriorityFeePerGas: transactionMeta.txParams.maxPriorityFeePerGas,
            estimatedBaseFee: transactionMeta.txParams.estimatedBaseFee,
            // specify type 2 if maxFeePerGas and maxPriorityFeePerGas are set
            type: 2,
          }
        : baseTxParams;

      // delete gasPrice if maxFeePerGas and maxPriorityFeePerGas are set
      if (isEIP1559) {
        delete txParams.gasPrice;
      }

      const unsignedEthTx = this.prepareUnsignedEthTx(txParams);
      this.inProcessOfSigning.add(transactionId);
      const signedTx = await this.sign(unsignedEthTx, from);
      await this.updateTransactionMetaRSV(transactionMeta, signedTx);
      transactionMeta.status = TransactionStatus.signed;
      this.updateTransaction(
        transactionMeta,
        'TransactionController#approveTransaction - Transaction signed',
      );

      const rawTx = bufferToHex(signedTx.serialize());
      transactionMeta.rawTx = rawTx;
      this.updateTransaction(
        transactionMeta,
        'TransactionController#approveTransaction - RawTransaction added',
      );
      const hash = await this.publishTransaction(rawTx);
      transactionMeta.hash = hash;
      transactionMeta.status = TransactionStatus.submitted;
      transactionMeta.submittedTime = new Date().getTime();
      this.hub.emit('transaction-submitted', {
        transactionMeta,
      });
      this.updateTransaction(
        transactionMeta,
        'TransactionController#approveTransaction - Transaction submitted',
      );
      this.hub.emit(`${transactionMeta.id}:finished`, transactionMeta);
    } catch (error: any) {
      this.failTransaction(transactionMeta, error);
    } finally {
      this.inProcessOfSigning.delete(transactionId);
      // must set transaction to submitted/failed before releasing lock
      if (nonceLock) {
        nonceLock.releaseLock();
      }
      releaseLock();
    }
  }

  private async publishTransaction(rawTransaction: string): Promise<string> {
    return await query(this.ethQuery, 'sendRawTransaction', [rawTransaction]);
  }

  /**
   * Cancels a transaction based on its ID by setting its status to "rejected"
   * and emitting a `<tx.id>:finished` hub event.
   *
   * @param transactionId - The ID of the transaction to cancel.
   * @param actionId - The actionId passed from UI
   */
  private cancelTransaction(transactionId: string, actionId?: string) {
    const transactionMeta = this.state.transactions.find(
      ({ id }) => id === transactionId,
    );
    if (!transactionMeta) {
      return;
    }
    transactionMeta.status = TransactionStatus.rejected;
    this.hub.emit(`${transactionMeta.id}:finished`, transactionMeta);
    this.hub.emit('transaction-rejected', {
      transactionMeta,
      actionId,
    });
    const transactions = this.state.transactions.filter(
      ({ id }) => id !== transactionId,
    );
    this.update({ transactions: this.trimTransactionsForState(transactions) });
  }

  /**
   * Trim the amount of transactions that are set on the state. Checks
   * if the length of the tx history is longer then desired persistence
   * limit and then if it is removes the oldest confirmed or rejected tx.
   * Pending or unapproved transactions will not be removed by this
   * operation. For safety of presenting a fully functional transaction UI
   * representation, this function will not break apart transactions with the
   * same nonce, created on the same day, per network. Not accounting for transactions of the same
   * nonce, same day and network combo can result in confusing or broken experiences
   * in the UI. The transactions are then updated using the BaseController update.
   *
   * @param transactions - The transactions to be applied to the state.
   * @returns The trimmed list of transactions.
   */
  private trimTransactionsForState(
    transactions: TransactionMeta[],
  ): TransactionMeta[] {
    const nonceNetworkSet = new Set();

    const txsToKeep = transactions
      .sort((a, b) => (a.time > b.time ? -1 : 1)) // Descending time order
      .filter((tx) => {
        const { chainId, status, txParams, time } = tx;

        if (txParams) {
          const key = `${txParams.nonce}-${convertHexToDecimal(
            chainId,
          )}-${new Date(time).toDateString()}`;

          if (nonceNetworkSet.has(key)) {
            return true;
          } else if (
            nonceNetworkSet.size < this.config.txHistoryLimit ||
            !this.isFinalState(status)
          ) {
            nonceNetworkSet.add(key);
            return true;
          }
        }

        return false;
      });

    txsToKeep.reverse(); // Ascending time order
    return txsToKeep;
  }

  /**
   * Determines if the transaction is in a final state.
   *
   * @param status - The transaction status.
   * @returns Whether the transaction is in a final state.
   */
  private isFinalState(status: TransactionStatus): boolean {
    return (
      status === TransactionStatus.rejected ||
      status === TransactionStatus.confirmed ||
      status === TransactionStatus.failed ||
      status === TransactionStatus.cancelled
    );
  }

  /**
   * Whether the transaction has at least completed all local processing.
   *
   * @param status - The transaction status.
   * @returns Whether the transaction is in a final state.
   */
  private isLocalFinalState(status: TransactionStatus): boolean {
    return [
      TransactionStatus.cancelled,
      TransactionStatus.confirmed,
      TransactionStatus.failed,
      TransactionStatus.rejected,
      TransactionStatus.submitted,
    ].includes(status);
  }

  private async requestApproval(
    txMeta: TransactionMeta,
    { shouldShowRequest }: { shouldShowRequest: boolean },
  ): Promise<AddResult> {
    const id = this.getApprovalId(txMeta);
    const { origin } = txMeta;
    const type = ApprovalType.Transaction;
    const requestData = { txId: txMeta.id };

    return (await this.messagingSystem.call(
      'ApprovalController:addRequest',
      {
        id,
        origin: origin || ORIGIN_METAMASK,
        type,
        requestData,
        expectsResult: true,
      },
      shouldShowRequest,
    )) as Promise<AddResult>;
  }

  private getTransaction(transactionId: string): TransactionMeta | undefined {
    const { transactions } = this.state;
    return transactions.find(({ id }) => id === transactionId);
  }

  private getApprovalId(txMeta: TransactionMeta) {
    return String(txMeta.id);
  }

  private isTransactionCompleted(transactionId: string): {
    meta?: TransactionMeta;
    isCompleted: boolean;
  } {
    const transaction = this.getTransaction(transactionId);

    if (!transaction) {
      return { meta: undefined, isCompleted: false };
    }

    const isCompleted = this.isLocalFinalState(transaction.status);

    return { meta: transaction, isCompleted };
  }

  private getChainId(): Hex {
    const { providerConfig } = this.getNetworkState();
    return providerConfig.chainId;
  }

  private prepareUnsignedEthTx(
    txParams: Record<string, unknown>,
  ): TypedTransaction {
    return TransactionFactory.fromTxData(txParams, {
      common: this.getCommonConfiguration(),
      freeze: false,
    });
  }

  /**
   * `@ethereumjs/tx` uses `@ethereumjs/common` as a configuration tool for
   * specifying which chain, network, hardfork and EIPs to support for
   * a transaction. By referencing this configuration, and analyzing the fields
   * specified in txParams, @ethereumjs/tx is able to determine which EIP-2718
   * transaction type to use.
   *
   * @returns common configuration object
   */
  private getCommonConfiguration(): Common {
    const {
      providerConfig: { type: chain, chainId, nickname: name },
    } = this.getNetworkState();

    if (
      chain !== RPC &&
      chain !== NetworkType['linea-goerli'] &&
      chain !== NetworkType['linea-mainnet']
    ) {
      return new Common({ chain, hardfork: HARDFORK });
    }

    const customChainParams: Partial<ChainConfig> = {
      name,
      chainId: parseInt(chainId, 16),
      defaultHardfork: HARDFORK,
    };

    return Common.custom(customChainParams);
  }

  private onIncomingTransactions({
    added,
    updated,
  }: {
    added: TransactionMeta[];
    updated: TransactionMeta[];
  }) {
    const { transactions: currentTransactions } = this.state;

    const updatedTransactions = [
      ...added,
      ...currentTransactions.map((originalTransaction) => {
        const updatedTransaction = updated.find(
          ({ hash }) => hash === originalTransaction.hash,
        );

        return updatedTransaction ?? originalTransaction;
      }),
    ];

    this.update({
      transactions: this.trimTransactionsForState(updatedTransactions),
    });
  }

  private onUpdatedLastFetchedBlockNumbers({
    lastFetchedBlockNumbers,
    blockNumber,
  }: {
    lastFetchedBlockNumbers: {
      [key: string]: number;
    };
    blockNumber: number;
  }) {
    this.update({ lastFetchedBlockNumbers });
    this.hub.emit('incomingTransactionBlock', blockNumber);
  }

  private generateDappSuggestedGasFees(
    txParams: TransactionParams,
    origin?: string,
  ): DappSuggestedGasFees | undefined {
    if (!origin || origin === ORIGIN_METAMASK) {
      return undefined;
    }

    const { gasPrice, maxFeePerGas, maxPriorityFeePerGas, gas } = txParams;

    if (
      gasPrice === undefined &&
      maxFeePerGas === undefined &&
      maxPriorityFeePerGas === undefined &&
      gas === undefined
    ) {
      return undefined;
    }

    const dappSuggestedGasFees: DappSuggestedGasFees = {};

    if (gasPrice !== undefined) {
      dappSuggestedGasFees.gasPrice = gasPrice;
    } else if (
      maxFeePerGas !== undefined ||
      maxPriorityFeePerGas !== undefined
    ) {
      dappSuggestedGasFees.maxFeePerGas = maxFeePerGas;
      dappSuggestedGasFees.maxPriorityFeePerGas = maxPriorityFeePerGas;
    }

    if (gas !== undefined) {
      dappSuggestedGasFees.gas = gas;
    }

    return dappSuggestedGasFees;
  }

  /**
   * Validates and adds external provided transaction to state.
   *
   * @param transactionMeta - Nominated external transaction to be added to state.
   */
  private async addExternalTransaction(transactionMeta: TransactionMeta) {
    const chainId = this.getChainId();
    const { transactions } = this.state;
    const fromAddress = transactionMeta?.txParams?.from;
    const sameFromAndNetworkTransactions = transactions.filter(
      (transaction) =>
        transaction.txParams.from === fromAddress &&
        transaction.chainId === chainId,
    );
    const confirmedTxs = sameFromAndNetworkTransactions.filter(
      (transaction) => transaction.status === TransactionStatus.confirmed,
    );
    const pendingTxs = sameFromAndNetworkTransactions.filter(
      (transaction) => transaction.status === TransactionStatus.submitted,
    );

    validateConfirmedExternalTransaction(
      transactionMeta,
      confirmedTxs,
      pendingTxs,
    );

    // Make sure provided external transaction has non empty history array
    if (!(transactionMeta.history ?? []).length) {
      if (!this.isHistoryDisabled) {
        addInitialHistorySnapshot(transactionMeta);
      }
    }

    const updatedTransactions = [...transactions, transactionMeta];
    this.update({
      transactions: this.trimTransactionsForState(updatedTransactions),
    });
  }

  /**
   * Sets other txMeta statuses to dropped if the txMeta that has been confirmed has other transactions
   * in the transactions have the same nonce.
   *
   * @param transactionId - Used to identify original transaction.
   */
  private markNonceDuplicatesDropped(transactionId: string) {
    const chainId = this.getChainId();
    const transactionMeta = this.getTransaction(transactionId);
    const nonce = transactionMeta?.txParams?.nonce;
    const from = transactionMeta?.txParams?.from;
    const sameNonceTxs = this.state.transactions.filter(
      (transaction) =>
        transaction.txParams.from === from &&
        transaction.txParams.nonce === nonce &&
        transaction.chainId === chainId,
    );

    if (!sameNonceTxs.length) {
      return;
    }

    // Mark all same nonce transactions as dropped and give it a replacedBy hash
    for (const transaction of sameNonceTxs) {
      if (transaction.id === transactionId) {
        continue;
      }
      transaction.replacedBy = transactionMeta?.hash;
      transaction.replacedById = transactionMeta?.id;
      // Drop any transaction that wasn't previously failed (off chain failure)
      if (transaction.status !== TransactionStatus.failed) {
        this.setTransactionStatusDropped(transaction);
      }
    }
  }

  /**
   * Method to set transaction status to dropped.
   *
   * @param transactionMeta - TransactionMeta of transaction to be marked as dropped.
   */
  private setTransactionStatusDropped(transactionMeta: TransactionMeta) {
    transactionMeta.status = TransactionStatus.dropped;
    this.hub.emit('transaction-dropped', {
      transactionMeta,
    });
    this.updateTransaction(
      transactionMeta,
      'TransactionController#setTransactionStatusDropped - Transaction dropped',
    );
  }

  /**
   * Get transaction with provided actionId.
   *
   * @param actionId - Unique ID to prevent duplicate requests
   * @returns the filtered transaction
   */
  private getTransactionWithActionId(actionId?: string) {
    return this.state.transactions.find(
      (transaction) => actionId && transaction.actionId === actionId,
    );
  }

  private async waitForTransactionFinished(
    transactionId: string,
  ): Promise<TransactionMeta> {
    return new Promise((resolve) => {
      this.hub.once(`${transactionId}:finished`, (txMeta) => {
        resolve(txMeta);
      });
    });
  }

  /**
   * Updates the r, s, and v properties of a TransactionMeta object
   * with values from a signed transaction.
   *
   * @param transactionMeta - The TransactionMeta object to update.
   * @param signedTx - The encompassing type for all transaction types containing r, s, and v values.
   */
  private async updateTransactionMetaRSV(
    transactionMeta: TransactionMeta,
    signedTx: TypedTransaction,
  ): Promise<void> {
    if (signedTx.r) {
      transactionMeta.r = addHexPrefix(signedTx.r.toString(16));
    }

    if (signedTx.s) {
      transactionMeta.s = addHexPrefix(signedTx.s.toString(16));
    }

    if (signedTx.v) {
      transactionMeta.v = addHexPrefix(signedTx.v.toString(16));
    }
  }

  private async getEIP1559Compatibility() {
    const currentNetworkIsEIP1559Compatible =
      await this.getCurrentNetworkEIP1559Compatibility();
    const currentAccountIsEIP1559Compatible =
      this.getCurrentAccountEIP1559Compatibility?.() ?? true;

    return (
      currentNetworkIsEIP1559Compatible && currentAccountIsEIP1559Compatible
    );
  }

  private addPendingTransactionTrackerListeners() {
    this.pendingTransactionTracker.hub.on(
      'transaction-confirmed',
      (transactionMeta: TransactionMeta) => {
        this.hub.emit('transaction-confirmed', { transactionMeta });
        this.hub.emit(`${transactionMeta.id}:confirmed`, transactionMeta);
      },
    );

    this.pendingTransactionTracker.hub.on(
      'transaction-dropped',
      this.setTransactionStatusDropped.bind(this),
    );

    this.pendingTransactionTracker.hub.on(
      'transaction-failed',
      this.failTransaction.bind(this),
    );

    this.pendingTransactionTracker.hub.on(
      'transaction-updated',
      this.updateTransaction.bind(this),
    );
  }
}

export default TransactionController;<|MERGE_RESOLUTION|>--- conflicted
+++ resolved
@@ -1207,7 +1207,6 @@
     return this.nonceTracker.getNonceLock(address);
   }
 
-<<<<<<< HEAD
   /**
    * Removes unapproved transactions from state.
    */
@@ -1216,7 +1215,8 @@
       ({ status }) => status !== TransactionStatus.unapproved,
     );
     this.update({ transactions: this.trimTransactionsForState(transactions) });
-=======
+  }
+
   private async updateGasProperties(transactionMeta: TransactionMeta) {
     const isEIP1559Compatible = await this.getEIP1559Compatibility();
 
@@ -1314,7 +1314,6 @@
         console.error('Error while submitting persisted transaction', error);
       });
     }
->>>>>>> b4a0775d
   }
 
   private async processApproval(
