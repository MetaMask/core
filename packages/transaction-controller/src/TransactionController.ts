--- conflicted
+++ resolved
@@ -245,11 +245,8 @@
  * @property getSavedGasFees - Gets the saved gas fee config.
  * @property getSelectedAddress - Gets the address of the currently selected account.
  * @property incomingTransactions - Configuration options for incoming transaction support.
-<<<<<<< HEAD
+ * @property isMultichainEnabled - Enable multichain support.
  * @property isSimulationEnabled - Whether new transactions will be automatically simulated.
-=======
- * @property isMultichainEnabled - Enable multichain support.
->>>>>>> e8fd0a1f
  * @property messenger - The controller messenger.
  * @property onNetworkStateChange - Allows subscribing to network controller state changes.
  * @property pendingTransactions - Configuration options for pending transaction support.
@@ -284,11 +281,8 @@
   getSavedGasFees?: (chainId: Hex) => SavedGasFees | undefined;
   getSelectedAddress: () => string;
   incomingTransactions?: IncomingTransactionOptions;
-<<<<<<< HEAD
+  isMultichainEnabled: boolean;
   isSimulationEnabled?: () => boolean;
-=======
-  isMultichainEnabled: boolean;
->>>>>>> e8fd0a1f
   messenger: TransactionControllerMessenger;
   onNetworkStateChange: (listener: (state: NetworkState) => void) => void;
   pendingTransactions?: PendingTransactionOptions;
@@ -609,11 +603,9 @@
 
   private readonly signAbortCallbacks: Map<string, () => void> = new Map();
 
-<<<<<<< HEAD
-  private readonly isSimulationEnabled: () => boolean;
-=======
   #transactionHistoryLimit: number;
->>>>>>> e8fd0a1f
+
+  #isSimulationEnabled: () => boolean;
 
   private readonly afterSign: (
     transactionMeta: TransactionMeta,
@@ -691,24 +683,6 @@
     transactionMeta?: TransactionMeta,
   ) => Promise<TypedTransaction>;
 
-<<<<<<< HEAD
-  constructor(
-    {
-      blockTracker,
-      disableHistory,
-      disableSendFlowHistory,
-      disableSwaps,
-      getCurrentAccountEIP1559Compatibility,
-      getCurrentNetworkEIP1559Compatibility,
-      getExternalPendingTransactions,
-      getGasFeeEstimates,
-      getNetworkState,
-      getPermittedAccounts,
-      getSavedGasFees,
-      getSelectedAddress,
-      incomingTransactions = {},
-      isSimulationEnabled,
-=======
   /**
    * Constructs a TransactionController.
    *
@@ -728,6 +702,7 @@
    * @param options.getSelectedAddress - Gets the address of the currently selected account.
    * @param options.incomingTransactions - Configuration options for incoming transaction support.
    * @param options.isMultichainEnabled - Enable multichain support.
+   * @param options.isSimulationEnabled - Whether new transactions will be automatically simulated.
    * @param options.messenger - The controller messenger.
    * @param options.onNetworkStateChange - Allows subscribing to network controller state changes.
    * @param options.pendingTransactions - Configuration options for pending transaction support.
@@ -754,6 +729,7 @@
     getSelectedAddress,
     incomingTransactions = {},
     isMultichainEnabled = false,
+    isSimulationEnabled,
     messenger,
     onNetworkStateChange,
     pendingTransactions = {},
@@ -767,7 +743,6 @@
     super({
       name: controllerName,
       metadata,
->>>>>>> e8fd0a1f
       messenger,
       state: {
         ...getDefaultTransactionControllerState(),
@@ -780,7 +755,7 @@
     this.isSendFlowHistoryDisabled = disableSendFlowHistory ?? false;
     this.isHistoryDisabled = disableHistory ?? false;
     this.isSwapsDisabled = disableSwaps ?? false;
-    this.isSimulationEnabled = isSimulationEnabled ?? (() => true);
+    this.#isSimulationEnabled = isSimulationEnabled ?? (() => true);
     // @ts-expect-error the type in eth-method-registry is inappropriate and should be changed
     this.registry = new MethodRegistry({ provider });
     this.getSavedGasFees = getSavedGasFees ?? ((_chainId) => undefined);
@@ -1057,14 +1032,10 @@
           networkClientId,
         };
 
-<<<<<<< HEAD
     await Promise.all([
-      this.updateGasProperties(transactionMeta),
-      this.#simulateTransaction(transactionMeta),
+      this.updateGasProperties(addedTransactionMeta),
+      this.#simulateTransaction(addedTransactionMeta),
     ]);
-=======
-    await this.updateGasProperties(addedTransactionMeta);
->>>>>>> e8fd0a1f
 
     // Checks if a transaction already exists with a given actionId
     if (!existingTransactionMeta) {
@@ -3516,7 +3487,7 @@
   }
 
   async #simulateTransaction(transactionMeta: TransactionMeta) {
-    if (!this.isSimulationEnabled()) {
+    if (!this.#isSimulationEnabled()) {
       log('Skipping simulation as disabled');
       return;
     }
