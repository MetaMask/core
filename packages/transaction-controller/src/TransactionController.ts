--- conflicted
+++ resolved
@@ -99,11 +99,7 @@
   validateTransactionOrigin,
   validateTxParams,
 } from './utils/validation';
-<<<<<<< HEAD
-=======
-import { NetworkClientConfiguration } from '@metamask/network-controller';
 import { NetworkClientType } from '@metamask/network-controller';
->>>>>>> 558a2ef3
 
 export const HARDFORK = Hardfork.London;
 
