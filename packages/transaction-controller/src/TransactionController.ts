--- conflicted
+++ resolved
@@ -4451,40 +4451,32 @@
   }
 
   #registerActionHandlers(): void {
-<<<<<<< HEAD
     this.messenger.registerActionHandler(
-=======
-    this.messagingSystem.registerActionHandler(
       `${controllerName}:confirmExternalTransaction`,
       this.confirmExternalTransaction.bind(this),
     );
 
-    this.messagingSystem.registerActionHandler(
->>>>>>> a8e82baf
+    this.messenger.registerActionHandler(
       `${controllerName}:estimateGas`,
       this.estimateGas.bind(this),
     );
 
-<<<<<<< HEAD
     this.messenger.registerActionHandler(
-=======
-    this.messagingSystem.registerActionHandler(
       `${controllerName}:getNonceLock`,
       this.getNonceLock.bind(this),
     );
 
-    this.messagingSystem.registerActionHandler(
+    this.messenger.registerActionHandler(
       `${controllerName}:getTransactions`,
       this.getTransactions.bind(this),
     );
 
-    this.messagingSystem.registerActionHandler(
->>>>>>> a8e82baf
+    this.messenger.registerActionHandler(
       `${controllerName}:updateCustodialTransaction`,
       this.updateCustodialTransaction.bind(this),
     );
 
-    this.messagingSystem.registerActionHandler(
+    this.messenger.registerActionHandler(
       `${controllerName}:updateTransaction`,
       this.updateTransaction.bind(this),
     );
