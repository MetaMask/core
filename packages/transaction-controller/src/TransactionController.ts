--- conflicted
+++ resolved
@@ -202,7 +202,6 @@
  * TransactionController constructor options.
  *
  * @property blockTracker - The block tracker used to poll for new blocks data.
- * @property cancelMultiplier - Multiplier used to determine a transaction's increased gas fee during cancellation.
  * @property disableHistory - Whether to disable storing history in transaction metadata.
  * @property disableSendFlowHistory - Explicitly disable transaction metadata history.
  * @property disableSwaps - Whether to disable additional processing on swaps transactions.
@@ -222,7 +221,6 @@
  * @property pendingTransactions - Configuration options for pending transaction support.
  * @property provider - The provider used to create the underlying EthQuery instance.
  * @property securityProviderRequest - A function for verifying a transaction, whether it is malicious or not.
- * @property speedUpMultiplier - Multiplier used to determine a transaction's increased gas fee during speed up.
  * @property hooks - The controller hooks.
  * @property hooks.afterSign - Additional logic to execute after signing a transaction. Return false to not change the status to signed.
  * @property hooks.beforeApproveOnInit - Additional logic to execute before starting an approval flow for a transaction during initialization. Return false to skip the transaction.
@@ -233,7 +231,6 @@
  */
 export type TransactionControllerOptions = {
   blockTracker: BlockTracker;
-  cancelMultiplier?: number;
   disableHistory: boolean;
   disableSendFlowHistory: boolean;
   disableSwaps: boolean;
@@ -254,7 +251,6 @@
   pendingTransactions?: PendingTransactionOptions;
   provider: Provider;
   securityProviderRequest?: SecurityProviderRequest;
-  speedUpMultiplier?: number;
   getNetworkClientRegistry: NetworkController['getNetworkClientRegistry'];
   isMultichainEnabled: boolean;
   hooks: {
@@ -446,46 +442,6 @@
     transactionMeta?: TransactionMeta,
   ) => Promise<TypedTransaction>;
 
-<<<<<<< HEAD
-=======
-  /**
-   * Creates a TransactionController instance.
-   *
-   * @param options - The controller options.
-   * @param options.blockTracker - The block tracker used to poll for new blocks data.
-   * @param options.disableHistory - Whether to disable storing history in transaction metadata.
-   * @param options.disableSendFlowHistory - Explicitly disable transaction metadata history.
-   * @param options.disableSwaps - Whether to disable additional processing on swaps transactions.
-   * @param options.getCurrentAccountEIP1559Compatibility - Whether or not the account supports EIP-1559.
-   * @param options.getCurrentNetworkEIP1559Compatibility - Whether or not the network supports EIP-1559.
-   * @param options.getExternalPendingTransactions - Callback to retrieve pending transactions from external sources.
-   * @param options.getGasFeeEstimates - Callback to retrieve gas fee estimates.
-   * @param options.getNetworkState - Gets the state of the network controller.
-   * @param options.getPermittedAccounts - Get accounts that a given origin has permissions for.
-   * @param options.getSavedGasFees - Gets the saved gas fee config.
-   * @param options.getSelectedAddress - Gets the address of the currently selected account.
-   * @param options.incomingTransactions - Configuration options for incoming transaction support.
-   * @param options.incomingTransactions.includeTokenTransfers - Whether or not to include ERC20 token transfers.
-   * @param options.incomingTransactions.isEnabled - Whether or not incoming transaction retrieval is enabled.
-   * @param options.incomingTransactions.queryEntireHistory - Whether to initially query the entire transaction history or only recent blocks.
-   * @param options.incomingTransactions.updateTransactions - Whether to update local transactions using remote transaction data.
-   * @param options.messenger - The controller messenger.
-   * @param options.onNetworkStateChange - Allows subscribing to network controller state changes.
-   * @param options.pendingTransactions - Configuration options for pending transaction support.
-   * @param options.pendingTransactions.isResubmitEnabled - Whether transaction publishing is automatically retried.
-   * @param options.provider - The provider used to create the underlying EthQuery instance.
-   * @param options.securityProviderRequest - A function for verifying a transaction, whether it is malicious or not.
-   * @param options.hooks - The controller hooks.
-   * @param options.hooks.afterSign - Additional logic to execute after signing a transaction. Return false to not change the status to signed.
-   * @param options.hooks.beforeApproveOnInit - Additional logic to execute before starting an approval flow for a transaction during initialization. Return false to skip the transaction.
-   * @param options.hooks.beforeCheckPendingTransaction - Additional logic to execute before checking pending transactions. Return false to prevent the broadcast of the transaction.
-   * @param options.hooks.beforePublish - Additional logic to execute before publishing a transaction. Return false to prevent the broadcast of the transaction.
-   * @param options.hooks.getAdditionalSignArguments - Returns additional arguments required to sign a transaction.
-   * @param options.hooks.publish - Alternate logic to publish a transaction.
-   * @param config - Initial options used to configure this controller.
-   * @param state - Initial state to set on this controller.
-   */
->>>>>>> 78cabd02
   constructor(
     {
       blockTracker,
@@ -506,61 +462,10 @@
       pendingTransactions = {},
       provider,
       securityProviderRequest,
-<<<<<<< HEAD
-      speedUpMultiplier,
       getNetworkClientRegistry,
       isMultichainEnabled = false,
-      hooks = {},
+      hooks,
     }: TransactionControllerOptions,
-=======
-      hooks = {},
-    }: {
-      blockTracker: BlockTracker;
-      disableHistory: boolean;
-      disableSendFlowHistory: boolean;
-      disableSwaps: boolean;
-      getCurrentAccountEIP1559Compatibility?: () => Promise<boolean>;
-      getCurrentNetworkEIP1559Compatibility: () => Promise<boolean>;
-      getExternalPendingTransactions?: (
-        address: string,
-      ) => NonceTrackerTransaction[];
-      getGasFeeEstimates?: () => Promise<GasFeeState>;
-      getNetworkState: () => NetworkState;
-      getPermittedAccounts: (origin?: string) => Promise<string[]>;
-      getSavedGasFees?: (chainId: Hex) => SavedGasFees | undefined;
-      getSelectedAddress: () => string;
-      incomingTransactions?: {
-        includeTokenTransfers?: boolean;
-        isEnabled?: () => boolean;
-        queryEntireHistory?: boolean;
-        updateTransactions?: boolean;
-      };
-      messenger: TransactionControllerMessenger;
-      onNetworkStateChange: (listener: (state: NetworkState) => void) => void;
-      pendingTransactions?: {
-        isResubmitEnabled?: boolean;
-      };
-      provider: Provider;
-      securityProviderRequest?: SecurityProviderRequest;
-      hooks: {
-        afterSign?: (
-          transactionMeta: TransactionMeta,
-          signedTx: TypedTransaction,
-        ) => boolean;
-        beforeApproveOnInit?: (transactionMeta: TransactionMeta) => boolean;
-        beforeCheckPendingTransaction?: (
-          transactionMeta: TransactionMeta,
-        ) => boolean;
-        beforePublish?: (transactionMeta: TransactionMeta) => boolean;
-        getAdditionalSignArguments?: (
-          transactionMeta: TransactionMeta,
-        ) => (TransactionMeta | undefined)[];
-        publish?: (
-          transactionMeta: TransactionMeta,
-        ) => Promise<{ transactionHash: string }>;
-      };
-    },
->>>>>>> 78cabd02
     config?: Partial<TransactionConfig>,
     state?: Partial<TransactionState>,
   ) {
@@ -595,13 +500,8 @@
     this.getExternalPendingTransactions =
       getExternalPendingTransactions ?? (() => []);
     this.securityProviderRequest = securityProviderRequest;
-<<<<<<< HEAD
-    this.cancelMultiplier = cancelMultiplier ?? CANCEL_RATE;
-    this.speedUpMultiplier = speedUpMultiplier ?? SPEED_UP_RATE;
     this.#incomingTransactionOptions = incomingTransactions;
     this.#pendingTransactionOptions = pendingTransactions;
-=======
->>>>>>> 78cabd02
 
     this.afterSign = hooks?.afterSign ?? (() => true);
     this.beforeApproveOnInit = hooks?.beforeApproveOnInit ?? (() => true);
@@ -1037,15 +937,11 @@
       txParams: newTxParams,
     });
 
-<<<<<<< HEAD
     const ethQuery = this.#multichainTrackingHelper.getEthQuery({
       networkClientId: transactionMeta.networkClientId,
       chainId: transactionMeta.chainId,
     });
-    const hash = await this.publishTransaction(ethQuery, rawTx);
-=======
-    const hash = await this.publishTransactionForRetry(rawTx, transactionMeta);
->>>>>>> 78cabd02
+    const hash = await this.publishTransactionForRetry(ethQuery, rawTx, transactionMeta);
 
     const cancelTransactionMeta: TransactionMeta = {
       actionId,
@@ -1201,15 +1097,11 @@
 
     log('Submitting speed up transaction', { oldFee, newFee, txParams });
 
-<<<<<<< HEAD
     const ethQuery = this.#multichainTrackingHelper.getEthQuery({
       networkClientId: transactionMeta.networkClientId,
       chainId: transactionMeta.chainId,
     });
-    const hash = await this.publishTransaction(ethQuery, rawTx);
-=======
-    const hash = await this.publishTransactionForRetry(rawTx, transactionMeta);
->>>>>>> 78cabd02
+    const hash = await this.publishTransactionForRetry(ethQuery, rawTx, transactionMeta);
 
     const baseTransactionMeta: TransactionMeta = {
       ...transactionMeta,
@@ -2936,7 +2828,6 @@
     }
   }
 
-<<<<<<< HEAD
   #createNonceTracker({
     provider,
     blockTracker,
@@ -3113,13 +3004,15 @@
       chainId,
     );
     return [...standardPendingTransactions, ...externalPendingTransactions];
-=======
+  }
+
   private async publishTransactionForRetry(
+    ethQuery: EthQuery,
     rawTx: string,
     transactionMeta: TransactionMeta,
   ): Promise<string> {
     try {
-      const hash = await this.publishTransaction(rawTx);
+      const hash = await this.publishTransaction(ethQuery, rawTx);
       return hash;
     } catch (error: unknown) {
       if (this.isTransactionAlreadyConfirmedError(error as Error)) {
@@ -3146,6 +3039,5 @@
       error?.message?.includes('nonce too low') ||
       error?.data?.message?.includes('nonce too low')
     );
->>>>>>> 78cabd02
   }
 }