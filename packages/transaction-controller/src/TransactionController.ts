import { Common, type ChainConfig, Hardfork } from '@ethereumjs/common';
import type { TypedTransaction } from '@ethereumjs/tx';
import { TransactionFactory } from '@ethereumjs/tx';
import type {
  AcceptResultCallbacks,
  AddApprovalRequest,
  AddResult,
} from '@metamask/approval-controller';
import type {
  BaseConfig,
  BaseState,
  RestrictedControllerMessenger,
} from '@metamask/base-controller';
import { BaseController } from '@metamask/base-controller';
import {
  BNToHex,
  fractionBN,
  hexToBN,
  safelyExecute,
  query,
  NetworkType,
  RPC,
  ApprovalType,
  ORIGIN_METAMASK,
  convertHexToDecimal,
} from '@metamask/controller-utils';
import EthQuery from '@metamask/eth-query';
import type { GasFeeState } from '@metamask/gas-fee-controller';
import type {
  BlockTracker,
  NetworkState,
  Provider,
} from '@metamask/network-controller';
import { errorCodes, rpcErrors, providerErrors } from '@metamask/rpc-errors';
import type { Hex } from '@metamask/utils';
import { Mutex } from 'async-mutex';
import MethodRegistry from 'eth-method-registry';
import { addHexPrefix, bufferToHex } from 'ethereumjs-util';
import { EventEmitter } from 'events';
import { mapValues, merge, pickBy, sortBy, isEqual } from 'lodash';
import type {
  NonceLock,
  Transaction as NonceTrackerTransaction,
} from 'nonce-tracker/dist/NonceTracker';
import { NonceTracker } from 'nonce-tracker/dist/NonceTracker';
import { v1 as random } from 'uuid';

import { EtherscanRemoteTransactionSource } from './EtherscanRemoteTransactionSource';
import { validateConfirmedExternalTransaction } from './external-transactions';
import { LineaGasFeeFlow } from './gas-flows/LineaGasFeeFlow';
import { GasFeePoller } from './helpers/GasFeePoller';
import { addInitialHistorySnapshot, updateTransactionHistory } from './history';
import { IncomingTransactionHelper } from './IncomingTransactionHelper';
import { projectLogger as log } from './logger';
import { determineTransactionType } from './transaction-type';
import type {
  DappSuggestedGasFees,
  TransactionParams,
  TransactionMeta,
  TransactionReceipt,
  SecurityAlertResponse,
  SendFlowHistoryEntry,
  WalletDevice,
  SubmitHistoryEntry,
  GasFeeFlow,
  SimulationData,
  GasFeeEstimates,
} from './types';
import {
  TransactionEnvelopeType,
  TransactionStatus,
  TransactionType,
  SimulationErrorCode,
} from './types';
import {
  getAndFormatTransactionsForNonceTracker,
  normalizeTransactionParams,
  getIncreasedPriceFromExisting,
  isEIP1559Transaction,
  isFeeMarketEIP1559Values,
  isGasPriceValue,
  validateGasValues,
  validateIfTransactionUnapproved,
  validateMinimumIncrease,
  validateTxParams,
  ESTIMATE_GAS_ERROR,
} from './utils';
import { getSimulationData } from './utils/simulation';
import { updatePostTransactionBalance } from './utils/swaps';
import { getSimulationData } from './utils/simulation';

const HARDFORK = Hardfork.London;
const SUBMIT_HISTORY_LIMIT = 100;

/**
 * @type Result
 * @property result - Promise resolving to a new transaction hash
 * @property transactionMeta - Meta information about this new transaction
 */
export interface Result {
  result: Promise<string>;
  transactionMeta: TransactionMeta;
}

export interface GasPriceValue {
  gasPrice: string;
}

export interface FeeMarketEIP1559Values {
  maxFeePerGas: string;
  maxPriorityFeePerGas: string;
}

/**
 * @type TransactionConfig
 *
 * Transaction controller configuration
 * @property interval - Polling interval used to fetch new currency rate
 * @property provider - Provider used to create a new underlying EthQuery instance
 * @property sign - Method used to sign transactions
 */
export interface TransactionConfig extends BaseConfig {
  interval: number;
  sign?: (txParams: TransactionParams, from: string) => Promise<any>;
  txHistoryLimit: number;
}

/**
 * @type MethodData
 *
 * Method data registry object
 * @property registryMethod - Registry method raw string
 * @property parsedRegistryMethod - Registry method object, containing name and method arguments
 */
export interface MethodData {
  registryMethod: string;
  parsedRegistryMethod: Record<string, unknown>;
}

/**
 * @type TransactionState
 *
 * Transaction controller state
 * @property transactions - A list of TransactionMeta objects
 * @property methodData - Object containing all known method data information
 */
export interface TransactionState extends BaseState {
  transactions: TransactionMeta[];
  methodData: { [key: string]: MethodData };
  lastFetchedBlockNumbers: { [key: string]: number };
  submitHistory: SubmitHistoryEntry[];
}

/**
 * Multiplier used to determine a transaction's increased gas fee during cancellation
 */
export const CANCEL_RATE = 1.1;

/**
 * Multiplier used to determine a transaction's increased gas fee during speed up
 */
export const SPEED_UP_RATE = 1.1;

/**
 * The name of the {@link TransactionController}.
 */
const controllerName = 'TransactionController';

/**
 * The external actions available to the {@link TransactionController}.
 */
type AllowedActions = AddApprovalRequest;

/**
 * The messenger of the {@link TransactionController}.
 */
export type TransactionControllerMessenger = RestrictedControllerMessenger<
  typeof controllerName,
  AllowedActions,
  never,
  AllowedActions['type'],
  never
>;

/**
 * Controller responsible for submitting and managing transactions.
 */
export class TransactionController extends BaseController<
  TransactionConfig,
  TransactionState
> {
  private ethQuery: EthQuery;

  private readonly isHistoryDisabled: boolean;

  private readonly isSendFlowHistoryDisabled: boolean;

  private readonly nonceTracker: NonceTracker;

  private registry: any;

  private readonly provider: Provider;

  private handle?: ReturnType<typeof setTimeout>;

  private readonly mutex = new Mutex();

  private readonly lookupRegistryMutex = new Mutex();

  private readonly getNetworkState: () => NetworkState;

  private readonly getCurrentAccountEIP1559Compatibility: () => Promise<boolean>;

  private readonly getCurrentNetworkEIP1559Compatibility: () => Promise<
    boolean | undefined
  >;

  private readonly gasFeeFlows: GasFeeFlow[];

  private readonly getGasFeeEstimates: () => Promise<GasFeeState>;

  private readonly messagingSystem: TransactionControllerMessenger;

  private readonly incomingTransactionHelper: IncomingTransactionHelper;

  private readonly inProcessOfSigning: Set<string> = new Set();

  private readonly publish: (
    transactionMeta: TransactionMeta,
    rawTx: string,
  ) => Promise<{ transactionHash?: string | undefined }>;

  private readonly getExternalPendingTransactions: (
    address: string,
  ) => NonceTrackerTransaction[];

  #isSimulationEnabled: () => boolean;

  private failTransaction(transactionMeta: TransactionMeta, error: Error) {
    const newTransactionMeta = {
      ...transactionMeta,
      error,
      status: TransactionStatus.failed,
    };
    this.updateTransaction(
      newTransactionMeta,
      'TransactionController#failTransaction - Add error message and set status to failed',
    );
    this.hub.emit(`${transactionMeta.id}:finished`, newTransactionMeta);
  }

  private async registryLookup(fourBytePrefix: string): Promise<MethodData> {
    const registryMethod = await this.registry.lookup(fourBytePrefix);
    const parsedRegistryMethod = this.registry.parse(registryMethod);
    return { registryMethod, parsedRegistryMethod };
  }

  /**
   * EventEmitter instance used to listen to specific transactional events
   */
  hub = new EventEmitter();

  /**
   * Name of this controller used during composition
   */
  override name = 'TransactionController';

  /**
   * Method used to sign transactions
   */
  sign?: (
    transaction: TypedTransaction,
    from: string,
  ) => Promise<TypedTransaction>;

  /**
   * Creates a TransactionController instance.
   *
   * @param options - The controller options.
   * @param options.blockTracker - The block tracker used to poll for new blocks data.
   * @param options.disableHistory - Whether to disable storing history in transaction metadata.
   * @param options.disableSendFlowHistory - Explicitly disable transaction metadata history.
   * @param options.getCurrentAccountEIP1559Compatibility - Whether or not the account supports EIP-1559.
   * @param options.getCurrentNetworkEIP1559Compatibility - Whether or not the network supports EIP-1559.
   * @param options.getGasFeeEstimates - Callback to retrieve gas fee estimates.
   * @param options.getNetworkState - Gets the state of the network controller.
   * @param options.getSelectedAddress - Gets the address of the currently selected account.
   * @param options.getExternalPendingTransactions - Callback to retrieve pending transactions from external sources.
   * @param options.incomingTransactions - Configuration options for incoming transaction support.
   * @param options.incomingTransactions.includeTokenTransfers - Whether or not to include ERC20 token transfers.
   * @param options.incomingTransactions.isEnabled - Whether or not incoming transaction retrieval is enabled.
   * @param options.incomingTransactions.queryEntireHistory - Whether to initially query the entire transaction history or only recent blocks.
   * @param options.incomingTransactions.updateTransactions - Whether to update local transactions using remote transaction data.
   * @param options.isSimulationEnabled - Whether new transactions will be automatically simulated.
   * @param options.messenger - The controller messenger.
   * @param options.onNetworkStateChange - Allows subscribing to network controller state changes.
   * @param options.provider - The provider used to create the underlying EthQuery instance.
   * @param options.hooks - The controller hooks.
   * @param options.hooks.publish - Alternate logic to publish a transaction.
   * @param config - Initial options used to configure this controller.
   * @param state - Initial state to set on this controller.
   */
  constructor(
    {
      blockTracker,
      disableHistory,
      disableSendFlowHistory,
      getCurrentAccountEIP1559Compatibility,
      getCurrentNetworkEIP1559Compatibility,
      getGasFeeEstimates,
      getNetworkState,
      getSelectedAddress,
      getExternalPendingTransactions,
      incomingTransactions = {},
      isSimulationEnabled,
      messenger,
      onNetworkStateChange,
      provider,
      hooks = {},
    }: {
      blockTracker: BlockTracker;
      disableHistory: boolean;
      disableSendFlowHistory: boolean;
      getCurrentAccountEIP1559Compatibility: () => Promise<boolean>;
      getCurrentNetworkEIP1559Compatibility: () => Promise<boolean | undefined>;
      getGasFeeEstimates: () => Promise<GasFeeState>;
      getNetworkState: () => NetworkState;
      getSelectedAddress: () => string;
      getExternalPendingTransactions?: (
        address: string,
      ) => NonceTrackerTransaction[];
      incomingTransactions: {
        includeTokenTransfers?: boolean;
        isEnabled?: () => boolean;
        queryEntireHistory?: boolean;
        updateTransactions?: boolean;
      };
      isSimulationEnabled?: () => boolean;
      messenger: TransactionControllerMessenger;
      onNetworkStateChange: (listener: (state: NetworkState) => void) => void;
      provider: Provider;
      hooks: {
        publish?: (
          transactionMeta: TransactionMeta,
        ) => Promise<{ transactionHash: string | undefined }>;
      };
    },
    config?: Partial<TransactionConfig>,
    state?: Partial<TransactionState>,
  ) {
    super(config, state);

    this.defaultConfig = {
      interval: 15000,
      txHistoryLimit: 40,
    };

    this.defaultState = {
      methodData: {},
      transactions: [],
      lastFetchedBlockNumbers: {},
      submitHistory: [],
    };

    this.initialize();

    this.provider = provider;
    this.messagingSystem = messenger;
    this.getGasFeeEstimates = getGasFeeEstimates;
    this.getNetworkState = getNetworkState;
    this.ethQuery = new EthQuery(provider);
    this.isSendFlowHistoryDisabled = disableSendFlowHistory ?? false;
    this.isHistoryDisabled = disableHistory ?? false;
    this.#isSimulationEnabled = isSimulationEnabled ?? (() => false);
    this.registry = new MethodRegistry({ provider });
    this.getCurrentAccountEIP1559Compatibility =
      getCurrentAccountEIP1559Compatibility;
    this.getCurrentNetworkEIP1559Compatibility =
      getCurrentNetworkEIP1559Compatibility;
    this.getExternalPendingTransactions =
      getExternalPendingTransactions ?? (() => []);
    this.publish =
      hooks?.publish ?? (() => Promise.resolve({ transactionHash: undefined }));

    this.nonceTracker = new NonceTracker({
      provider,
      blockTracker,
      getPendingTransactions:
        this.getNonceTrackerPendingTransactions.bind(this),
      getConfirmedTransactions: this.getNonceTrackerTransactions.bind(
        this,
        TransactionStatus.confirmed,
      ),
    });

    this.incomingTransactionHelper = new IncomingTransactionHelper({
      blockTracker,
      getCurrentAccount: getSelectedAddress,
      getLastFetchedBlockNumbers: () => this.state.lastFetchedBlockNumbers,
      getLocalTransactions: () => this.state.transactions,
      getNetworkState,
      isEnabled: incomingTransactions.isEnabled,
      queryEntireHistory: incomingTransactions.queryEntireHistory,
      remoteTransactionSource: new EtherscanRemoteTransactionSource({
        includeTokenTransfers: incomingTransactions.includeTokenTransfers,
      }),
      transactionLimit: this.config.txHistoryLimit,
      updateTransactions: incomingTransactions.updateTransactions,
    });

    this.incomingTransactionHelper.hub.on(
      'transactions',
      this.onIncomingTransactions.bind(this),
    );

    this.incomingTransactionHelper.hub.on(
      'updatedLastFetchedBlockNumbers',
      this.onUpdatedLastFetchedBlockNumbers.bind(this),
    );

    this.gasFeeFlows = this.getGasFeeFlows();

    const gasFeePoller = new GasFeePoller({
      gasFeeFlows: this.gasFeeFlows,
      getChainIds: () => [this.getNetworkState().providerConfig.chainId],
      getEthQuery: () => this.ethQuery,
      getGasFeeControllerEstimates: this.getGasFeeEstimates,
      getTransactions: () => this.state.transactions,
      onStateChange: (listener) => {
        this.subscribe(listener);
      },
    });

    gasFeePoller.hub.on(
      'transaction-updated',
      this.#onGasFeePollerTransactionUpdate.bind(this),
    );

    onNetworkStateChange(() => {
      this.ethQuery = new EthQuery(this.provider);
      this.registry = new MethodRegistry({ provider: this.provider });
    });

    this.poll();
  }

  /**
   * Starts a new polling interval.
   *
   * @param interval - The polling interval used to fetch new transaction statuses.
   */
  async poll(interval?: number): Promise<void> {
    interval && this.configure({ interval }, false, false);
    this.handle && clearTimeout(this.handle);
    await safelyExecute(() => this.queryTransactionStatuses());
    this.handle = setTimeout(() => {
      this.poll(this.config.interval);
    }, this.config.interval);
  }

  /**
   * Handle new method data request.
   *
   * @param fourBytePrefix - The method prefix.
   * @returns The method data object corresponding to the given signature prefix.
   */
  async handleMethodData(fourBytePrefix: string): Promise<MethodData> {
    let releaseLock;
    try {
      const { methodData } = this.state;
      const knownMethod = Object.keys(methodData).find(
        (knownFourBytePrefix) => fourBytePrefix === knownFourBytePrefix,
      );
      if (knownMethod) {
        return methodData[fourBytePrefix];
      }

      releaseLock = await this.lookupRegistryMutex.acquire();
      const registry = await this.registryLookup(fourBytePrefix);
      this.update({
        methodData: { ...methodData, ...{ [fourBytePrefix]: registry } },
      });
      return registry;
    } finally {
      if (releaseLock) {
        releaseLock();
      }
    }
  }

  /**
   * Add a new unapproved transaction to state. Parameters will be validated, a
   * unique transaction id will be generated, and gas and gasPrice will be calculated
   * if not provided. If A `<tx.id>:unapproved` hub event will be emitted once added.
   *
   * @param txParams - Standard parameters for an Ethereum transaction.
   * @param opts - Additional options to control how the transaction is added.
   * @param opts.actionId - Unique ID to prevent duplicate requests.
   * @param opts.deviceConfirmedOn - An enum to indicate what device confirmed the transaction.
   * @param opts.origin - The origin of the transaction request, such as a dApp hostname.
   * @param opts.requireApproval - Whether the transaction requires approval by the user, defaults to true unless explicitly disabled.
   * @param opts.securityAlertResponse - Response from security validator.
   * @param opts.sendFlowHistory - The sendFlowHistory entries to add.
   * @param opts.type - Type of transaction to add, such as 'cancel' or 'swap'.
   * @returns Object containing a promise resolving to the transaction hash if approved.
   */
  async addTransaction(
    txParams: TransactionParams,
    {
      actionId,
      deviceConfirmedOn,
      origin,
      requireApproval,
      securityAlertResponse,
      sendFlowHistory,
      type,
    }: {
      actionId?: string;
      deviceConfirmedOn?: WalletDevice;
      origin?: string;
      requireApproval?: boolean | undefined;
      securityAlertResponse?: SecurityAlertResponse;
      sendFlowHistory?: SendFlowHistoryEntry[];
      type?: TransactionType;
    } = {},
  ): Promise<Result> {
    const chainId = this.getChainId();
    const { transactions } = this.state;
    txParams = normalizeTransactionParams(txParams);
    const isEIP1559Compatible = await this.getEIP1559Compatibility();
    validateTxParams(txParams, isEIP1559Compatible);

    const dappSuggestedGasFees = this.generateDappSuggestedGasFees(
      txParams,
      origin,
    );

    const transactionType =
      type ?? (await determineTransactionType(txParams, this.ethQuery)).type;

    const existingTransactionMeta = this.getTransactionWithActionId(actionId);
    // If a request to add a transaction with the same actionId is submitted again, a new transaction will not be created for it.
    const transactionMeta: TransactionMeta = existingTransactionMeta || {
      // Add actionId to txMeta to check if same actionId is seen again
      actionId,
      chainId,
      dappSuggestedGasFees,
      deviceConfirmedOn,
      id: random(),
      origin,
      securityAlertResponse,
      status: TransactionStatus.unapproved as TransactionStatus.unapproved,
      time: Date.now(),
      txParams,
      userEditedGasLimit: false,
      verifiedOnBlockchain: false,
      type: transactionType,
    };

    try {
      const { gas, estimateGasError } = await this.estimateGas(txParams);
      txParams.gas = gas;
      txParams.estimateGasError = estimateGasError;
      transactionMeta.originalGasEstimate = gas;
    } catch (error: any) {
      this.failTransaction(transactionMeta, error);
      return Promise.reject(error);
    }

    // Checks if a transaction already exists with a given actionId
    if (!existingTransactionMeta) {
      if (!this.isSendFlowHistoryDisabled) {
        transactionMeta.sendFlowHistory = sendFlowHistory ?? [];
      }
      // Initial history push
      if (!this.isHistoryDisabled) {
        addInitialHistorySnapshot(transactionMeta);
      }

      if (requireApproval !== false) {
        // eslint-disable-next-line @typescript-eslint/no-floating-promises
        this.#updateSimulationData(transactionMeta);
      } else {
        log('Skipping simulation as approval not required');
      }

      transactions.push(transactionMeta);
      this.update({
        transactions: this.trimTransactionsForState(transactions),
      });
      this.hub.emit(`unapprovedTransaction`, transactionMeta);
    }

    return {
      result: this.processApproval(transactionMeta, {
        isExisting: Boolean(existingTransactionMeta),
        requireApproval,
      }),
      transactionMeta,
    };
  }

  startIncomingTransactionPolling() {
    this.incomingTransactionHelper.start();
  }

  stopIncomingTransactionPolling() {
    this.incomingTransactionHelper.stop();
  }

  async updateIncomingTransactions() {
    await this.incomingTransactionHelper.update();
  }

  /**
   * Creates approvals for all unapproved transactions persisted.
   */
  initApprovals() {
    const chainId = this.getChainId();
    const unapprovedTxs = this.state.transactions.filter(
      (transaction) =>
        transaction.status === TransactionStatus.unapproved &&
        transaction.chainId === chainId,
    );

    for (const txMeta of unapprovedTxs) {
      this.processApproval(txMeta, {
        shouldShowRequest: false,
      }).catch((error) => {
        /* istanbul ignore next */
        console.error('Error during persisted transaction approval', error);
      });
    }
  }

  /**
   * Attempts to cancel a transaction based on its ID by setting its status to "rejected"
   * and emitting a `<tx.id>:finished` hub event.
   *
   * @param transactionId - The ID of the transaction to cancel.
   * @param gasValues - The gas values to use for the cancellation transaction.
   * @param options - The options for the cancellation transaction.
   * @param options.estimatedBaseFee - The estimated base fee of the transaction.
   */
  async stopTransaction(
    transactionId: string,
    gasValues?: GasPriceValue | FeeMarketEIP1559Values,
    { estimatedBaseFee }: { estimatedBaseFee?: string } = {},
  ) {
    if (gasValues) {
      validateGasValues(gasValues);
    }
    const transactionMeta = this.state.transactions.find(
      ({ id }) => id === transactionId,
    );
    if (!transactionMeta) {
      return;
    }

    if (!this.sign) {
      throw new Error('No sign method defined.');
    }

    // gasPrice (legacy non EIP1559)
    const minGasPrice = getIncreasedPriceFromExisting(
      transactionMeta.txParams.gasPrice,
      CANCEL_RATE,
    );

    const gasPriceFromValues = isGasPriceValue(gasValues) && gasValues.gasPrice;

    const newGasPrice =
      (gasPriceFromValues &&
        validateMinimumIncrease(gasPriceFromValues, minGasPrice)) ||
      minGasPrice;

    // maxFeePerGas (EIP1559)
    const existingMaxFeePerGas = transactionMeta.txParams?.maxFeePerGas;
    const minMaxFeePerGas = getIncreasedPriceFromExisting(
      existingMaxFeePerGas,
      CANCEL_RATE,
    );
    const maxFeePerGasValues =
      isFeeMarketEIP1559Values(gasValues) && gasValues.maxFeePerGas;
    const newMaxFeePerGas =
      (maxFeePerGasValues &&
        validateMinimumIncrease(maxFeePerGasValues, minMaxFeePerGas)) ||
      (existingMaxFeePerGas && minMaxFeePerGas);

    // maxPriorityFeePerGas (EIP1559)
    const existingMaxPriorityFeePerGas =
      transactionMeta.txParams?.maxPriorityFeePerGas;
    const minMaxPriorityFeePerGas = getIncreasedPriceFromExisting(
      existingMaxPriorityFeePerGas,
      CANCEL_RATE,
    );
    const maxPriorityFeePerGasValues =
      isFeeMarketEIP1559Values(gasValues) && gasValues.maxPriorityFeePerGas;
    const newMaxPriorityFeePerGas =
      (maxPriorityFeePerGasValues &&
        validateMinimumIncrease(
          maxPriorityFeePerGasValues,
          minMaxPriorityFeePerGas,
        )) ||
      (existingMaxPriorityFeePerGas && minMaxPriorityFeePerGas);

    const txParams =
      newMaxFeePerGas && newMaxPriorityFeePerGas
        ? {
            from: transactionMeta.txParams.from,
            gasLimit: transactionMeta.txParams.gas,
            maxFeePerGas: newMaxFeePerGas,
            maxPriorityFeePerGas: newMaxPriorityFeePerGas,
            type: 2,
            nonce: transactionMeta.txParams.nonce,
            to: transactionMeta.txParams.from,
            value: '0x0',
          }
        : {
            from: transactionMeta.txParams.from,
            gasLimit: transactionMeta.txParams.gas,
            gasPrice: newGasPrice,
            nonce: transactionMeta.txParams.nonce,
            to: transactionMeta.txParams.from,
            value: '0x0',
          };

    const unsignedEthTx = this.prepareUnsignedEthTx(txParams);

    const signedTx = await this.sign(
      unsignedEthTx,
      transactionMeta.txParams.from,
    );
    await this.updateTransactionMetaRSV(transactionMeta, signedTx);
    const rawTx = bufferToHex(signedTx.serialize());

    await this.publishTransaction(
      rawTx,
      txParams,
      transactionMeta.chainId,
      'cancel',
    );

    transactionMeta.estimatedBaseFee = estimatedBaseFee;
    transactionMeta.status = TransactionStatus.cancelled;
    this.hub.emit(`${transactionMeta.id}:finished`, transactionMeta);
  }

  /**
   * Attempts to speed up a transaction increasing transaction gasPrice by ten percent.
   *
   * @param transactionId - The ID of the transaction to speed up.
   * @param gasValues - The gas values to use for the speed up transaction.
   * @param options - The options for the speed up transaction.
   * @param options.actionId - Unique ID to prevent duplicate requests
   * @param options.estimatedBaseFee - The estimated base fee of the transaction.
   */
  async speedUpTransaction(
    transactionId: string,
    gasValues?: GasPriceValue | FeeMarketEIP1559Values,
    {
      actionId,
      estimatedBaseFee,
    }: { actionId?: string; estimatedBaseFee?: string } = {},
  ) {
    // If transaction is found for same action id, do not create a new speed up transaction.
    if (this.getTransactionWithActionId(actionId)) {
      return;
    }

    if (gasValues) {
      validateGasValues(gasValues);
    }
    const transactionMeta = this.state.transactions.find(
      ({ id }) => id === transactionId,
    );
    /* istanbul ignore next */
    if (!transactionMeta) {
      return;
    }

    /* istanbul ignore next */
    if (!this.sign) {
      throw new Error('No sign method defined.');
    }

    const { transactions } = this.state;

    // gasPrice (legacy non EIP1559)
    const minGasPrice = getIncreasedPriceFromExisting(
      transactionMeta.txParams.gasPrice,
      SPEED_UP_RATE,
    );

    const gasPriceFromValues = isGasPriceValue(gasValues) && gasValues.gasPrice;

    const newGasPrice =
      (gasPriceFromValues &&
        validateMinimumIncrease(gasPriceFromValues, minGasPrice)) ||
      minGasPrice;

    // maxFeePerGas (EIP1559)
    const existingMaxFeePerGas = transactionMeta.txParams?.maxFeePerGas;
    const minMaxFeePerGas = getIncreasedPriceFromExisting(
      existingMaxFeePerGas,
      SPEED_UP_RATE,
    );
    const maxFeePerGasValues =
      isFeeMarketEIP1559Values(gasValues) && gasValues.maxFeePerGas;
    const newMaxFeePerGas =
      (maxFeePerGasValues &&
        validateMinimumIncrease(maxFeePerGasValues, minMaxFeePerGas)) ||
      (existingMaxFeePerGas && minMaxFeePerGas);

    // maxPriorityFeePerGas (EIP1559)
    const existingMaxPriorityFeePerGas =
      transactionMeta.txParams?.maxPriorityFeePerGas;
    const minMaxPriorityFeePerGas = getIncreasedPriceFromExisting(
      existingMaxPriorityFeePerGas,
      SPEED_UP_RATE,
    );
    const maxPriorityFeePerGasValues =
      isFeeMarketEIP1559Values(gasValues) && gasValues.maxPriorityFeePerGas;
    const newMaxPriorityFeePerGas =
      (maxPriorityFeePerGasValues &&
        validateMinimumIncrease(
          maxPriorityFeePerGasValues,
          minMaxPriorityFeePerGas,
        )) ||
      (existingMaxPriorityFeePerGas && minMaxPriorityFeePerGas);

    const txParams =
      newMaxFeePerGas && newMaxPriorityFeePerGas
        ? {
            ...transactionMeta.txParams,
            gasLimit: transactionMeta.txParams.gas,
            maxFeePerGas: newMaxFeePerGas,
            maxPriorityFeePerGas: newMaxPriorityFeePerGas,
            type: 2,
          }
        : {
            ...transactionMeta.txParams,
            gasLimit: transactionMeta.txParams.gas,
            gasPrice: newGasPrice,
          };

    const unsignedEthTx = this.prepareUnsignedEthTx(txParams);

    const signedTx = await this.sign(
      unsignedEthTx,
      transactionMeta.txParams.from,
    );
    await this.updateTransactionMetaRSV(transactionMeta, signedTx);
    const rawTx = bufferToHex(signedTx.serialize());

    const hash = await this.publishTransaction(
      rawTx,
      txParams,
      transactionMeta.chainId,
      ORIGIN_METAMASK,
    );

    const baseTransactionMeta = {
      ...transactionMeta,
      estimatedBaseFee,
      id: random(),
      time: Date.now(),
      hash,
      actionId,
      originalGasEstimate: transactionMeta.txParams.gas,
      type: TransactionType.retry,
    };
    const newTransactionMeta =
      newMaxFeePerGas && newMaxPriorityFeePerGas
        ? {
            ...baseTransactionMeta,
            txParams: {
              ...transactionMeta.txParams,
              maxFeePerGas: newMaxFeePerGas,
              maxPriorityFeePerGas: newMaxPriorityFeePerGas,
            },
          }
        : {
            ...baseTransactionMeta,
            txParams: {
              ...transactionMeta.txParams,
              gasPrice: newGasPrice,
            },
          };
    transactions.push(newTransactionMeta);
    this.update({ transactions: this.trimTransactionsForState(transactions) });
    this.hub.emit(`${transactionMeta.id}:speedup`, newTransactionMeta);
  }

  /**
   * Estimates required gas for a given transaction.
   *
   * @param transaction - The transaction to estimate gas for.
   * @returns The gas and gas price.
   */
  async estimateGas(transaction: TransactionParams) {
    const estimatedTransaction = { ...transaction };
    const {
      gas,
      gasPrice: providedGasPrice,
      to,
      value,
      data,
    } = estimatedTransaction;
    const gasPrice =
      typeof providedGasPrice === 'undefined'
        ? await query(this.ethQuery, 'gasPrice')
        : providedGasPrice;
    const { providerConfig } = this.getNetworkState();
    const isCustomNetwork = providerConfig.type === NetworkType.rpc;
    // 1. If gas is already defined on the transaction, use it
    if (typeof gas !== 'undefined') {
      return { gas, gasPrice };
    }
    const { gasLimit } = await query(this.ethQuery, 'getBlockByNumber', [
      'latest',
      false,
    ]);

    // 2. If to is not defined or this is not a contract address, and there is no data use 0x5208 / 21000.
    // If the network is a custom network then bypass this check and fetch 'estimateGas'.
    /* istanbul ignore next */
    const code = to ? await query(this.ethQuery, 'getCode', [to]) : undefined;
    /* istanbul ignore next */
    if (
      !isCustomNetwork &&
      (!to || (to && !data && (!code || code === '0x')))
    ) {
      return { gas: '0x5208', gasPrice };
    }

    // if data, should be hex string format
    estimatedTransaction.data = !data
      ? data
      : /* istanbul ignore next */ addHexPrefix(data);

    // 3. If this is a contract address, safely estimate gas using RPC
    estimatedTransaction.value =
      typeof value === 'undefined' ? '0x0' : /* istanbul ignore next */ value;
    const gasLimitBN = hexToBN(gasLimit);
    estimatedTransaction.gas = BNToHex(fractionBN(gasLimitBN, 19, 20));

    let gasHex;
    let estimateGasError;
    try {
      gasHex = await query(this.ethQuery, 'estimateGas', [
        estimatedTransaction,
      ]);
    } catch (error) {
      estimateGasError = ESTIMATE_GAS_ERROR;
      // Fallback to 95% of the block gasLimit.
      gasHex = estimatedTransaction.gas;
    }
    // 4. Pad estimated gas without exceeding the most recent block gasLimit. If the network is a
    // a custom network then return the eth_estimateGas value.
    const gasBN = hexToBN(gasHex);
    const maxGasBN = gasLimitBN.muln(0.9);
    const paddedGasBN = gasBN.muln(1.5);
    /* istanbul ignore next */
    if (gasBN.gt(maxGasBN) || isCustomNetwork) {
      return { gas: addHexPrefix(gasHex), gasPrice, estimateGasError };
    }

    /* istanbul ignore next */
    if (paddedGasBN.lt(maxGasBN)) {
      return {
        gas: addHexPrefix(BNToHex(paddedGasBN)),
        gasPrice,
        estimateGasError,
      };
    }
    return { gas: addHexPrefix(BNToHex(maxGasBN)), gasPrice, estimateGasError };
  }

  /**
   * Check the status of submitted transactions on the network to determine whether they have
   * been included in a block. Any that have been included in a block are marked as confirmed.
   */
  async queryTransactionStatuses() {
    const { transactions } = this.state;
    const currentChainId = this.getChainId();
    let gotUpdates = false;
    await safelyExecute(() =>
      Promise.all(
        transactions.map(async (meta, index) => {
          if (!meta.verifiedOnBlockchain && meta.chainId === currentChainId) {
            const [reconciledTx, updateRequired] =
              await this.blockchainTransactionStateReconciler(meta);
            if (updateRequired) {
              transactions[index] = reconciledTx;
              gotUpdates = updateRequired;
            }
          }
        }),
      ),
    );

    /* istanbul ignore else */
    if (gotUpdates) {
      this.update({
        transactions: this.trimTransactionsForState(transactions),
      });
    }
  }

  /**
   * Updates an existing transaction in state.
   *
   * @param transactionMeta - The new transaction to store in state.
   * @param note - A note or update reason to include in the transaction history.
   */
  updateTransaction(transactionMeta: TransactionMeta, note: string) {
<<<<<<< HEAD
    let updatedTransactionParams: (keyof TransactionParams)[] = [];

    const { transactions } = this.state;
    transactionMeta.txParams = normalizeTransactionParams(
      transactionMeta.txParams,
    );

    validateTxParams(transactionMeta.txParams);
    if (!this.isHistoryDisabled) {
      updateTransactionHistory(transactionMeta, note);
    }

    updatedTransactionParams =
      this.#checkIfTransactionParamsUpdated(transactionMeta);

    const index = transactions.findIndex(({ id }) => transactionMeta.id === id);
    transactions[index] = transactionMeta;
    this.update({ transactions: this.trimTransactionsForState(transactions) });

    if (updatedTransactionParams.length > 0) {
      this.#onTransactionParamsUpdated(
        transactionMeta,
        updatedTransactionParams,
      );
    }
  }

  #checkIfTransactionParamsUpdated(newTransactionMeta: TransactionMeta) {
    const { id: transactionId, txParams: newParams } = newTransactionMeta;

    const originalParams = this.getTransaction(transactionId)?.txParams;

    if (!originalParams || isEqual(originalParams, newParams)) {
      return [];
    }

    const params = Object.keys(newParams) as (keyof TransactionParams)[];

    const updatedProperties = params.filter(
      (param) => newParams[param] !== originalParams[param],
    );

    log(
      'Transaction parameters have been updated',
      transactionId,
      updatedProperties,
      originalParams,
      newParams,
    );

    return updatedProperties;
  }

  #onTransactionParamsUpdated(
    transactionMeta: TransactionMeta,
    updatedParams: (keyof TransactionParams)[],
  ) {
    if (
      (['to', 'value', 'data'] as const).some((param) =>
        updatedParams.includes(param),
      )
    ) {
      log('Updating simulation data due to transaction parameter update');
      // eslint-disable-next-line @typescript-eslint/no-floating-promises
      this.#updateSimulationData(transactionMeta);
    }
=======
    const { id: transactionId } = transactionMeta;

    this.#updateTransactionInternal(
      { transactionId, note, skipHistory: this.isHistoryDisabled },
      () => ({ ...transactionMeta }),
    );
  }

  #checkIfTransactionParamsUpdated(newTransactionMeta: TransactionMeta) {
    const { id: transactionId, txParams: newParams } = newTransactionMeta;

    const originalParams = this.getTransaction(transactionId)?.txParams;

    if (!originalParams || isEqual(originalParams, newParams)) {
      return [];
    }

    const params = Object.keys(newParams) as (keyof TransactionParams)[];

    const updatedProperties = params.filter(
      (param) => newParams[param] !== originalParams[param],
    );

    log(
      'Transaction parameters have been updated',
      transactionId,
      updatedProperties,
      originalParams,
      newParams,
    );

    return updatedProperties;
  }

  #onTransactionParamsUpdated(
    transactionMeta: TransactionMeta,
    updatedParams: (keyof TransactionParams)[],
  ) {
    if (
      (['to', 'value', 'data'] as const).some((param) =>
        updatedParams.includes(param),
      )
    ) {
      log('Updating simulation data due to transaction parameter update');
      // eslint-disable-next-line @typescript-eslint/no-floating-promises
      this.#updateSimulationData(transactionMeta);
    }
>>>>>>> e7ae2dbd
  }

  /**
   * Update the security alert response for a transaction.
   *
   * @param transactionId - ID of the transaction.
   * @param securityAlertResponse - The new security alert response for the transaction.
   */
  updateSecurityAlertResponse(
    transactionId: string,
    securityAlertResponse: SecurityAlertResponse,
  ) {
    if (!securityAlertResponse) {
      throw new Error(
        'updateSecurityAlertResponse: securityAlertResponse should not be null',
      );
    }
    const transactionMeta = this.getTransaction(transactionId);
    if (!transactionMeta) {
      throw new Error(
        `Cannot update security alert response as no transaction metadata found`,
      );
    }
    const updatedMeta = merge(transactionMeta, { securityAlertResponse });
    this.updateTransaction(
      updatedMeta,
      `${controllerName}:updatesecurityAlertResponse - securityAlertResponse updated`,
    );
  }

  /**
   * Removes all transactions from state, optionally based on the current network.
   *
   * @param ignoreNetwork - Determines whether to wipe all transactions, or just those on the
   * current network. If `true`, all transactions are wiped.
   * @param address - If specified, only transactions originating from this address will be
   * wiped on current network.
   */
  wipeTransactions(ignoreNetwork?: boolean, address?: string) {
    /* istanbul ignore next */
    if (ignoreNetwork && !address) {
      this.update({ transactions: [] });
      return;
    }
    const currentChainId = this.getChainId();
    const newTransactions = this.state.transactions.filter(
      ({ chainId, txParams }) => {
        const isMatchingNetwork = ignoreNetwork || chainId === currentChainId;

        if (!isMatchingNetwork) {
          return true;
        }

        const isMatchingAddress =
          !address || txParams.from?.toLowerCase() === address.toLowerCase();

        return !isMatchingAddress;
      },
    );

    this.update({
      transactions: this.trimTransactionsForState(newTransactions),
    });
  }

  startIncomingTransactionProcessing() {
    this.incomingTransactionHelper.start();
  }

  stopIncomingTransactionProcessing() {
    this.incomingTransactionHelper.stop();
  }

  /**
   * Adds external provided transaction to state as confirmed transaction.
   *
   * @param transactionMeta - TransactionMeta to add transactions.
   * @param transactionReceipt - TransactionReceipt of the external transaction.
   * @param baseFeePerGas - Base fee per gas of the external transaction.
   */
  async confirmExternalTransaction(
    transactionMeta: TransactionMeta,
    transactionReceipt: TransactionReceipt,
    baseFeePerGas: Hex,
  ) {
    // Run validation and add external transaction to state.
    this.addExternalTransaction(transactionMeta);

    try {
      const transactionId = transactionMeta.id;

      // Make sure status is confirmed and define gasUsed as in receipt.
      transactionMeta.status = TransactionStatus.confirmed;
      transactionMeta.txReceipt = transactionReceipt;
      if (baseFeePerGas) {
        transactionMeta.baseFeePerGas = baseFeePerGas;
      }

      // Update same nonce local transactions as dropped and define replacedBy properties.
      this.markNonceDuplicatesDropped(transactionId);

      // Update external provided transaction with updated gas values and confirmed status.
      this.updateTransaction(
        transactionMeta,
        'TransactionController:confirmExternalTransaction - Add external transaction',
      );
    } catch (error) {
      console.error(error);
    }
  }

  /**
   * Append new send flow history to a transaction.
   *
   * @param transactionID - The ID of the transaction to update.
   * @param currentSendFlowHistoryLength - The length of the current sendFlowHistory array.
   * @param sendFlowHistoryToAdd - The sendFlowHistory entries to add.
   * @returns The updated transactionMeta.
   */
  updateTransactionSendFlowHistory(
    transactionID: string,
    currentSendFlowHistoryLength: number,
    sendFlowHistoryToAdd: SendFlowHistoryEntry[],
  ): TransactionMeta {
    if (this.isSendFlowHistoryDisabled) {
      throw new Error(
        'Send flow history is disabled for the current transaction controller',
      );
    }

    const transactionMeta = this.getTransaction(transactionID);

    if (!transactionMeta) {
      throw new Error(
        `Cannot update send flow history as no transaction metadata found`,
      );
    }

    validateIfTransactionUnapproved(
      transactionMeta,
      'updateTransactionSendFlowHistory',
    );

    if (
      currentSendFlowHistoryLength ===
      (transactionMeta?.sendFlowHistory?.length || 0)
    ) {
      transactionMeta.sendFlowHistory = [
        ...(transactionMeta?.sendFlowHistory ?? []),
        ...sendFlowHistoryToAdd,
      ];
      this.updateTransaction(
        transactionMeta,
        'TransactionController:updateTransactionSendFlowHistory - sendFlowHistory updated',
      );
    }

    return this.getTransaction(transactionID) as TransactionMeta;
  }

  /**
   * Update the gas values of a transaction.
   *
   * @param transactionId - The ID of the transaction to update.
   * @param gasValues - Gas values to update.
   * @param gasValues.gas - Same as transaction.gasLimit.
   * @param gasValues.gasLimit - Maxmimum number of units of gas to use for this transaction.
   * @param gasValues.gasPrice - Price per gas for legacy transactions.
   * @param gasValues.maxPriorityFeePerGas - Maximum amount per gas to give to validator as incentive.
   * @param gasValues.maxFeePerGas - Maximum amount per gas to pay for the transaction, including the priority fee.
   * @param gasValues.estimateUsed - Which estimate level was used.
   * @param gasValues.estimateSuggested - Which estimate level that the API suggested.
   * @param gasValues.defaultGasEstimates - The default estimate for gas.
   * @param gasValues.originalGasEstimate - Original estimate for gas.
   * @param gasValues.userEditedGasLimit - The gas limit supplied by user.
   * @param gasValues.userFeeLevel - Estimate level user selected.
   * @returns The updated transactionMeta.
   */
  updateTransactionGasFees(
    transactionId: string,
    {
      defaultGasEstimates,
      estimateUsed,
      estimateSuggested,
      gas,
      gasLimit,
      gasPrice,
      maxPriorityFeePerGas,
      maxFeePerGas,
      originalGasEstimate,
      userEditedGasLimit,
      userFeeLevel,
    }: {
      defaultGasEstimates?: string;
      estimateUsed?: string;
      estimateSuggested?: string;
      gas?: string;
      gasLimit?: string;
      gasPrice?: string;
      maxPriorityFeePerGas?: string;
      maxFeePerGas?: string;
      originalGasEstimate?: string;
      userEditedGasLimit?: boolean;
      userFeeLevel?: string;
    },
  ): TransactionMeta {
    const transactionMeta = this.getTransaction(transactionId);

    if (!transactionMeta) {
      throw new Error(
        `Cannot update transaction as no transaction metadata found`,
      );
    }

    validateIfTransactionUnapproved(
      transactionMeta,
      'updateTransactionGasFees',
    );

    let transactionGasFees = {
      txParams: {
        gas,
        gasLimit,
        gasPrice,
        maxPriorityFeePerGas,
        maxFeePerGas,
      },
      defaultGasEstimates,
      estimateUsed,
      estimateSuggested,
      originalGasEstimate,
      userEditedGasLimit,
      userFeeLevel,
    } as any;

    // only update what is defined
    transactionGasFees.txParams = pickBy(transactionGasFees.txParams);
    transactionGasFees = pickBy(transactionGasFees);

    // merge updated gas values with existing transaction meta
    const updatedMeta = merge(transactionMeta, transactionGasFees);

    this.updateTransaction(
      updatedMeta,
      'TransactionController:updateTransactionGasFees - gas values updated',
    );

    return this.getTransaction(transactionId) as TransactionMeta;
  }

  /**
   * Search transaction metadata for matching entries.
   *
   * @param opts - Options bag.
   * @param opts.searchCriteria - An object containing values or functions for transaction properties to filter transactions with.
   * @param opts.initialList - The transactions to search. Defaults to the current state.
   * @param opts.filterToCurrentNetwork - Whether to filter the results to the current network. Defaults to true.
   * @param opts.limit - The maximum number of transactions to return. No limit by default.
   * @returns An array of transactions matching the provided options.
   */
  getTransactions({
    searchCriteria = {},
    initialList,
    filterToCurrentNetwork = true,
    limit,
  }: {
    // TODO: Replace `any` with type
    // eslint-disable-next-line @typescript-eslint/no-explicit-any
    searchCriteria?: any;
    initialList?: TransactionMeta[];
    filterToCurrentNetwork?: boolean;
    limit?: number;
  } = {}): TransactionMeta[] {
    const chainId = this.getChainId();
    // searchCriteria is an object that might have values that aren't predicate
    // methods. When providing any other value type (string, number, etc), we
    // consider this shorthand for "check the value at key for strict equality
    // with the provided value". To conform this object to be only methods, we
    // mapValues (lodash) such that every value on the object is a method that
    // returns a boolean.
    const predicateMethods = mapValues(searchCriteria, (predicate) => {
      return typeof predicate === 'function'
        ? predicate
        : // TODO: Replace `any` with type
          // eslint-disable-next-line @typescript-eslint/no-explicit-any
          (v: any) => v === predicate;
    });

    const transactionsToFilter = initialList ?? this.state.transactions;

    // Combine sortBy and pickBy to transform our state object into an array of
    // matching transactions that are sorted by time.
    const filteredTransactions = sortBy(
      pickBy(transactionsToFilter, (transaction) => {
        if (filterToCurrentNetwork && transaction.chainId !== chainId) {
          return false;
        }
        // iterate over the predicateMethods keys to check if the transaction
        // matches the searchCriteria
        for (const [key, predicate] of Object.entries(predicateMethods)) {
          // We return false early as soon as we know that one of the specified
          // search criteria do not match the transaction. This prevents
          // needlessly checking all criteria when we already know the criteria
          // are not fully satisfied. We check both txParams and the base
          // object as predicate keys can be either.
          if (key in transaction.txParams) {
            // TODO: Replace `any` with type
            // eslint-disable-next-line @typescript-eslint/no-explicit-any
            if (predicate((transaction.txParams as any)[key]) === false) {
              return false;
            }
            // TODO: Replace `any` with type
            // eslint-disable-next-line @typescript-eslint/no-explicit-any
          } else if (predicate((transaction as any)[key]) === false) {
            return false;
          }
        }

        return true;
      }),
      'time',
    );
    if (limit !== undefined) {
      // We need to have all transactions of a given nonce in order to display
      // necessary details in the UI. We use the size of this set to determine
      // whether we have reached the limit provided, thus ensuring that all
      // transactions of nonces we include will be sent to the UI.
      const nonces = new Set();
      const txs: TransactionMeta[] = [];
      // By default, the transaction list we filter from is sorted by time ASC.
      // To ensure that filtered results prefers the newest transactions we
      // iterate from right to left, inserting transactions into front of a new
      // array. The original order is preserved, but we ensure that newest txs
      // are preferred.
      for (let i = filteredTransactions.length - 1; i > -1; i--) {
        const txMeta = filteredTransactions[i];
        const { nonce } = txMeta.txParams;
        if (!nonces.has(nonce)) {
          if (nonces.size < limit) {
            nonces.add(nonce);
          } else {
            continue;
          }
        }
        // Push transaction into the beginning of our array to ensure the
        // original order is preserved.
        txs.unshift(txMeta);
      }
      return txs;
    }
    return filteredTransactions;
  }

  /**
   * Signs and returns the raw transaction data for provided transaction params list.
   *
   * @param listOfTxParams - The list of transaction params to approve.
   * @param opts - Options bag.
   * @param opts.hasNonce - Whether the transactions already have a nonce.
   * @returns The raw transactions.
   */
  async approveTransactionsWithSameNonce(
    listOfTxParams: TransactionParams[] = [],
    { hasNonce }: { hasNonce?: boolean } = {},
  ): Promise<string | string[]> {
    log('Approving transactions with same nonce', {
      transactions: listOfTxParams,
    });

    if (listOfTxParams.length === 0) {
      return '';
    }

    const initialTx = listOfTxParams[0];
    const common = this.getCommonConfiguration();

    const initialTxAsEthTx = TransactionFactory.fromTxData(initialTx, {
      common,
    });

    const initialTxAsSerializedHex = bufferToHex(initialTxAsEthTx.serialize());

    if (this.inProcessOfSigning.has(initialTxAsSerializedHex)) {
      return '';
    }

    this.inProcessOfSigning.add(initialTxAsSerializedHex);

    let rawTransactions, nonceLock;
    try {
      // TODO: we should add a check to verify that all transactions have the same from address
      const fromAddress = initialTx.from;
      const requiresNonce = hasNonce !== true;

      nonceLock = requiresNonce
        ? await this.nonceTracker.getNonceLock(fromAddress)
        : undefined;

      const nonce = nonceLock
        ? addHexPrefix(nonceLock.nextNonce.toString(16))
        : initialTx.nonce;

      if (nonceLock) {
        log('Using nonce from nonce tracker', nonce, nonceLock.nonceDetails);
      }

      rawTransactions = await Promise.all(
        listOfTxParams.map((txParams) => {
          txParams.nonce = nonce;
          return this.signExternalTransaction(txParams);
        }),
      );
    } catch (err) {
      log('Error while signing transactions with same nonce', err);
      // Must set transaction to submitted/failed before releasing lock
      // continue with error chain
      throw err;
    } finally {
      nonceLock?.releaseLock();
      this.inProcessOfSigning.delete(initialTxAsSerializedHex);
    }
    return rawTransactions;
  }

  private async processApproval(
    transactionMeta: TransactionMeta,
    {
      isExisting = false,
      requireApproval,
      shouldShowRequest = true,
    }: {
      isExisting?: boolean;
      requireApproval?: boolean | undefined;
      shouldShowRequest?: boolean;
    },
  ): Promise<string> {
    const transactionId = transactionMeta.id;
    let resultCallbacks: AcceptResultCallbacks | undefined;
    const { meta, isCompleted } = this.isTransactionCompleted(transactionId);
    const finishedPromise = isCompleted
      ? Promise.resolve(meta)
      : this.waitForTransactionFinished(transactionId);

    if (meta && !isExisting && !isCompleted) {
      try {
        if (requireApproval !== false) {
          const acceptResult = await this.requestApproval(transactionMeta, {
            shouldShowRequest,
          });
          resultCallbacks = acceptResult.resultCallbacks;
        }

        const { isCompleted: isTxCompleted } =
          this.isTransactionCompleted(transactionId);

        if (!isTxCompleted) {
          await this.approveTransaction(transactionId);
        }
      } catch (error: any) {
        const { isCompleted: isTxCompleted } =
          this.isTransactionCompleted(transactionId);
        if (!isTxCompleted) {
          if (error.code === errorCodes.provider.userRejectedRequest) {
            this.cancelTransaction(transactionId);

            throw providerErrors.userRejectedRequest(
              'User rejected the transaction',
            );
          } else {
            this.failTransaction(meta, error);
          }
        }
      }
    }

    const finalMeta = await finishedPromise;

    switch (finalMeta?.status) {
      case TransactionStatus.failed:
        resultCallbacks?.error(finalMeta.error);
        throw rpcErrors.internal(finalMeta.error.message);

      case TransactionStatus.cancelled:
        const cancelError = rpcErrors.internal(
          'User cancelled the transaction',
        );

        resultCallbacks?.error(cancelError);
        throw cancelError;

      case TransactionStatus.submitted:
        resultCallbacks?.success();
        return finalMeta.hash as string;

      default:
        const internalError = rpcErrors.internal(
          `MetaMask Tx Signature: Unknown problem: ${JSON.stringify(
            finalMeta || transactionId,
          )}`,
        );

        resultCallbacks?.error(internalError);
        throw internalError;
    }
  }

  /**
   * Approves a transaction and updates it's status in state. If this is not a
   * retry transaction, a nonce will be generated. The transaction is signed
   * using the sign configuration property, then published to the blockchain.
   * A `<tx.id>:finished` hub event is fired after success or failure.
   *
   * @param transactionId - The ID of the transaction to approve.
   */
  private async approveTransaction(transactionId: string) {
    const { transactions } = this.state;
    const releaseLock = await this.mutex.acquire();
    const chainId = this.getChainId();
    const index = transactions.findIndex(({ id }) => transactionId === id);
    const transactionMeta = transactions[index];
    const {
      txParams: { nonce, from },
    } = transactionMeta;
    let nonceLock;
    try {
      if (!this.sign) {
        releaseLock();
        this.failTransaction(
          transactionMeta,
          new Error('No sign method defined.'),
        );
        return;
      } else if (!chainId) {
        releaseLock();
        this.failTransaction(transactionMeta, new Error('No chainId defined.'));
        return;
      }

      if (this.inProcessOfSigning.has(transactionId)) {
        log('Skipping approval as signing in progress', transactionId);
        return;
      }

      const { approved: status } = TransactionStatus;

      let nonceToUse = nonce;
      // if a nonce already exists on the transactionMeta it means this is a speedup or cancel transaction
      // so we want to reuse that nonce and hope that it beats the previous attempt to chain. Otherwise use a new locked nonce
      if (!nonceToUse) {
        nonceLock = await this.getNonceLock(from);
        nonceToUse = addHexPrefix(nonceLock.nextNonce.toString(16));
      }

      transactionMeta.status = status;
      transactionMeta.txParams.nonce = nonceToUse;
      transactionMeta.txParams.chainId = chainId;

      const baseTxParams = {
        ...transactionMeta.txParams,
        gasLimit: transactionMeta.txParams.gas,
      };

      const isEIP1559 = isEIP1559Transaction(transactionMeta.txParams);

      const txParams = isEIP1559
        ? {
            ...baseTxParams,
            maxFeePerGas: transactionMeta.txParams.maxFeePerGas,
            maxPriorityFeePerGas: transactionMeta.txParams.maxPriorityFeePerGas,
            estimatedBaseFee: transactionMeta.txParams.estimatedBaseFee,
            // specify type 2 if maxFeePerGas and maxPriorityFeePerGas are set
            type: 2,
          }
        : baseTxParams;

      // delete gasPrice if maxFeePerGas and maxPriorityFeePerGas are set
      if (isEIP1559) {
        delete txParams.gasPrice;
      }

      const unsignedEthTx = this.prepareUnsignedEthTx(txParams);
      this.inProcessOfSigning.add(transactionMeta.id);

      const signedTx = await this.sign(unsignedEthTx, from);
      await this.updateTransactionMetaRSV(transactionMeta, signedTx);
      transactionMeta.status = TransactionStatus.signed;
      this.updateTransaction(
        transactionMeta,
        'TransactionController#approveTransaction - Transaction signed',
      );

      const rawTx = bufferToHex(signedTx.serialize());
      transactionMeta.rawTx = rawTx;
      this.updateTransaction(
        transactionMeta,
        'TransactionController#approveTransaction - RawTransaction added',
      );

      let { transactionHash: hash } = await this.publish(
        transactionMeta,
        rawTx,
      );

      if (hash === undefined) {
        hash = await this.publishTransaction(
          rawTx,
          txParams,
          chainId,
          transactionMeta.origin,
        );
      }

      transactionMeta.hash = hash;
      transactionMeta.status = TransactionStatus.submitted;
      transactionMeta.submittedTime = new Date().getTime();
      this.updateTransaction(
        transactionMeta,
        'TransactionController#approveTransaction - Transaction submitted',
      );
      this.hub.emit(`${transactionMeta.id}:finished`, transactionMeta);
    } catch (error: any) {
      this.failTransaction(transactionMeta, error);
    } finally {
      this.inProcessOfSigning.delete(transactionId);
      releaseLock();
      if (nonceLock) {
        nonceLock.releaseLock();
      }
    }
  }

  /**
   * Cancels a transaction based on its ID by setting its status to "rejected"
   * and emitting a `<tx.id>:finished` hub event.
   *
   * @param transactionId - The ID of the transaction to cancel.
   */
  private cancelTransaction(transactionId: string) {
    const transactionMeta = this.state.transactions.find(
      ({ id }) => id === transactionId,
    );
    if (!transactionMeta) {
      return;
    }
    transactionMeta.status = TransactionStatus.rejected;
    this.hub.emit(`${transactionMeta.id}:finished`, transactionMeta);
    const transactions = this.state.transactions.filter(
      ({ id }) => id !== transactionId,
    );
    this.update({ transactions: this.trimTransactionsForState(transactions) });
  }

  /**
   * Gets the next nonce according to the nonce-tracker.
   * Ensure `releaseLock` is called once processing of the `nonce` value is complete.
   *
   * @param address - The hex string address for the transaction.
   * @returns object with the `nextNonce` `nonceDetails`, and the releaseLock.
   */
  async getNonceLock(address: string): Promise<NonceLock> {
    return this.nonceTracker.getNonceLock(address);
  }

  /**
   * Trim the amount of transactions that are set on the state. Checks
   * if the length of the tx history is longer then desired persistence
   * limit and then if it is removes the oldest confirmed or rejected tx.
   * Pending or unapproved transactions will not be removed by this
   * operation. For safety of presenting a fully functional transaction UI
   * representation, this function will not break apart transactions with the
   * same nonce, created on the same day, per network. Not accounting for transactions of the same
   * nonce, same day and network combo can result in confusing or broken experiences
   * in the UI. The transactions are then updated using the BaseController update.
   *
   * @param transactions - The transactions to be applied to the state.
   * @returns The trimmed list of transactions.
   */
  private trimTransactionsForState(
    transactions: TransactionMeta[],
  ): TransactionMeta[] {
    const nonceNetworkSet = new Set();

    const txsToKeep = transactions
      .sort((a, b) => (a.time > b.time ? -1 : 1)) // Descending time order
      .filter((tx) => {
        const { chainId, status, txParams, time } = tx;

        if (txParams) {
          const key = `${txParams.nonce}-${convertHexToDecimal(
            chainId,
          )}-${new Date(time).toDateString()}`;

          if (nonceNetworkSet.has(key)) {
            return true;
          } else if (
            nonceNetworkSet.size < this.config.txHistoryLimit ||
            !this.isFinalState(status)
          ) {
            nonceNetworkSet.add(key);
            return true;
          }
        }

        return false;
      });

    txsToKeep.reverse(); // Ascending time order
    return txsToKeep;
  }

  /**
   * Determines if the transaction is in a final state.
   *
   * @param status - The transaction status.
   * @returns Whether the transaction is in a final state.
   */
  private isFinalState(status: TransactionStatus): boolean {
    return (
      status === TransactionStatus.rejected ||
      status === TransactionStatus.confirmed ||
      status === TransactionStatus.failed ||
      status === TransactionStatus.cancelled
    );
  }

  /**
   * Whether the transaction has at least completed all local processing.
   *
   * @param status - The transaction status.
   * @returns Whether the transaction is in a final state.
   */
  private isLocalFinalState(status: TransactionStatus): boolean {
    return [
      TransactionStatus.cancelled,
      TransactionStatus.confirmed,
      TransactionStatus.failed,
      TransactionStatus.rejected,
      TransactionStatus.submitted,
    ].includes(status);
  }

  /**
   * Method to verify the state of a transaction using the Blockchain as a source of truth.
   *
   * @param meta - The local transaction to verify on the blockchain.
   * @returns A tuple containing the updated transaction, and whether or not an update was required.
   */
  private async blockchainTransactionStateReconciler(
    meta: TransactionMeta,
  ): Promise<[TransactionMeta, boolean]> {
    const { status, hash } = meta;
    switch (status) {
      case TransactionStatus.confirmed:
        const txReceipt = await query(this.ethQuery, 'getTransactionReceipt', [
          hash,
        ]);

        if (!txReceipt) {
          return [meta, false];
        }

        const txBlock = await query(this.ethQuery, 'getBlockByHash', [
          txReceipt.blockHash,
        ]);

        meta.verifiedOnBlockchain = true;
        meta.txParams.gasUsed = txReceipt.gasUsed;
        meta.txReceipt = txReceipt;
        meta.baseFeePerGas = txBlock?.baseFeePerGas;
        meta.blockTimestamp = txBlock?.timestamp;

        // According to the Web3 docs:
        // TRUE if the transaction was successful, FALSE if the EVM reverted the transaction.
        if (Number(txReceipt.status) === 0) {
          const error: Error = new Error(
            'Transaction failed. The transaction was reversed',
          );
          this.failTransaction(meta, error);
          return [meta, false];
        }

        return [meta, true];
      case TransactionStatus.submitted:
        const txObj = await query(this.ethQuery, 'getTransactionByHash', [
          hash,
        ]);

        if (!txObj) {
          const receiptShowsFailedStatus =
            await this.checkTxReceiptStatusIsFailed(hash);

          // Case the txObj is evaluated as false, a second check will
          // determine if the tx failed or it is pending or confirmed
          if (receiptShowsFailedStatus) {
            const error: Error = new Error(
              'Transaction failed. The transaction was dropped or replaced by a new one',
            );
            this.failTransaction(meta, error);
          }
        }

        /* istanbul ignore next */
        if (txObj?.blockNumber) {
          // transactions can be added to a block and still fail, so we need to check the transaction status before emitting the confirmed event
          const txStatusFailed = await this.checkTxReceiptStatusIsFailed(hash);
          if (txStatusFailed) {
            const error = new Error(
              'Transaction failed. The transaction was reversed',
            );
            this.failTransaction(meta, error);
          } else {
            meta.status = TransactionStatus.confirmed;
            this.hub.emit(`${meta.id}:confirmed`, meta);
            return [meta, true];
          }
        }

        return [meta, false];
      default:
        return [meta, false];
    }
  }

  /**
   * Method to check if a tx has failed according to their receipt
   * According to the Web3 docs:
   * TRUE if the transaction was successful, FALSE if the EVM reverted the transaction.
   * The receipt is not available for pending transactions and returns null.
   *
   * @param txHash - The transaction hash.
   * @returns Whether the transaction has failed.
   */
  private async checkTxReceiptStatusIsFailed(
    txHash: string | undefined,
  ): Promise<boolean> {
    const txReceipt = await query(this.ethQuery, 'getTransactionReceipt', [
      txHash,
    ]);
    if (!txReceipt) {
      // Transaction is pending
      return false;
    }
    return Number(txReceipt.status) === 0;
  }

  private async requestApproval(
    txMeta: TransactionMeta,
    { shouldShowRequest }: { shouldShowRequest: boolean },
  ): Promise<AddResult> {
    const id = this.getApprovalId(txMeta);
    const { origin } = txMeta;
    const type = ApprovalType.Transaction;
    const requestData = { txId: txMeta.id };

    return (await this.messagingSystem.call(
      'ApprovalController:addRequest',
      {
        id,
        origin: origin || ORIGIN_METAMASK,
        type,
        requestData,
        expectsResult: true,
      },
      shouldShowRequest,
    )) as Promise<AddResult>;
  }

  private getTransaction(transactionId: string): TransactionMeta | undefined {
    const { transactions } = this.state;
    return transactions.find(({ id }) => id === transactionId);
  }

  private getApprovalId(txMeta: TransactionMeta) {
    return String(txMeta.id);
  }

  private isTransactionCompleted(transactionId: string): {
    meta?: TransactionMeta;
    isCompleted: boolean;
  } {
    const transaction = this.getTransaction(transactionId);

    if (!transaction) {
      return { meta: undefined, isCompleted: false };
    }

    const isCompleted = this.isLocalFinalState(transaction.status);

    return { meta: transaction, isCompleted };
  }

  private getChainId(): Hex {
    const { providerConfig } = this.getNetworkState();
    return providerConfig.chainId;
  }

  private prepareUnsignedEthTx(
    txParams: Record<string, unknown>,
  ): TypedTransaction {
    return TransactionFactory.fromTxData(txParams, {
      common: this.getCommonConfiguration(),
      freeze: false,
    });
  }

  /**
   * `@ethereumjs/tx` uses `@ethereumjs/common` as a configuration tool for
   * specifying which chain, network, hardfork and EIPs to support for
   * a transaction. By referencing this configuration, and analyzing the fields
   * specified in txParams, @ethereumjs/tx is able to determine which EIP-2718
   * transaction type to use.
   *
   * @returns common configuration object
   */
  private getCommonConfiguration(): Common {
    const {
      providerConfig: { type: chain, chainId, nickname: name },
    } = this.getNetworkState();

    if (
      chain !== RPC &&
      chain !== NetworkType['linea-goerli'] &&
      chain !== 'linea-sepolia' &&
      chain !== NetworkType['linea-mainnet']
    ) {
      return new Common({ chain, hardfork: HARDFORK });
    }

    const customChainParams: Partial<ChainConfig> = {
      name,
      chainId: parseInt(chainId, 16),
      defaultHardfork: HARDFORK,
    };

    return Common.custom(customChainParams);
  }

  private onIncomingTransactions({
    added,
    updated,
  }: {
    added: TransactionMeta[];
    updated: TransactionMeta[];
  }) {
    const { transactions: currentTransactions } = this.state;

    const updatedTransactions = [
      ...added,
      ...currentTransactions.map((originalTransaction) => {
        const updatedTransaction = updated.find(
          ({ hash }) => hash === originalTransaction.hash,
        );

        return updatedTransaction ?? originalTransaction;
      }),
    ];

    this.update({
      transactions: this.trimTransactionsForState(updatedTransactions),
    });
  }

  private onUpdatedLastFetchedBlockNumbers({
    lastFetchedBlockNumbers,
    blockNumber,
  }: {
    lastFetchedBlockNumbers: {
      [key: string]: number;
    };
    blockNumber: number;
  }) {
    this.update({ lastFetchedBlockNumbers });
    this.hub.emit('incomingTransactionBlock', blockNumber);
  }

  private generateDappSuggestedGasFees(
    txParams: TransactionParams,
    origin?: string,
  ): DappSuggestedGasFees | undefined {
    if (!origin || origin === ORIGIN_METAMASK) {
      return undefined;
    }

    const { gasPrice, maxFeePerGas, maxPriorityFeePerGas, gas } = txParams;

    if (
      gasPrice === undefined &&
      maxFeePerGas === undefined &&
      maxPriorityFeePerGas === undefined &&
      gas === undefined
    ) {
      return undefined;
    }

    const dappSuggestedGasFees: DappSuggestedGasFees = {};

    if (gasPrice !== undefined) {
      dappSuggestedGasFees.gasPrice = gasPrice;
    } else if (
      maxFeePerGas !== undefined ||
      maxPriorityFeePerGas !== undefined
    ) {
      dappSuggestedGasFees.maxFeePerGas = maxFeePerGas;
      dappSuggestedGasFees.maxPriorityFeePerGas = maxPriorityFeePerGas;
    }

    if (gas !== undefined) {
      dappSuggestedGasFees.gas = gas;
    }

    return dappSuggestedGasFees;
  }

  /**
   * Validates and adds external provided transaction to state.
   *
   * @param transactionMeta - Nominated external transaction to be added to state.
   */
  private async addExternalTransaction(transactionMeta: TransactionMeta) {
    const chainId = this.getChainId();
    const { transactions } = this.state;
    const fromAddress = transactionMeta?.txParams?.from;
    const sameFromAndNetworkTransactions = transactions.filter(
      (transaction) =>
        transaction.txParams.from === fromAddress &&
        transaction.chainId === chainId,
    );
    const confirmedTxs = sameFromAndNetworkTransactions.filter(
      (transaction) => transaction.status === TransactionStatus.confirmed,
    );
    const pendingTxs = sameFromAndNetworkTransactions.filter(
      (transaction) => transaction.status === TransactionStatus.submitted,
    );

    validateConfirmedExternalTransaction(
      transactionMeta,
      confirmedTxs,
      pendingTxs,
    );

    // Make sure provided external transaction has non empty history array
    if (!(transactionMeta.history ?? []).length) {
      if (!this.isHistoryDisabled) {
        addInitialHistorySnapshot(transactionMeta);
      }
    }

    const updatedTransactions = [...transactions, transactionMeta];
    this.update({
      transactions: this.trimTransactionsForState(updatedTransactions),
    });
  }

  /**
   * Sets other txMeta statuses to dropped if the txMeta that has been confirmed has other transactions
   * in the transactions have the same nonce.
   *
   * @param transactionId - Used to identify original transaction.
   */
  private markNonceDuplicatesDropped(transactionId: string) {
    const chainId = this.getChainId();
    const transactionMeta = this.getTransaction(transactionId);
    const nonce = transactionMeta?.txParams?.nonce;
    const from = transactionMeta?.txParams?.from;
    const sameNonceTxs = this.state.transactions.filter(
      (transaction) =>
        transaction.txParams.from === from &&
        transaction.txParams.nonce === nonce &&
        transaction.chainId === chainId,
    );

    if (!sameNonceTxs.length) {
      return;
    }

    // Mark all same nonce transactions as dropped and give it a replacedBy hash
    for (const transaction of sameNonceTxs) {
      if (transaction.id === transactionId) {
        continue;
      }
      transaction.replacedBy = transactionMeta?.hash;
      transaction.replacedById = transactionMeta?.id;
      // Drop any transaction that wasn't previously failed (off chain failure)
      if (transaction.status !== TransactionStatus.failed) {
        this.setTransactionStatusDropped(transaction);
      }
    }
  }

  /**
   * Method to set transaction status to dropped.
   *
   * @param transactionMeta - TransactionMeta of transaction to be marked as dropped.
   */
  private setTransactionStatusDropped(transactionMeta: TransactionMeta) {
    transactionMeta.status = TransactionStatus.dropped;
    this.updateTransaction(
      transactionMeta,
      'TransactionController#setTransactionStatusDropped - Transaction dropped',
    );
  }

  /**
   * Get transaction with provided actionId.
   *
   * @param actionId - Unique ID to prevent duplicate requests
   * @returns the filtered transaction
   */
  private getTransactionWithActionId(actionId?: string) {
    return this.state.transactions.find(
      (transaction) => actionId && transaction.actionId === actionId,
    );
  }

  private async waitForTransactionFinished(
    transactionId: string,
  ): Promise<TransactionMeta> {
    return new Promise((resolve) => {
      this.hub.once(`${transactionId}:finished`, (txMeta) => {
        resolve(txMeta);
      });
    });
  }

  /**
   * Updates the r, s, and v properties of a TransactionMeta object
   * with values from a signed transaction.
   *
   * @param transactionMeta - The TransactionMeta object to update.
   * @param signedTx - The encompassing type for all transaction types containing r, s, and v values.
   */
  private async updateTransactionMetaRSV(
    transactionMeta: TransactionMeta,
    signedTx: TypedTransaction,
  ): Promise<void> {
    if (signedTx.r) {
      transactionMeta.r = addHexPrefix(signedTx.r.toString(16));
    }

    if (signedTx.s) {
      transactionMeta.s = addHexPrefix(signedTx.s.toString(16));
    }

    if (signedTx.v) {
      transactionMeta.v = addHexPrefix(signedTx.v.toString(16));
    }
  }

  private async getEIP1559Compatibility() {
    const currentNetworkIsEIP1559Compatible =
      await this.getCurrentNetworkEIP1559Compatibility();
    const currentAccountIsEIP1559Compatible =
      this.getCurrentAccountEIP1559Compatibility?.() ?? true;

    return (
      currentNetworkIsEIP1559Compatible && currentAccountIsEIP1559Compatible
    );
  }

  private getNonceTrackerTransactions(
    status: TransactionStatus,
    address: string,
  ) {
    const currentChainId = this.getChainId();

    return getAndFormatTransactionsForNonceTracker(
      currentChainId,
      address,
      status,
      this.state.transactions,
    );
  }

  private async publishTransaction(
    rawTransaction: string,
    transaction: Record<string, unknown>,
    chainId?: Hex,
    origin?: string,
  ): Promise<string> {
    const transactionHash = await query(this.ethQuery, 'sendRawTransaction', [
      rawTransaction,
    ]);

    this.updateSubmitHistory(
      rawTransaction,
      transactionHash,
      transaction,
      chainId,
      origin,
    );

    return transactionHash;
  }

  private updateSubmitHistory(
    rawTransaction: string,
    hash: string,
    transaction: Record<string, unknown>,
    chainId?: Hex,
    origin?: string,
  ): void {
    const { rpcUrl: networkUrl, type: networkType } =
      this.getNetworkState().providerConfig;

    const submitHistoryEntry: SubmitHistoryEntry = {
      chainId,
      hash,
      networkType,
      networkUrl,
      origin,
      time: Date.now(),
      transaction,
      rawTransaction,
    };

    const submitHistory = [submitHistoryEntry, ...this.state.submitHistory];

    if (submitHistory.length > SUBMIT_HISTORY_LIMIT) {
      submitHistory.pop();
    }

    this.update({ submitHistory });
  }

  private getGasFeeFlows(): GasFeeFlow[] {
    return [new LineaGasFeeFlow()];
  }

  private getNonceTrackerPendingTransactions(address: string) {
    const standardPendingTransactions = this.getNonceTrackerTransactions(
      TransactionStatus.submitted,
      address,
    );

    const externalPendingTransactions =
      this.getExternalPendingTransactions(address);

    return [...standardPendingTransactions, ...externalPendingTransactions];
  }

  private async updatePostBalance(transactionMeta: TransactionMeta) {
    try {
      if (transactionMeta.type !== TransactionType.swap) {
        return;
      }

      const { updatedTransactionMeta, approvalTransactionMeta } =
        await updatePostTransactionBalance(transactionMeta, {
          ethQuery: this.ethQuery,
          getTransaction: this.getTransaction.bind(this),
          updateTransaction: this.updateTransaction.bind(this),
        });

      this.hub.emit('post-transaction-balance-updated', {
        transactionMeta: updatedTransactionMeta,
        approvalTransactionMeta,
      });
    } catch (error) {
      console.error('Error while updating post transaction balance', error);
    }
  }

  private async signExternalTransaction(
    transactionParams: TransactionParams,
  ): Promise<string> {
    if (!this.sign) {
      throw new Error('No sign method defined.');
    }

    const normalizedTransactionParams =
      normalizeTransactionParams(transactionParams);
    const chainId = this.getChainId();
    const type = isEIP1559Transaction(normalizedTransactionParams)
      ? TransactionEnvelopeType.feeMarket
      : TransactionEnvelopeType.legacy;
    const updatedTransactionParams = {
      ...normalizedTransactionParams,
      type,
      gasLimit: normalizedTransactionParams.gas,
      chainId,
    };

    const { from } = updatedTransactionParams;
    const common = this.getCommonConfiguration();
    const unsignedTransaction = TransactionFactory.fromTxData(
      updatedTransactionParams,
      { common },
    );
    const signedTransaction = await this.sign(unsignedTransaction, from);

    const rawTransaction = bufferToHex(signedTransaction.serialize());
    return rawTransaction;
  }

  private onTransactionStatusChange(transactionMeta: TransactionMeta) {
    this.hub.emit('transaction-status-update', { transactionMeta });
  }

  async #updateSimulationData(transactionMeta: TransactionMeta) {
    const { id: transactionId, chainId, txParams } = transactionMeta;
    const { from, to, value, data } = txParams;

    let simulationData: SimulationData = {
      error: {
        code: SimulationErrorCode.Disabled,
        message: 'Simulation disabled',
      },
      tokenBalanceChanges: [],
    };

    if (this.#isSimulationEnabled()) {
<<<<<<< HEAD
      transactionMeta.simulationData = undefined;
      this.updateTransaction(
        transactionMeta,
        'TransactionController#updateSimulationData - Clear simulation data',
=======
      this.#updateTransactionInternal(
        { transactionId, skipHistory: true },
        (txMeta) => {
          txMeta.simulationData = undefined;
        },
>>>>>>> e7ae2dbd
      );

      simulationData = await getSimulationData({
        chainId,
        from: from as Hex,
        to: to as Hex,
        value: value as Hex,
        data: data as Hex,
      });
    }

    const finalTransactionMeta = this.getTransaction(transactionId);

    if (!finalTransactionMeta) {
      log(
        'Cannot update simulation data as transaction not found',
        transactionId,
        simulationData,
      );

      return;
    }

<<<<<<< HEAD
    finalTransactionMeta.simulationData = simulationData;
    this.updateTransaction(
      finalTransactionMeta,
      'TransactionController#updateSimulationData - Updated simulation data',
=======
    this.#updateTransactionInternal(
      {
        transactionId,
        note: 'TransactionController#updateSimulationData - Update simulation data',
      },
      (txMeta) => {
        txMeta.simulationData = simulationData;
      },
>>>>>>> e7ae2dbd
    );

    log('Updated simulation data', transactionId, simulationData);
  }

<<<<<<< HEAD
=======
  #updateTransactionInternal(
    {
      transactionId,
      note,
      skipHistory,
    }: { transactionId: string; note?: string; skipHistory?: boolean },
    callback: (transactionMeta: TransactionMeta) => TransactionMeta | void,
  ) {
    let updatedTransactionParams: (keyof TransactionParams)[] = [];

    this.update((state) => {
      const index = state.transactions.findIndex(
        ({ id }) => id === transactionId,
      );

      let transactionMeta = state.transactions[index];

      // eslint-disable-next-line n/callback-return
      transactionMeta = callback(transactionMeta) ?? transactionMeta;

      transactionMeta.txParams = normalizeTransactionParams(
        transactionMeta.txParams,
      );

      validateTxParams(transactionMeta.txParams);

      updatedTransactionParams =
        this.#checkIfTransactionParamsUpdated(transactionMeta);

      if (skipHistory !== true) {
        transactionMeta = updateTransactionHistory(
          transactionMeta,
          note ?? 'Transaction updated',
        );
      }

      state.transactions[index] = transactionMeta;
    });

    const transactionMeta = this.getTransaction(
      transactionId,
    ) as TransactionMeta;

    if (updatedTransactionParams.length > 0) {
      this.#onTransactionParamsUpdated(
        transactionMeta,
        updatedTransactionParams,
      );
    }
  }

>>>>>>> e7ae2dbd
  #onGasFeePollerTransactionUpdate({
    id,
    gasFeeEstimates,
    gasFeeEstimatesLoaded,
  }: {
    id: string;
    gasFeeEstimates?: GasFeeEstimates;
    gasFeeEstimatesLoaded?: boolean;
    layer1GasFee?: Hex;
  }) {
<<<<<<< HEAD
    const transactionMeta = this.getTransaction(id) as TransactionMeta;

    if (gasFeeEstimates) {
      transactionMeta.gasFeeEstimates = gasFeeEstimates;
    }

    if (gasFeeEstimatesLoaded !== undefined) {
      transactionMeta.gasFeeEstimatesLoaded = gasFeeEstimatesLoaded;
    }

    this.updateTransaction(
      transactionMeta,
      'TransactionController#onGasFeePollerTransactionUpdate - Updated gas fee estimates',
=======
    this.#updateTransactionInternal(
      { transactionId: id, skipHistory: true },
      (txMeta) => {
        if (gasFeeEstimates) {
          txMeta.gasFeeEstimates = gasFeeEstimates;
        }

        if (gasFeeEstimatesLoaded !== undefined) {
          txMeta.gasFeeEstimatesLoaded = gasFeeEstimatesLoaded;
        }
      },
>>>>>>> e7ae2dbd
    );
  }
}

export default TransactionController;<|MERGE_RESOLUTION|>--- conflicted
+++ resolved
@@ -1015,7 +1015,6 @@
    * @param note - A note or update reason to include in the transaction history.
    */
   updateTransaction(transactionMeta: TransactionMeta, note: string) {
-<<<<<<< HEAD
     let updatedTransactionParams: (keyof TransactionParams)[] = [];
 
     const { transactions } = this.state;
@@ -1082,55 +1081,6 @@
       // eslint-disable-next-line @typescript-eslint/no-floating-promises
       this.#updateSimulationData(transactionMeta);
     }
-=======
-    const { id: transactionId } = transactionMeta;
-
-    this.#updateTransactionInternal(
-      { transactionId, note, skipHistory: this.isHistoryDisabled },
-      () => ({ ...transactionMeta }),
-    );
-  }
-
-  #checkIfTransactionParamsUpdated(newTransactionMeta: TransactionMeta) {
-    const { id: transactionId, txParams: newParams } = newTransactionMeta;
-
-    const originalParams = this.getTransaction(transactionId)?.txParams;
-
-    if (!originalParams || isEqual(originalParams, newParams)) {
-      return [];
-    }
-
-    const params = Object.keys(newParams) as (keyof TransactionParams)[];
-
-    const updatedProperties = params.filter(
-      (param) => newParams[param] !== originalParams[param],
-    );
-
-    log(
-      'Transaction parameters have been updated',
-      transactionId,
-      updatedProperties,
-      originalParams,
-      newParams,
-    );
-
-    return updatedProperties;
-  }
-
-  #onTransactionParamsUpdated(
-    transactionMeta: TransactionMeta,
-    updatedParams: (keyof TransactionParams)[],
-  ) {
-    if (
-      (['to', 'value', 'data'] as const).some((param) =>
-        updatedParams.includes(param),
-      )
-    ) {
-      log('Updating simulation data due to transaction parameter update');
-      // eslint-disable-next-line @typescript-eslint/no-floating-promises
-      this.#updateSimulationData(transactionMeta);
-    }
->>>>>>> e7ae2dbd
   }
 
   /**
@@ -2442,18 +2392,10 @@
     };
 
     if (this.#isSimulationEnabled()) {
-<<<<<<< HEAD
       transactionMeta.simulationData = undefined;
       this.updateTransaction(
         transactionMeta,
         'TransactionController#updateSimulationData - Clear simulation data',
-=======
-      this.#updateTransactionInternal(
-        { transactionId, skipHistory: true },
-        (txMeta) => {
-          txMeta.simulationData = undefined;
-        },
->>>>>>> e7ae2dbd
       );
 
       simulationData = await getSimulationData({
@@ -2477,80 +2419,15 @@
       return;
     }
 
-<<<<<<< HEAD
     finalTransactionMeta.simulationData = simulationData;
     this.updateTransaction(
       finalTransactionMeta,
       'TransactionController#updateSimulationData - Updated simulation data',
-=======
-    this.#updateTransactionInternal(
-      {
-        transactionId,
-        note: 'TransactionController#updateSimulationData - Update simulation data',
-      },
-      (txMeta) => {
-        txMeta.simulationData = simulationData;
-      },
->>>>>>> e7ae2dbd
     );
 
     log('Updated simulation data', transactionId, simulationData);
   }
 
-<<<<<<< HEAD
-=======
-  #updateTransactionInternal(
-    {
-      transactionId,
-      note,
-      skipHistory,
-    }: { transactionId: string; note?: string; skipHistory?: boolean },
-    callback: (transactionMeta: TransactionMeta) => TransactionMeta | void,
-  ) {
-    let updatedTransactionParams: (keyof TransactionParams)[] = [];
-
-    this.update((state) => {
-      const index = state.transactions.findIndex(
-        ({ id }) => id === transactionId,
-      );
-
-      let transactionMeta = state.transactions[index];
-
-      // eslint-disable-next-line n/callback-return
-      transactionMeta = callback(transactionMeta) ?? transactionMeta;
-
-      transactionMeta.txParams = normalizeTransactionParams(
-        transactionMeta.txParams,
-      );
-
-      validateTxParams(transactionMeta.txParams);
-
-      updatedTransactionParams =
-        this.#checkIfTransactionParamsUpdated(transactionMeta);
-
-      if (skipHistory !== true) {
-        transactionMeta = updateTransactionHistory(
-          transactionMeta,
-          note ?? 'Transaction updated',
-        );
-      }
-
-      state.transactions[index] = transactionMeta;
-    });
-
-    const transactionMeta = this.getTransaction(
-      transactionId,
-    ) as TransactionMeta;
-
-    if (updatedTransactionParams.length > 0) {
-      this.#onTransactionParamsUpdated(
-        transactionMeta,
-        updatedTransactionParams,
-      );
-    }
-  }
-
->>>>>>> e7ae2dbd
   #onGasFeePollerTransactionUpdate({
     id,
     gasFeeEstimates,
@@ -2561,7 +2438,6 @@
     gasFeeEstimatesLoaded?: boolean;
     layer1GasFee?: Hex;
   }) {
-<<<<<<< HEAD
     const transactionMeta = this.getTransaction(id) as TransactionMeta;
 
     if (gasFeeEstimates) {
@@ -2575,19 +2451,6 @@
     this.updateTransaction(
       transactionMeta,
       'TransactionController#onGasFeePollerTransactionUpdate - Updated gas fee estimates',
-=======
-    this.#updateTransactionInternal(
-      { transactionId: id, skipHistory: true },
-      (txMeta) => {
-        if (gasFeeEstimates) {
-          txMeta.gasFeeEstimates = gasFeeEstimates;
-        }
-
-        if (gasFeeEstimatesLoaded !== undefined) {
-          txMeta.gasFeeEstimatesLoaded = gasFeeEstimatesLoaded;
-        }
-      },
->>>>>>> e7ae2dbd
     );
   }
 }
