import type { TypedTransaction } from '@ethereumjs/tx';
import type {
  AccountsControllerGetSelectedAccountAction,
  AccountsControllerGetStateAction,
} from '@metamask/accounts-controller';
import type {
  AcceptResultCallbacks,
  AddApprovalRequest,
  AddResult,
} from '@metamask/approval-controller';
import type {
  ControllerGetStateAction,
  ControllerStateChangeEvent,
  RestrictedMessenger,
} from '@metamask/base-controller';
import { BaseController } from '@metamask/base-controller';
import {
  query,
  ApprovalType,
  ORIGIN_METAMASK,
  convertHexToDecimal,
} from '@metamask/controller-utils';
import type { TraceCallback, TraceContext } from '@metamask/controller-utils';
import EthQuery from '@metamask/eth-query';
import type {
  FetchGasFeeEstimateOptions,
  GasFeeState,
} from '@metamask/gas-fee-controller';
import type { KeyringControllerSignEip7702AuthorizationAction } from '@metamask/keyring-controller';
import type {
  BlockTracker,
  NetworkClientId,
  NetworkController,
  NetworkControllerStateChangeEvent,
  NetworkState,
  Provider,
  NetworkControllerFindNetworkClientIdByChainIdAction,
  NetworkControllerGetNetworkClientByIdAction,
} from '@metamask/network-controller';
import { NetworkClientType } from '@metamask/network-controller';
import type {
  NonceLock,
  Transaction as NonceTrackerTransaction,
} from '@metamask/nonce-tracker';
import { NonceTracker } from '@metamask/nonce-tracker';
import type { RemoteFeatureFlagControllerGetStateAction } from '@metamask/remote-feature-flag-controller';
import {
  errorCodes,
  rpcErrors,
  providerErrors,
  JsonRpcError,
} from '@metamask/rpc-errors';
import type { Hex, Json } from '@metamask/utils';
import { add0x, hexToNumber, remove0x } from '@metamask/utils';
// This package purposefully relies on Node's EventEmitter module.
// eslint-disable-next-line import-x/no-nodejs-modules
import { EventEmitter } from 'events';
import { cloneDeep, mapValues, merge, pickBy, sortBy } from 'lodash';
import { v1 as random } from 'uuid';

import {
  getAccountAddressRelationship,
  type GetAccountAddressRelationshipRequest,
} from './api/accounts-api';
import { DefaultGasFeeFlow } from './gas-flows/DefaultGasFeeFlow';
import { LineaGasFeeFlow } from './gas-flows/LineaGasFeeFlow';
import { OptimismLayer1GasFeeFlow } from './gas-flows/OptimismLayer1GasFeeFlow';
import { RandomisedEstimationsGasFeeFlow } from './gas-flows/RandomisedEstimationsGasFeeFlow';
import { ScrollLayer1GasFeeFlow } from './gas-flows/ScrollLayer1GasFeeFlow';
import { TestGasFeeFlow } from './gas-flows/TestGasFeeFlow';
import { AccountsApiRemoteTransactionSource } from './helpers/AccountsApiRemoteTransactionSource';
import {
  GasFeePoller,
  updateTransactionGasProperties,
  updateTransactionGasEstimates,
} from './helpers/GasFeePoller';
import type { IncomingTransactionOptions } from './helpers/IncomingTransactionHelper';
import { IncomingTransactionHelper } from './helpers/IncomingTransactionHelper';
import { MethodDataHelper } from './helpers/MethodDataHelper';
import { MultichainTrackingHelper } from './helpers/MultichainTrackingHelper';
import { PendingTransactionTracker } from './helpers/PendingTransactionTracker';
import type { ResimulateResponse } from './helpers/ResimulateHelper';
import {
  ResimulateHelper,
  hasSimulationDataChanged,
  shouldResimulate,
} from './helpers/ResimulateHelper';
import { ExtraTransactionsPublishHook } from './hooks/ExtraTransactionsPublishHook';
import { projectLogger as log } from './logger';
import type {
  DappSuggestedGasFees,
  Layer1GasFeeFlow,
  SavedGasFees,
  SecurityProviderRequest,
  SendFlowHistoryEntry,
  TransactionParams,
  TransactionMeta,
  TransactionReceipt,
  WalletDevice,
  SecurityAlertResponse,
  GasFeeFlow,
  SimulationData,
  GasFeeEstimates,
  GasFeeFlowResponse,
  GasPriceValue,
  FeeMarketEIP1559Values,
  SubmitHistoryEntry,
  TransactionBatchRequest,
  TransactionBatchResult,
  BatchTransactionParams,
  UpdateCustodialTransactionRequest,
  PublishHook,
  PublishBatchHook,
  GasFeeToken,
  IsAtomicBatchSupportedResult,
  IsAtomicBatchSupportedRequest,
  AfterAddHook,
<<<<<<< HEAD
  TransactionBatchMeta,
=======
  GasFeeEstimateLevel as GasFeeEstimateLevelType,
>>>>>>> 27b32764
} from './types';
import {
  TransactionEnvelopeType,
  TransactionType,
  TransactionStatus,
  SimulationErrorCode,
  GasFeeEstimateLevel,
} from './types';
import {
  addTransactionBatch,
  ERROR_MESSAGE_NO_UPGRADE_CONTRACT,
  isAtomicBatchSupported,
} from './utils/batch';
import {
  DELEGATION_PREFIX,
  doesChainSupportEIP7702,
  ERROR_MESSGE_PUBLIC_KEY,
  generateEIP7702BatchTransaction,
  getDelegationAddress,
  signAuthorizationList,
} from './utils/eip7702';
import { validateConfirmedExternalTransaction } from './utils/external-transactions';
import { getEIP7702UpgradeContractAddress } from './utils/feature-flags';
import { addGasBuffer, estimateGas, updateGas } from './utils/gas';
import { updateGasFees } from './utils/gas-fees';
import { getGasFeeFlow } from './utils/gas-flow';
import {
  addInitialHistorySnapshot,
  updateTransactionHistory,
} from './utils/history';
import {
  getTransactionLayer1GasFee,
  updateTransactionLayer1GasFee,
} from './utils/layer1-gas-fee-flow';
import {
  getAndFormatTransactionsForNonceTracker,
  getNextNonce,
} from './utils/nonce';
import { prepareTransaction, serializeTransaction } from './utils/prepare';
import { getTransactionParamsWithIncreasedGasFee } from './utils/retry';
import type { GetSimulationDataRequest } from './utils/simulation';
import { getSimulationData } from './utils/simulation';
import {
  updatePostTransactionBalance,
  updateSwapsTransaction,
} from './utils/swaps';
import { determineTransactionType } from './utils/transaction-type';
import {
  normalizeTransactionParams,
  isEIP1559Transaction,
  validateGasValues,
  validateIfTransactionUnapproved,
  normalizeTxError,
  normalizeGasFeeValues,
  setEnvelopeType,
} from './utils/utils';
import {
  ErrorCode,
  validateParamTo,
  validateTransactionOrigin,
  validateTxParams,
} from './utils/validation';

/**
 * Metadata for the TransactionController state, describing how to "anonymize"
 * the state and which parts should be persisted.
 */
const metadata = {
  transactions: {
    persist: true,
    anonymous: false,
  },
  transactionBatches: {
    persist: true,
    anonymous: false,
  },
  methodData: {
    persist: true,
    anonymous: false,
  },
  lastFetchedBlockNumbers: {
    persist: true,
    anonymous: false,
  },
  submitHistory: {
    persist: true,
    anonymous: false,
  },
};

const SUBMIT_HISTORY_LIMIT = 100;

/**
 * Object with new transaction's meta and a promise resolving to the
 * transaction hash if successful.
 */
// This interface was created before this ESLint rule was added.
// Convert to a `type` in a future major version.
// eslint-disable-next-line @typescript-eslint/consistent-type-definitions
export interface Result {
  /** Promise resolving to a new transaction hash. */
  result: Promise<string>;

  /** Meta information about this new transaction. */
  transactionMeta: TransactionMeta;
}

/**
 * Method data registry object
 */
export type MethodData = {
  /** Registry method raw string. */
  registryMethod: string;

  /** Registry method object, containing name and method arguments. */
  parsedRegistryMethod:
    | {
        name: string;
        args: { type: string }[];
      }
    | {
        // We're using `any` instead of `undefined` for compatibility with `Json`
        // TODO: Correct this type
        // eslint-disable-next-line @typescript-eslint/no-explicit-any
        name?: any;
        // We're using `any` instead of `undefined` for compatibility with `Json`
        // TODO: Correct this type
        // eslint-disable-next-line @typescript-eslint/no-explicit-any
        args?: any;
      };
};

/**
 * Transaction controller state
 */
export type TransactionControllerState = {
  /** A list of TransactionMeta objects. */
  transactions: TransactionMeta[];

  /** A list of TransactionBatchMeta objects. */
  transactionBatches: TransactionBatchMeta[];

  /** Object containing all known method data information. */
  methodData: Record<string, MethodData>;

  /** Cache to optimise incoming transaction queries. */
  lastFetchedBlockNumbers: { [key: string]: number | string };

  /** History of all transactions submitted from the wallet. */
  submitHistory: SubmitHistoryEntry[];
};

/**
 * Multiplier used to determine a transaction's increased gas fee during cancellation
 */
export const CANCEL_RATE = 1.1;

/**
 * Multiplier used to determine a transaction's increased gas fee during speed up
 */
export const SPEED_UP_RATE = 1.1;

/**
 * Represents the `TransactionController:getState` action.
 */
export type TransactionControllerGetStateAction = ControllerGetStateAction<
  typeof controllerName,
  TransactionControllerState
>;

/**
 * Represents the `TransactionController:updateCustodialTransaction` action.
 */
export type TransactionControllerUpdateCustodialTransactionAction = {
  type: `${typeof controllerName}:updateCustodialTransaction`;
  handler: TransactionController['updateCustodialTransaction'];
};

/**
 * The internal actions available to the TransactionController.
 */
export type TransactionControllerActions =
  | TransactionControllerGetStateAction
  | TransactionControllerUpdateCustodialTransactionAction;

/**
 * Configuration options for the PendingTransactionTracker
 */
export type PendingTransactionOptions = {
  /** Whether transaction publishing is automatically retried. */
  isResubmitEnabled?: () => boolean;
};

/** TransactionController constructor options. */
export type TransactionControllerOptions = {
  /** Whether to disable storing history in transaction metadata. */
  disableHistory: boolean;

  /** Explicitly disable transaction metadata history. */
  disableSendFlowHistory: boolean;

  /** Whether to disable additional processing on swaps transactions. */
  disableSwaps: boolean;

  /** Whether or not the account supports EIP-1559. */
  getCurrentAccountEIP1559Compatibility?: () => Promise<boolean>;

  /** Whether or not the network supports EIP-1559. */
  getCurrentNetworkEIP1559Compatibility: () => Promise<boolean>;

  /** Callback to retrieve pending transactions from external sources. */
  getExternalPendingTransactions?: (
    address: string,
    chainId?: string,
  ) => NonceTrackerTransaction[];

  /** Callback to retrieve gas fee estimates. */
  getGasFeeEstimates?: (
    options: FetchGasFeeEstimateOptions,
  ) => Promise<GasFeeState>;

  /** Gets the network client registry. */
  getNetworkClientRegistry: NetworkController['getNetworkClientRegistry'];

  /** Gets the state of the network controller. */
  getNetworkState: () => NetworkState;

  /** Get accounts that a given origin has permissions for. */
  getPermittedAccounts?: (origin?: string) => Promise<string[]>;

  /** Gets the saved gas fee config. */
  getSavedGasFees?: (chainId: Hex) => SavedGasFees | undefined;

  /** Configuration options for incoming transaction support. */
  incomingTransactions?: IncomingTransactionOptions & {
    /** API keys to be used for Etherscan requests to prevent rate limiting. */
    etherscanApiKeysByChainId?: Record<Hex, string>;
  };

  /**
   * Callback to determine whether gas fee updates should be enabled for a given transaction.
   * Returns true to enable updates, false to disable them.
   */
  isAutomaticGasFeeUpdateEnabled?: (
    transactionMeta: TransactionMeta,
  ) => boolean;

  /** Whether simulation should return EIP-7702 gas fee tokens. */
  isEIP7702GasFeeTokensEnabled?: (
    transactionMeta: TransactionMeta,
  ) => Promise<boolean>;

  /** Whether the first time interaction check is enabled. */
  isFirstTimeInteractionEnabled?: () => boolean;

  /** Whether new transactions will be automatically simulated. */
  isSimulationEnabled?: () => boolean;

  /** The controller messenger. */
  messenger: TransactionControllerMessenger;

  /** Configuration options for pending transaction support. */
  pendingTransactions?: PendingTransactionOptions;

  /** Public key used to validate EIP-7702 contract signatures in feature flags. */
  publicKeyEIP7702?: Hex;

  /** A function for verifying a transaction, whether it is malicious or not. */
  securityProviderRequest?: SecurityProviderRequest;

  /** Function used to sign transactions. */
  sign?: (
    transaction: TypedTransaction,
    from: string,
    transactionMeta?: TransactionMeta,
  ) => Promise<TypedTransaction>;

  /** Initial state to set on this controller. */
  state?: Partial<TransactionControllerState>;

  testGasFeeFlows?: boolean;
  trace?: TraceCallback;

  /** Transaction history limit. */
  transactionHistoryLimit: number;

  /** The controller hooks. */
  hooks: {
    /** Additional logic to execute after adding a transaction. */
    afterAdd?: AfterAddHook;

    /** Additional logic to execute after signing a transaction. Return false to not change the status to signed. */
    afterSign?: (
      transactionMeta: TransactionMeta,
      signedTx: TypedTransaction,
    ) => boolean;

    /**
     * Additional logic to execute before checking pending transactions.
     * Return false to prevent the broadcast of the transaction.
     */
    beforeCheckPendingTransaction?: (
      transactionMeta: TransactionMeta,
    ) => Promise<boolean>;

    /**
     * Additional logic to execute before publishing a transaction.
     * Return false to prevent the broadcast of the transaction.
     */
    beforePublish?: (transactionMeta: TransactionMeta) => Promise<boolean>;

    /** Returns additional arguments required to sign a transaction. */
    getAdditionalSignArguments?: (
      transactionMeta: TransactionMeta,
    ) => (TransactionMeta | undefined)[];

    /** Alternate logic to publish a transaction. */
    publish?: (
      transactionMeta: TransactionMeta,
    ) => Promise<{ transactionHash: string }>;
    publishBatch?: PublishBatchHook;
  };
};

/**
 * The name of the {@link TransactionController}.
 */
const controllerName = 'TransactionController';

/**
 * The external actions available to the {@link TransactionController}.
 */
export type AllowedActions =
  | AccountsControllerGetSelectedAccountAction
  | AccountsControllerGetStateAction
  | AddApprovalRequest
  | KeyringControllerSignEip7702AuthorizationAction
  | NetworkControllerFindNetworkClientIdByChainIdAction
  | NetworkControllerGetNetworkClientByIdAction
  | RemoteFeatureFlagControllerGetStateAction;

/**
 * The external events available to the {@link TransactionController}.
 */
export type AllowedEvents = NetworkControllerStateChangeEvent;

/**
 * Represents the `TransactionController:stateChange` event.
 */
export type TransactionControllerStateChangeEvent = ControllerStateChangeEvent<
  typeof controllerName,
  TransactionControllerState
>;

/**
 * Represents the `TransactionController:incomingTransactionsReceived` event.
 */
export type TransactionControllerIncomingTransactionsReceivedEvent = {
  type: `${typeof controllerName}:incomingTransactionsReceived`;
  payload: [incomingTransactions: TransactionMeta[]];
};

/**
 * Represents the `TransactionController:postTransactionBalanceUpdated` event.
 */
export type TransactionControllerPostTransactionBalanceUpdatedEvent = {
  type: `${typeof controllerName}:postTransactionBalanceUpdated`;
  payload: [
    {
      transactionMeta: TransactionMeta;
      approvalTransactionMeta?: TransactionMeta;
    },
  ];
};

/**
 * Represents the `TransactionController:speedUpTransactionAdded` event.
 */
export type TransactionControllerSpeedupTransactionAddedEvent = {
  type: `${typeof controllerName}:speedupTransactionAdded`;
  payload: [transactionMeta: TransactionMeta];
};

/**
 * Represents the `TransactionController:transactionApproved` event.
 */
export type TransactionControllerTransactionApprovedEvent = {
  type: `${typeof controllerName}:transactionApproved`;
  payload: [
    {
      transactionMeta: TransactionMeta;
      actionId?: string;
    },
  ];
};

/**
 * Represents the `TransactionController:transactionConfirmed` event.
 */
export type TransactionControllerTransactionConfirmedEvent = {
  type: `${typeof controllerName}:transactionConfirmed`;
  payload: [transactionMeta: TransactionMeta];
};

/**
 * Represents the `TransactionController:transactionDropped` event.
 */
export type TransactionControllerTransactionDroppedEvent = {
  type: `${typeof controllerName}:transactionDropped`;
  payload: [{ transactionMeta: TransactionMeta }];
};

/**
 * Represents the `TransactionController:transactionFailed` event.
 */
export type TransactionControllerTransactionFailedEvent = {
  type: `${typeof controllerName}:transactionFailed`;
  payload: [
    {
      actionId?: string;
      error: string;
      transactionMeta: TransactionMeta;
    },
  ];
};

/**
 * Represents the `TransactionController:transactionFinished` event.
 */
export type TransactionControllerTransactionFinishedEvent = {
  type: `${typeof controllerName}:transactionFinished`;
  payload: [transactionMeta: TransactionMeta];
};

/**
 * Represents the `TransactionController:transactionNewSwapApproval` event.
 */
export type TransactionControllerTransactionNewSwapApprovalEvent = {
  type: `${typeof controllerName}:transactionNewSwapApproval`;
  payload: [{ transactionMeta: TransactionMeta }];
};

/**
 * Represents the `TransactionController:transactionNewSwap` event.
 */
export type TransactionControllerTransactionNewSwapEvent = {
  type: `${typeof controllerName}:transactionNewSwap`;
  payload: [{ transactionMeta: TransactionMeta }];
};

/**
 * Represents the `TransactionController:transactionNewSwapApproval` event.
 */
export type TransactionControllerTransactionNewSwapAndSendEvent = {
  type: `${typeof controllerName}:transactionNewSwapAndSend`;
  payload: [{ transactionMeta: TransactionMeta }];
};

/**
 * Represents the `TransactionController:transactionPublishingSkipped` event.
 */
export type TransactionControllerTransactionPublishingSkipped = {
  type: `${typeof controllerName}:transactionPublishingSkipped`;
  payload: [transactionMeta: TransactionMeta];
};

/**
 * Represents the `TransactionController:transactionRejected` event.
 */
export type TransactionControllerTransactionRejectedEvent = {
  type: `${typeof controllerName}:transactionRejected`;
  payload: [
    {
      transactionMeta: TransactionMeta;
      actionId?: string;
    },
  ];
};

/**
 * Represents the `TransactionController:transactionStatusUpdated` event.
 */
export type TransactionControllerTransactionStatusUpdatedEvent = {
  type: `${typeof controllerName}:transactionStatusUpdated`;
  payload: [
    {
      transactionMeta: TransactionMeta;
    },
  ];
};

/**
 * Represents the `TransactionController:transactionSubmitted` event.
 */
export type TransactionControllerTransactionSubmittedEvent = {
  type: `${typeof controllerName}:transactionSubmitted`;
  payload: [
    {
      transactionMeta: TransactionMeta;
      actionId?: string;
    },
  ];
};

/**
 * Represents the `TransactionController:unapprovedTransactionAdded` event.
 */
export type TransactionControllerUnapprovedTransactionAddedEvent = {
  type: `${typeof controllerName}:unapprovedTransactionAdded`;
  payload: [transactionMeta: TransactionMeta];
};

/**
 * The internal events available to the {@link TransactionController}.
 */
export type TransactionControllerEvents =
  | TransactionControllerIncomingTransactionsReceivedEvent
  | TransactionControllerPostTransactionBalanceUpdatedEvent
  | TransactionControllerSpeedupTransactionAddedEvent
  | TransactionControllerStateChangeEvent
  | TransactionControllerTransactionApprovedEvent
  | TransactionControllerTransactionConfirmedEvent
  | TransactionControllerTransactionDroppedEvent
  | TransactionControllerTransactionFailedEvent
  | TransactionControllerTransactionFinishedEvent
  | TransactionControllerTransactionNewSwapApprovalEvent
  | TransactionControllerTransactionNewSwapEvent
  | TransactionControllerTransactionNewSwapAndSendEvent
  | TransactionControllerTransactionPublishingSkipped
  | TransactionControllerTransactionRejectedEvent
  | TransactionControllerTransactionStatusUpdatedEvent
  | TransactionControllerTransactionSubmittedEvent
  | TransactionControllerUnapprovedTransactionAddedEvent;

/**
 * The messenger of the {@link TransactionController}.
 */
export type TransactionControllerMessenger = RestrictedMessenger<
  typeof controllerName,
  TransactionControllerActions | AllowedActions,
  TransactionControllerEvents | AllowedEvents,
  AllowedActions['type'],
  AllowedEvents['type']
>;

/**
 * Possible states of the approve transaction step.
 */
export enum ApprovalState {
  Approved = 'approved',
  NotApproved = 'not-approved',
  SkippedViaBeforePublishHook = 'skipped-via-before-publish-hook',
}

/**
 * Get the default TransactionsController state.
 *
 * @returns The default TransactionsController state.
 */
function getDefaultTransactionControllerState(): TransactionControllerState {
  return {
    methodData: {},
    transactions: [],
    transactionBatches: [],
    lastFetchedBlockNumbers: {},
    submitHistory: [],
  };
}

/**
 * Controller responsible for submitting and managing transactions.
 */
export class TransactionController extends BaseController<
  typeof controllerName,
  TransactionControllerState,
  TransactionControllerMessenger
> {
  readonly #afterAdd: AfterAddHook;

  readonly #afterSign: (
    transactionMeta: TransactionMeta,
    signedTx: TypedTransaction,
  ) => boolean;

  readonly #approvingTransactionIds: Set<string> = new Set();

  readonly #beforeCheckPendingTransaction: (
    transactionMeta: TransactionMeta,
  ) => Promise<boolean>;

  readonly #beforePublish: (
    transactionMeta: TransactionMeta,
  ) => Promise<boolean>;

  readonly #gasFeeFlows: GasFeeFlow[];

  readonly #getAdditionalSignArguments: (
    transactionMeta: TransactionMeta,
  ) => (TransactionMeta | undefined)[];

  readonly #getCurrentAccountEIP1559Compatibility: () => Promise<boolean>;

  readonly #getCurrentNetworkEIP1559Compatibility: (
    networkClientId?: NetworkClientId,
  ) => Promise<boolean>;

  readonly #getExternalPendingTransactions: (
    address: string,
    chainId?: string,
  ) => NonceTrackerTransaction[];

  readonly #getGasFeeEstimates: (
    options: FetchGasFeeEstimateOptions,
  ) => Promise<GasFeeState>;

  readonly #getNetworkState: () => NetworkState;

  readonly #getPermittedAccounts?: (origin?: string) => Promise<string[]>;

  readonly #getSavedGasFees: (chainId: Hex) => SavedGasFees | undefined;

  readonly #incomingTransactionHelper: IncomingTransactionHelper;

  readonly #incomingTransactionOptions: IncomingTransactionOptions & {
    etherscanApiKeysByChainId?: Record<Hex, string>;
  };

  readonly #internalEvents = new EventEmitter();

  readonly #isAutomaticGasFeeUpdateEnabled: (
    transactionMeta: TransactionMeta,
  ) => boolean;

  readonly #isEIP7702GasFeeTokensEnabled: (
    transactionMeta: TransactionMeta,
  ) => Promise<boolean>;

  readonly #isFirstTimeInteractionEnabled: () => boolean;

  readonly #isHistoryDisabled: boolean;

  readonly #isSendFlowHistoryDisabled: boolean;

  readonly #isSimulationEnabled: () => boolean;

  readonly #isSwapsDisabled: boolean;

  readonly #layer1GasFeeFlows: Layer1GasFeeFlow[];

  readonly #methodDataHelper: MethodDataHelper;

  readonly #multichainTrackingHelper: MultichainTrackingHelper;

  readonly #pendingTransactionOptions: PendingTransactionOptions;

  readonly #publicKeyEIP7702?: Hex;

  readonly #publish: (
    transactionMeta: TransactionMeta,
    rawTx: string,
  ) => Promise<{ transactionHash?: string }>;

  readonly #publishBatchHook?: PublishBatchHook;

  readonly #securityProviderRequest?: SecurityProviderRequest;

  readonly #sign?: (
    transaction: TypedTransaction,
    from: string,
    transactionMeta?: TransactionMeta,
  ) => Promise<TypedTransaction>;

  readonly #signAbortCallbacks: Map<string, () => void> = new Map();

  readonly #testGasFeeFlows: boolean;

  readonly #trace: TraceCallback;

  readonly #transactionHistoryLimit: number;

  /**
   * Constructs a TransactionController.
   *
   * @param options - The controller options.
   */
  constructor(options: TransactionControllerOptions) {
    const {
      disableHistory,
      disableSendFlowHistory,
      disableSwaps,
      getCurrentAccountEIP1559Compatibility,
      getCurrentNetworkEIP1559Compatibility,
      getExternalPendingTransactions,
      getGasFeeEstimates,
      getNetworkClientRegistry,
      getNetworkState,
      getPermittedAccounts,
      getSavedGasFees,
      hooks,
      incomingTransactions = {},
      isAutomaticGasFeeUpdateEnabled,
      isEIP7702GasFeeTokensEnabled,
      isFirstTimeInteractionEnabled,
      isSimulationEnabled,
      messenger,
      pendingTransactions = {},
      publicKeyEIP7702,
      securityProviderRequest,
      sign,
      state,
      testGasFeeFlows,
      trace,
      transactionHistoryLimit = 40,
    } = options;

    super({
      name: controllerName,
      metadata,
      messenger,
      state: {
        ...getDefaultTransactionControllerState(),
        ...state,
      },
    });

    this.messagingSystem = messenger;

    this.#afterAdd = hooks?.afterAdd ?? (() => Promise.resolve({}));
    this.#afterSign = hooks?.afterSign ?? (() => true);
    this.#beforeCheckPendingTransaction =
      /* istanbul ignore next */
      hooks?.beforeCheckPendingTransaction ?? (() => Promise.resolve(true));
    this.#beforePublish = hooks?.beforePublish ?? (() => Promise.resolve(true));
    this.#getAdditionalSignArguments =
      hooks?.getAdditionalSignArguments ?? (() => []);
    this.#getCurrentAccountEIP1559Compatibility =
      getCurrentAccountEIP1559Compatibility ?? (() => Promise.resolve(true));
    this.#getCurrentNetworkEIP1559Compatibility =
      getCurrentNetworkEIP1559Compatibility;
    this.#getExternalPendingTransactions =
      getExternalPendingTransactions ?? (() => []);
    this.#getGasFeeEstimates =
      getGasFeeEstimates || (() => Promise.resolve({} as GasFeeState));
    this.#getNetworkState = getNetworkState;
    this.#getPermittedAccounts = getPermittedAccounts;
    this.#getSavedGasFees = getSavedGasFees ?? ((_chainId) => undefined);
    this.#incomingTransactionOptions = incomingTransactions;
    this.#isAutomaticGasFeeUpdateEnabled =
      isAutomaticGasFeeUpdateEnabled ?? ((_txMeta: TransactionMeta) => false);
    this.#isEIP7702GasFeeTokensEnabled =
      isEIP7702GasFeeTokensEnabled ?? (() => Promise.resolve(false));
    this.#isFirstTimeInteractionEnabled =
      isFirstTimeInteractionEnabled ?? (() => true);
    this.#isHistoryDisabled = disableHistory ?? false;
    this.#isSendFlowHistoryDisabled = disableSendFlowHistory ?? false;
    this.#isSimulationEnabled = isSimulationEnabled ?? (() => true);
    this.#isSwapsDisabled = disableSwaps ?? false;
    this.#pendingTransactionOptions = pendingTransactions;
    this.#publicKeyEIP7702 = publicKeyEIP7702;
    this.#publish =
      hooks?.publish ?? (() => Promise.resolve({ transactionHash: undefined }));
    this.#publishBatchHook = hooks?.publishBatch;
    this.#securityProviderRequest = securityProviderRequest;
    this.#sign = sign;
    this.#testGasFeeFlows = testGasFeeFlows === true;
    this.#trace = trace ?? (((_request, fn) => fn?.()) as TraceCallback);
    this.#transactionHistoryLimit = transactionHistoryLimit;

    const findNetworkClientIdByChainId = (chainId: Hex) => {
      return this.messagingSystem.call(
        `NetworkController:findNetworkClientIdByChainId`,
        chainId,
      );
    };

    this.#multichainTrackingHelper = new MultichainTrackingHelper({
      findNetworkClientIdByChainId,
      getNetworkClientById: ((networkClientId: NetworkClientId) => {
        return this.messagingSystem.call(
          `NetworkController:getNetworkClientById`,
          networkClientId,
        );
      }) as NetworkController['getNetworkClientById'],
      getNetworkClientRegistry,
      removePendingTransactionTrackerListeners:
        this.#removePendingTransactionTrackerListeners.bind(this),
      createNonceTracker: this.#createNonceTracker.bind(this),
      createPendingTransactionTracker:
        this.#createPendingTransactionTracker.bind(this),
      onNetworkStateChange: (listener) => {
        this.messagingSystem.subscribe(
          'NetworkController:stateChange',
          listener,
        );
      },
    });

    this.#multichainTrackingHelper.initialize();
    this.#gasFeeFlows = this.#getGasFeeFlows();
    this.#layer1GasFeeFlows = this.#getLayer1GasFeeFlows();

    const gasFeePoller = new GasFeePoller({
      findNetworkClientIdByChainId,
      gasFeeFlows: this.#gasFeeFlows,
      getGasFeeControllerEstimates: this.#getGasFeeEstimates,
      getProvider: (networkClientId) => this.#getProvider({ networkClientId }),
      getTransactions: () => this.state.transactions,
      layer1GasFeeFlows: this.#layer1GasFeeFlows,
      messenger: this.messagingSystem,
      onStateChange: (listener) => {
        this.messagingSystem.subscribe(
          'TransactionController:stateChange',
          listener,
        );
      },
    });

    gasFeePoller.hub.on(
      'transaction-updated',
      this.#onGasFeePollerTransactionUpdate.bind(this),
    );

    this.#methodDataHelper = new MethodDataHelper({
      getProvider: (networkClientId) => this.#getProvider({ networkClientId }),
      getState: () => this.state.methodData,
    });

    this.#methodDataHelper.hub.on(
      'update',
      ({ fourBytePrefix, methodData }) => {
        this.update((_state) => {
          _state.methodData[fourBytePrefix] = methodData;
        });
      },
    );

    const updateCache = (fn: (cache: Record<string, unknown>) => void) => {
      this.update((_state) => {
        fn(_state.lastFetchedBlockNumbers);
      });
    };

    this.#incomingTransactionHelper = new IncomingTransactionHelper({
      client: this.#incomingTransactionOptions.client,
      getCache: () => this.state.lastFetchedBlockNumbers,
      getCurrentAccount: () => this.#getSelectedAccount(),
      getLocalTransactions: () => this.state.transactions,
      includeTokenTransfers:
        this.#incomingTransactionOptions.includeTokenTransfers,
      isEnabled: this.#incomingTransactionOptions.isEnabled,
      messenger: this.messagingSystem,
      queryEntireHistory: this.#incomingTransactionOptions.queryEntireHistory,
      remoteTransactionSource: new AccountsApiRemoteTransactionSource(),
      trimTransactions: this.#trimTransactionsForState.bind(this),
      updateCache,
      updateTransactions: this.#incomingTransactionOptions.updateTransactions,
    });

    this.#addIncomingTransactionHelperListeners(
      this.#incomingTransactionHelper,
    );

    // when transactionsController state changes
    // check for pending transactions and start polling if there are any
    this.messagingSystem.subscribe(
      'TransactionController:stateChange',
      this.#checkForPendingTransactionAndStartPolling,
    );

    new ResimulateHelper({
      simulateTransaction: this.#updateSimulationData.bind(this),
      onTransactionsUpdate: (listener) => {
        this.messagingSystem.subscribe(
          'TransactionController:stateChange',
          listener,
          (controllerState) => controllerState.transactions,
        );
      },
      getTransactions: () => this.state.transactions,
    });

    this.#onBootCleanup();
    this.#checkForPendingTransactionAndStartPolling();
    this.#registerActionHandlers();
  }

  /**
   * Stops polling and removes listeners to prepare the controller for garbage collection.
   */
  destroy() {
    this.#stopAllTracking();
  }

  /**
   * Handle new method data request.
   *
   * @param fourBytePrefix - The method prefix.
   * @param networkClientId - The ID of the network client used to fetch the method data.
   * @returns The method data object corresponding to the given signature prefix.
   */
  async handleMethodData(
    fourBytePrefix: string,
    networkClientId: NetworkClientId,
  ): Promise<MethodData> {
    return this.#methodDataHelper.lookup(fourBytePrefix, networkClientId);
  }

  /**
   * Add a batch of transactions to be submitted after approval.
   *
   * @param request - Request object containing the transactions to add.
   * @returns Result object containing the generated batch ID.
   */
  async addTransactionBatch(
    request: TransactionBatchRequest,
  ): Promise<TransactionBatchResult> {
    return await addTransactionBatch({
      addTransaction: this.addTransaction.bind(this),
      getChainId: this.#getChainId.bind(this),
      getEthQuery: (networkClientId) => this.#getEthQuery({ networkClientId }),
      getInternalAccounts: this.#getInternalAccounts.bind(this),
      getTransaction: (transactionId) =>
        this.#getTransactionOrThrow(transactionId),
      messenger: this.messagingSystem,
      publishBatchHook: this.#publishBatchHook,
      publicKeyEIP7702: this.#publicKeyEIP7702,
      request,
      updateTransaction: this.#updateTransactionInternal.bind(this),
    });
  }

  /**
   * Determine which chains support atomic batch transactions with the given account address.
   *
   * @param request - Request object containing the account address and other parameters.
   * @returns  Result object containing the supported chains and related information.
   */
  async isAtomicBatchSupported(
    request: IsAtomicBatchSupportedRequest,
  ): Promise<IsAtomicBatchSupportedResult> {
    return isAtomicBatchSupported({
      ...request,
      getEthQuery: (chainId) => this.#getEthQuery({ chainId }),
      messenger: this.messagingSystem,
      publicKeyEIP7702: this.#publicKeyEIP7702,
    });
  }

  /**
   * Add a new unapproved transaction to state. Parameters will be validated, a
   * unique transaction id will be generated, and gas and gasPrice will be calculated
   * if not provided. If A `<tx.id>:unapproved` hub event will be emitted once added.
   *
   * @param txParams - Standard parameters for an Ethereum transaction.
   * @param options - Additional options to control how the transaction is added.
   * @param options.actionId - Unique ID to prevent duplicate requests.
   * @param options.batchId - A custom ID for the batch this transaction belongs to.
   * @param options.deviceConfirmedOn - An enum to indicate what device confirmed the transaction.
   * @param options.disableGasBuffer - Whether to disable the gas estimation buffer.
   * @param options.method - RPC method that requested the transaction.
   * @param options.nestedTransactions - Params for any nested transactions encoded in the data.
   * @param options.origin - The origin of the transaction request, such as a dApp hostname.
   * @param options.publishHook - Custom logic to publish the transaction.
   * @param options.requireApproval - Whether the transaction requires approval by the user, defaults to true unless explicitly disabled.
   * @param options.securityAlertResponse - Response from security validator.
   * @param options.sendFlowHistory - The sendFlowHistory entries to add.
   * @param options.type - Type of transaction to add, such as 'cancel' or 'swap'.
   * @param options.swaps - Options for swaps transactions.
   * @param options.swaps.hasApproveTx - Whether the transaction has an approval transaction.
   * @param options.swaps.meta - Metadata for swap transaction.
   * @param options.networkClientId - The id of the network client for this transaction.
   * @param options.traceContext - The parent context for any new traces.
   * @returns Object containing a promise resolving to the transaction hash if approved.
   */
  async addTransaction(
    txParams: TransactionParams,
    options: {
      actionId?: string;
      batchId?: Hex;
      deviceConfirmedOn?: WalletDevice;
      disableGasBuffer?: boolean;
      method?: string;
      nestedTransactions?: BatchTransactionParams[];
      networkClientId: NetworkClientId;
      origin?: string;
      publishHook?: PublishHook;
      requireApproval?: boolean | undefined;
      securityAlertResponse?: SecurityAlertResponse;
      sendFlowHistory?: SendFlowHistoryEntry[];
      swaps?: {
        hasApproveTx?: boolean;
        meta?: Partial<TransactionMeta>;
      };
      traceContext?: unknown;
      type?: TransactionType;
    },
  ): Promise<Result> {
    log('Adding transaction', txParams, options);

    const {
      actionId,
      batchId,
      deviceConfirmedOn,
      disableGasBuffer,
      method,
      nestedTransactions,
      networkClientId,
      origin,
      publishHook,
      requireApproval,
      securityAlertResponse,
      sendFlowHistory,
      swaps = {},
      traceContext,
      type,
    } = options;

    txParams = normalizeTransactionParams(txParams);

    if (!this.#multichainTrackingHelper.has(networkClientId)) {
      throw new Error(
        `Network client not found - ${networkClientId as string}`,
      );
    }

    const chainId = this.#getChainId(networkClientId);

    const ethQuery = this.#getEthQuery({
      networkClientId,
    });

    const permittedAddresses =
      origin === undefined
        ? undefined
        : await this.#getPermittedAccounts?.(origin);

    const internalAccounts = this.#getInternalAccounts();

    await validateTransactionOrigin({
      data: txParams.data,
      from: txParams.from,
      internalAccounts,
      origin,
      permittedAddresses,
      txParams,
      type,
    });

    const delegationAddressPromise = getDelegationAddress(
      txParams.from as Hex,
      ethQuery,
    ).catch(() => undefined);

    const isEIP1559Compatible =
      await this.#getEIP1559Compatibility(networkClientId);

    validateTxParams(txParams, isEIP1559Compatible, chainId);

    if (!txParams.type) {
      // Determine transaction type based on transaction parameters and network compatibility
      setEnvelopeType(txParams, isEIP1559Compatible);
    }

    const isDuplicateBatchId =
      batchId?.length &&
      this.state.transactions.some(
        (tx) => tx.batchId?.toLowerCase() === batchId?.toLowerCase(),
      );

    if (isDuplicateBatchId && origin && origin !== ORIGIN_METAMASK) {
      throw new JsonRpcError(
        ErrorCode.DuplicateBundleId,
        'Batch ID already exists',
      );
    }

    const dappSuggestedGasFees = this.#generateDappSuggestedGasFees(
      txParams,
      origin,
    );

    const transactionType =
      type ?? (await determineTransactionType(txParams, ethQuery)).type;

    const delegationAddress = await delegationAddressPromise;

    const existingTransactionMeta = this.#getTransactionWithActionId(actionId);

    // If a request to add a transaction with the same actionId is submitted again, a new transaction will not be created for it.
    let addedTransactionMeta: TransactionMeta = existingTransactionMeta
      ? cloneDeep(existingTransactionMeta)
      : {
          // Add actionId to txMeta to check if same actionId is seen again
          actionId,
          batchId,
          chainId,
          dappSuggestedGasFees,
          delegationAddress,
          deviceConfirmedOn,
          disableGasBuffer,
          id: random(),
          isFirstTimeInteraction: undefined,
          nestedTransactions,
          networkClientId,
          origin,
          securityAlertResponse,
          status: TransactionStatus.unapproved as const,
          time: Date.now(),
          txParams,
          type: transactionType,
          userEditedGasLimit: false,
          verifiedOnBlockchain: false,
        };

    const { updateTransaction } = await this.#afterAdd({
      transactionMeta: addedTransactionMeta,
    });

    if (updateTransaction) {
      log('Updating transaction using afterAdd hook');

      addedTransactionMeta.txParamsOriginal = cloneDeep(
        addedTransactionMeta.txParams,
      );

      updateTransaction(addedTransactionMeta);
    }

    await this.#trace(
      { name: 'Estimate Gas Properties', parentContext: traceContext },
      (context) =>
        this.#updateGasProperties(addedTransactionMeta, {
          traceContext: context,
        }),
    );

    // Checks if a transaction already exists with a given actionId
    if (!existingTransactionMeta) {
      // Set security provider response
      if (method && this.#securityProviderRequest) {
        const securityProviderResponse = await this.#securityProviderRequest(
          addedTransactionMeta,
          method,
        );
        addedTransactionMeta.securityProviderResponse =
          securityProviderResponse;
      }

      if (!this.#isSendFlowHistoryDisabled) {
        addedTransactionMeta.sendFlowHistory = sendFlowHistory ?? [];
      }
      // Initial history push
      if (!this.#isHistoryDisabled) {
        addedTransactionMeta = addInitialHistorySnapshot(addedTransactionMeta);
      }

      addedTransactionMeta = updateSwapsTransaction(
        addedTransactionMeta,
        transactionType,
        swaps,
        {
          isSwapsDisabled: this.#isSwapsDisabled,
          cancelTransaction: this.#rejectTransaction.bind(this),
          messenger: this.messagingSystem,
        },
      );

      this.#addMetadata(addedTransactionMeta);

      if (requireApproval !== false) {
        this.#updateSimulationData(addedTransactionMeta, {
          traceContext,
        }).catch((error) => {
          log('Error while updating simulation data', error);
          throw error;
        });

        this.#updateFirstTimeInteraction(addedTransactionMeta, {
          traceContext,
        }).catch((error) => {
          log('Error while updating first interaction properties', error);
        });
      } else {
        log(
          'Skipping simulation & first interaction update as approval not required',
        );
      }

      this.messagingSystem.publish(
        `${controllerName}:unapprovedTransactionAdded`,
        addedTransactionMeta,
      );
    }

    return {
      result: this.#processApproval(addedTransactionMeta, {
        actionId,
        isExisting: Boolean(existingTransactionMeta),
        publishHook,
        requireApproval,
        traceContext,
      }),
      transactionMeta: addedTransactionMeta,
    };
  }

  startIncomingTransactionPolling() {
    this.#incomingTransactionHelper.start();
  }

  stopIncomingTransactionPolling() {
    this.#incomingTransactionHelper.stop();
  }

  /**
   * Update the incoming transactions by polling the remote transaction source.
   *
   * @param request - Request object.
   * @param request.tags - Additional tags to identify the source of the request.
   */
  async updateIncomingTransactions({ tags }: { tags?: string[] } = {}) {
    await this.#incomingTransactionHelper.update({ tags });
  }

  /**
   * Attempts to cancel a transaction based on its ID by setting its status to "rejected"
   * and emitting a `<tx.id>:finished` hub event.
   *
   * @param transactionId - The ID of the transaction to cancel.
   * @param gasValues - The gas values to use for the cancellation transaction.
   * @param options - The options for the cancellation transaction.
   * @param options.actionId - Unique ID to prevent duplicate requests.
   * @param options.estimatedBaseFee - The estimated base fee of the transaction.
   */
  async stopTransaction(
    transactionId: string,
    gasValues?: GasPriceValue | FeeMarketEIP1559Values,
    {
      estimatedBaseFee,
      actionId,
    }: { estimatedBaseFee?: string; actionId?: string } = {},
  ) {
    await this.#retryTransaction({
      actionId,
      estimatedBaseFee,
      gasValues,
      label: 'cancel',
      rate: CANCEL_RATE,
      transactionId,
      transactionType: TransactionType.cancel,
      prepareTransactionParams: (txParams) => {
        delete txParams.data;
        txParams.to = txParams.from;
        txParams.value = '0x0';
      },
      afterSubmit: (newTransactionMeta) => {
        this.messagingSystem.publish(
          `${controllerName}:transactionFinished`,
          newTransactionMeta,
        );

        this.#internalEvents.emit(
          `${newTransactionMeta.id}:finished`,
          newTransactionMeta,
        );
      },
    });
  }

  /**
   * Attempts to speed up a transaction increasing transaction gasPrice by ten percent.
   *
   * @param transactionId - The ID of the transaction to speed up.
   * @param gasValues - The gas values to use for the speed up transaction.
   * @param options - The options for the speed up transaction.
   * @param options.actionId - Unique ID to prevent duplicate requests
   * @param options.estimatedBaseFee - The estimated base fee of the transaction.
   */
  async speedUpTransaction(
    transactionId: string,
    gasValues?: GasPriceValue | FeeMarketEIP1559Values,
    {
      actionId,
      estimatedBaseFee,
    }: { actionId?: string; estimatedBaseFee?: string } = {},
  ) {
    await this.#retryTransaction({
      actionId,
      estimatedBaseFee,
      gasValues,
      label: 'speed up',
      rate: SPEED_UP_RATE,
      transactionId,
      transactionType: TransactionType.retry,
      afterSubmit: (newTransactionMeta) => {
        this.messagingSystem.publish(
          `${controllerName}:speedupTransactionAdded`,
          newTransactionMeta,
        );
      },
    });
  }

  async #retryTransaction({
    actionId,
    afterSubmit,
    estimatedBaseFee,
    gasValues,
    label,
    prepareTransactionParams,
    rate,
    transactionId,
    transactionType,
  }: {
    actionId?: string;
    afterSubmit?: (transactionMeta: TransactionMeta) => void;
    estimatedBaseFee?: string;
    gasValues?: GasPriceValue | FeeMarketEIP1559Values;
    label: string;
    prepareTransactionParams?: (txParams: TransactionParams) => void;
    rate: number;
    transactionId: string;
    transactionType: TransactionType;
  }) {
    // If transaction is found for same action id, do not create a new transaction.
    if (this.#getTransactionWithActionId(actionId)) {
      return;
    }

    if (gasValues) {
      // Not good practice to reassign a parameter but temporarily avoiding a larger refactor.
      gasValues = normalizeGasFeeValues(gasValues);
      validateGasValues(gasValues);
    }

    log(`Creating ${label} transaction`, transactionId, gasValues);

    const transactionMeta = this.#getTransaction(transactionId);
    /* istanbul ignore next */
    if (!transactionMeta) {
      return;
    }

    /* istanbul ignore next */
    if (!this.#sign) {
      throw new Error('No sign method defined.');
    }

    const newTxParams: TransactionParams =
      getTransactionParamsWithIncreasedGasFee(
        transactionMeta.txParams,
        rate,
        gasValues,
      );

    prepareTransactionParams?.(newTxParams);

    const unsignedEthTx = prepareTransaction(
      transactionMeta.chainId,
      newTxParams,
    );

    const signedTx = await this.#sign(
      unsignedEthTx,
      transactionMeta.txParams.from,
    );

    const transactionMetaWithRsv = this.#updateTransactionMetaRSV(
      transactionMeta,
      signedTx,
    );

    const rawTx = serializeTransaction(signedTx);
    const newFee = newTxParams.maxFeePerGas ?? newTxParams.gasPrice;

    const oldFee = newTxParams.maxFeePerGas
      ? transactionMetaWithRsv.txParams.maxFeePerGas
      : transactionMetaWithRsv.txParams.gasPrice;

    log(`Submitting ${label} transaction`, {
      oldFee,
      newFee,
      txParams: newTxParams,
    });

    const { networkClientId } = transactionMeta;
    const ethQuery = this.#getEthQuery({ networkClientId });

    const newTransactionMeta = {
      ...transactionMetaWithRsv,
      actionId,
      estimatedBaseFee,
      id: random(),
      originalGasEstimate: transactionMeta.txParams.gas,
      originalType: transactionMeta.type,
      rawTx,
      time: Date.now(),
      txParams: newTxParams,
      type: transactionType,
    };

    const hash = await this.#publishTransactionForRetry(ethQuery, {
      ...newTransactionMeta,
      origin: label,
    });

    newTransactionMeta.hash = hash;

    this.#addMetadata(newTransactionMeta);

    // speedUpTransaction has no approval request, so we assume the user has already approved the transaction
    this.messagingSystem.publish(`${controllerName}:transactionApproved`, {
      transactionMeta: newTransactionMeta,
      actionId,
    });

    this.messagingSystem.publish(`${controllerName}:transactionSubmitted`, {
      transactionMeta: newTransactionMeta,
      actionId,
    });

    afterSubmit?.(newTransactionMeta);
  }

  /**
   * Estimates required gas for a given transaction.
   *
   * @param transaction - The transaction to estimate gas for.
   * @param networkClientId - The network client id to use for the estimate.
   * @returns The gas and gas price.
   */
  async estimateGas(
    transaction: TransactionParams,
    networkClientId: NetworkClientId,
  ) {
    const ethQuery = this.#getEthQuery({
      networkClientId,
    });

    const { estimatedGas, simulationFails } = await estimateGas({
      chainId: this.#getChainId(networkClientId),
      ethQuery,
      isSimulationEnabled: this.#isSimulationEnabled(),
      messenger: this.messagingSystem,
      txParams: transaction,
    });

    return { gas: estimatedGas, simulationFails };
  }

  /**
   * Estimates required gas for a given transaction and add additional gas buffer with the given multiplier.
   *
   * @param transaction - The transaction params to estimate gas for.
   * @param multiplier - The multiplier to use for the gas buffer.
   * @param networkClientId - The network client id to use for the estimate.
   * @returns The buffered estimated gas and whether the estimation failed.
   */
  async estimateGasBuffered(
    transaction: TransactionParams,
    multiplier: number,
    networkClientId: NetworkClientId,
  ) {
    const ethQuery = this.#getEthQuery({
      networkClientId,
    });

    const { blockGasLimit, estimatedGas, simulationFails } = await estimateGas({
      chainId: this.#getChainId(networkClientId),
      ethQuery,
      isSimulationEnabled: this.#isSimulationEnabled(),
      messenger: this.messagingSystem,
      txParams: transaction,
    });

    const gas = addGasBuffer(estimatedGas, blockGasLimit, multiplier);

    return {
      gas,
      simulationFails,
    };
  }

  /**
   * Updates an existing transaction in state.
   *
   * @param transactionMeta - The new transaction to store in state.
   * @param note - A note or update reason to include in the transaction history.
   */
  updateTransaction(transactionMeta: TransactionMeta, note: string) {
    const { id: transactionId } = transactionMeta;

    this.#updateTransactionInternal({ transactionId, note }, () => ({
      ...transactionMeta,
    }));
  }

  /**
   * Update the security alert response for a transaction.
   *
   * @param transactionId - ID of the transaction.
   * @param securityAlertResponse - The new security alert response for the transaction.
   */
  updateSecurityAlertResponse(
    transactionId: string,
    securityAlertResponse: SecurityAlertResponse,
  ) {
    if (!securityAlertResponse) {
      throw new Error(
        'updateSecurityAlertResponse: securityAlertResponse should not be null',
      );
    }
    const transactionMeta = this.#getTransaction(transactionId);
    if (!transactionMeta) {
      throw new Error(
        `Cannot update security alert response as no transaction metadata found`,
      );
    }
    const updatedTransactionMeta = {
      ...transactionMeta,
      securityAlertResponse,
    };
    this.updateTransaction(
      updatedTransactionMeta,
      `${controllerName}:updatesecurityAlertResponse - securityAlertResponse updated`,
    );
  }

  /**
   * Remove transactions from state.
   *
   * @param options - The options bag.
   * @param options.address - Remove transactions from this account only. Defaults to all accounts.
   * @param options.chainId - Remove transactions for the specified chain only. Defaults to all chains.
   */
  wipeTransactions({
    address,
    chainId,
  }: {
    address?: string;
    chainId?: string;
  } = {}) {
    if (!chainId && !address) {
      this.update((state) => {
        state.transactions = [];
      });

      return;
    }

    const newTransactions = this.state.transactions.filter(
      ({ chainId: txChainId, txParams }) => {
        const isMatchingNetwork = !chainId || chainId === txChainId;

        if (!isMatchingNetwork) {
          return true;
        }

        const isMatchingAddress =
          !address || txParams.from?.toLowerCase() === address.toLowerCase();

        return !isMatchingAddress;
      },
    );

    this.update((state) => {
      state.transactions = this.#trimTransactionsForState(newTransactions);
    });
  }

  /**
   * Adds external provided transaction to state as confirmed transaction.
   *
   * @param transactionMeta - TransactionMeta to add transactions.
   * @param transactionReceipt - TransactionReceipt of the external transaction.
   * @param baseFeePerGas - Base fee per gas of the external transaction.
   */
  async confirmExternalTransaction(
    transactionMeta: TransactionMeta,
    transactionReceipt: TransactionReceipt,
    baseFeePerGas: Hex,
  ) {
    // Run validation and add external transaction to state.
    const newTransactionMeta = this.#addExternalTransaction(transactionMeta);

    try {
      const transactionId = newTransactionMeta.id;

      // Make sure status is confirmed and define gasUsed as in receipt.
      const updatedTransactionMeta = {
        ...newTransactionMeta,
        status: TransactionStatus.confirmed as const,
        txReceipt: transactionReceipt,
      };
      if (baseFeePerGas) {
        updatedTransactionMeta.baseFeePerGas = baseFeePerGas;
      }

      // Update same nonce local transactions as dropped and define replacedBy properties.
      this.#markNonceDuplicatesDropped(transactionId);

      // Update external provided transaction with updated gas values and confirmed status.
      this.updateTransaction(
        updatedTransactionMeta,
        `${controllerName}:confirmExternalTransaction - Add external transaction`,
      );
      this.#onTransactionStatusChange(updatedTransactionMeta);

      // Intentional given potential duration of process.
      this.#updatePostBalance(updatedTransactionMeta).catch((error) => {
        /* istanbul ignore next */
        log('Error while updating post balance', error);
        throw error;
      });

      this.messagingSystem.publish(
        `${controllerName}:transactionConfirmed`,
        updatedTransactionMeta,
      );
    } catch (error) {
      console.error('Failed to confirm external transaction', error);
    }
  }

  /**
   * Append new send flow history to a transaction.
   *
   * @param transactionID - The ID of the transaction to update.
   * @param currentSendFlowHistoryLength - The length of the current sendFlowHistory array.
   * @param sendFlowHistoryToAdd - The sendFlowHistory entries to add.
   * @returns The updated transactionMeta.
   */
  updateTransactionSendFlowHistory(
    transactionID: string,
    currentSendFlowHistoryLength: number,
    sendFlowHistoryToAdd: SendFlowHistoryEntry[],
  ): TransactionMeta {
    if (this.#isSendFlowHistoryDisabled) {
      throw new Error(
        'Send flow history is disabled for the current transaction controller',
      );
    }

    const transactionMeta = this.#getTransaction(transactionID);

    if (!transactionMeta) {
      throw new Error(
        `Cannot update send flow history as no transaction metadata found`,
      );
    }

    validateIfTransactionUnapproved(
      transactionMeta,
      'updateTransactionSendFlowHistory',
    );

    const sendFlowHistory = transactionMeta.sendFlowHistory ?? [];
    if (currentSendFlowHistoryLength === sendFlowHistory.length) {
      const updatedTransactionMeta = {
        ...transactionMeta,
        sendFlowHistory: [...sendFlowHistory, ...sendFlowHistoryToAdd],
      };
      this.updateTransaction(
        updatedTransactionMeta,
        `${controllerName}:updateTransactionSendFlowHistory - sendFlowHistory updated`,
      );
    }

    return this.#getTransaction(transactionID) as TransactionMeta;
  }

  /**
   * Update the gas values of a transaction.
   *
   * @param transactionId - The ID of the transaction to update.
   * @param gasValues - Gas values to update.
   * @param gasValues.gas - Same as transaction.gasLimit.
   * @param gasValues.gasLimit - Maxmimum number of units of gas to use for this transaction.
   * @param gasValues.gasPrice - Price per gas for legacy transactions.
   * @param gasValues.maxPriorityFeePerGas - Maximum amount per gas to give to validator as incentive.
   * @param gasValues.maxFeePerGas - Maximum amount per gas to pay for the transaction, including the priority fee.
   * @param gasValues.estimateUsed - Which estimate level was used.
   * @param gasValues.estimateSuggested - Which estimate level that the API suggested.
   * @param gasValues.defaultGasEstimates - The default estimate for gas.
   * @param gasValues.originalGasEstimate - Original estimate for gas.
   * @param gasValues.userEditedGasLimit - The gas limit supplied by user.
   * @param gasValues.userFeeLevel - Estimate level user selected.
   * @returns The updated transactionMeta.
   */
  updateTransactionGasFees(
    transactionId: string,
    {
      defaultGasEstimates,
      estimateUsed,
      estimateSuggested,
      gas,
      gasLimit,
      gasPrice,
      maxPriorityFeePerGas,
      maxFeePerGas,
      originalGasEstimate,
      userEditedGasLimit,
      userFeeLevel: userFeeLevelParam,
    }: {
      defaultGasEstimates?: string;
      estimateUsed?: string;
      estimateSuggested?: string;
      gas?: string;
      gasLimit?: string;
      gasPrice?: string;
      maxPriorityFeePerGas?: string;
      maxFeePerGas?: string;
      originalGasEstimate?: string;
      userEditedGasLimit?: boolean;
      userFeeLevel?: string;
    },
  ): TransactionMeta {
    const transactionMeta = this.#getTransaction(transactionId);

    if (!transactionMeta) {
      throw new Error(
        `Cannot update transaction as no transaction metadata found`,
      );
    }

    validateIfTransactionUnapproved(
      transactionMeta,
      'updateTransactionGasFees',
    );

    const clonedTransactionMeta = cloneDeep(transactionMeta);
    const isTransactionGasFeeEstimatesExists = transactionMeta.gasFeeEstimates;
    const isAutomaticGasFeeUpdateEnabled =
      this.#isAutomaticGasFeeUpdateEnabled(transactionMeta);
    const userFeeLevel = userFeeLevelParam as GasFeeEstimateLevelType;
    const isOneOfFeeLevelSelected =
      Object.values(GasFeeEstimateLevel).includes(userFeeLevel);
    const shouldUpdateTxParamsGasFees =
      isTransactionGasFeeEstimatesExists &&
      isAutomaticGasFeeUpdateEnabled &&
      isOneOfFeeLevelSelected;

    if (shouldUpdateTxParamsGasFees) {
      updateTransactionGasEstimates({
        txMeta: clonedTransactionMeta,
        userFeeLevel,
      });
    }

    const txParamsUpdate = {
      gas,
      gasLimit,
    };

    if (shouldUpdateTxParamsGasFees) {
      // Get updated values from clonedTransactionMeta if we're using automated fee updates
      Object.assign(txParamsUpdate, {
        gasPrice: clonedTransactionMeta.txParams.gasPrice,
        maxPriorityFeePerGas:
          clonedTransactionMeta.txParams.maxPriorityFeePerGas,
        maxFeePerGas: clonedTransactionMeta.txParams.maxFeePerGas,
      });
    } else {
      Object.assign(txParamsUpdate, {
        gasPrice,
        maxPriorityFeePerGas,
        maxFeePerGas,
      });
    }

    const transactionGasFees = {
      txParams: pickBy(txParamsUpdate),
      defaultGasEstimates,
      estimateUsed,
      estimateSuggested,
      originalGasEstimate,
      userEditedGasLimit,
      userFeeLevel,
    };

    const filteredTransactionGasFees = pickBy(transactionGasFees);

    this.#updateTransactionInternal(
      {
        transactionId,
        note: `${controllerName}:updateTransactionGasFees - gas values updated`,
        skipResimulateCheck: true,
      },
      (draftTxMeta) => {
        const { txParams, ...otherProps } = filteredTransactionGasFees;
        Object.assign(draftTxMeta, otherProps);
        if (txParams) {
          Object.assign(draftTxMeta.txParams, txParams);
        }
      },
    );

    return this.#getTransaction(transactionId) as TransactionMeta;
  }

  /**
   * Update the previous gas values of a transaction.
   *
   * @param transactionId - The ID of the transaction to update.
   * @param previousGas - Previous gas values to update.
   * @param previousGas.gasLimit - Maxmimum number of units of gas to use for this transaction.
   * @param previousGas.maxFeePerGas - Maximum amount per gas to pay for the transaction, including the priority fee.
   * @param previousGas.maxPriorityFeePerGas - Maximum amount per gas to give to validator as incentive.
   * @returns The updated transactionMeta.
   */
  updatePreviousGasParams(
    transactionId: string,
    {
      gasLimit,
      maxFeePerGas,
      maxPriorityFeePerGas,
    }: {
      gasLimit?: string;
      maxFeePerGas?: string;
      maxPriorityFeePerGas?: string;
    },
  ): TransactionMeta {
    const transactionMeta = this.#getTransaction(transactionId);

    if (!transactionMeta) {
      throw new Error(
        `Cannot update transaction as no transaction metadata found`,
      );
    }

    validateIfTransactionUnapproved(transactionMeta, 'updatePreviousGasParams');

    const transactionPreviousGas = {
      previousGas: {
        gasLimit,
        maxFeePerGas,
        maxPriorityFeePerGas,
      },
      // TODO: Replace `any` with type
      // eslint-disable-next-line @typescript-eslint/no-explicit-any
    } as any;

    // only update what is defined
    transactionPreviousGas.previousGas = pickBy(
      transactionPreviousGas.previousGas,
    );

    // merge updated previous gas values with existing transaction meta
    const updatedMeta = merge({}, transactionMeta, transactionPreviousGas);

    this.updateTransaction(
      updatedMeta,
      `${controllerName}:updatePreviousGasParams - Previous gas values updated`,
    );

    return this.#getTransaction(transactionId) as TransactionMeta;
  }

  async getNonceLock(
    address: string,
    networkClientId: NetworkClientId,
  ): Promise<NonceLock> {
    return this.#multichainTrackingHelper.getNonceLock(
      address,
      networkClientId,
    );
  }

  /**
   * Updates the editable parameters of a transaction.
   *
   * @param txId - The ID of the transaction to update.
   * @param params - The editable parameters to update.
   * @param params.data - Data to pass with the transaction.
   * @param params.from - Address to send the transaction from.
   * @param params.gas - Maximum number of units of gas to use for the transaction.
   * @param params.gasPrice - Price per gas for legacy transactions.
   * @param params.maxFeePerGas - Maximum amount per gas to pay for the transaction, including the priority fee.
   * @param params.maxPriorityFeePerGas - Maximum amount per gas to give to validator as incentive.
   * @param params.to - Address to send the transaction to.
   * @param params.value - Value associated with the transaction.
   * @returns The updated transaction metadata.
   */
  async updateEditableParams(
    txId: string,
    {
      data,
      from,
      gas,
      gasPrice,
      maxFeePerGas,
      maxPriorityFeePerGas,
      to,
      value,
    }: {
      data?: string;
      from?: string;
      gas?: string;
      gasPrice?: string;
      maxFeePerGas?: string;
      maxPriorityFeePerGas?: string;
      to?: string;
      value?: string;
    },
  ) {
    const transactionMeta = this.#getTransaction(txId);

    if (!transactionMeta) {
      throw new Error(
        `Cannot update editable params as no transaction metadata found`,
      );
    }

    validateIfTransactionUnapproved(transactionMeta, 'updateEditableParams');

    const editableParams = {
      txParams: {
        data,
        from,
        to,
        value,
        gas,
        gasPrice,
        maxFeePerGas,
        maxPriorityFeePerGas,
      },
    } as Partial<TransactionMeta>;

    editableParams.txParams = pickBy(
      editableParams.txParams,
    ) as TransactionParams;

    const updatedTransaction = merge({}, transactionMeta, editableParams);

    const { networkClientId } = transactionMeta;
    const provider = this.#getProvider({ networkClientId });
    const ethQuery = new EthQuery(provider);

    const { type } = await determineTransactionType(
      updatedTransaction.txParams,
      ethQuery,
    );

    updatedTransaction.type = type;

    await updateTransactionLayer1GasFee({
      layer1GasFeeFlows: this.#layer1GasFeeFlows,
      messenger: this.messagingSystem,
      provider,
      transactionMeta: updatedTransaction,
    });

    this.updateTransaction(
      updatedTransaction,
      `Update Editable Params for ${txId}`,
    );

    return this.#getTransaction(txId);
  }

  /**
   * Update the isActive state of a transaction.
   *
   * @param transactionId - The ID of the transaction to update.
   * @param isActive - The active state.
   */
  setTransactionActive(transactionId: string, isActive: boolean) {
    const transactionMeta = this.#getTransaction(transactionId);

    if (!transactionMeta) {
      throw new Error(`Transaction with id ${transactionId} not found`);
    }

    this.#updateTransactionInternal(
      {
        transactionId,
        note: 'TransactionController#setTransactionActive - Transaction isActive updated',
        skipHistory: true,
        skipValidation: true,
        skipResimulateCheck: true,
      },
      (updatedTransactionMeta) => {
        updatedTransactionMeta.isActive = isActive;
      },
    );
  }

  /**
   * Signs and returns the raw transaction data for provided transaction params list.
   *
   * @param listOfTxParams - The list of transaction params to approve.
   * @param opts - Options bag.
   * @param opts.hasNonce - Whether the transactions already have a nonce.
   * @returns The raw transactions.
   */
  async approveTransactionsWithSameNonce(
    listOfTxParams: (TransactionParams & { chainId: Hex })[] = [],
    { hasNonce }: { hasNonce?: boolean } = {},
  ): Promise<string | string[]> {
    log('Approving transactions with same nonce', {
      transactions: listOfTxParams,
    });

    if (listOfTxParams.length === 0) {
      return '';
    }

    const initialTx = listOfTxParams[0];
    const { chainId } = initialTx;
    const networkClientId = this.#getNetworkClientId({ chainId });
    const initialTxAsEthTx = prepareTransaction(chainId, initialTx);
    const initialTxAsSerializedHex = serializeTransaction(initialTxAsEthTx);

    if (this.#approvingTransactionIds.has(initialTxAsSerializedHex)) {
      return '';
    }

    this.#approvingTransactionIds.add(initialTxAsSerializedHex);

    let rawTransactions, nonceLock;
    try {
      // TODO: we should add a check to verify that all transactions have the same from address
      const fromAddress = initialTx.from;
      const requiresNonce = hasNonce !== true;

      nonceLock = requiresNonce
        ? await this.getNonceLock(fromAddress, networkClientId)
        : undefined;

      const nonce = nonceLock
        ? add0x(nonceLock.nextNonce.toString(16))
        : initialTx.nonce;

      if (nonceLock) {
        log('Using nonce from nonce tracker', nonce, nonceLock.nonceDetails);
      }

      rawTransactions = await Promise.all(
        listOfTxParams.map((txParams) => {
          txParams.nonce = nonce;
          return this.#signExternalTransaction(txParams.chainId, txParams);
        }),
      );
    } catch (err) {
      log('Error while signing transactions with same nonce', err);
      // Must set transaction to submitted/failed before releasing lock
      // continue with error chain
      throw err;
    } finally {
      nonceLock?.releaseLock();
      this.#approvingTransactionIds.delete(initialTxAsSerializedHex);
    }
    return rawTransactions;
  }

  /**
   * Update a custodial transaction.
   *
   * @param request - The custodial transaction update request.
   *
   * @returns The updated transaction metadata.
   */
  updateCustodialTransaction(request: UpdateCustodialTransactionRequest) {
    const {
      transactionId,
      errorMessage,
      hash,
      status,
      gasLimit,
      gasPrice,
      maxFeePerGas,
      maxPriorityFeePerGas,
      nonce,
      type,
    } = request;

    const transactionMeta = this.#getTransaction(transactionId);

    if (!transactionMeta) {
      throw new Error(
        `Cannot update custodial transaction as no transaction metadata found`,
      );
    }

    if (
      status &&
      ![
        TransactionStatus.submitted,
        TransactionStatus.signed,
        TransactionStatus.failed,
      ].includes(status)
    ) {
      throw new Error(
        `Cannot update custodial transaction with status: ${status}`,
      );
    }
    const updatedTransactionMeta = merge(
      {},
      transactionMeta,
      pickBy({ hash, status }),
    ) as TransactionMeta;

    if (updatedTransactionMeta.status === TransactionStatus.submitted) {
      updatedTransactionMeta.submittedTime = new Date().getTime();
    }

    if (updatedTransactionMeta.status === TransactionStatus.failed) {
      updatedTransactionMeta.error = normalizeTxError(new Error(errorMessage));
    }

    // Update txParams properties with a single pickBy operation
    updatedTransactionMeta.txParams = merge(
      {},
      updatedTransactionMeta.txParams,
      pickBy({
        gasLimit,
        gasPrice,
        maxFeePerGas,
        maxPriorityFeePerGas,
        nonce,
        type,
      }),
    );

    // Special case for type change to legacy
    if (type === TransactionEnvelopeType.legacy) {
      delete updatedTransactionMeta.txParams.maxFeePerGas;
      delete updatedTransactionMeta.txParams.maxPriorityFeePerGas;
    }

    this.updateTransaction(
      updatedTransactionMeta,
      `${controllerName}:updateCustodialTransaction - Custodial transaction updated`,
    );

    if (
      status &&
      [TransactionStatus.submitted, TransactionStatus.failed].includes(
        status as TransactionStatus,
      )
    ) {
      this.messagingSystem.publish(
        `${controllerName}:transactionFinished`,
        updatedTransactionMeta,
      );
      this.#internalEvents.emit(
        `${updatedTransactionMeta.id}:finished`,
        updatedTransactionMeta,
      );
    }

    return updatedTransactionMeta;
  }

  /**
   * Search transaction metadata for matching entries.
   *
   * @param opts - Options bag.
   * @param opts.initialList - The transactions to search. Defaults to the current state.
   * @param opts.limit - The maximum number of transactions to return. No limit by default.
   * @param opts.searchCriteria - An object containing values or functions for transaction properties to filter transactions with.
   * @returns An array of transactions matching the provided options.
   */
  getTransactions({
    initialList,
    limit,
    searchCriteria = {},
  }: {
    initialList?: TransactionMeta[];
    limit?: number;
    // TODO: Replace `any` with type
    // eslint-disable-next-line @typescript-eslint/no-explicit-any
    searchCriteria?: any;
  } = {}): TransactionMeta[] {
    // searchCriteria is an object that might have values that aren't predicate
    // methods. When providing any other value type (string, number, etc), we
    // consider this shorthand for "check the value at key for strict equality
    // with the provided value". To conform this object to be only methods, we
    // mapValues (lodash) such that every value on the object is a method that
    // returns a boolean.
    const predicateMethods = mapValues(searchCriteria, (predicate) => {
      return typeof predicate === 'function'
        ? predicate
        : // TODO: Replace `any` with type
          // eslint-disable-next-line @typescript-eslint/no-explicit-any
          (v: any) => v === predicate;
    });

    const transactionsToFilter = initialList ?? this.state.transactions;

    // Combine sortBy and pickBy to transform our state object into an array of
    // matching transactions that are sorted by time.
    const filteredTransactions = sortBy(
      pickBy(transactionsToFilter, (transaction) => {
        // iterate over the predicateMethods keys to check if the transaction
        // matches the searchCriteria
        for (const [key, predicate] of Object.entries(predicateMethods)) {
          // We return false early as soon as we know that one of the specified
          // search criteria do not match the transaction. This prevents
          // needlessly checking all criteria when we already know the criteria
          // are not fully satisfied. We check both txParams and the base
          // object as predicate keys can be either.
          if (key in transaction.txParams) {
            // TODO: Replace `any` with type
            // eslint-disable-next-line @typescript-eslint/no-explicit-any
            if (predicate((transaction.txParams as any)[key]) === false) {
              return false;
            }
            // TODO: Replace `any` with type
            // eslint-disable-next-line @typescript-eslint/no-explicit-any
          } else if (predicate((transaction as any)[key]) === false) {
            return false;
          }
        }

        return true;
      }),
      'time',
    );
    if (limit !== undefined) {
      // We need to have all transactions of a given nonce in order to display
      // necessary details in the UI. We use the size of this set to determine
      // whether we have reached the limit provided, thus ensuring that all
      // transactions of nonces we include will be sent to the UI.
      const nonces = new Set();
      const txs = [];
      // By default, the transaction list we filter from is sorted by time ASC.
      // To ensure that filtered results prefers the newest transactions we
      // iterate from right to left, inserting transactions into front of a new
      // array. The original order is preserved, but we ensure that newest txs
      // are preferred.
      for (let i = filteredTransactions.length - 1; i > -1; i--) {
        const txMeta = filteredTransactions[i];
        const { nonce } = txMeta.txParams;
        if (!nonces.has(nonce)) {
          if (nonces.size < limit) {
            nonces.add(nonce);
          } else {
            continue;
          }
        }
        // Push transaction into the beginning of our array to ensure the
        // original order is preserved.
        txs.unshift(txMeta);
      }
      return txs;
    }
    return filteredTransactions;
  }

  async estimateGasFee({
    transactionParams,
    chainId,
    networkClientId: requestNetworkClientId,
  }: {
    transactionParams: TransactionParams;
    chainId?: Hex;
    networkClientId?: NetworkClientId;
  }): Promise<GasFeeFlowResponse> {
    const { id: networkClientId, provider } =
      this.#multichainTrackingHelper.getNetworkClient({
        chainId,
        networkClientId: requestNetworkClientId,
      });

    const transactionMeta = {
      txParams: transactionParams,
      chainId,
      networkClientId,
    } as TransactionMeta;

    // Guaranteed as the default gas fee flow matches all transactions.
    const gasFeeFlow = getGasFeeFlow(
      transactionMeta,
      this.#gasFeeFlows,
      this.messagingSystem,
    ) as GasFeeFlow;

    const ethQuery = new EthQuery(provider);

    const gasFeeControllerData = await this.#getGasFeeEstimates({
      networkClientId,
    });

    return gasFeeFlow.getGasFees({
      ethQuery,
      gasFeeControllerData,
      messenger: this.messagingSystem,
      transactionMeta,
    });
  }

  /**
   * Determine the layer 1 gas fee for the given transaction parameters.
   *
   * @param request - The request object.
   * @param request.transactionParams - The transaction parameters to estimate the layer 1 gas fee for.
   * @param request.chainId - The ID of the chain where the transaction will be executed.
   * @param request.networkClientId - The ID of a specific network client to process the transaction.
   * @returns The layer 1 gas fee.
   */
  async getLayer1GasFee({
    transactionParams,
    chainId,
    networkClientId,
  }: {
    transactionParams: TransactionParams;
    chainId?: Hex;
    networkClientId?: NetworkClientId;
  }): Promise<Hex | undefined> {
    const provider = this.#getProvider({
      chainId,
      networkClientId,
    });

    return await getTransactionLayer1GasFee({
      layer1GasFeeFlows: this.#layer1GasFeeFlows,
      messenger: this.messagingSystem,
      provider,
      transactionMeta: {
        txParams: transactionParams,
        chainId,
      } as TransactionMeta,
    });
  }

  async #signExternalTransaction(
    chainId: Hex,
    transactionParams: TransactionParams,
  ): Promise<string> {
    if (!this.#sign) {
      throw new Error('No sign method defined.');
    }

    const normalizedTransactionParams =
      normalizeTransactionParams(transactionParams);
    const type = isEIP1559Transaction(normalizedTransactionParams)
      ? TransactionEnvelopeType.feeMarket
      : TransactionEnvelopeType.legacy;
    const updatedTransactionParams = {
      ...normalizedTransactionParams,
      type,
      gasLimit: normalizedTransactionParams.gas,
      chainId,
    };

    const { from } = updatedTransactionParams;

    const unsignedTransaction = prepareTransaction(
      chainId,
      updatedTransactionParams,
    );

    const signedTransaction = await this.#sign(unsignedTransaction, from);
    const rawTransaction = serializeTransaction(signedTransaction);

    return rawTransaction;
  }

  /**
   * Removes unapproved transactions from state.
   */
  clearUnapprovedTransactions() {
    const transactions = this.state.transactions.filter(
      ({ status }) => status !== TransactionStatus.unapproved,
    );
    this.update((state) => {
      state.transactions = this.#trimTransactionsForState(transactions);
    });
  }

  /**
   * Stop the signing process for a specific transaction.
   * Throws an error causing the transaction status to be set to failed.
   *
   * @param transactionId - The ID of the transaction to stop signing.
   */
  abortTransactionSigning(transactionId: string) {
    const transactionMeta = this.#getTransaction(transactionId);

    if (!transactionMeta) {
      throw new Error(`Cannot abort signing as no transaction metadata found`);
    }

    const abortCallback = this.#signAbortCallbacks.get(transactionId);

    if (!abortCallback) {
      throw new Error(
        `Cannot abort signing as transaction is not waiting for signing`,
      );
    }

    abortCallback();

    this.#signAbortCallbacks.delete(transactionId);
  }

  /**
   * Update the transaction data of a single nested transaction within an atomic batch transaction.
   *
   * @param options - The options bag.
   * @param options.transactionId - ID of the atomic batch transaction.
   * @param options.transactionIndex - Index of the nested transaction within the atomic batch transaction.
   * @param options.transactionData - New data to set for the nested transaction.
   * @returns The updated data for the atomic batch transaction.
   */
  async updateAtomicBatchData({
    transactionId,
    transactionIndex,
    transactionData,
  }: {
    transactionId: string;
    transactionIndex: number;
    transactionData: Hex;
  }) {
    log('Updating atomic batch data', {
      transactionId,
      transactionIndex,
      transactionData,
    });

    const updatedTransactionMeta = this.#updateTransactionInternal(
      {
        transactionId,
        note: 'TransactionController#updateAtomicBatchData - Atomic batch data updated',
      },
      (transactionMeta) => {
        const { nestedTransactions, txParams } = transactionMeta;
        const from = txParams.from as Hex;
        const nestedTransaction = nestedTransactions?.[transactionIndex];

        if (!nestedTransaction) {
          throw new Error(
            `Nested transaction not found with index - ${transactionIndex}`,
          );
        }

        nestedTransaction.data = transactionData;

        const batchTransaction = generateEIP7702BatchTransaction(
          from,
          nestedTransactions,
        );

        transactionMeta.txParams.data = batchTransaction.data;
      },
    );

    const draftTransaction = cloneDeep({
      ...updatedTransactionMeta,
      txParams: {
        ...updatedTransactionMeta.txParams,
        // Clear existing gas to force estimation
        gas: undefined,
      },
    });

    await this.#updateGasEstimate(draftTransaction);

    this.#updateTransactionInternal(
      {
        transactionId,
        note: 'TransactionController#updateAtomicBatchData - Gas estimate updated',
      },
      (transactionMeta) => {
        transactionMeta.txParams.gas = draftTransaction.txParams.gas;
        transactionMeta.simulationFails = draftTransaction.simulationFails;
        transactionMeta.gasLimitNoBuffer = draftTransaction.gasLimitNoBuffer;
      },
    );

    return updatedTransactionMeta.txParams.data as Hex;
  }

  /**
   * Update the batch transactions associated with a transaction.
   * These transactions will be submitted with the main transaction as a batch.
   *
   * @param request - The request object.
   * @param request.transactionId - The ID of the transaction to update.
   * @param request.batchTransactions - The new batch transactions.
   */
  updateBatchTransactions({
    transactionId,
    batchTransactions,
  }: {
    transactionId: string;
    batchTransactions: BatchTransactionParams[];
  }) {
    log('Updating batch transactions', { transactionId, batchTransactions });

    this.#updateTransactionInternal(
      {
        transactionId,
        note: 'TransactionController#updateBatchTransactions - Batch transactions updated',
      },
      (transactionMeta) => {
        transactionMeta.batchTransactions = batchTransactions;
      },
    );
  }

  /**
   * Update the selected gas fee token for a transaction.
   *
   * @param transactionId - The ID of the transaction to update.
   * @param contractAddress - The contract address of the selected gas fee token.
   */
  updateSelectedGasFeeToken(
    transactionId: string,
    contractAddress: Hex | undefined,
  ) {
    this.#updateTransactionInternal({ transactionId }, (transactionMeta) => {
      const hasMatchingGasFeeToken = transactionMeta.gasFeeTokens?.some(
        (token) =>
          token.tokenAddress.toLowerCase() === contractAddress?.toLowerCase(),
      );

      if (contractAddress && !hasMatchingGasFeeToken) {
        throw new Error(
          `No matching gas fee token found with address - ${contractAddress}`,
        );
      }

      transactionMeta.selectedGasFeeToken = contractAddress;
    });
  }

  #addMetadata(transactionMeta: TransactionMeta) {
    validateTxParams(transactionMeta.txParams);
    this.update((state) => {
      state.transactions = this.#trimTransactionsForState([
        ...state.transactions,
        transactionMeta,
      ]);
    });
  }

  async #updateGasProperties(
    transactionMeta: TransactionMeta,
    { traceContext }: { traceContext?: TraceContext } = {},
  ) {
    const isEIP1559Compatible =
      transactionMeta.txParams.type !== TransactionEnvelopeType.legacy &&
      (await this.#getEIP1559Compatibility(transactionMeta.networkClientId));

    const { networkClientId } = transactionMeta;
    const ethQuery = this.#getEthQuery({ networkClientId });
    const provider = this.#getProvider({ networkClientId });

    await this.#trace(
      { name: 'Update Gas', parentContext: traceContext },
      async () => {
        await this.#updateGasEstimate(transactionMeta);
      },
    );

    await this.#trace(
      { name: 'Update Gas Fees', parentContext: traceContext },
      async () =>
        await updateGasFees({
          eip1559: isEIP1559Compatible,
          ethQuery,
          gasFeeFlows: this.#gasFeeFlows,
          getGasFeeEstimates: this.#getGasFeeEstimates,
          getSavedGasFees: this.#getSavedGasFees.bind(this),
          messenger: this.messagingSystem,
          txMeta: transactionMeta,
        }),
    );

    await this.#trace(
      { name: 'Update Layer 1 Gas Fees', parentContext: traceContext },
      async () =>
        await updateTransactionLayer1GasFee({
          layer1GasFeeFlows: this.#layer1GasFeeFlows,
          messenger: this.messagingSystem,
          provider,
          transactionMeta,
        }),
    );
  }

  #onBootCleanup() {
    this.clearUnapprovedTransactions();
    this.#failIncompleteTransactions();
  }

  #failIncompleteTransactions() {
    const incompleteTransactions = this.state.transactions.filter(
      (transaction) =>
        [TransactionStatus.approved, TransactionStatus.signed].includes(
          transaction.status,
        ),
    );

    for (const transactionMeta of incompleteTransactions) {
      this.#failTransaction(
        transactionMeta,
        new Error('Transaction incomplete at startup'),
      );
    }
  }

  async #processApproval(
    transactionMeta: TransactionMeta,
    {
      actionId,
      isExisting = false,
      publishHook,
      requireApproval,
      shouldShowRequest = true,
      traceContext,
    }: {
      actionId?: string;
      isExisting?: boolean;
      publishHook?: PublishHook;
      requireApproval?: boolean | undefined;
      shouldShowRequest?: boolean;
      traceContext?: TraceContext;
    },
  ): Promise<string> {
    const transactionId = transactionMeta.id;
    let resultCallbacks: AcceptResultCallbacks | undefined;
    const { meta, isCompleted } = this.#isTransactionCompleted(transactionId);

    const finishedPromise = isCompleted
      ? Promise.resolve(meta)
      : this.#waitForTransactionFinished(transactionId);

    if (meta && !isExisting && !isCompleted) {
      try {
        if (requireApproval !== false) {
          const acceptResult = await this.#trace(
            { name: 'Await Approval', parentContext: traceContext },
            (context) =>
              this.#requestApproval(transactionMeta, {
                shouldShowRequest,
                traceContext: context,
              }),
          );

          resultCallbacks = acceptResult.resultCallbacks;

          const approvalValue = acceptResult.value as
            | {
                txMeta?: TransactionMeta;
              }
            | undefined;

          const updatedTransaction = approvalValue?.txMeta;

          if (updatedTransaction) {
            log('Updating transaction with approval data', {
              customNonce: updatedTransaction.customNonceValue,
              params: updatedTransaction.txParams,
            });

            this.updateTransaction(
              updatedTransaction,
              'TransactionController#processApproval - Updated with approval data',
            );
          }
        }

        const { isCompleted: isTxCompleted } =
          this.#isTransactionCompleted(transactionId);

        if (!isTxCompleted) {
          const approvalResult = await this.#approveTransaction(
            transactionId,
            traceContext,
            publishHook,
          );
          if (
            approvalResult === ApprovalState.SkippedViaBeforePublishHook &&
            resultCallbacks
          ) {
            resultCallbacks.success();
          }
          const updatedTransactionMeta = this.#getTransaction(
            transactionId,
          ) as TransactionMeta;
          this.messagingSystem.publish(
            `${controllerName}:transactionApproved`,
            {
              transactionMeta: updatedTransactionMeta,
              actionId,
            },
          );
        }
      } catch (rawError: unknown) {
        const error = rawError as Error & { code?: number; data?: Json };

        const { isCompleted: isTxCompleted } =
          this.#isTransactionCompleted(transactionId);

        if (!isTxCompleted) {
          if (this.#isRejectError(error)) {
            this.#rejectTransactionAndThrow(transactionId, actionId, error);
          } else {
            this.#failTransaction(meta, error, actionId);
          }
        }
      }
    }

    const finalMeta = await finishedPromise;

    switch (finalMeta?.status) {
      case TransactionStatus.failed:
        const error = finalMeta.error as Error;
        resultCallbacks?.error(error);
        throw rpcErrors.internal(error.message);

      case TransactionStatus.submitted:
        resultCallbacks?.success();
        return finalMeta.hash as string;

      default:
        const internalError = rpcErrors.internal(
          `MetaMask Tx Signature: Unknown problem: ${JSON.stringify(
            finalMeta || transactionId,
          )}`,
        );

        resultCallbacks?.error(internalError);
        throw internalError;
    }
  }

  /**
   * Approves a transaction and updates it's status in state. If this is not a
   * retry transaction, a nonce will be generated. The transaction is signed
   * using the sign configuration property, then published to the blockchain.
   * A `<tx.id>:finished` hub event is fired after success or failure.
   *
   * @param transactionId - The ID of the transaction to approve.
   * @param traceContext - The parent context for any new traces.
   * @param publishHookOverride - Custom logic to publish the transaction.
   * @returns The state of the approval.
   */
  async #approveTransaction(
    transactionId: string,
    traceContext?: unknown,
    publishHookOverride?: PublishHook,
  ) {
    let clearApprovingTransactionId: (() => void) | undefined;
    let clearNonceLock: (() => void) | undefined;

    let transactionMeta = this.#getTransactionOrThrow(transactionId);

    log('Approving transaction', transactionMeta);

    try {
      if (!this.#sign) {
        this.#failTransaction(
          transactionMeta,
          new Error('No sign method defined.'),
        );
        return ApprovalState.NotApproved;
      } else if (!transactionMeta.chainId) {
        this.#failTransaction(
          transactionMeta,
          new Error('No chainId defined.'),
        );
        return ApprovalState.NotApproved;
      }

      if (this.#approvingTransactionIds.has(transactionId)) {
        log('Skipping approval as signing in progress', transactionId);
        return ApprovalState.NotApproved;
      }

      this.#approvingTransactionIds.add(transactionId);

      clearApprovingTransactionId = () =>
        this.#approvingTransactionIds.delete(transactionId);

      const [nonce, releaseNonce] = await getNextNonce(
        transactionMeta,
        (address: string) =>
          this.#multichainTrackingHelper.getNonceLock(
            address,
            transactionMeta.networkClientId,
          ),
      );

      clearNonceLock = releaseNonce;

      transactionMeta = this.#updateTransactionInternal(
        {
          transactionId,
          note: 'TransactionController#approveTransaction - Transaction approved',
        },
        (draftTxMeta) => {
          const { chainId, txParams } = draftTxMeta;
          const { gas, type } = txParams;

          draftTxMeta.status = TransactionStatus.approved;
          draftTxMeta.txParams.chainId = chainId;
          draftTxMeta.txParams.gasLimit = gas;
          draftTxMeta.txParams.nonce = nonce;

          if (!type && isEIP1559Transaction(txParams)) {
            draftTxMeta.txParams.type = TransactionEnvelopeType.feeMarket;
          }
        },
      );

      this.#onTransactionStatusChange(transactionMeta);

      const rawTx = await this.#trace(
        { name: 'Sign', parentContext: traceContext },
        () => this.#signTransaction(transactionMeta),
      );

      if (!(await this.#beforePublish(transactionMeta))) {
        log('Skipping publishing transaction based on hook');
        this.messagingSystem.publish(
          `${controllerName}:transactionPublishingSkipped`,
          transactionMeta,
        );
        return ApprovalState.SkippedViaBeforePublishHook;
      }

      if (!rawTx && !transactionMeta.isExternalSign) {
        return ApprovalState.NotApproved;
      }

      const { networkClientId } = transactionMeta;
      const ethQuery = this.#getEthQuery({ networkClientId });

      let preTxBalance: string | undefined;
      const shouldUpdatePreTxBalance =
        transactionMeta.type === TransactionType.swap;

      if (shouldUpdatePreTxBalance) {
        log('Determining pre-transaction balance');

        preTxBalance = await query(ethQuery, 'getBalance', [
          transactionMeta.txParams.from,
        ]);
      }

      log('Publishing transaction', transactionMeta.txParams);

      let hash: string | undefined;

      clearNonceLock?.();
      clearNonceLock = undefined;

      if (transactionMeta.batchTransactions?.length) {
        log('Found batch transactions', transactionMeta.batchTransactions);

        const extraTransactionsPublishHook = new ExtraTransactionsPublishHook({
          addTransactionBatch: this.addTransactionBatch.bind(this),
          transactions: transactionMeta.batchTransactions,
        });

        publishHookOverride = extraTransactionsPublishHook.getHook();
      }

      await this.#trace(
        { name: 'Publish', parentContext: traceContext },
        async () => {
          const publishHook = publishHookOverride ?? this.#publish;

          ({ transactionHash: hash } = await publishHook(
            transactionMeta,
            rawTx ?? '0x',
          ));

          if (hash === undefined) {
            hash = await this.#publishTransaction(ethQuery, {
              ...transactionMeta,
              rawTx,
            });
          }
        },
      );

      log('Publish successful', hash);

      transactionMeta = this.#updateTransactionInternal(
        {
          transactionId,
          note: 'TransactionController#approveTransaction - Transaction submitted',
        },
        (draftTxMeta) => {
          draftTxMeta.hash = hash;
          draftTxMeta.status = TransactionStatus.submitted;
          draftTxMeta.submittedTime = new Date().getTime();
          if (shouldUpdatePreTxBalance) {
            draftTxMeta.preTxBalance = preTxBalance;
            log('Updated pre-transaction balance', preTxBalance);
          }
        },
      );

      this.messagingSystem.publish(`${controllerName}:transactionSubmitted`, {
        transactionMeta,
      });

      this.messagingSystem.publish(
        `${controllerName}:transactionFinished`,
        transactionMeta,
      );
      this.#internalEvents.emit(`${transactionId}:finished`, transactionMeta);

      this.#onTransactionStatusChange(transactionMeta);
      return ApprovalState.Approved;
      // TODO: Replace `any` with type
      // eslint-disable-next-line @typescript-eslint/no-explicit-any
    } catch (error: any) {
      this.#failTransaction(transactionMeta, error);
      return ApprovalState.NotApproved;
    } finally {
      clearApprovingTransactionId?.();
      clearNonceLock?.();
    }
  }

  async #publishTransaction(
    ethQuery: EthQuery,
    transactionMeta: TransactionMeta,
    { skipSubmitHistory }: { skipSubmitHistory?: boolean } = {},
  ): Promise<string> {
    const transactionHash = await query(ethQuery, 'sendRawTransaction', [
      transactionMeta.rawTx,
    ]);

    if (skipSubmitHistory !== true) {
      this.#updateSubmitHistory(transactionMeta, transactionHash);
    }

    return transactionHash;
  }

  /**
   * Rejects a transaction based on its ID by setting its status to "rejected"
   * and emitting a `<tx.id>:finished` hub event.
   *
   * @param transactionId - The ID of the transaction to cancel.
   * @param actionId - The actionId passed from UI
   * @param error - The error that caused the rejection.
   */
  #rejectTransaction(transactionId: string, actionId?: string, error?: Error) {
    const transactionMeta = this.#getTransaction(transactionId);

    if (!transactionMeta) {
      return;
    }

    this.#deleteTransaction(transactionId);

    const updatedTransactionMeta: TransactionMeta = {
      ...transactionMeta,
      status: TransactionStatus.rejected as const,
      error: normalizeTxError(error ?? providerErrors.userRejectedRequest()),
    };

    this.messagingSystem.publish(
      `${controllerName}:transactionFinished`,
      updatedTransactionMeta,
    );

    this.#internalEvents.emit(
      `${transactionMeta.id}:finished`,
      updatedTransactionMeta,
    );

    this.messagingSystem.publish(`${controllerName}:transactionRejected`, {
      transactionMeta: updatedTransactionMeta,
      actionId,
    });

    this.#onTransactionStatusChange(updatedTransactionMeta);
  }

  /**
   * Trim the amount of transactions that are set on the state. Checks
   * if the length of the tx history is longer then desired persistence
   * limit and then if it is removes the oldest confirmed or rejected tx.
   * Pending or unapproved transactions will not be removed by this
   * operation. For safety of presenting a fully functional transaction UI
   * representation, this function will not break apart transactions with the
   * same nonce, created on the same day, per network. Not accounting for
   * transactions of the same nonce, same day and network combo can result in
   * confusing or broken experiences in the UI.
   *
   * @param transactions - The transactions to be applied to the state.
   * @returns The trimmed list of transactions.
   */
  #trimTransactionsForState(
    transactions: TransactionMeta[],
  ): TransactionMeta[] {
    const nonceNetworkSet = new Set();

    const txsToKeep = [...transactions]
      .sort((a, b) => (a.time > b.time ? -1 : 1)) // Descending time order
      .filter((tx) => {
        const { chainId, status, txParams, time } = tx;

        if (txParams) {
          const key = `${String(txParams.nonce)}-${convertHexToDecimal(
            chainId,
          )}-${new Date(time).toDateString()}`;

          if (nonceNetworkSet.has(key)) {
            return true;
          } else if (
            nonceNetworkSet.size < this.#transactionHistoryLimit ||
            !this.#isFinalState(status)
          ) {
            nonceNetworkSet.add(key);
            return true;
          }
        }

        return false;
      });

    txsToKeep.reverse(); // Ascending time order
    return txsToKeep;
  }

  /**
   * Determines if the transaction is in a final state.
   *
   * @param status - The transaction status.
   * @returns Whether the transaction is in a final state.
   */
  #isFinalState(status: TransactionStatus): boolean {
    return (
      status === TransactionStatus.rejected ||
      status === TransactionStatus.confirmed ||
      status === TransactionStatus.failed
    );
  }

  /**
   * Whether the transaction has at least completed all local processing.
   *
   * @param status - The transaction status.
   * @returns Whether the transaction is in a final state.
   */
  #isLocalFinalState(status: TransactionStatus): boolean {
    return [
      TransactionStatus.confirmed,
      TransactionStatus.failed,
      TransactionStatus.rejected,
      TransactionStatus.submitted,
    ].includes(status);
  }

  async #requestApproval(
    txMeta: TransactionMeta,
    {
      shouldShowRequest,
      traceContext,
    }: { shouldShowRequest: boolean; traceContext?: TraceContext },
  ): Promise<AddResult> {
    const id = this.#getApprovalId(txMeta);
    const { origin } = txMeta;
    const type = ApprovalType.Transaction;
    const requestData = { txId: txMeta.id };

    await this.#trace({
      name: 'Notification Display',
      id,
      parentContext: traceContext,
    });

    return (await this.messagingSystem.call(
      'ApprovalController:addRequest',
      {
        id,
        origin: origin || ORIGIN_METAMASK,
        type,
        requestData,
        expectsResult: true,
      },
      shouldShowRequest,
    )) as Promise<AddResult>;
  }

  #getTransaction(
    transactionId: string,
  ): Readonly<TransactionMeta> | undefined {
    const { transactions } = this.state;
    return transactions.find(({ id }) => id === transactionId);
  }

  #getTransactionOrThrow(
    transactionId: string,
    errorMessagePrefix = 'TransactionController',
  ): Readonly<TransactionMeta> {
    const txMeta = this.#getTransaction(transactionId);
    if (!txMeta) {
      throw new Error(
        `${errorMessagePrefix}: No transaction found with id ${transactionId}`,
      );
    }
    return txMeta;
  }

  #getApprovalId(txMeta: TransactionMeta) {
    return String(txMeta.id);
  }

  #isTransactionCompleted(transactionId: string): {
    meta?: TransactionMeta;
    isCompleted: boolean;
  } {
    const transaction = this.#getTransaction(transactionId);

    if (!transaction) {
      return { meta: undefined, isCompleted: false };
    }

    const isCompleted = this.#isLocalFinalState(transaction.status);

    return { meta: transaction, isCompleted };
  }

  #getChainId(networkClientId: NetworkClientId): Hex {
    return this.#multichainTrackingHelper.getNetworkClient({ networkClientId })
      .configuration.chainId;
  }

  #getNetworkClientId({
    chainId,
    networkClientId,
  }: {
    chainId?: Hex;
    networkClientId?: NetworkClientId;
  }) {
    if (networkClientId) {
      return networkClientId;
    }

    return this.#multichainTrackingHelper.getNetworkClient({
      chainId,
    }).id;
  }

  #getEthQuery({
    chainId,
    networkClientId,
  }: {
    chainId?: Hex;
    networkClientId?: NetworkClientId;
  }): EthQuery {
    return new EthQuery(this.#getProvider({ chainId, networkClientId }));
  }

  #getProvider({
    chainId,
    networkClientId,
  }: {
    chainId?: Hex;
    networkClientId?: NetworkClientId;
  }): Provider {
    return this.#multichainTrackingHelper.getNetworkClient({
      chainId,
      networkClientId,
    }).provider;
  }

  #onIncomingTransactions(transactions: TransactionMeta[]) {
    if (!transactions.length) {
      return;
    }

    const finalTransactions = transactions.map((tx) => {
      const { chainId } = tx;
      const networkClientId = this.#getNetworkClientId({ chainId });

      return {
        ...tx,
        networkClientId,
      };
    });

    this.update((state) => {
      const { transactions: currentTransactions } = state;

      state.transactions = this.#trimTransactionsForState([
        ...finalTransactions,
        ...currentTransactions,
      ]);

      log(
        'Added incoming transactions to state',
        finalTransactions.length,
        finalTransactions,
      );
    });

    this.messagingSystem.publish(
      `${controllerName}:incomingTransactionsReceived`,
      finalTransactions,
    );
  }

  #generateDappSuggestedGasFees(
    txParams: TransactionParams,
    origin?: string,
  ): DappSuggestedGasFees | undefined {
    if (!origin || origin === ORIGIN_METAMASK) {
      return undefined;
    }

    const { gasPrice, maxFeePerGas, maxPriorityFeePerGas, gas } = txParams;

    if (
      gasPrice === undefined &&
      maxFeePerGas === undefined &&
      maxPriorityFeePerGas === undefined &&
      gas === undefined
    ) {
      return undefined;
    }

    const dappSuggestedGasFees: DappSuggestedGasFees = {};

    if (gasPrice !== undefined) {
      dappSuggestedGasFees.gasPrice = gasPrice;
    } else if (
      maxFeePerGas !== undefined ||
      maxPriorityFeePerGas !== undefined
    ) {
      dappSuggestedGasFees.maxFeePerGas = maxFeePerGas;
      dappSuggestedGasFees.maxPriorityFeePerGas = maxPriorityFeePerGas;
    }

    if (gas !== undefined) {
      dappSuggestedGasFees.gas = gas;
    }

    return dappSuggestedGasFees;
  }

  /**
   * Validates and adds external provided transaction to state.
   *
   * @param transactionMeta - Nominated external transaction to be added to state.
   * @returns The new transaction.
   */
  #addExternalTransaction(transactionMeta: TransactionMeta) {
    const { chainId } = transactionMeta;
    const { transactions } = this.state;
    const fromAddress = transactionMeta?.txParams?.from;
    const sameFromAndNetworkTransactions = transactions.filter(
      (transaction) =>
        transaction.txParams.from === fromAddress &&
        transaction.chainId === chainId,
    );
    const confirmedTxs = sameFromAndNetworkTransactions.filter(
      (transaction) => transaction.status === TransactionStatus.confirmed,
    );
    const pendingTxs = sameFromAndNetworkTransactions.filter(
      (transaction) => transaction.status === TransactionStatus.submitted,
    );

    validateConfirmedExternalTransaction(
      transactionMeta,
      confirmedTxs,
      pendingTxs,
    );

    // Make sure provided external transaction has non empty history array
    const newTransactionMeta =
      (transactionMeta.history ?? []).length === 0 && !this.#isHistoryDisabled
        ? addInitialHistorySnapshot(transactionMeta)
        : transactionMeta;

    this.update((state) => {
      state.transactions = this.#trimTransactionsForState([
        ...state.transactions,
        newTransactionMeta,
      ]);
    });

    return newTransactionMeta;
  }

  /**
   * Sets other txMeta statuses to dropped if the txMeta that has been confirmed has other transactions
   * in the transactions have the same nonce.
   *
   * @param transactionId - Used to identify original transaction.
   */
  #markNonceDuplicatesDropped(transactionId: string) {
    const transactionMeta = this.#getTransaction(transactionId);
    if (!transactionMeta) {
      return;
    }
    const nonce = transactionMeta.txParams?.nonce;
    const from = transactionMeta.txParams?.from;
    const { chainId } = transactionMeta;

    const sameNonceTransactions = this.state.transactions.filter(
      (transaction) =>
        transaction.id !== transactionId &&
        transaction.txParams.from === from &&
        nonce &&
        transaction.txParams.nonce === nonce &&
        transaction.chainId === chainId &&
        transaction.type !== TransactionType.incoming,
    );
    const sameNonceTransactionIds = sameNonceTransactions.map(
      (transaction) => transaction.id,
    );

    if (sameNonceTransactions.length === 0) {
      return;
    }

    this.update((state) => {
      for (const transaction of state.transactions) {
        if (sameNonceTransactionIds.includes(transaction.id)) {
          transaction.replacedBy = transactionMeta?.hash;
          transaction.replacedById = transactionMeta?.id;
        }
      }
    });

    for (const transaction of this.state.transactions) {
      if (
        sameNonceTransactionIds.includes(transaction.id) &&
        transaction.status !== TransactionStatus.failed
      ) {
        this.#setTransactionStatusDropped(transaction);
      }
    }
  }

  /**
   * Method to set transaction status to dropped.
   *
   * @param transactionMeta - TransactionMeta of transaction to be marked as dropped.
   */
  #setTransactionStatusDropped(transactionMeta: TransactionMeta) {
    const updatedTransactionMeta = {
      ...transactionMeta,
      status: TransactionStatus.dropped as const,
    };
    this.messagingSystem.publish(`${controllerName}:transactionDropped`, {
      transactionMeta: updatedTransactionMeta,
    });
    this.updateTransaction(
      updatedTransactionMeta,
      'TransactionController#setTransactionStatusDropped - Transaction dropped',
    );
    this.#onTransactionStatusChange(updatedTransactionMeta);
  }

  /**
   * Get transaction with provided actionId.
   *
   * @param actionId - Unique ID to prevent duplicate requests
   * @returns the filtered transaction
   */
  #getTransactionWithActionId(actionId?: string) {
    return this.state.transactions.find(
      (transaction) => actionId && transaction.actionId === actionId,
    );
  }

  async #waitForTransactionFinished(
    transactionId: string,
  ): Promise<TransactionMeta> {
    return new Promise((resolve) => {
      this.#internalEvents.once(`${transactionId}:finished`, (txMeta) => {
        resolve(txMeta);
      });
    });
  }

  /**
   * Updates the r, s, and v properties of a TransactionMeta object
   * with values from a signed transaction.
   *
   * @param transactionMeta - The TransactionMeta object to update.
   * @param signedTx - The encompassing type for all transaction types containing r, s, and v values.
   * @returns The updated TransactionMeta object.
   */
  #updateTransactionMetaRSV(
    transactionMeta: TransactionMeta,
    signedTx: TypedTransaction,
  ): TransactionMeta {
    const transactionMetaWithRsv = cloneDeep(transactionMeta);

    for (const key of ['r', 's', 'v'] as const) {
      const value = signedTx[key];

      if (value === undefined || value === null) {
        continue;
      }

      transactionMetaWithRsv[key] = add0x(value.toString(16));
    }

    return transactionMetaWithRsv;
  }

  async #getEIP1559Compatibility(networkClientId?: NetworkClientId) {
    const currentNetworkIsEIP1559Compatible =
      await this.#getCurrentNetworkEIP1559Compatibility(networkClientId);

    const currentAccountIsEIP1559Compatible =
      await this.#getCurrentAccountEIP1559Compatibility();

    return (
      currentNetworkIsEIP1559Compatible && currentAccountIsEIP1559Compatible
    );
  }

  async #signTransaction(
    transactionMeta: TransactionMeta,
  ): Promise<string | undefined> {
    const { isExternalSign, txParams } = transactionMeta;

    if (isExternalSign) {
      log('Skipping sign as signed externally');
      return undefined;
    }

    log('Signing transaction', txParams);

    const { authorizationList, from } = txParams;
    const finalTxParams = { ...txParams };

    finalTxParams.authorizationList = await signAuthorizationList({
      authorizationList,
      messenger: this.messagingSystem,
      transactionMeta,
    });

    const unsignedEthTx = prepareTransaction(
      transactionMeta.chainId,
      finalTxParams,
    );

    this.#approvingTransactionIds.add(transactionMeta.id);

    const signedTx = await new Promise<TypedTransaction>((resolve, reject) => {
      this.#sign?.(
        unsignedEthTx,
        from,
        ...this.#getAdditionalSignArguments(transactionMeta),
      ).then(resolve, reject);

      this.#signAbortCallbacks.set(transactionMeta.id, () =>
        reject(new Error('Signing aborted by user')),
      );
    });

    this.#signAbortCallbacks.delete(transactionMeta.id);

    if (!signedTx) {
      log('Skipping signed status as no signed transaction');
      return undefined;
    }

    const transactionMetaFromHook = cloneDeep(transactionMeta);
    if (!this.#afterSign(transactionMetaFromHook, signedTx)) {
      this.updateTransaction(
        transactionMetaFromHook,
        'TransactionController#signTransaction - Update after sign',
      );

      log('Skipping signed status based on hook');

      return undefined;
    }

    const transactionMetaWithRsv = {
      ...this.#updateTransactionMetaRSV(transactionMetaFromHook, signedTx),
      status: TransactionStatus.signed as const,
      txParams: finalTxParams,
    };

    this.updateTransaction(
      transactionMetaWithRsv,
      'TransactionController#approveTransaction - Transaction signed',
    );

    this.#onTransactionStatusChange(transactionMetaWithRsv);

    const rawTx = serializeTransaction(signedTx);

    const transactionMetaWithRawTx = merge({}, transactionMetaWithRsv, {
      rawTx,
    });

    this.updateTransaction(
      transactionMetaWithRawTx,
      'TransactionController#approveTransaction - RawTransaction added',
    );

    return rawTx;
  }

  #onTransactionStatusChange(transactionMeta: TransactionMeta) {
    this.messagingSystem.publish(`${controllerName}:transactionStatusUpdated`, {
      transactionMeta,
    });
  }

  #getNonceTrackerTransactions(
    statuses: TransactionStatus[],
    address: string,
    chainId: string,
  ) {
    return getAndFormatTransactionsForNonceTracker(
      chainId,
      address,
      statuses,
      this.state.transactions,
    );
  }

  #onConfirmedTransaction(transactionMeta: TransactionMeta) {
    log('Processing confirmed transaction', transactionMeta.id);

    this.#markNonceDuplicatesDropped(transactionMeta.id);

    this.messagingSystem.publish(
      `${controllerName}:transactionConfirmed`,
      transactionMeta,
    );

    this.#onTransactionStatusChange(transactionMeta);

    // Intentional given potential duration of process.
    this.#updatePostBalance(transactionMeta).catch((error) => {
      log('Error while updating post balance', error);
      throw error;
    });
  }

  async #updatePostBalance(transactionMeta: TransactionMeta) {
    try {
      const { networkClientId, type } = transactionMeta;

      if (type !== TransactionType.swap) {
        return;
      }

      const ethQuery = this.#getEthQuery({ networkClientId });

      const { updatedTransactionMeta, approvalTransactionMeta } =
        await updatePostTransactionBalance(transactionMeta, {
          ethQuery,
          getTransaction: this.#getTransaction.bind(this),
          updateTransaction: this.updateTransaction.bind(this),
        });

      this.messagingSystem.publish(
        `${controllerName}:postTransactionBalanceUpdated`,
        {
          transactionMeta: updatedTransactionMeta,
          approvalTransactionMeta,
        },
      );
    } catch (error) {
      /* istanbul ignore next */
      log('Error while updating post transaction balance', error);
    }
  }

  #createNonceTracker({
    provider,
    blockTracker,
    chainId,
  }: {
    provider: Provider;
    blockTracker: BlockTracker;
    chainId: Hex;
  }): NonceTracker {
    return new NonceTracker({
      // TODO: Fix types
      // eslint-disable-next-line @typescript-eslint/no-explicit-any
      provider: provider as any,
      // TODO: Fix types
      blockTracker,
      getPendingTransactions: this.#getNonceTrackerPendingTransactions.bind(
        this,
        chainId,
      ),
      getConfirmedTransactions: this.#getNonceTrackerTransactions.bind(
        this,
        [TransactionStatus.confirmed],
        chainId,
      ),
    });
  }

  #createPendingTransactionTracker({
    provider,
    blockTracker,
    chainId,
    networkClientId,
  }: {
    provider: Provider;
    blockTracker: BlockTracker;
    chainId: Hex;
    networkClientId: NetworkClientId;
  }): PendingTransactionTracker {
    const ethQuery = new EthQuery(provider);

    const pendingTransactionTracker = new PendingTransactionTracker({
      blockTracker,
      getChainId: () => chainId,
      getEthQuery: () => ethQuery,
      getNetworkClientId: () => networkClientId,
      getTransactions: () => this.state.transactions,
      isResubmitEnabled: this.#pendingTransactionOptions.isResubmitEnabled,
      getGlobalLock: () =>
        this.#multichainTrackingHelper.acquireNonceLockForChainIdKey({
          chainId,
        }),
      messenger: this.messagingSystem,
      publishTransaction: (_ethQuery, transactionMeta) =>
        this.#publishTransaction(_ethQuery, transactionMeta, {
          skipSubmitHistory: true,
        }),
      hooks: {
        beforeCheckPendingTransaction:
          this.#beforeCheckPendingTransaction.bind(this),
      },
    });

    this.#addPendingTransactionTrackerListeners(pendingTransactionTracker);

    return pendingTransactionTracker;
  }

  readonly #checkForPendingTransactionAndStartPolling = () => {
    this.#multichainTrackingHelper.checkForPendingTransactionAndStartPolling();
  };

  #stopAllTracking() {
    this.#multichainTrackingHelper.stopAllTracking();
  }

  #addIncomingTransactionHelperListeners(
    incomingTransactionHelper: IncomingTransactionHelper,
  ) {
    incomingTransactionHelper.hub.on(
      'transactions',
      this.#onIncomingTransactions.bind(this),
    );
  }

  #removePendingTransactionTrackerListeners(
    pendingTransactionTracker: PendingTransactionTracker,
  ) {
    pendingTransactionTracker.hub.removeAllListeners('transaction-confirmed');
    pendingTransactionTracker.hub.removeAllListeners('transaction-dropped');
    pendingTransactionTracker.hub.removeAllListeners('transaction-failed');
    pendingTransactionTracker.hub.removeAllListeners('transaction-updated');
  }

  #addPendingTransactionTrackerListeners(
    pendingTransactionTracker: PendingTransactionTracker,
  ) {
    pendingTransactionTracker.hub.on(
      'transaction-confirmed',
      this.#onConfirmedTransaction.bind(this),
    );

    pendingTransactionTracker.hub.on(
      'transaction-dropped',
      this.#setTransactionStatusDropped.bind(this),
    );

    pendingTransactionTracker.hub.on(
      'transaction-failed',
      this.#failTransaction.bind(this),
    );

    pendingTransactionTracker.hub.on(
      'transaction-updated',
      this.updateTransaction.bind(this),
    );
  }

  #getNonceTrackerPendingTransactions(chainId: string, address: string) {
    const standardPendingTransactions = this.#getNonceTrackerTransactions(
      [
        TransactionStatus.approved,
        TransactionStatus.signed,
        TransactionStatus.submitted,
      ],
      address,
      chainId,
    );

    const externalPendingTransactions = this.#getExternalPendingTransactions(
      address,
      chainId,
    );
    return [...standardPendingTransactions, ...externalPendingTransactions];
  }

  async #publishTransactionForRetry(
    ethQuery: EthQuery,
    transactionMeta: TransactionMeta,
  ): Promise<string> {
    try {
      return await this.#publishTransaction(ethQuery, transactionMeta);
    } catch (error: unknown) {
      if (this.#isTransactionAlreadyConfirmedError(error as Error)) {
        throw new Error('Previous transaction is already confirmed');
      }
      throw error;
    }
  }

  /**
   * Ensures that error is a nonce issue
   *
   * @param error - The error to check
   * @returns Whether or not the error is a nonce issue
   */
  // TODO: Replace `any` with type
  // Some networks are returning original error in the data field
  // eslint-disable-next-line @typescript-eslint/no-explicit-any
  #isTransactionAlreadyConfirmedError(error: any): boolean {
    return (
      error?.message?.includes('nonce too low') ||
      error?.data?.message?.includes('nonce too low')
    );
  }

  #getGasFeeFlows(): GasFeeFlow[] {
    if (this.#testGasFeeFlows) {
      return [new TestGasFeeFlow()];
    }

    return [
      new RandomisedEstimationsGasFeeFlow(),
      new LineaGasFeeFlow(),
      new DefaultGasFeeFlow(),
    ];
  }

  #getLayer1GasFeeFlows(): Layer1GasFeeFlow[] {
    return [new OptimismLayer1GasFeeFlow(), new ScrollLayer1GasFeeFlow()];
  }

  #updateTransactionInternal(
    {
      transactionId,
      note,
      skipHistory,
      skipValidation,
      skipResimulateCheck,
    }: {
      transactionId: string;
      note?: string;
      skipHistory?: boolean;
      skipValidation?: boolean;
      skipResimulateCheck?: boolean;
    },
    callback: (transactionMeta: TransactionMeta) => TransactionMeta | void,
  ): Readonly<TransactionMeta> {
    let resimulateResponse: ResimulateResponse | undefined;

    this.update((state) => {
      const index = state.transactions.findIndex(
        ({ id }) => id === transactionId,
      );

      if (index === -1) {
        throw new Error(
          `Cannot update transaction as ID not found - ${transactionId}`,
        );
      }

      let transactionMeta = state.transactions[index];

      const originalTransactionMeta = cloneDeep(transactionMeta);

      transactionMeta = callback(transactionMeta) ?? transactionMeta;

      if (skipValidation !== true) {
        transactionMeta.txParams = normalizeTransactionParams(
          transactionMeta.txParams,
        );

        validateTxParams(transactionMeta.txParams);
      }

      if (!skipResimulateCheck && this.#isSimulationEnabled()) {
        resimulateResponse = shouldResimulate(
          originalTransactionMeta,
          transactionMeta,
        );
      }

      const shouldSkipHistory = this.#isHistoryDisabled || skipHistory;

      if (!shouldSkipHistory) {
        transactionMeta = updateTransactionHistory(
          transactionMeta,
          note ?? 'Transaction updated',
        );
      }
      state.transactions[index] = transactionMeta;
    });

    const transactionMeta = this.#getTransaction(
      transactionId,
    ) as TransactionMeta;

    if (resimulateResponse?.resimulate) {
      this.#updateSimulationData(transactionMeta, {
        blockTime: resimulateResponse.blockTime,
      }).catch((error) => {
        log('Error during re-simulation', error);
        throw error;
      });
    }

    return transactionMeta;
  }

  async #updateFirstTimeInteraction(
    transactionMeta: TransactionMeta,
    {
      traceContext,
    }: {
      traceContext?: TraceContext;
    } = {},
  ) {
    if (!this.#isFirstTimeInteractionEnabled()) {
      return;
    }

    const {
      chainId,
      id: transactionId,
      txParams: { to, from },
    } = transactionMeta;

    const request: GetAccountAddressRelationshipRequest = {
      chainId: hexToNumber(chainId),
      to: to as string,
      from,
    };

    validateParamTo(to);

    const existingTransaction = this.state.transactions.find(
      (tx) =>
        tx.chainId === chainId &&
        tx.txParams.from === from &&
        tx.txParams.to === to &&
        tx.id !== transactionId,
    );

    // Check if there is an existing transaction with the same from, to, and chainId
    // else we continue to check the account address relationship from API
    if (existingTransaction) {
      return;
    }

    try {
      const { count } = await this.#trace(
        { name: 'Account Address Relationship', parentContext: traceContext },
        () => getAccountAddressRelationship(request),
      );

      const isFirstTimeInteraction =
        count === undefined ? undefined : count === 0;

      const finalTransactionMeta = this.#getTransaction(transactionId);

      /* istanbul ignore if */
      if (!finalTransactionMeta) {
        log(
          'Cannot update first time interaction as transaction not found',
          transactionId,
        );
        return;
      }

      this.#updateTransactionInternal(
        {
          transactionId,
          note: 'TransactionController#updateFirstInteraction - Update first time interaction',
        },
        (txMeta) => {
          txMeta.isFirstTimeInteraction = isFirstTimeInteraction;
        },
      );

      log('Updated first time interaction', transactionId, {
        isFirstTimeInteraction,
      });
    } catch (error) {
      log(
        'Error fetching account address relationship, skipping first time interaction update',
        error,
      );
    }
  }

  async #updateSimulationData(
    transactionMeta: TransactionMeta,
    {
      blockTime,
      traceContext,
    }: {
      blockTime?: number;
      traceContext?: TraceContext;
    } = {},
  ) {
    const { id: transactionId, simulationData: prevSimulationData } =
      transactionMeta;

    let simulationData: SimulationData = {
      error: {
        code: SimulationErrorCode.Disabled,
        message: 'Simulation disabled',
      },
      tokenBalanceChanges: [],
    };

    let gasFeeTokens: GasFeeToken[] = [];

    if (this.#isSimulationEnabled()) {
      const result = await this.#getSimulationData({
        blockTime,
        traceContext,
        transactionMeta,
      });

      gasFeeTokens = result?.gasFeeTokens;
      simulationData = result?.simulationData;

      if (
        blockTime &&
        prevSimulationData &&
        hasSimulationDataChanged(prevSimulationData, simulationData)
      ) {
        simulationData = {
          ...simulationData,
          isUpdatedAfterSecurityCheck: true,
        };
      }
    }

    const finalTransactionMeta = this.#getTransaction(transactionId);

    /* istanbul ignore if */
    if (!finalTransactionMeta) {
      log(
        'Cannot update simulation data as transaction not found',
        transactionId,
        simulationData,
      );

      return;
    }

    this.#updateTransactionInternal(
      {
        transactionId,
        note: 'TransactionController#updateSimulationData - Update simulation data',
        skipResimulateCheck: Boolean(blockTime),
      },
      (txMeta) => {
        txMeta.gasFeeTokens = gasFeeTokens;
        txMeta.simulationData = simulationData;
      },
    );

    log('Updated simulation data', transactionId, simulationData);
  }

  #onGasFeePollerTransactionUpdate({
    transactionId,
    gasFeeEstimates,
    gasFeeEstimatesLoaded,
    layer1GasFee,
  }: {
    transactionId: string;
    gasFeeEstimates?: GasFeeEstimates;
    gasFeeEstimatesLoaded?: boolean;
    layer1GasFee?: Hex;
  }) {
    this.#updateTransactionInternal(
      { transactionId, skipHistory: true },
      (txMeta) => {
        updateTransactionGasProperties({
          txMeta,
          gasFeeEstimates,
          gasFeeEstimatesLoaded,
          isTxParamsGasFeeUpdatesEnabled: this.#isAutomaticGasFeeUpdateEnabled,
          layer1GasFee,
        });
      },
    );
  }

  #getSelectedAccount() {
    return this.messagingSystem.call('AccountsController:getSelectedAccount');
  }

  #getInternalAccounts(): Hex[] {
    const state = this.messagingSystem.call('AccountsController:getState');

    return Object.values(state.internalAccounts?.accounts ?? {})
      .filter((account) => account.type === 'eip155:eoa')
      .map((account) => account.address as Hex);
  }

  #updateSubmitHistory(transactionMeta: TransactionMeta, hash: string): void {
    const { chainId, networkClientId, origin, rawTx, txParams } =
      transactionMeta;

    const { networkConfigurationsByChainId } = this.#getNetworkState();
    const networkConfiguration = networkConfigurationsByChainId[chainId as Hex];

    const endpoint = networkConfiguration?.rpcEndpoints.find(
      (currentEndpoint) => currentEndpoint.networkClientId === networkClientId,
    );

    const networkUrl = endpoint?.url;
    const networkType = endpoint?.name ?? networkClientId;

    const submitHistoryEntry: SubmitHistoryEntry = {
      chainId,
      hash,
      networkType,
      networkUrl,
      origin,
      rawTransaction: rawTx as string,
      time: Date.now(),
      transaction: txParams,
    };

    log('Updating submit history', submitHistoryEntry);

    this.update((state) => {
      const { submitHistory } = state;

      if (submitHistory.length === SUBMIT_HISTORY_LIMIT) {
        submitHistory.pop();
      }

      submitHistory.unshift(submitHistoryEntry);
    });
  }

  async #updateGasEstimate(transactionMeta: TransactionMeta) {
    const { chainId, networkClientId } = transactionMeta;

    const isCustomNetwork =
      this.#multichainTrackingHelper.getNetworkClient({ networkClientId })
        .configuration.type === NetworkClientType.Custom;

    const ethQuery = this.#getEthQuery({ networkClientId });

    await updateGas({
      chainId,
      ethQuery,
      isCustomNetwork,
      isSimulationEnabled: this.#isSimulationEnabled(),
      messenger: this.messagingSystem,
      txMeta: transactionMeta,
    });
  }

  #registerActionHandlers(): void {
    this.messagingSystem.registerActionHandler(
      `${controllerName}:updateCustodialTransaction`,
      this.updateCustodialTransaction.bind(this),
    );
  }

  #deleteTransaction(transactionId: string) {
    this.update((state) => {
      const transactions = state.transactions.filter(
        ({ id }) => id !== transactionId,
      );

      state.transactions = this.#trimTransactionsForState(transactions);
    });
  }

  #isRejectError(error: Error & { code?: number }) {
    return [
      errorCodes.provider.userRejectedRequest,
      ErrorCode.RejectedUpgrade,
    ].includes(error.code as number);
  }

  #rejectTransactionAndThrow(
    transactionId: string,
    actionId: string | undefined,
    error: Error & { code?: number; data?: Json },
  ) {
    this.#rejectTransaction(transactionId, actionId, error);

    if (error.code === errorCodes.provider.userRejectedRequest) {
      throw providerErrors.userRejectedRequest({
        message: 'MetaMask Tx Signature: User denied transaction signature.',
        data: error?.data,
      });
    }

    throw error;
  }

  #failTransaction(
    transactionMeta: TransactionMeta,
    error: Error,
    actionId?: string,
  ) {
    let newTransactionMeta: TransactionMeta;

    try {
      newTransactionMeta = this.#updateTransactionInternal(
        {
          transactionId: transactionMeta.id,
          note: 'TransactionController#failTransaction - Add error message and set status to failed',
          skipValidation: true,
        },
        (draftTransactionMeta) => {
          draftTransactionMeta.status = TransactionStatus.failed;

          (
            draftTransactionMeta as TransactionMeta & {
              status: TransactionStatus.failed;
            }
          ).error = normalizeTxError(error);
        },
      );
    } catch (err: unknown) {
      log('Failed to mark transaction as failed', err);

      newTransactionMeta = {
        ...transactionMeta,
        status: TransactionStatus.failed,
        error: normalizeTxError(error),
      };
    }

    this.messagingSystem.publish(`${controllerName}:transactionFailed`, {
      actionId,
      error: error.message,
      transactionMeta: newTransactionMeta,
    });

    this.#onTransactionStatusChange(newTransactionMeta);

    this.messagingSystem.publish(
      `${controllerName}:transactionFinished`,
      newTransactionMeta,
    );

    this.#internalEvents.emit(
      `${transactionMeta.id}:finished`,
      newTransactionMeta,
    );
  }

  async #getSimulationData({
    blockTime,
    traceContext,
    transactionMeta,
  }: {
    blockTime?: number;
    traceContext?: TraceContext;
    transactionMeta: TransactionMeta;
  }) {
    const { chainId, delegationAddress, txParams } = transactionMeta;

    const {
      authorizationList: authorizationListRequest,
      data,
      from,
      to,
      value,
    } = txParams;

    const authorizationAddress = authorizationListRequest?.[0]?.address;

    const senderCode =
      authorizationAddress &&
      ((DELEGATION_PREFIX + remove0x(authorizationAddress)) as Hex);

    const is7702GasFeeTokensEnabled =
      await this.#isEIP7702GasFeeTokensEnabled(transactionMeta);

    const use7702Fees =
      is7702GasFeeTokensEnabled &&
      doesChainSupportEIP7702(chainId, this.messagingSystem);

    let authorizationList:
      | GetSimulationDataRequest['authorizationList']
      | undefined = authorizationListRequest?.map((authorization) => ({
      address: authorization.address,
      from: from as Hex,
    }));

    if (use7702Fees && !delegationAddress && !authorizationList) {
      authorizationList = this.#getSimulationAuthorizationList({
        chainId,
        from: from as Hex,
      });
    }

    return await this.#trace(
      { name: 'Simulate', parentContext: traceContext },
      () =>
        getSimulationData(
          {
            authorizationList,
            chainId,
            data: data as Hex,
            from: from as Hex,
            to: to as Hex,
            value: value as Hex,
          },
          {
            blockTime,
            senderCode,
            use7702Fees,
          },
        ),
    );
  }

  #getSimulationAuthorizationList({
    chainId,
    from,
  }: {
    chainId: Hex;
    from: Hex;
  }): GetSimulationDataRequest['authorizationList'] | undefined {
    if (!this.#publicKeyEIP7702) {
      throw rpcErrors.internal(ERROR_MESSGE_PUBLIC_KEY);
    }

    const upgradeAddress = getEIP7702UpgradeContractAddress(
      chainId,
      this.messagingSystem,
      this.#publicKeyEIP7702,
    );

    if (!upgradeAddress) {
      throw rpcErrors.internal(ERROR_MESSAGE_NO_UPGRADE_CONTRACT);
    }

    return [
      {
        address: upgradeAddress,
        from: from as Hex,
      },
    ];
  }
}<|MERGE_RESOLUTION|>--- conflicted
+++ resolved
@@ -115,11 +115,8 @@
   IsAtomicBatchSupportedResult,
   IsAtomicBatchSupportedRequest,
   AfterAddHook,
-<<<<<<< HEAD
+  GasFeeEstimateLevel as GasFeeEstimateLevelType,
   TransactionBatchMeta,
-=======
-  GasFeeEstimateLevel as GasFeeEstimateLevelType,
->>>>>>> 27b32764
 } from './types';
 import {
   TransactionEnvelopeType,
