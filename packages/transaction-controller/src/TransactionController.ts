--- conflicted
+++ resolved
@@ -1356,14 +1356,10 @@
       updateTransaction(addedTransactionMeta);
     }
 
-<<<<<<< HEAD
     // Skip gas estimation for intent transactions as they are not executed on-chain
     const isIntentTransaction = swaps?.meta?.swapMetaData?.isIntentTx === true;
 
     if (!isIntentTransaction) {
-=======
-    if (!skipInitialGasEstimate) {
->>>>>>> 8a422250
       await this.#trace(
         { name: 'Estimate Gas Properties', parentContext: traceContext },
         (context) =>
@@ -1371,7 +1367,6 @@
             traceContext: context,
           }),
       );
-<<<<<<< HEAD
     } else if (
       isEIP1559Compatible &&
       addedTransactionMeta.txParams.gasPrice &&
@@ -1387,7 +1382,6 @@
     } else if (!isEIP1559Compatible && addedTransactionMeta.txParams.gasPrice) {
       // Ensure legacy type for non-EIP-1559 networks
       addedTransactionMeta.txParams.type = TransactionEnvelopeType.legacy;
-=======
     } else {
       const newTransactionMeta = cloneDeep(addedTransactionMeta);
 
@@ -1413,7 +1407,6 @@
           return undefined;
         })
         .catch(noop);
->>>>>>> 8a422250
     }
 
     // Checks if a transaction already exists with a given actionId
