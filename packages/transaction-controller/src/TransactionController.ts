--- conflicted
+++ resolved
@@ -49,11 +49,8 @@
 import { DefaultGasFeeFlow } from './gas-flows/DefaultGasFeeFlow';
 import { LineaGasFeeFlow } from './gas-flows/LineaGasFeeFlow';
 import { EtherscanRemoteTransactionSource } from './helpers/EtherscanRemoteTransactionSource';
-<<<<<<< HEAD
 import { GasFeePoller } from './helpers/GasFeePoller';
-=======
 import type { IncomingTransactionOptions } from './helpers/IncomingTransactionHelper';
->>>>>>> 5ce07fe3
 import { IncomingTransactionHelper } from './helpers/IncomingTransactionHelper';
 import { MultichainTrackingHelper } from './helpers/MultichainTrackingHelper';
 import { PendingTransactionTracker } from './helpers/PendingTransactionTracker';
@@ -580,18 +577,16 @@
       blockTracker,
     });
 
-    // when transactionsController state changes
-    // check for pending transactions and start polling if there are any
-    this.subscribe(this.#checkForPendingTransactionAndStartPolling);
-
-<<<<<<< HEAD
     this.gasFeeFlows = this.getGasFeeFlows();
 
     const gasFeePoller = new GasFeePoller({
       // Default gas fee polling is not yet supported by the clients
       gasFeeFlows: this.gasFeeFlows.slice(0, -1),
-      getChainIds: () => [this.getChainId()],
-      getEthQuery: () => this.ethQuery,
+      getEthQuery: (chainId, networkClientId) =>
+        this.#multichainTrackingHelper.getEthQuery({
+          networkClientId,
+          chainId,
+        }),
       getGasFeeControllerEstimates: this.getGasFeeEstimates,
       getTransactions: () => this.state.transactions,
       onStateChange: (listener) => {
@@ -604,10 +599,12 @@
       this.updateTransaction.bind(this),
     );
 
-=======
+    // when transactionsController state changes
+    // check for pending transactions and start polling if there are any
+    this.subscribe(this.#checkForPendingTransactionAndStartPolling);
+
     // TODO once v2 is merged make sure this only runs when
     // selectedNetworkClientId changes
->>>>>>> 5ce07fe3
     onNetworkStateChange(() => {
       log('Detected network change', this.getChainId());
       this.pendingTransactionTracker.startIfPendingTransactions();
@@ -2030,19 +2027,13 @@
 
     await updateGasFees({
       eip1559: isEIP1559Compatible,
-<<<<<<< HEAD
-      ethQuery: this.ethQuery,
-      gasFeeFlows: this.gasFeeFlows,
-      getGasFeeEstimates: this.getGasFeeEstimates,
-      getSavedGasFees: this.getSavedGasFees.bind(this, chainId),
-=======
       ethQuery: this.#multichainTrackingHelper.getEthQuery({
         networkClientId,
         chainId,
       }),
+      gasFeeFlows: this.gasFeeFlows,
+      getGasFeeEstimates: this.getGasFeeEstimates,
       getSavedGasFees: this.getSavedGasFees.bind(this),
-      getGasFeeEstimates: this.getGasFeeEstimates.bind(this),
->>>>>>> 5ce07fe3
       txMeta: transactionMeta,
     });
   }
@@ -2874,10 +2865,6 @@
     }
   }
 
-<<<<<<< HEAD
-  private getGasFeeFlows(): GasFeeFlow[] {
-    return [new LineaGasFeeFlow(), new DefaultGasFeeFlow()];
-=======
   #createNonceTracker({
     provider,
     blockTracker,
@@ -3089,6 +3076,9 @@
       error?.message?.includes('nonce too low') ||
       error?.data?.message?.includes('nonce too low')
     );
->>>>>>> 5ce07fe3
+  }
+
+  private getGasFeeFlows(): GasFeeFlow[] {
+    return [new LineaGasFeeFlow(), new DefaultGasFeeFlow()];
   }
 }