import { Hardfork, Common, type ChainConfig } from '@ethereumjs/common';
import type { TypedTransaction } from '@ethereumjs/tx';
import { TransactionFactory } from '@ethereumjs/tx';
import type {
  AcceptResultCallbacks,
  AddApprovalRequest,
  AddResult,
} from '@metamask/approval-controller';
import type {
  BaseConfig,
  BaseState,
  RestrictedControllerMessenger,
} from '@metamask/base-controller';
import { BaseController } from '@metamask/base-controller';
import {
  BNToHex,
  fractionBN,
  hexToBN,
  query,
  NetworkType,
  RPC,
  ApprovalType,
  ORIGIN_METAMASK,
  convertHexToDecimal,
} from '@metamask/controller-utils';
import EthQuery from '@metamask/eth-query';
import type {
  BlockTracker,
  NetworkState,
  Provider,
} from '@metamask/network-controller';
import { errorCodes, rpcErrors, providerErrors } from '@metamask/rpc-errors';
import type { Hex } from '@metamask/utils';
import { Mutex } from 'async-mutex';
import MethodRegistry from 'eth-method-registry';
import { addHexPrefix, bufferToHex } from 'ethereumjs-util';
import { EventEmitter } from 'events';
import { merge, pickBy } from 'lodash';
import NonceTracker from 'nonce-tracker';
import { v1 as random } from 'uuid';

import { EtherscanRemoteTransactionSource } from './EtherscanRemoteTransactionSource';
import { validateConfirmedExternalTransaction } from './external-transactions';
import { addInitialHistorySnapshot, updateTransactionHistory } from './history';
import { IncomingTransactionHelper } from './IncomingTransactionHelper';
import { pendingTransactionsLogger } from './logger';
import { PendingTransactionTracker } from './PendingTransactionTracker';
import { determineTransactionType } from './transaction-type';
import type {
  DappSuggestedGasFees,
  TransactionParams,
  TransactionMeta,
  TransactionReceipt,
  SecurityProviderRequest,
  SendFlowHistoryEntry,
  WalletDevice,
} from './types';
import { TransactionType, TransactionStatus } from './types';
import {
  getAndFormatTransactionsForNonceTracker,
  getIncreasedPriceFromExisting,
  normalizeTxParams,
  isEIP1559Transaction,
  isFeeMarketEIP1559Values,
  isGasPriceValue,
  validateGasValues,
  validateIfTransactionUnapproved,
  validateMinimumIncrease,
  ESTIMATE_GAS_ERROR,
} from './utils';
import { validateTxParams } from './validation';

export const HARDFORK = Hardfork.London;

/**
 * @type Result
 * @property result - Promise resolving to a new transaction hash
 * @property transactionMeta - Meta information about this new transaction
 */
export interface Result {
  result: Promise<string>;
  transactionMeta: TransactionMeta;
}

export interface GasPriceValue {
  gasPrice: string;
}

export interface FeeMarketEIP1559Values {
  maxFeePerGas: string;
  maxPriorityFeePerGas: string;
}

/**
 * @type TransactionConfig
 *
 * Transaction controller configuration
 * @property provider - Provider used to create a new underlying EthQuery instance
 * @property sign - Method used to sign transactions
 */
export interface TransactionConfig extends BaseConfig {
  sign?: (txParams: TransactionParams, from: string) => Promise<any>;
  txHistoryLimit: number;
}

/**
 * @type MethodData
 *
 * Method data registry object
 * @property registryMethod - Registry method raw string
 * @property parsedRegistryMethod - Registry method object, containing name and method arguments
 */
export interface MethodData {
  registryMethod: string;
  parsedRegistryMethod: Record<string, unknown>;
}

/**
 * @type TransactionState
 *
 * Transaction controller state
 * @property transactions - A list of TransactionMeta objects
 * @property methodData - Object containing all known method data information
 */
export interface TransactionState extends BaseState {
  transactions: TransactionMeta[];
  methodData: { [key: string]: MethodData };
  lastFetchedBlockNumbers: { [key: string]: number };
}

/**
 * Multiplier used to determine a transaction's increased gas fee during cancellation
 */
export const CANCEL_RATE = 1.5;

/**
 * Multiplier used to determine a transaction's increased gas fee during speed up
 */
export const SPEED_UP_RATE = 1.1;

/**
 * The name of the {@link TransactionController}.
 */
const controllerName = 'TransactionController';

/**
 * The external actions available to the {@link TransactionController}.
 */
type AllowedActions = AddApprovalRequest;

/**
 * The messenger of the {@link TransactionController}.
 */
export type TransactionControllerMessenger = RestrictedControllerMessenger<
  typeof controllerName,
  AllowedActions,
  never,
  AllowedActions['type'],
  never
>;

/**
 * Controller responsible for submitting and managing transactions.
 */
export class TransactionController extends BaseController<
  TransactionConfig,
  TransactionState
> {
  private ethQuery: EthQuery;

  private readonly isHistoryDisabled: boolean;

  private readonly isSendFlowHistoryDisabled: boolean;

  private readonly nonceTracker: NonceTracker;

  private registry: any;

  private readonly provider: Provider;

  private readonly handle?: ReturnType<typeof setTimeout>;

  private readonly mutex = new Mutex();

  private readonly getNetworkState: () => NetworkState;

  private readonly getCurrentAccountEIP1559Compatibility: () => Promise<boolean>;

  private readonly getCurrentNetworkEIP1559Compatibility: () => Promise<boolean>;

  private readonly messagingSystem: TransactionControllerMessenger;

  private readonly incomingTransactionHelper: IncomingTransactionHelper;

<<<<<<< HEAD
  private readonly pendingTransactionTracker: PendingTransactionTracker;
=======
  private readonly securityProviderRequest?: SecurityProviderRequest;
>>>>>>> 4321f5ed

  private failTransaction(transactionMeta: TransactionMeta, error: Error) {
    const newTransactionMeta = {
      ...transactionMeta,
      error,
      status: TransactionStatus.failed,
    };
    this.updateTransaction(
      newTransactionMeta,
      'TransactionController#failTransaction - Add error message and set status to failed',
    );
    this.hub.emit(`${transactionMeta.id}:finished`, newTransactionMeta);
  }

  private async registryLookup(fourBytePrefix: string): Promise<MethodData> {
    const registryMethod = await this.registry.lookup(fourBytePrefix);
    const parsedRegistryMethod = this.registry.parse(registryMethod);
    return { registryMethod, parsedRegistryMethod };
  }

  /**
   * EventEmitter instance used to listen to specific transactional events
   */
  hub = new EventEmitter();

  /**
   * Name of this controller used during composition
   */
  override name = 'TransactionController';

  /**
   * Method used to sign transactions
   */
  sign?: (
    transaction: TypedTransaction,
    from: string,
  ) => Promise<TypedTransaction>;

  /**
   * Creates a TransactionController instance.
   *
   * @param options - The controller options.
   * @param options.blockTracker - The block tracker used to poll for new blocks data.
   * @param options.disableHistory - Whether to disable storing history in transaction metadata.
   * @param options.disableSendFlowHistory - Explicitly disable transaction metadata history.
   * @param options.getCurrentAccountEIP1559Compatibility - Whether or not the account supports EIP-1559.
   * @param options.getCurrentNetworkEIP1559Compatibility - Whether or not the network supports EIP-1559.
   * @param options.getNetworkState - Gets the state of the network controller.
   * @param options.getSelectedAddress - Gets the address of the currently selected account.
   * @param options.incomingTransactions - Configuration options for incoming transaction support.
   * @param options.incomingTransactions.includeTokenTransfers - Whether or not to include ERC20 token transfers.
   * @param options.incomingTransactions.isEnabled - Whether or not incoming transaction retrieval is enabled.
   * @param options.incomingTransactions.queryEntireHistory - Whether to initially query the entire transaction history or only recent blocks.
   * @param options.incomingTransactions.updateTransactions - Whether to update local transactions using remote transaction data.
   * @param options.messenger - The controller messenger.
   * @param options.onNetworkStateChange - Allows subscribing to network controller state changes.
   * @param options.provider - The provider used to create the underlying EthQuery instance.
   * @param options.securityProviderRequest - A function for verifying a transaction, whether it is malicious or not.
   * @param config - Initial options used to configure this controller.
   * @param state - Initial state to set on this controller.
   */
  constructor(
    {
      blockTracker,
      disableHistory,
      disableSendFlowHistory,
      getCurrentAccountEIP1559Compatibility,
      getCurrentNetworkEIP1559Compatibility,
      getNetworkState,
      getSelectedAddress,
      incomingTransactions = {},
      messenger,
      onNetworkStateChange,
      provider,
      securityProviderRequest,
    }: {
      blockTracker: BlockTracker;
      disableHistory: boolean;
      disableSendFlowHistory: boolean;
      getCurrentAccountEIP1559Compatibility: () => Promise<boolean>;
      getCurrentNetworkEIP1559Compatibility: () => Promise<boolean>;
      getNetworkState: () => NetworkState;
      getSelectedAddress: () => string;
      incomingTransactions: {
        includeTokenTransfers?: boolean;
        isEnabled?: () => boolean;
        queryEntireHistory?: boolean;
        updateTransactions?: boolean;
      };
      messenger: TransactionControllerMessenger;
      onNetworkStateChange: (listener: (state: NetworkState) => void) => void;
      provider: Provider;
      securityProviderRequest?: SecurityProviderRequest;
    },
    config?: Partial<TransactionConfig>,
    state?: Partial<TransactionState>,
  ) {
    super(config, state);

    this.defaultConfig = {
      txHistoryLimit: 40,
    };

    this.defaultState = {
      methodData: {},
      transactions: [],
      lastFetchedBlockNumbers: {},
    };

    this.initialize();

    this.provider = provider;
    this.messagingSystem = messenger;
    this.getNetworkState = getNetworkState;
    this.ethQuery = new EthQuery(provider);
    this.isSendFlowHistoryDisabled = disableSendFlowHistory ?? false;
    this.isHistoryDisabled = disableHistory ?? false;
    this.registry = new MethodRegistry({ provider });
    this.getCurrentAccountEIP1559Compatibility =
      getCurrentAccountEIP1559Compatibility;
    this.getCurrentNetworkEIP1559Compatibility =
      getCurrentNetworkEIP1559Compatibility;
    this.securityProviderRequest = securityProviderRequest;

    this.nonceTracker = new NonceTracker({
      provider,
      blockTracker,
      getPendingTransactions: (address) =>
        getAndFormatTransactionsForNonceTracker(
          address,
          TransactionStatus.submitted,
          this.state.transactions,
        ),
      getConfirmedTransactions: (address) =>
        getAndFormatTransactionsForNonceTracker(
          address,
          TransactionStatus.confirmed,
          this.state.transactions,
        ),
    });

    this.incomingTransactionHelper = new IncomingTransactionHelper({
      blockTracker,
      getCurrentAccount: getSelectedAddress,
      getLastFetchedBlockNumbers: () => this.state.lastFetchedBlockNumbers,
      getNetworkState,
      isEnabled: incomingTransactions.isEnabled,
      queryEntireHistory: incomingTransactions.queryEntireHistory,
      remoteTransactionSource: new EtherscanRemoteTransactionSource({
        includeTokenTransfers: incomingTransactions.includeTokenTransfers,
      }),
      transactionLimit: this.config.txHistoryLimit,
      updateTransactions: incomingTransactions.updateTransactions,
    });

    this.incomingTransactionHelper.hub.on(
      'transactions',
      this.onIncomingTransactions.bind(this),
    );

    this.incomingTransactionHelper.hub.on(
      'updatedLastFetchedBlockNumbers',
      this.onUpdatedLastFetchedBlockNumbers.bind(this),
    );

    this.pendingTransactionTracker = new PendingTransactionTracker({
      blockTracker,
      failTransaction: this.failTransaction.bind(this),
      getChainId: this.getChainId.bind(this),
      getEthQuery: () => this.ethQuery,
      getTransactions: () => this.state.transactions,
    });

    this.pendingTransactionTracker.hub.on(
      'transactions',
      this.onPendingTransactionsUpdate.bind(this),
    );

    this.pendingTransactionTracker.hub.on(
      'transaction-confirmed',
      (transactionMeta: TransactionMeta) =>
        this.hub.emit(`${transactionMeta.id}:confirmed`, transactionMeta),
    );

    onNetworkStateChange(() => {
      this.ethQuery = new EthQuery(this.provider);
      this.registry = new MethodRegistry({ provider: this.provider });
    });

    this.pendingTransactionTracker.start();
  }

  /**
   * Handle new method data request.
   *
   * @param fourBytePrefix - The method prefix.
   * @returns The method data object corresponding to the given signature prefix.
   */
  async handleMethodData(fourBytePrefix: string): Promise<MethodData> {
    const releaseLock = await this.mutex.acquire();
    try {
      const { methodData } = this.state;
      const knownMethod = Object.keys(methodData).find(
        (knownFourBytePrefix) => fourBytePrefix === knownFourBytePrefix,
      );
      if (knownMethod) {
        return methodData[fourBytePrefix];
      }
      const registry = await this.registryLookup(fourBytePrefix);
      this.update({
        methodData: { ...methodData, ...{ [fourBytePrefix]: registry } },
      });
      return registry;
    } finally {
      releaseLock();
    }
  }

  /**
   * Add a new unapproved transaction to state. Parameters will be validated, a
   * unique transaction id will be generated, and gas and gasPrice will be calculated
   * if not provided. If A `<tx.id>:unapproved` hub event will be emitted once added.
   *
   * @param txParams - Standard parameters for an Ethereum transaction.
   * @param opts - Additional options to control how the transaction is added.
   * @param opts.actionId - Unique ID to prevent duplicate requests.
   * @param opts.deviceConfirmedOn - An enum to indicate what device confirmed the transaction.
   * @param opts.method - RPC method that requested the transaction.
   * @param opts.origin - The origin of the transaction request, such as a dApp hostname.
   * @param opts.requireApproval - Whether the transaction requires approval by the user, defaults to true unless explicitly disabled.
   * @param opts.securityAlertResponse - Response from security validator.
   * @param opts.sendFlowHistory - The sendFlowHistory entries to add.
   * @param opts.type - Type of transaction to add, such as 'cancel' or 'swap'.
   * @returns Object containing a promise resolving to the transaction hash if approved.
   */
  async addTransaction(
    txParams: TransactionParams,
    {
      actionId,
      deviceConfirmedOn,
      method,
      origin,
      requireApproval,
      securityAlertResponse,
      sendFlowHistory,
      type,
    }: {
      actionId?: string;
      deviceConfirmedOn?: WalletDevice;
      method?: string;
      origin?: string;
      requireApproval?: boolean | undefined;
      securityAlertResponse?: Record<string, unknown>;
      sendFlowHistory?: SendFlowHistoryEntry[];
      type?: TransactionType;
    } = {},
  ): Promise<Result> {
    const chainId = this.getChainId();
    const { transactions } = this.state;
    txParams = normalizeTxParams(txParams);
    const isEIP1559Compatible = await this.getEIP1559Compatibility();
    validateTxParams(txParams, isEIP1559Compatible);

    const dappSuggestedGasFees = this.generateDappSuggestedGasFees(
      txParams,
      origin,
    );

    const transactionType =
      type ?? (await determineTransactionType(txParams, this.ethQuery)).type;

    const existingTransactionMeta = this.getTransactionWithActionId(actionId);
    // If a request to add a transaction with the same actionId is submitted again, a new transaction will not be created for it.
    const transactionMeta: TransactionMeta = existingTransactionMeta || {
      // Add actionId to txMeta to check if same actionId is seen again
      actionId,
      chainId,
      dappSuggestedGasFees,
      deviceConfirmedOn,
      id: random(),
      origin,
      securityAlertResponse,
      status: TransactionStatus.unapproved as TransactionStatus.unapproved,
      time: Date.now(),
      txParams,
      userEditedGasLimit: false,
      verifiedOnBlockchain: false,
      type: transactionType,
    };

    try {
      const { gas, estimateGasError } = await this.estimateGas(txParams);
      txParams.gas = gas;
      txParams.estimateGasError = estimateGasError;
      transactionMeta.originalGasEstimate = gas;
    } catch (error: any) {
      this.failTransaction(transactionMeta, error);
      return Promise.reject(error);
    }

    // Checks if a transaction already exists with a given actionId
    if (!existingTransactionMeta) {
      // Set security provider response
      if (method && this.securityProviderRequest) {
        const securityProviderResponse = await this.securityProviderRequest(
          transactionMeta,
          method,
        );
        transactionMeta.securityProviderResponse = securityProviderResponse;
      }

      if (!this.isSendFlowHistoryDisabled) {
        transactionMeta.sendFlowHistory = sendFlowHistory ?? [];
      }
      // Initial history push
      if (!this.isHistoryDisabled) {
        addInitialHistorySnapshot(transactionMeta);
      }
      transactions.push(transactionMeta);
      this.update({
        transactions: this.trimTransactionsForState(transactions),
      });
      this.hub.emit(`unapprovedTransaction`, transactionMeta);
    }

    return {
      result: this.processApproval(transactionMeta, {
        isExisting: Boolean(existingTransactionMeta),
        requireApproval,
      }),
      transactionMeta,
    };
  }

  startIncomingTransactionPolling() {
    this.incomingTransactionHelper.start();
  }

  stopIncomingTransactionPolling() {
    this.incomingTransactionHelper.stop();
  }

  async updateIncomingTransactions() {
    await this.incomingTransactionHelper.update();
  }

  /**
   * Creates approvals for all unapproved transactions persisted.
   */
  initApprovals() {
    const chainId = this.getChainId();
    const unapprovedTxs = this.state.transactions.filter(
      (transaction) =>
        transaction.status === TransactionStatus.unapproved &&
        transaction.chainId === chainId,
    );

    for (const txMeta of unapprovedTxs) {
      this.processApproval(txMeta, {
        shouldShowRequest: false,
      }).catch((error) => {
        /* istanbul ignore next */
        console.error('Error during persisted transaction approval', error);
      });
    }
  }

  /**
   * Attempts to cancel a transaction based on its ID by setting its status to "rejected"
   * and emitting a `<tx.id>:finished` hub event.
   *
   * @param transactionId - The ID of the transaction to cancel.
   * @param gasValues - The gas values to use for the cancellation transaction.
   * @param options - The options for the cancellation transaction.
   * @param options.estimatedBaseFee - The estimated base fee of the transaction.
   */
  async stopTransaction(
    transactionId: string,
    gasValues?: GasPriceValue | FeeMarketEIP1559Values,
    { estimatedBaseFee }: { estimatedBaseFee?: string } = {},
  ) {
    if (gasValues) {
      validateGasValues(gasValues);
    }
    const transactionMeta = this.state.transactions.find(
      ({ id }) => id === transactionId,
    );
    if (!transactionMeta) {
      return;
    }

    if (!this.sign) {
      throw new Error('No sign method defined.');
    }

    // gasPrice (legacy non EIP1559)
    const minGasPrice = getIncreasedPriceFromExisting(
      transactionMeta.txParams.gasPrice,
      CANCEL_RATE,
    );

    const gasPriceFromValues = isGasPriceValue(gasValues) && gasValues.gasPrice;

    const newGasPrice =
      (gasPriceFromValues &&
        validateMinimumIncrease(gasPriceFromValues, minGasPrice)) ||
      minGasPrice;

    // maxFeePerGas (EIP1559)
    const existingMaxFeePerGas = transactionMeta.txParams?.maxFeePerGas;
    const minMaxFeePerGas = getIncreasedPriceFromExisting(
      existingMaxFeePerGas,
      CANCEL_RATE,
    );
    const maxFeePerGasValues =
      isFeeMarketEIP1559Values(gasValues) && gasValues.maxFeePerGas;
    const newMaxFeePerGas =
      (maxFeePerGasValues &&
        validateMinimumIncrease(maxFeePerGasValues, minMaxFeePerGas)) ||
      (existingMaxFeePerGas && minMaxFeePerGas);

    // maxPriorityFeePerGas (EIP1559)
    const existingMaxPriorityFeePerGas =
      transactionMeta.txParams?.maxPriorityFeePerGas;
    const minMaxPriorityFeePerGas = getIncreasedPriceFromExisting(
      existingMaxPriorityFeePerGas,
      CANCEL_RATE,
    );
    const maxPriorityFeePerGasValues =
      isFeeMarketEIP1559Values(gasValues) && gasValues.maxPriorityFeePerGas;
    const newMaxPriorityFeePerGas =
      (maxPriorityFeePerGasValues &&
        validateMinimumIncrease(
          maxPriorityFeePerGasValues,
          minMaxPriorityFeePerGas,
        )) ||
      (existingMaxPriorityFeePerGas && minMaxPriorityFeePerGas);

    const txParams =
      newMaxFeePerGas && newMaxPriorityFeePerGas
        ? {
            from: transactionMeta.txParams.from,
            gasLimit: transactionMeta.txParams.gas,
            maxFeePerGas: newMaxFeePerGas,
            maxPriorityFeePerGas: newMaxPriorityFeePerGas,
            type: 2,
            nonce: transactionMeta.txParams.nonce,
            to: transactionMeta.txParams.from,
            value: '0x0',
          }
        : {
            from: transactionMeta.txParams.from,
            gasLimit: transactionMeta.txParams.gas,
            gasPrice: newGasPrice,
            nonce: transactionMeta.txParams.nonce,
            to: transactionMeta.txParams.from,
            value: '0x0',
          };

    const unsignedEthTx = this.prepareUnsignedEthTx(txParams);

    const signedTx = await this.sign(
      unsignedEthTx,
      transactionMeta.txParams.from,
    );
    await this.updateTransactionMetaRSV(transactionMeta, signedTx);
    const rawTx = bufferToHex(signedTx.serialize());
    await query(this.ethQuery, 'sendRawTransaction', [rawTx]);
    transactionMeta.estimatedBaseFee = estimatedBaseFee;
    transactionMeta.status = TransactionStatus.cancelled;
    this.hub.emit(`${transactionMeta.id}:finished`, transactionMeta);
  }

  /**
   * Attempts to speed up a transaction increasing transaction gasPrice by ten percent.
   *
   * @param transactionId - The ID of the transaction to speed up.
   * @param gasValues - The gas values to use for the speed up transaction.
   * @param options - The options for the speed up transaction.
   * @param options.actionId - Unique ID to prevent duplicate requests
   * @param options.estimatedBaseFee - The estimated base fee of the transaction.
   */
  async speedUpTransaction(
    transactionId: string,
    gasValues?: GasPriceValue | FeeMarketEIP1559Values,
    {
      actionId,
      estimatedBaseFee,
    }: { actionId?: string; estimatedBaseFee?: string } = {},
  ) {
    // If transaction is found for same action id, do not create a new speed up transaction.
    if (this.getTransactionWithActionId(actionId)) {
      return;
    }

    if (gasValues) {
      validateGasValues(gasValues);
    }
    const transactionMeta = this.state.transactions.find(
      ({ id }) => id === transactionId,
    );
    /* istanbul ignore next */
    if (!transactionMeta) {
      return;
    }

    /* istanbul ignore next */
    if (!this.sign) {
      throw new Error('No sign method defined.');
    }

    const { transactions } = this.state;

    // gasPrice (legacy non EIP1559)
    const minGasPrice = getIncreasedPriceFromExisting(
      transactionMeta.txParams.gasPrice,
      SPEED_UP_RATE,
    );

    const gasPriceFromValues = isGasPriceValue(gasValues) && gasValues.gasPrice;

    const newGasPrice =
      (gasPriceFromValues &&
        validateMinimumIncrease(gasPriceFromValues, minGasPrice)) ||
      minGasPrice;

    // maxFeePerGas (EIP1559)
    const existingMaxFeePerGas = transactionMeta.txParams?.maxFeePerGas;
    const minMaxFeePerGas = getIncreasedPriceFromExisting(
      existingMaxFeePerGas,
      SPEED_UP_RATE,
    );
    const maxFeePerGasValues =
      isFeeMarketEIP1559Values(gasValues) && gasValues.maxFeePerGas;
    const newMaxFeePerGas =
      (maxFeePerGasValues &&
        validateMinimumIncrease(maxFeePerGasValues, minMaxFeePerGas)) ||
      (existingMaxFeePerGas && minMaxFeePerGas);

    // maxPriorityFeePerGas (EIP1559)
    const existingMaxPriorityFeePerGas =
      transactionMeta.txParams?.maxPriorityFeePerGas;
    const minMaxPriorityFeePerGas = getIncreasedPriceFromExisting(
      existingMaxPriorityFeePerGas,
      SPEED_UP_RATE,
    );
    const maxPriorityFeePerGasValues =
      isFeeMarketEIP1559Values(gasValues) && gasValues.maxPriorityFeePerGas;
    const newMaxPriorityFeePerGas =
      (maxPriorityFeePerGasValues &&
        validateMinimumIncrease(
          maxPriorityFeePerGasValues,
          minMaxPriorityFeePerGas,
        )) ||
      (existingMaxPriorityFeePerGas && minMaxPriorityFeePerGas);

    const txParams =
      newMaxFeePerGas && newMaxPriorityFeePerGas
        ? {
            ...transactionMeta.txParams,
            gasLimit: transactionMeta.txParams.gas,
            maxFeePerGas: newMaxFeePerGas,
            maxPriorityFeePerGas: newMaxPriorityFeePerGas,
            type: 2,
          }
        : {
            ...transactionMeta.txParams,
            gasLimit: transactionMeta.txParams.gas,
            gasPrice: newGasPrice,
          };

    const unsignedEthTx = this.prepareUnsignedEthTx(txParams);

    const signedTx = await this.sign(
      unsignedEthTx,
      transactionMeta.txParams.from,
    );
    await this.updateTransactionMetaRSV(transactionMeta, signedTx);
    const rawTx = bufferToHex(signedTx.serialize());
    const hash = await query(this.ethQuery, 'sendRawTransaction', [rawTx]);
    const baseTransactionMeta = {
      ...transactionMeta,
      estimatedBaseFee,
      id: random(),
      time: Date.now(),
      hash,
      actionId,
      originalGasEstimate: transactionMeta.txParams.gas,
      type: TransactionType.retry,
    };
    const newTransactionMeta =
      newMaxFeePerGas && newMaxPriorityFeePerGas
        ? {
            ...baseTransactionMeta,
            txParams: {
              ...transactionMeta.txParams,
              maxFeePerGas: newMaxFeePerGas,
              maxPriorityFeePerGas: newMaxPriorityFeePerGas,
            },
          }
        : {
            ...baseTransactionMeta,
            txParams: {
              ...transactionMeta.txParams,
              gasPrice: newGasPrice,
            },
          };
    transactions.push(newTransactionMeta);
    this.update({ transactions: this.trimTransactionsForState(transactions) });
    this.hub.emit(`${transactionMeta.id}:speedup`, newTransactionMeta);
  }

  /**
   * Estimates required gas for a given transaction.
   *
   * @param transaction - The transaction to estimate gas for.
   * @returns The gas and gas price.
   */
  async estimateGas(transaction: TransactionParams) {
    const estimatedTransaction = { ...transaction };
    const {
      gas,
      gasPrice: providedGasPrice,
      to,
      value,
      data,
    } = estimatedTransaction;
    const gasPrice =
      typeof providedGasPrice === 'undefined'
        ? await query(this.ethQuery, 'gasPrice')
        : providedGasPrice;
    const { providerConfig } = this.getNetworkState();
    const isCustomNetwork = providerConfig.type === NetworkType.rpc;
    // 1. If gas is already defined on the transaction, use it
    if (typeof gas !== 'undefined') {
      return { gas, gasPrice };
    }
    const { gasLimit } = await query(this.ethQuery, 'getBlockByNumber', [
      'latest',
      false,
    ]);

    // 2. If to is not defined or this is not a contract address, and there is no data use 0x5208 / 21000.
    // If the network is a custom network then bypass this check and fetch 'estimateGas'.
    /* istanbul ignore next */
    const code = to ? await query(this.ethQuery, 'getCode', [to]) : undefined;
    /* istanbul ignore next */
    if (
      !isCustomNetwork &&
      (!to || (to && !data && (!code || code === '0x')))
    ) {
      return { gas: '0x5208', gasPrice };
    }

    // if data, should be hex string format
    estimatedTransaction.data = !data
      ? data
      : /* istanbul ignore next */ addHexPrefix(data);

    // 3. If this is a contract address, safely estimate gas using RPC
    estimatedTransaction.value =
      typeof value === 'undefined' ? '0x0' : /* istanbul ignore next */ value;
    const gasLimitBN = hexToBN(gasLimit);
    estimatedTransaction.gas = BNToHex(fractionBN(gasLimitBN, 19, 20));

    let gasHex;
    let estimateGasError;
    try {
      gasHex = await query(this.ethQuery, 'estimateGas', [
        estimatedTransaction,
      ]);
    } catch (error) {
      estimateGasError = ESTIMATE_GAS_ERROR;
    }
    // 4. Pad estimated gas without exceeding the most recent block gasLimit. If the network is a
    // a custom network then return the eth_estimateGas value.
    const gasBN = hexToBN(gasHex);
    const maxGasBN = gasLimitBN.muln(0.9);
    const paddedGasBN = gasBN.muln(1.5);
    /* istanbul ignore next */
    if (gasBN.gt(maxGasBN) || isCustomNetwork) {
      return { gas: addHexPrefix(gasHex), gasPrice, estimateGasError };
    }

    /* istanbul ignore next */
    if (paddedGasBN.lt(maxGasBN)) {
      return {
        gas: addHexPrefix(BNToHex(paddedGasBN)),
        gasPrice,
        estimateGasError,
      };
    }
    return { gas: addHexPrefix(BNToHex(maxGasBN)), gasPrice, estimateGasError };
  }

  /**
   * Updates an existing transaction in state.
   *
   * @param transactionMeta - The new transaction to store in state.
   * @param note - A note or update reason to include in the transaction history.
   */
  updateTransaction(transactionMeta: TransactionMeta, note: string) {
    const { transactions } = this.state;
    transactionMeta.txParams = normalizeTxParams(transactionMeta.txParams);
    validateTxParams(transactionMeta.txParams);
    if (!this.isHistoryDisabled) {
      updateTransactionHistory(transactionMeta, note);
    }
    const index = transactions.findIndex(({ id }) => transactionMeta.id === id);
    transactions[index] = transactionMeta;
    this.update({ transactions: this.trimTransactionsForState(transactions) });
  }

  /**
   * Removes all transactions from state, optionally based on the current network.
   *
   * @param ignoreNetwork - Determines whether to wipe all transactions, or just those on the
   * current network. If `true`, all transactions are wiped.
   * @param address - If specified, only transactions originating from this address will be
   * wiped on current network.
   */
  wipeTransactions(ignoreNetwork?: boolean, address?: string) {
    /* istanbul ignore next */
    if (ignoreNetwork && !address) {
      this.update({ transactions: [] });
      return;
    }
    const currentChainId = this.getChainId();
    const newTransactions = this.state.transactions.filter(
      ({ chainId, txParams }) => {
        const isMatchingNetwork = ignoreNetwork || chainId === currentChainId;

        if (!isMatchingNetwork) {
          return true;
        }

        const isMatchingAddress =
          !address || txParams.from?.toLowerCase() === address.toLowerCase();

        return !isMatchingAddress;
      },
    );

    this.update({
      transactions: this.trimTransactionsForState(newTransactions),
    });
  }

  startIncomingTransactionProcessing() {
    this.incomingTransactionHelper.start();
  }

  stopIncomingTransactionProcessing() {
    this.incomingTransactionHelper.stop();
  }

  /**
   * Adds external provided transaction to state as confirmed transaction.
   *
   * @param transactionMeta - TransactionMeta to add transactions.
   * @param transactionReceipt - TransactionReceipt of the external transaction.
   * @param baseFeePerGas - Base fee per gas of the external transaction.
   */
  async confirmExternalTransaction(
    transactionMeta: TransactionMeta,
    transactionReceipt: TransactionReceipt,
    baseFeePerGas: Hex,
  ) {
    // Run validation and add external transaction to state.
    this.addExternalTransaction(transactionMeta);

    try {
      const transactionId = transactionMeta.id;

      // Make sure status is confirmed and define gasUsed as in receipt.
      transactionMeta.status = TransactionStatus.confirmed;
      transactionMeta.txReceipt = transactionReceipt;
      if (baseFeePerGas) {
        transactionMeta.baseFeePerGas = baseFeePerGas;
      }

      // Update same nonce local transactions as dropped and define replacedBy properties.
      this.markNonceDuplicatesDropped(transactionId);

      // Update external provided transaction with updated gas values and confirmed status.
      this.updateTransaction(
        transactionMeta,
        'TransactionController:confirmExternalTransaction - Add external transaction',
      );
    } catch (error) {
      console.error(error);
    }
  }

  /**
   * Append new send flow history to a transaction.
   *
   * @param transactionID - The ID of the transaction to update.
   * @param currentSendFlowHistoryLength - The length of the current sendFlowHistory array.
   * @param sendFlowHistoryToAdd - The sendFlowHistory entries to add.
   * @returns The updated transactionMeta.
   */
  updateTransactionSendFlowHistory(
    transactionID: string,
    currentSendFlowHistoryLength: number,
    sendFlowHistoryToAdd: SendFlowHistoryEntry[],
  ): TransactionMeta {
    if (this.isSendFlowHistoryDisabled) {
      throw new Error(
        'Send flow history is disabled for the current transaction controller',
      );
    }

    const transactionMeta = this.getTransaction(transactionID);

    if (!transactionMeta) {
      throw new Error(
        `Cannot update send flow history as no transaction metadata found`,
      );
    }

    validateIfTransactionUnapproved(
      transactionMeta,
      'updateTransactionSendFlowHistory',
    );

    if (
      currentSendFlowHistoryLength ===
      (transactionMeta?.sendFlowHistory?.length || 0)
    ) {
      transactionMeta.sendFlowHistory = [
        ...(transactionMeta?.sendFlowHistory ?? []),
        ...sendFlowHistoryToAdd,
      ];
      this.updateTransaction(
        transactionMeta,
        'TransactionController:updateTransactionSendFlowHistory - sendFlowHistory updated',
      );
    }

    return this.getTransaction(transactionID) as TransactionMeta;
  }

  /**
   * Update the gas values of a transaction.
   *
   * @param transactionId - The ID of the transaction to update.
   * @param gasValues - Gas values to update.
   * @param gasValues.gas - Same as transaction.gasLimit.
   * @param gasValues.gasLimit - Maxmimum number of units of gas to use for this transaction.
   * @param gasValues.gasPrice - Price per gas for legacy transactions.
   * @param gasValues.maxPriorityFeePerGas - Maximum amount per gas to give to validator as incentive.
   * @param gasValues.maxFeePerGas - Maximum amount per gas to pay for the transaction, including the priority fee.
   * @param gasValues.estimateUsed - Which estimate level was used.
   * @param gasValues.estimateSuggested - Which estimate level that the API suggested.
   * @param gasValues.defaultGasEstimates - The default estimate for gas.
   * @param gasValues.originalGasEstimate - Original estimate for gas.
   * @param gasValues.userEditedGasLimit - The gas limit supplied by user.
   * @param gasValues.userFeeLevel - Estimate level user selected.
   * @returns The updated transactionMeta.
   */
  updateTransactionGasFees(
    transactionId: string,
    {
      defaultGasEstimates,
      estimateUsed,
      estimateSuggested,
      gas,
      gasLimit,
      gasPrice,
      maxPriorityFeePerGas,
      maxFeePerGas,
      originalGasEstimate,
      userEditedGasLimit,
      userFeeLevel,
    }: {
      defaultGasEstimates?: string;
      estimateUsed?: string;
      estimateSuggested?: string;
      gas?: string;
      gasLimit?: string;
      gasPrice?: string;
      maxPriorityFeePerGas?: string;
      maxFeePerGas?: string;
      originalGasEstimate?: string;
      userEditedGasLimit?: boolean;
      userFeeLevel?: string;
    },
  ): TransactionMeta {
    const transactionMeta = this.getTransaction(transactionId);

    if (!transactionMeta) {
      throw new Error(
        `Cannot update transaction as no transaction metadata found`,
      );
    }

    validateIfTransactionUnapproved(
      transactionMeta,
      'updateTransactionGasFees',
    );

    let transactionGasFees = {
      txParams: {
        gas,
        gasLimit,
        gasPrice,
        maxPriorityFeePerGas,
        maxFeePerGas,
      },
      defaultGasEstimates,
      estimateUsed,
      estimateSuggested,
      originalGasEstimate,
      userEditedGasLimit,
      userFeeLevel,
    } as any;

    // only update what is defined
    transactionGasFees.txParams = pickBy(transactionGasFees.txParams);
    transactionGasFees = pickBy(transactionGasFees);

    // merge updated gas values with existing transaction meta
    const updatedMeta = merge(transactionMeta, transactionGasFees);

    this.updateTransaction(
      updatedMeta,
      'TransactionController:updateTransactionGasFees - gas values updated',
    );

    return this.getTransaction(transactionId) as TransactionMeta;
  }

  private async processApproval(
    transactionMeta: TransactionMeta,
    {
      isExisting = false,
      requireApproval,
      shouldShowRequest = true,
    }: {
      isExisting?: boolean;
      requireApproval?: boolean | undefined;
      shouldShowRequest?: boolean;
    },
  ): Promise<string> {
    const transactionId = transactionMeta.id;
    let resultCallbacks: AcceptResultCallbacks | undefined;
    const { meta, isCompleted } = this.isTransactionCompleted(transactionId);
    const finishedPromise = isCompleted
      ? Promise.resolve(meta)
      : this.waitForTransactionFinished(transactionId);

    if (meta && !isExisting && !isCompleted) {
      try {
        if (requireApproval !== false) {
          const acceptResult = await this.requestApproval(transactionMeta, {
            shouldShowRequest,
          });
          resultCallbacks = acceptResult.resultCallbacks;
        }

        const { isCompleted: isTxCompleted } =
          this.isTransactionCompleted(transactionId);

        if (!isTxCompleted) {
          await this.approveTransaction(transactionId);
        }
      } catch (error: any) {
        const { isCompleted: isTxCompleted } =
          this.isTransactionCompleted(transactionId);
        if (!isTxCompleted) {
          if (error.code === errorCodes.provider.userRejectedRequest) {
            this.cancelTransaction(transactionId);

            throw providerErrors.userRejectedRequest(
              'User rejected the transaction',
            );
          } else {
            this.failTransaction(meta, error);
          }
        }
      }
    }

    const finalMeta = await finishedPromise;

    switch (finalMeta?.status) {
      case TransactionStatus.failed:
        resultCallbacks?.error(finalMeta.error);
        throw rpcErrors.internal(finalMeta.error.message);

      case TransactionStatus.cancelled:
        const cancelError = rpcErrors.internal(
          'User cancelled the transaction',
        );

        resultCallbacks?.error(cancelError);
        throw cancelError;

      case TransactionStatus.submitted:
        resultCallbacks?.success();
        return finalMeta.hash as string;

      default:
        const internalError = rpcErrors.internal(
          `MetaMask Tx Signature: Unknown problem: ${JSON.stringify(
            finalMeta || transactionId,
          )}`,
        );

        resultCallbacks?.error(internalError);
        throw internalError;
    }
  }

  /**
   * Approves a transaction and updates it's status in state. If this is not a
   * retry transaction, a nonce will be generated. The transaction is signed
   * using the sign configuration property, then published to the blockchain.
   * A `<tx.id>:finished` hub event is fired after success or failure.
   *
   * @param transactionId - The ID of the transaction to approve.
   */
  private async approveTransaction(transactionId: string) {
    const { transactions } = this.state;
    const releaseLock = await this.mutex.acquire();
    const chainId = this.getChainId();
    const index = transactions.findIndex(({ id }) => transactionId === id);
    const transactionMeta = transactions[index];
    const {
      txParams: { nonce, from },
    } = transactionMeta;
    let nonceLock;
    try {
      if (!this.sign) {
        releaseLock();
        this.failTransaction(
          transactionMeta,
          new Error('No sign method defined.'),
        );
        return;
      } else if (!chainId) {
        releaseLock();
        this.failTransaction(transactionMeta, new Error('No chainId defined.'));
        return;
      }

      const { approved: status } = TransactionStatus;
      let nonceToUse = nonce;
      // if a nonce already exists on the transactionMeta it means this is a speedup or cancel transaction
      // so we want to reuse that nonce and hope that it beats the previous attempt to chain. Otherwise use a new locked nonce
      if (!nonceToUse) {
        nonceLock = await this.nonceTracker.getNonceLock(from);
        nonceToUse = addHexPrefix(nonceLock.nextNonce.toString(16));
      }

      transactionMeta.status = status;
      transactionMeta.txParams.nonce = nonceToUse;
      transactionMeta.txParams.chainId = chainId;

      const baseTxParams = {
        ...transactionMeta.txParams,
        gasLimit: transactionMeta.txParams.gas,
      };

      const isEIP1559 = isEIP1559Transaction(transactionMeta.txParams);

      const txParams = isEIP1559
        ? {
            ...baseTxParams,
            maxFeePerGas: transactionMeta.txParams.maxFeePerGas,
            maxPriorityFeePerGas: transactionMeta.txParams.maxPriorityFeePerGas,
            estimatedBaseFee: transactionMeta.txParams.estimatedBaseFee,
            // specify type 2 if maxFeePerGas and maxPriorityFeePerGas are set
            type: 2,
          }
        : baseTxParams;

      // delete gasPrice if maxFeePerGas and maxPriorityFeePerGas are set
      if (isEIP1559) {
        delete txParams.gasPrice;
      }

      const unsignedEthTx = this.prepareUnsignedEthTx(txParams);
      const signedTx = await this.sign(unsignedEthTx, from);
      await this.updateTransactionMetaRSV(transactionMeta, signedTx);
      transactionMeta.status = TransactionStatus.signed;
      this.updateTransaction(
        transactionMeta,
        'TransactionController#approveTransaction - Transaction signed',
      );

      const rawTx = bufferToHex(signedTx.serialize());
      transactionMeta.rawTx = rawTx;
      this.updateTransaction(
        transactionMeta,
        'TransactionController#approveTransaction - RawTransaction added',
      );
      const hash = await query(this.ethQuery, 'sendRawTransaction', [rawTx]);
      transactionMeta.hash = hash;
      transactionMeta.status = TransactionStatus.submitted;
      transactionMeta.submittedTime = new Date().getTime();
      this.updateTransaction(
        transactionMeta,
        'TransactionController#approveTransaction - Transaction submitted',
      );
      this.hub.emit(`${transactionMeta.id}:finished`, transactionMeta);
    } catch (error: any) {
      this.failTransaction(transactionMeta, error);
    } finally {
      // must set transaction to submitted/failed before releasing lock
      if (nonceLock) {
        nonceLock.releaseLock();
      }
      releaseLock();
    }
  }

  /**
   * Cancels a transaction based on its ID by setting its status to "rejected"
   * and emitting a `<tx.id>:finished` hub event.
   *
   * @param transactionId - The ID of the transaction to cancel.
   */
  private cancelTransaction(transactionId: string) {
    const transactionMeta = this.state.transactions.find(
      ({ id }) => id === transactionId,
    );
    if (!transactionMeta) {
      return;
    }
    transactionMeta.status = TransactionStatus.rejected;
    this.hub.emit(`${transactionMeta.id}:finished`, transactionMeta);
    const transactions = this.state.transactions.filter(
      ({ id }) => id !== transactionId,
    );
    this.update({ transactions: this.trimTransactionsForState(transactions) });
  }

  /**
   * Trim the amount of transactions that are set on the state. Checks
   * if the length of the tx history is longer then desired persistence
   * limit and then if it is removes the oldest confirmed or rejected tx.
   * Pending or unapproved transactions will not be removed by this
   * operation. For safety of presenting a fully functional transaction UI
   * representation, this function will not break apart transactions with the
   * same nonce, created on the same day, per network. Not accounting for transactions of the same
   * nonce, same day and network combo can result in confusing or broken experiences
   * in the UI. The transactions are then updated using the BaseController update.
   *
   * @param transactions - The transactions to be applied to the state.
   * @returns The trimmed list of transactions.
   */
  private trimTransactionsForState(
    transactions: TransactionMeta[],
  ): TransactionMeta[] {
    const nonceNetworkSet = new Set();

    const txsToKeep = transactions
      .sort((a, b) => (a.time > b.time ? -1 : 1)) // Descending time order
      .filter((tx) => {
        const { chainId, status, txParams, time } = tx;

        if (txParams) {
          const key = `${txParams.nonce}-${convertHexToDecimal(
            chainId,
          )}-${new Date(time).toDateString()}`;

          if (nonceNetworkSet.has(key)) {
            return true;
          } else if (
            nonceNetworkSet.size < this.config.txHistoryLimit ||
            !this.isFinalState(status)
          ) {
            nonceNetworkSet.add(key);
            return true;
          }
        }

        return false;
      });

    txsToKeep.reverse(); // Ascending time order
    return txsToKeep;
  }

  /**
   * Determines if the transaction is in a final state.
   *
   * @param status - The transaction status.
   * @returns Whether the transaction is in a final state.
   */
  private isFinalState(status: TransactionStatus): boolean {
    return (
      status === TransactionStatus.rejected ||
      status === TransactionStatus.confirmed ||
      status === TransactionStatus.failed ||
      status === TransactionStatus.cancelled
    );
  }

  /**
   * Whether the transaction has at least completed all local processing.
   *
   * @param status - The transaction status.
   * @returns Whether the transaction is in a final state.
   */
  private isLocalFinalState(status: TransactionStatus): boolean {
    return [
      TransactionStatus.cancelled,
      TransactionStatus.confirmed,
      TransactionStatus.failed,
      TransactionStatus.rejected,
      TransactionStatus.submitted,
    ].includes(status);
  }

  private async requestApproval(
    txMeta: TransactionMeta,
    { shouldShowRequest }: { shouldShowRequest: boolean },
  ): Promise<AddResult> {
    const id = this.getApprovalId(txMeta);
    const { origin } = txMeta;
    const type = ApprovalType.Transaction;
    const requestData = { txId: txMeta.id };

    return (await this.messagingSystem.call(
      'ApprovalController:addRequest',
      {
        id,
        origin: origin || ORIGIN_METAMASK,
        type,
        requestData,
        expectsResult: true,
      },
      shouldShowRequest,
    )) as Promise<AddResult>;
  }

  private getTransaction(transactionId: string): TransactionMeta | undefined {
    const { transactions } = this.state;
    return transactions.find(({ id }) => id === transactionId);
  }

  private getApprovalId(txMeta: TransactionMeta) {
    return String(txMeta.id);
  }

  private isTransactionCompleted(transactionId: string): {
    meta?: TransactionMeta;
    isCompleted: boolean;
  } {
    const transaction = this.getTransaction(transactionId);

    if (!transaction) {
      return { meta: undefined, isCompleted: false };
    }

    const isCompleted = this.isLocalFinalState(transaction.status);

    return { meta: transaction, isCompleted };
  }

  private getChainId(): Hex {
    const { providerConfig } = this.getNetworkState();
    return providerConfig.chainId;
  }

  private prepareUnsignedEthTx(
    txParams: Record<string, unknown>,
  ): TypedTransaction {
    return TransactionFactory.fromTxData(txParams, {
      common: this.getCommonConfiguration(),
      freeze: false,
    });
  }

  /**
   * `@ethereumjs/tx` uses `@ethereumjs/common` as a configuration tool for
   * specifying which chain, network, hardfork and EIPs to support for
   * a transaction. By referencing this configuration, and analyzing the fields
   * specified in txParams, @ethereumjs/tx is able to determine which EIP-2718
   * transaction type to use.
   *
   * @returns common configuration object
   */
  private getCommonConfiguration(): Common {
    const {
      providerConfig: { type: chain, chainId, nickname: name },
    } = this.getNetworkState();

    if (
      chain !== RPC &&
      chain !== NetworkType['linea-goerli'] &&
      chain !== NetworkType['linea-mainnet']
    ) {
      return new Common({ chain, hardfork: HARDFORK });
    }

    const customChainParams: Partial<ChainConfig> = {
      name,
      chainId: parseInt(chainId, 16),
      defaultHardfork: HARDFORK,
    };

    return Common.custom(customChainParams);
  }

  private onIncomingTransactions({
    added,
    updated,
  }: {
    added: TransactionMeta[];
    updated: TransactionMeta[];
  }) {
    const { transactions: currentTransactions } = this.state;

    const updatedTransactions = [
      ...added,
      ...currentTransactions.map((originalTransaction) => {
        const updatedTransaction = updated.find(
          ({ hash }) => hash === originalTransaction.hash,
        );

        return updatedTransaction ?? originalTransaction;
      }),
    ];

    this.update({
      transactions: this.trimTransactionsForState(updatedTransactions),
    });
  }

  private onUpdatedLastFetchedBlockNumbers({
    lastFetchedBlockNumbers,
    blockNumber,
  }: {
    lastFetchedBlockNumbers: {
      [key: string]: number;
    };
    blockNumber: number;
  }) {
    this.update({ lastFetchedBlockNumbers });
    this.hub.emit('incomingTransactionBlock', blockNumber);
  }

  private onPendingTransactionsUpdate(transactions: TransactionMeta[]) {
    pendingTransactionsLogger('Updated pending transactions');
    this.update({ transactions: this.trimTransactionsForState(transactions) });
  }

  private generateDappSuggestedGasFees(
    txParams: TransactionParams,
    origin?: string,
  ): DappSuggestedGasFees | undefined {
    if (!origin || origin === ORIGIN_METAMASK) {
      return undefined;
    }

    const { gasPrice, maxFeePerGas, maxPriorityFeePerGas, gas } = txParams;

    if (
      gasPrice === undefined &&
      maxFeePerGas === undefined &&
      maxPriorityFeePerGas === undefined &&
      gas === undefined
    ) {
      return undefined;
    }

    const dappSuggestedGasFees: DappSuggestedGasFees = {};

    if (gasPrice !== undefined) {
      dappSuggestedGasFees.gasPrice = gasPrice;
    } else if (
      maxFeePerGas !== undefined ||
      maxPriorityFeePerGas !== undefined
    ) {
      dappSuggestedGasFees.maxFeePerGas = maxFeePerGas;
      dappSuggestedGasFees.maxPriorityFeePerGas = maxPriorityFeePerGas;
    }

    if (gas !== undefined) {
      dappSuggestedGasFees.gas = gas;
    }

    return dappSuggestedGasFees;
  }

  /**
   * Validates and adds external provided transaction to state.
   *
   * @param transactionMeta - Nominated external transaction to be added to state.
   */
  private async addExternalTransaction(transactionMeta: TransactionMeta) {
    const chainId = this.getChainId();
    const { transactions } = this.state;
    const fromAddress = transactionMeta?.txParams?.from;
    const sameFromAndNetworkTransactions = transactions.filter(
      (transaction) =>
        transaction.txParams.from === fromAddress &&
        transaction.chainId === chainId,
    );
    const confirmedTxs = sameFromAndNetworkTransactions.filter(
      (transaction) => transaction.status === TransactionStatus.confirmed,
    );
    const pendingTxs = sameFromAndNetworkTransactions.filter(
      (transaction) => transaction.status === TransactionStatus.submitted,
    );

    validateConfirmedExternalTransaction(
      transactionMeta,
      confirmedTxs,
      pendingTxs,
    );

    // Make sure provided external transaction has non empty history array
    if (!(transactionMeta.history ?? []).length) {
      if (!this.isHistoryDisabled) {
        addInitialHistorySnapshot(transactionMeta);
      }
    }

    const updatedTransactions = [...transactions, transactionMeta];
    this.update({
      transactions: this.trimTransactionsForState(updatedTransactions),
    });
  }

  /**
   * Sets other txMeta statuses to dropped if the txMeta that has been confirmed has other transactions
   * in the transactions have the same nonce.
   *
   * @param transactionId - Used to identify original transaction.
   */
  private markNonceDuplicatesDropped(transactionId: string) {
    const chainId = this.getChainId();
    const transactionMeta = this.getTransaction(transactionId);
    const nonce = transactionMeta?.txParams?.nonce;
    const from = transactionMeta?.txParams?.from;
    const sameNonceTxs = this.state.transactions.filter(
      (transaction) =>
        transaction.txParams.from === from &&
        transaction.txParams.nonce === nonce &&
        transaction.chainId === chainId,
    );

    if (!sameNonceTxs.length) {
      return;
    }

    // Mark all same nonce transactions as dropped and give it a replacedBy hash
    for (const transaction of sameNonceTxs) {
      if (transaction.id === transactionId) {
        continue;
      }
      transaction.replacedBy = transactionMeta?.hash;
      transaction.replacedById = transactionMeta?.id;
      // Drop any transaction that wasn't previously failed (off chain failure)
      if (transaction.status !== TransactionStatus.failed) {
        this.setTransactionStatusDropped(transaction);
      }
    }
  }

  /**
   * Method to set transaction status to dropped.
   *
   * @param transactionMeta - TransactionMeta of transaction to be marked as dropped.
   */
  private setTransactionStatusDropped(transactionMeta: TransactionMeta) {
    transactionMeta.status = TransactionStatus.dropped;
    this.updateTransaction(
      transactionMeta,
      'TransactionController#setTransactionStatusDropped - Transaction dropped',
    );
  }

  /**
   * Get transaction with provided actionId.
   *
   * @param actionId - Unique ID to prevent duplicate requests
   * @returns the filtered transaction
   */
  private getTransactionWithActionId(actionId?: string) {
    return this.state.transactions.find(
      (transaction) => actionId && transaction.actionId === actionId,
    );
  }

  private async waitForTransactionFinished(
    transactionId: string,
  ): Promise<TransactionMeta> {
    return new Promise((resolve) => {
      this.hub.once(`${transactionId}:finished`, (txMeta) => {
        resolve(txMeta);
      });
    });
  }

  /**
   * Updates the r, s, and v properties of a TransactionMeta object
   * with values from a signed transaction.
   *
   * @param transactionMeta - The TransactionMeta object to update.
   * @param signedTx - The encompassing type for all transaction types containing r, s, and v values.
   */
  private async updateTransactionMetaRSV(
    transactionMeta: TransactionMeta,
    signedTx: TypedTransaction,
  ): Promise<void> {
    if (signedTx.r) {
      transactionMeta.r = addHexPrefix(signedTx.r.toString(16));
    }

    if (signedTx.s) {
      transactionMeta.s = addHexPrefix(signedTx.s.toString(16));
    }

    if (signedTx.v) {
      transactionMeta.v = addHexPrefix(signedTx.v.toString(16));
    }
  }

  private async getEIP1559Compatibility() {
    const currentNetworkIsEIP1559Compatible =
      await this.getCurrentNetworkEIP1559Compatibility();
    const currentAccountIsEIP1559Compatible =
      this.getCurrentAccountEIP1559Compatibility?.() ?? true;

    return (
      currentNetworkIsEIP1559Compatible && currentAccountIsEIP1559Compatible
    );
  }
}

export default TransactionController;<|MERGE_RESOLUTION|>--- conflicted
+++ resolved
@@ -192,11 +192,9 @@
 
   private readonly incomingTransactionHelper: IncomingTransactionHelper;
 
-<<<<<<< HEAD
+  private readonly securityProviderRequest?: SecurityProviderRequest;
+
   private readonly pendingTransactionTracker: PendingTransactionTracker;
-=======
-  private readonly securityProviderRequest?: SecurityProviderRequest;
->>>>>>> 4321f5ed
 
   private failTransaction(transactionMeta: TransactionMeta, error: Error) {
     const newTransactionMeta = {
