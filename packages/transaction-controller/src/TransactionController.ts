import type { TypedTransaction } from '@ethereumjs/tx';
import type {
  AccountsController,
  AccountsControllerGetSelectedAccountAction,
  AccountsControllerGetStateAction,
} from '@metamask/accounts-controller';
import type {
  AcceptResultCallbacks,
  AddApprovalRequest,
  AddResult,
} from '@metamask/approval-controller';
import type {
  ControllerGetStateAction,
  ControllerStateChangeEvent,
  StateMetadata,
} from '@metamask/base-controller';
import { BaseController } from '@metamask/base-controller';
import {
  query,
  ApprovalType,
  ORIGIN_METAMASK,
} from '@metamask/controller-utils';
import type { TraceCallback, TraceContext } from '@metamask/controller-utils';
import EthQuery from '@metamask/eth-query';
import type {
  FetchGasFeeEstimateOptions,
  GasFeeState,
} from '@metamask/gas-fee-controller';
import type { KeyringControllerSignEip7702AuthorizationAction } from '@metamask/keyring-controller';
import type { Messenger } from '@metamask/messenger';
import type {
  BlockTracker,
  NetworkClientId,
  NetworkController,
  NetworkControllerStateChangeEvent,
  NetworkState,
  Provider,
  NetworkControllerFindNetworkClientIdByChainIdAction,
  NetworkControllerGetNetworkClientByIdAction,
} from '@metamask/network-controller';
import { NetworkClientType } from '@metamask/network-controller';
import type {
  NonceLock,
  Transaction as NonceTrackerTransaction,
} from '@metamask/nonce-tracker';
import { NonceTracker } from '@metamask/nonce-tracker';
import type { RemoteFeatureFlagControllerGetStateAction } from '@metamask/remote-feature-flag-controller';
import {
  errorCodes,
  rpcErrors,
  providerErrors,
  JsonRpcError,
} from '@metamask/rpc-errors';
import type { Hex, Json } from '@metamask/utils';
import { add0x } from '@metamask/utils';
// This package purposefully relies on Node's EventEmitter module.
// eslint-disable-next-line import-x/no-nodejs-modules
import { EventEmitter } from 'events';
import { cloneDeep, mapValues, merge, noop, pickBy, sortBy } from 'lodash';
import { v1 as random } from 'uuid';

import { DefaultGasFeeFlow } from './gas-flows/DefaultGasFeeFlow';
import { LineaGasFeeFlow } from './gas-flows/LineaGasFeeFlow';
import { OptimismLayer1GasFeeFlow } from './gas-flows/OptimismLayer1GasFeeFlow';
import { RandomisedEstimationsGasFeeFlow } from './gas-flows/RandomisedEstimationsGasFeeFlow';
import { ScrollLayer1GasFeeFlow } from './gas-flows/ScrollLayer1GasFeeFlow';
import { TestGasFeeFlow } from './gas-flows/TestGasFeeFlow';
import { AccountsApiRemoteTransactionSource } from './helpers/AccountsApiRemoteTransactionSource';
import {
  GasFeePoller,
  updateTransactionGasProperties,
  updateTransactionGasEstimates,
} from './helpers/GasFeePoller';
import type { IncomingTransactionOptions } from './helpers/IncomingTransactionHelper';
import { IncomingTransactionHelper } from './helpers/IncomingTransactionHelper';
import { MethodDataHelper } from './helpers/MethodDataHelper';
import { MultichainTrackingHelper } from './helpers/MultichainTrackingHelper';
import { PendingTransactionTracker } from './helpers/PendingTransactionTracker';
import type { ResimulateResponse } from './helpers/ResimulateHelper';
import {
  ResimulateHelper,
  hasSimulationDataChanged,
  shouldResimulate,
} from './helpers/ResimulateHelper';
import { ExtraTransactionsPublishHook } from './hooks/ExtraTransactionsPublishHook';
import { projectLogger as log } from './logger';
import type {
  DappSuggestedGasFees,
  Layer1GasFeeFlow,
  SavedGasFees,
  SecurityProviderRequest,
  TransactionParams,
  TransactionMeta,
  TransactionReceipt,
  SecurityAlertResponse,
  GasFeeFlow,
  SimulationData,
  GasFeeEstimates,
  GasFeeFlowResponse,
  GasPriceValue,
  FeeMarketEIP1559Values,
  SubmitHistoryEntry,
  TransactionBatchRequest,
  TransactionBatchResult,
  BatchTransactionParams,
  UpdateCustodialTransactionRequest,
  PublishHook,
  PublishBatchHook,
  GasFeeToken,
  IsAtomicBatchSupportedResult,
  IsAtomicBatchSupportedRequest,
  AfterAddHook,
  GasFeeEstimateLevel as GasFeeEstimateLevelType,
  TransactionBatchMeta,
  AfterSimulateHook,
  BeforeSignHook,
  TransactionContainerType,
  GetSimulationConfig,
  AddTransactionOptions,
  PublishHookResult,
  GetGasFeeTokensRequest,
  InternalAccount,
} from './types';
import {
  GasFeeEstimateLevel,
  TransactionEnvelopeType,
  TransactionType,
  TransactionStatus,
  SimulationErrorCode,
} from './types';
import { getBalanceChanges } from './utils/balance-changes';
import { addTransactionBatch, isAtomicBatchSupported } from './utils/batch';
import {
  generateEIP7702BatchTransaction,
  getDelegationAddress,
  signAuthorizationList,
} from './utils/eip7702';
import { validateConfirmedExternalTransaction } from './utils/external-transactions';
import { updateFirstTimeInteraction } from './utils/first-time-interaction';
import {
  addGasBuffer,
  estimateGas,
  estimateGasBatch,
  updateGas,
} from './utils/gas';
import {
  checkGasFeeTokenBeforePublish,
  getGasFeeTokens,
} from './utils/gas-fee-tokens';
import { updateGasFees } from './utils/gas-fees';
import { getGasFeeFlow } from './utils/gas-flow';
import {
  getTransactionLayer1GasFee,
  updateTransactionLayer1GasFee,
} from './utils/layer1-gas-fee-flow';
import {
  getAndFormatTransactionsForNonceTracker,
  getNextNonce,
} from './utils/nonce';
import { prepareTransaction, serializeTransaction } from './utils/prepare';
import { getTransactionParamsWithIncreasedGasFee } from './utils/retry';
import {
  updatePostTransactionBalance,
  updateSwapsTransaction,
} from './utils/swaps';
import { determineTransactionType } from './utils/transaction-type';
import {
  normalizeTransactionParams,
  isEIP1559Transaction,
  validateGasValues,
  validateIfTransactionUnapproved,
  normalizeTxError,
  normalizeGasFeeValues,
  setEnvelopeType,
} from './utils/utils';
import {
  ErrorCode,
  validateTransactionOrigin,
  validateTxParams,
} from './utils/validation';

/**
 * Metadata for the TransactionController state, describing how to "anonymize"
 * the state and which parts should be persisted.
 */
const metadata: StateMetadata<TransactionControllerState> = {
  transactions: {
    includeInStateLogs: true,
    persist: true,
    includeInDebugSnapshot: false,
    usedInUi: true,
  },
  transactionBatches: {
    includeInStateLogs: true,
    persist: true,
    includeInDebugSnapshot: false,
    usedInUi: true,
  },
  methodData: {
    includeInStateLogs: true,
    persist: true,
    includeInDebugSnapshot: false,
    usedInUi: true,
  },
  lastFetchedBlockNumbers: {
    includeInStateLogs: true,
    persist: true,
    includeInDebugSnapshot: false,
    usedInUi: false,
  },
  submitHistory: {
    includeInStateLogs: true,
    persist: true,
    includeInDebugSnapshot: false,
    usedInUi: false,
  },
};

const SUBMIT_HISTORY_LIMIT = 100;

/**
 * Object with new transaction's meta and a promise resolving to the
 * transaction hash if successful.
 */
// This interface was created before this ESLint rule was added.
// Convert to a `type` in a future major version.
// eslint-disable-next-line @typescript-eslint/consistent-type-definitions
export interface Result {
  /** Promise resolving to a new transaction hash. */
  result: Promise<string>;

  /** Meta information about this new transaction. */
  transactionMeta: TransactionMeta;
}

/**
 * Method data registry object
 */
export type MethodData = {
  /** Registry method raw string. */
  registryMethod: string;

  /** Registry method object, containing name and method arguments. */
  parsedRegistryMethod:
    | {
        name: string;
        args: { type: string }[];
      }
    | {
        // We're using `any` instead of `undefined` for compatibility with `Json`
        // TODO: Correct this type
        // eslint-disable-next-line @typescript-eslint/no-explicit-any
        name?: any;
        // We're using `any` instead of `undefined` for compatibility with `Json`
        // TODO: Correct this type
        // eslint-disable-next-line @typescript-eslint/no-explicit-any
        args?: any;
      };
};

/**
 * Transaction controller state
 */
export type TransactionControllerState = {
  /** A list of TransactionMeta objects. */
  transactions: TransactionMeta[];

  /** A list of TransactionBatchMeta objects. */
  transactionBatches: TransactionBatchMeta[];

  /** Object containing all known method data information. */
  methodData: Record<string, MethodData>;

  /** Cache to optimise incoming transaction queries. */
  lastFetchedBlockNumbers: { [key: string]: number | string };

  /** History of all transactions submitted from the wallet. */
  submitHistory: SubmitHistoryEntry[];
};

/**
 * Multiplier used to determine a transaction's increased gas fee during cancellation
 */
export const CANCEL_RATE = 1.1;

/**
 * Multiplier used to determine a transaction's increased gas fee during speed up
 */
export const SPEED_UP_RATE = 1.1;

/**
 * Represents the `TransactionController:getState` action.
 */
export type TransactionControllerGetStateAction = ControllerGetStateAction<
  typeof controllerName,
  TransactionControllerState
>;

/**
 * Represents the `TransactionController:updateCustodialTransaction` action.
 */
export type TransactionControllerUpdateCustodialTransactionAction = {
  type: `${typeof controllerName}:updateCustodialTransaction`;
  handler: TransactionController['updateCustodialTransaction'];
};

export type TransactionControllerEstimateGasAction = {
  type: `${typeof controllerName}:estimateGas`;
  handler: TransactionController['estimateGas'];
};

export type TransactionControllerEstimateGasBatchAction = {
  type: `${typeof controllerName}:estimateGasBatch`;
  handler: TransactionController['estimateGasBatch'];
};

/**
 * Adds external provided transaction to state as confirmed transaction.
 *
 * @param transactionMeta - TransactionMeta to add transactions.
 * @param transactionReceipt - TransactionReceipt of the external transaction.
 * @param baseFeePerGas - Base fee per gas of the external transaction.
 */
export type TransactionControllerConfirmExternalTransactionAction = {
  type: `${typeof controllerName}:confirmExternalTransaction`;
  handler: TransactionController['confirmExternalTransaction'];
};

export type TransactionControllerGetNonceLockAction = {
  type: `${typeof controllerName}:getNonceLock`;
  handler: TransactionController['getNonceLock'];
};

/**
 * Search transaction metadata for matching entries.
 *
 * @param opts - Options bag.
 * @param opts.initialList - The transactions to search. Defaults to the current state.
 * @param opts.limit - The maximum number of transactions to return. No limit by default.
 * @param opts.searchCriteria - An object containing values or functions for transaction properties to filter transactions with.
 * @returns An array of transactions matching the provided options.
 */
export type TransactionControllerGetTransactionsAction = {
  type: `${typeof controllerName}:getTransactions`;
  handler: TransactionController['getTransactions'];
};

/**
 * Updates an existing transaction in state.
 *
 * @param transactionMeta - The new transaction to store in state.
 * @param note - A note or update reason to be logged.
 */
export type TransactionControllerUpdateTransactionAction = {
  type: `${typeof controllerName}:updateTransaction`;
  handler: TransactionController['updateTransaction'];
};

/** Add a single transaction to be submitted after approval. */
export type TransactionControllerAddTransactionAction = {
  type: `${typeof controllerName}:addTransaction`;
  handler: TransactionController['addTransaction'];
};

/** Add a batch of transactions to be submitted after approval. */
export type TransactionControllerAddTransactionBatchAction = {
  type: `${typeof controllerName}:addTransactionBatch`;
  handler: TransactionController['addTransactionBatch'];
};

/**
 * Emulate a new transaction.
 *
 * @param transactionId - The transaction ID.
 */
export type TransactionControllerEmulateNewTransaction = {
  type: `${typeof controllerName}:emulateNewTransaction`;
  handler: TransactionController['emulateNewTransaction'];
};

/**
 * Emmulate a transaction update.
 *
 * @param transactionMeta - Transaction metadata.
 */
export type TransactionControllerEmulateTransactionUpdate = {
  type: `${typeof controllerName}:emulateTransactionUpdate`;
  handler: TransactionController['emulateTransactionUpdate'];
};

/**
 * Retrieve available gas fee tokens for a transaction.
 */
export type TransactionControllerGetGasFeeTokensAction = {
  type: `${typeof controllerName}:getGasFeeTokens`;
  handler: (request: GetGasFeeTokensRequest) => Promise<GasFeeToken[]>;
};

/**
 * The internal actions available to the TransactionController.
 */
export type TransactionControllerActions =
  | TransactionControllerAddTransactionAction
  | TransactionControllerAddTransactionBatchAction
  | TransactionControllerConfirmExternalTransactionAction
  | TransactionControllerEstimateGasAction
  | TransactionControllerEstimateGasBatchAction
  | TransactionControllerGetGasFeeTokensAction
  | TransactionControllerGetNonceLockAction
  | TransactionControllerGetStateAction
  | TransactionControllerGetTransactionsAction
  | TransactionControllerUpdateCustodialTransactionAction
  | TransactionControllerUpdateTransactionAction
  | TransactionControllerEmulateNewTransaction
  | TransactionControllerEmulateTransactionUpdate;

/**
 * Configuration options for the PendingTransactionTracker
 */
export type PendingTransactionOptions = {
  /** Whether transaction publishing is automatically retried. */
  isResubmitEnabled?: () => boolean;
};

/** TransactionController constructor options. */
export type TransactionControllerOptions = {
  /** @deprecated Whether to disable storing history in transaction metadata. */
  disableHistory: boolean;

  /** @deprecated Explicitly disable transaction metadata history. */
  disableSendFlowHistory: boolean;

  /** Whether to disable additional processing on swaps transactions. */
  disableSwaps: boolean;

  /** Whether or not the account supports EIP-1559. */
  getCurrentAccountEIP1559Compatibility?: () => Promise<boolean>;

  /** Whether or not the network supports EIP-1559. */
  getCurrentNetworkEIP1559Compatibility: () => Promise<boolean>;

  /** Callback to retrieve pending transactions from external sources. */
  getExternalPendingTransactions?: (
    address: string,
    chainId?: string,
  ) => NonceTrackerTransaction[];

  /** Callback to retrieve gas fee estimates. */
  getGasFeeEstimates?: (
    options: FetchGasFeeEstimateOptions,
  ) => Promise<GasFeeState>;

  /** Gets the network client registry. */
  getNetworkClientRegistry: NetworkController['getNetworkClientRegistry'];

  /** Gets the state of the network controller. */
  getNetworkState: () => NetworkState;

  /** Get accounts that a given origin has permissions for. */
  getPermittedAccounts?: (origin?: string) => Promise<string[]>;

  /** Gets the saved gas fee config. */
  getSavedGasFees?: (chainId: Hex) => SavedGasFees | undefined;

  /**
   * Gets the transaction simulation configuration.
   */
  getSimulationConfig?: GetSimulationConfig;

  /** Configuration options for incoming transaction support. */
  incomingTransactions?: IncomingTransactionOptions & {
    /** @deprecated Ignored as Etherscan no longer used. */
    etherscanApiKeysByChainId?: Record<Hex, string>;
  };

  /**
   * Callback to determine whether gas fee updates should be enabled for a given transaction.
   * Returns true to enable updates, false to disable them.
   */
  isAutomaticGasFeeUpdateEnabled?: (
    transactionMeta: TransactionMeta,
  ) => boolean;

  /** Whether simulation should return EIP-7702 gas fee tokens. */
  isEIP7702GasFeeTokensEnabled?: (
    transactionMeta: TransactionMeta,
  ) => Promise<boolean>;

  /** Whether the first time interaction check is enabled. */
  isFirstTimeInteractionEnabled?: () => boolean;

  /** Whether new transactions will be automatically simulated. */
  isSimulationEnabled?: () => boolean;

  /** The controller messenger. */
  messenger: TransactionControllerMessenger;

  /** Configuration options for pending transaction support. */
  pendingTransactions?: PendingTransactionOptions;

  /** Public key used to validate EIP-7702 contract signatures in feature flags. */
  publicKeyEIP7702?: Hex;

  /** A function for verifying a transaction, whether it is malicious or not. */
  securityProviderRequest?: SecurityProviderRequest;

  /** Function used to sign transactions. */
  sign?: (
    transaction: TypedTransaction,
    from: string,
    transactionMeta?: TransactionMeta,
  ) => Promise<TypedTransaction>;

  /** Initial state to set on this controller. */
  state?: Partial<TransactionControllerState>;

  testGasFeeFlows?: boolean;
  trace?: TraceCallback;

  /** @deprecated Transaction history limit. */
  transactionHistoryLimit: number;

  /** The controller hooks. */
  hooks: {
    /** Additional logic to execute after adding a transaction. */
    afterAdd?: AfterAddHook;

    /** Additional logic to execute after signing a transaction. Return false to not change the status to signed. */
    afterSign?: (
      transactionMeta: TransactionMeta,
      signedTx: TypedTransaction,
    ) => boolean;

    /** Additional logic to execute after simulating a transaction. */
    afterSimulate?: AfterSimulateHook;

    /**
     * Additional logic to execute before checking pending transactions.
     * Return false to prevent the broadcast of the transaction.
     */
    beforeCheckPendingTransaction?: (
      transactionMeta: TransactionMeta,
    ) => Promise<boolean>;

    /**
     * Additional logic to execute before publishing a transaction.
     * Return false to prevent the broadcast of the transaction.
     */
    beforePublish?: (transactionMeta: TransactionMeta) => Promise<boolean>;

    /**
     * Additional logic to execute before signing a transaction.
     */
    beforeSign?: BeforeSignHook;

    /** Returns additional arguments required to sign a transaction. */
    getAdditionalSignArguments?: (
      transactionMeta: TransactionMeta,
    ) => (TransactionMeta | undefined)[];

    /**
     * Callback to determine whether timeout checking should be enabled for a transaction.
     * Return false to disable timeout for the transaction.
     */
    isTimeoutEnabled?: (transactionMeta: TransactionMeta) => boolean;

    /** Alternate logic to publish a transaction. */
    publish?: (
      transactionMeta: TransactionMeta,
    ) => Promise<{ transactionHash: string }>;
    publishBatch?: PublishBatchHook;
  };
};

/**
 * The name of the {@link TransactionController}.
 */
const controllerName = 'TransactionController';

/**
 * The external actions available to the {@link TransactionController}.
 */
export type AllowedActions =
  | AccountsControllerGetSelectedAccountAction
  | AccountsControllerGetStateAction
  | AddApprovalRequest
  | KeyringControllerSignEip7702AuthorizationAction
  | NetworkControllerFindNetworkClientIdByChainIdAction
  | NetworkControllerGetNetworkClientByIdAction
  | RemoteFeatureFlagControllerGetStateAction;

/**
 * The external events available to the {@link TransactionController}.
 */
export type AllowedEvents = NetworkControllerStateChangeEvent;

/**
 * Represents the `TransactionController:stateChange` event.
 */
export type TransactionControllerStateChangeEvent = ControllerStateChangeEvent<
  typeof controllerName,
  TransactionControllerState
>;

/**
 * Represents the `TransactionController:incomingTransactionsReceived` event.
 */
export type TransactionControllerIncomingTransactionsReceivedEvent = {
  type: `${typeof controllerName}:incomingTransactionsReceived`;
  payload: [incomingTransactions: TransactionMeta[]];
};

/**
 * Represents the `TransactionController:postTransactionBalanceUpdated` event.
 */
export type TransactionControllerPostTransactionBalanceUpdatedEvent = {
  type: `${typeof controllerName}:postTransactionBalanceUpdated`;
  payload: [
    {
      transactionMeta: TransactionMeta;
      approvalTransactionMeta?: TransactionMeta;
    },
  ];
};

/**
 * Represents the `TransactionController:speedUpTransactionAdded` event.
 */
export type TransactionControllerSpeedupTransactionAddedEvent = {
  type: `${typeof controllerName}:speedupTransactionAdded`;
  payload: [transactionMeta: TransactionMeta];
};

/**
 * Represents the `TransactionController:transactionApproved` event.
 */
export type TransactionControllerTransactionApprovedEvent = {
  type: `${typeof controllerName}:transactionApproved`;
  payload: [
    {
      transactionMeta: TransactionMeta;
      actionId?: string;
    },
  ];
};

/**
 * Represents the `TransactionController:transactionConfirmed` event.
 */
export type TransactionControllerTransactionConfirmedEvent = {
  type: `${typeof controllerName}:transactionConfirmed`;
  payload: [transactionMeta: TransactionMeta];
};

/**
 * Represents the `TransactionController:transactionDropped` event.
 */
export type TransactionControllerTransactionDroppedEvent = {
  type: `${typeof controllerName}:transactionDropped`;
  payload: [{ transactionMeta: TransactionMeta }];
};

/**
 * Represents the `TransactionController:transactionFailed` event.
 */
export type TransactionControllerTransactionFailedEvent = {
  type: `${typeof controllerName}:transactionFailed`;
  payload: [
    {
      actionId?: string;
      error: string;
      transactionMeta: TransactionMeta;
    },
  ];
};

/**
 * Represents the `TransactionController:transactionFinished` event.
 */
export type TransactionControllerTransactionFinishedEvent = {
  type: `${typeof controllerName}:transactionFinished`;
  payload: [transactionMeta: TransactionMeta];
};

/**
 * Represents the `TransactionController:transactionNewSwapApproval` event.
 */
export type TransactionControllerTransactionNewSwapApprovalEvent = {
  type: `${typeof controllerName}:transactionNewSwapApproval`;
  payload: [{ transactionMeta: TransactionMeta }];
};

/**
 * Represents the `TransactionController:transactionNewSwap` event.
 */
export type TransactionControllerTransactionNewSwapEvent = {
  type: `${typeof controllerName}:transactionNewSwap`;
  payload: [{ transactionMeta: TransactionMeta }];
};

/**
 * Represents the `TransactionController:transactionNewSwapApproval` event.
 */
export type TransactionControllerTransactionNewSwapAndSendEvent = {
  type: `${typeof controllerName}:transactionNewSwapAndSend`;
  payload: [{ transactionMeta: TransactionMeta }];
};

/**
 * Represents the `TransactionController:transactionPublishingSkipped` event.
 */
export type TransactionControllerTransactionPublishingSkipped = {
  type: `${typeof controllerName}:transactionPublishingSkipped`;
  payload: [transactionMeta: TransactionMeta];
};

/**
 * Represents the `TransactionController:transactionRejected` event.
 */
export type TransactionControllerTransactionRejectedEvent = {
  type: `${typeof controllerName}:transactionRejected`;
  payload: [
    {
      transactionMeta: TransactionMeta;
      actionId?: string;
    },
  ];
};

/**
 * Represents the `TransactionController:transactionStatusUpdated` event.
 */
export type TransactionControllerTransactionStatusUpdatedEvent = {
  type: `${typeof controllerName}:transactionStatusUpdated`;
  payload: [
    {
      transactionMeta: TransactionMeta;
    },
  ];
};

/**
 * Represents the `TransactionController:transactionSubmitted` event.
 */
export type TransactionControllerTransactionSubmittedEvent = {
  type: `${typeof controllerName}:transactionSubmitted`;
  payload: [
    {
      transactionMeta: TransactionMeta;
      actionId?: string;
    },
  ];
};

/**
 * Represents the `TransactionController:unapprovedTransactionAdded` event.
 */
export type TransactionControllerUnapprovedTransactionAddedEvent = {
  type: `${typeof controllerName}:unapprovedTransactionAdded`;
  payload: [transactionMeta: TransactionMeta];
};

/**
 * The internal events available to the {@link TransactionController}.
 */
export type TransactionControllerEvents =
  | TransactionControllerIncomingTransactionsReceivedEvent
  | TransactionControllerPostTransactionBalanceUpdatedEvent
  | TransactionControllerSpeedupTransactionAddedEvent
  | TransactionControllerStateChangeEvent
  | TransactionControllerTransactionApprovedEvent
  | TransactionControllerTransactionConfirmedEvent
  | TransactionControllerTransactionDroppedEvent
  | TransactionControllerTransactionFailedEvent
  | TransactionControllerTransactionFinishedEvent
  | TransactionControllerTransactionNewSwapApprovalEvent
  | TransactionControllerTransactionNewSwapEvent
  | TransactionControllerTransactionNewSwapAndSendEvent
  | TransactionControllerTransactionPublishingSkipped
  | TransactionControllerTransactionRejectedEvent
  | TransactionControllerTransactionStatusUpdatedEvent
  | TransactionControllerTransactionSubmittedEvent
  | TransactionControllerUnapprovedTransactionAddedEvent;

/**
 * The messenger of the {@link TransactionController}.
 */
export type TransactionControllerMessenger = Messenger<
  typeof controllerName,
  TransactionControllerActions | AllowedActions,
  TransactionControllerEvents | AllowedEvents
>;

/**
 * Possible states of the approve transaction step.
 */
export enum ApprovalState {
  Approved = 'approved',
  NotApproved = 'not-approved',
  SkippedViaBeforePublishHook = 'skipped-via-before-publish-hook',
}

/**
 * Get the default TransactionsController state.
 *
 * @returns The default TransactionsController state.
 */
function getDefaultTransactionControllerState(): TransactionControllerState {
  return {
    methodData: {},
    transactions: [],
    transactionBatches: [],
    lastFetchedBlockNumbers: {},
    submitHistory: [],
  };
}

/**
 * Controller responsible for submitting and managing transactions.
 */
export class TransactionController extends BaseController<
  typeof controllerName,
  TransactionControllerState,
  TransactionControllerMessenger
> {
  readonly #afterAdd: AfterAddHook;

  readonly #afterSign: (
    transactionMeta: TransactionMeta,
    signedTx: TypedTransaction,
  ) => boolean;

  readonly #afterSimulate: AfterSimulateHook;

  readonly #approvingTransactionIds: Set<string> = new Set();

  readonly #beforeCheckPendingTransaction: (
    transactionMeta: TransactionMeta,
  ) => Promise<boolean>;

  readonly #beforePublish: (
    transactionMeta: TransactionMeta,
  ) => Promise<boolean>;

  readonly #beforeSign: BeforeSignHook;

  readonly #gasFeeFlows: GasFeeFlow[];

  readonly #getAdditionalSignArguments: (
    transactionMeta: TransactionMeta,
  ) => (TransactionMeta | undefined)[];

  readonly #getCurrentAccountEIP1559Compatibility: () => Promise<boolean>;

  readonly #getCurrentNetworkEIP1559Compatibility: (
    networkClientId?: NetworkClientId,
  ) => Promise<boolean>;

  readonly #getExternalPendingTransactions: (
    address: string,
    chainId?: string,
  ) => NonceTrackerTransaction[];

  readonly #getGasFeeEstimates: (
    options: FetchGasFeeEstimateOptions,
  ) => Promise<GasFeeState>;

  readonly #getNetworkState: () => NetworkState;

  readonly #getPermittedAccounts?: (origin?: string) => Promise<string[]>;

  readonly #getSavedGasFees: (chainId: Hex) => SavedGasFees | undefined;

  readonly #getSimulationConfig: GetSimulationConfig;

  readonly #incomingTransactionHelper: IncomingTransactionHelper;

  readonly #incomingTransactionOptions: IncomingTransactionOptions & {
    etherscanApiKeysByChainId?: Record<Hex, string>;
  };

  readonly #internalEvents = new EventEmitter();

  readonly #isAutomaticGasFeeUpdateEnabled: (
    transactionMeta: TransactionMeta,
  ) => boolean;

  readonly #isEIP7702GasFeeTokensEnabled: (
    transactionMeta: TransactionMeta,
  ) => Promise<boolean>;

  readonly #isFirstTimeInteractionEnabled: () => boolean;

  readonly #isSimulationEnabled: () => boolean;

  readonly #isSwapsDisabled: boolean;

  readonly #isTimeoutEnabled: (transactionMeta: TransactionMeta) => boolean;

  readonly #layer1GasFeeFlows: Layer1GasFeeFlow[];

  readonly #methodDataHelper: MethodDataHelper;

  readonly #multichainTrackingHelper: MultichainTrackingHelper;

  readonly #pendingTransactionOptions: PendingTransactionOptions;

  readonly #publicKeyEIP7702?: Hex;

  readonly #publish: (
    transactionMeta: TransactionMeta,
    rawTx: string,
  ) => Promise<{ transactionHash?: string }>;

  readonly #publishBatchHook?: PublishBatchHook;

  readonly #securityProviderRequest?: SecurityProviderRequest;

  readonly #sign?: (
    transaction: TypedTransaction,
    from: string,
    transactionMeta?: TransactionMeta,
  ) => Promise<TypedTransaction>;

  readonly #signAbortCallbacks: Map<string, () => void> = new Map();

  readonly #skipSimulationTransactionIds: Set<string> = new Set();

  readonly #testGasFeeFlows: boolean;

  readonly #trace: TraceCallback;

  // readonly #transactionHistoryLimit: number;

  /**
   * Constructs a TransactionController.
   *
   * @param options - The controller options.
   */
  constructor(options: TransactionControllerOptions) {
    const {
      disableHistory,
      disableSendFlowHistory,
      disableSwaps,
      getCurrentAccountEIP1559Compatibility,
      getCurrentNetworkEIP1559Compatibility,
      getExternalPendingTransactions,
      getGasFeeEstimates,
      getNetworkClientRegistry,
      getNetworkState,
      getPermittedAccounts,
      getSavedGasFees,
      getSimulationConfig,
      hooks,
      incomingTransactions = {},
      isAutomaticGasFeeUpdateEnabled,
      isEIP7702GasFeeTokensEnabled,
      isFirstTimeInteractionEnabled,
      isSimulationEnabled,
      messenger,
      pendingTransactions = {},
      publicKeyEIP7702,
      securityProviderRequest,
      sign,
      state,
      testGasFeeFlows,
      trace,
      transactionHistoryLimit = 40,
    } = options;

    super({
      name: controllerName,
      metadata,
      messenger,
      state: {
        ...getDefaultTransactionControllerState(),
        ...state,
      },
    });

    this.messenger = messenger;

    this.#afterAdd =
      hooks?.afterAdd ?? ((): ReturnType<AfterAddHook> => Promise.resolve({}));
    this.#afterSign = hooks?.afterSign ?? ((): boolean => true);
    this.#afterSimulate =
      hooks?.afterSimulate ??
      ((): ReturnType<AfterSimulateHook> => Promise.resolve({}));
    this.#beforeCheckPendingTransaction =
      /* istanbul ignore next */
      hooks?.beforeCheckPendingTransaction ??
      ((): Promise<boolean> => Promise.resolve(true));
    this.#beforePublish =
      hooks?.beforePublish ?? ((): Promise<boolean> => Promise.resolve(true));
    this.#beforeSign =
      hooks?.beforeSign ??
      ((): ReturnType<BeforeSignHook> => Promise.resolve({}));
    this.#getAdditionalSignArguments =
      hooks?.getAdditionalSignArguments ??
      ((): (TransactionMeta | undefined)[] => []);
    this.#getCurrentAccountEIP1559Compatibility =
      getCurrentAccountEIP1559Compatibility ??
      ((): Promise<boolean> => Promise.resolve(true));
    this.#getCurrentNetworkEIP1559Compatibility =
      getCurrentNetworkEIP1559Compatibility;
    this.#getExternalPendingTransactions =
      getExternalPendingTransactions ?? ((): NonceTrackerTransaction[] => []);
    this.#getGasFeeEstimates =
      getGasFeeEstimates ??
      ((): Promise<GasFeeState> => Promise.resolve({} as GasFeeState));
    this.#getNetworkState = getNetworkState;
    this.#getPermittedAccounts = getPermittedAccounts;
    this.#getSavedGasFees =
      getSavedGasFees ?? ((_chainId): SavedGasFees | undefined => undefined);
    this.#getSimulationConfig =
      getSimulationConfig ??
      ((): ReturnType<GetSimulationConfig> => Promise.resolve({}));
    this.#incomingTransactionOptions = incomingTransactions;
    this.#isAutomaticGasFeeUpdateEnabled =
      isAutomaticGasFeeUpdateEnabled ??
      ((_txMeta: TransactionMeta): boolean => false);
    this.#isEIP7702GasFeeTokensEnabled =
      isEIP7702GasFeeTokensEnabled ??
      ((): Promise<boolean> => Promise.resolve(false));
    this.#isFirstTimeInteractionEnabled =
<<<<<<< HEAD
      isFirstTimeInteractionEnabled ?? (() => true);
    this.#isSimulationEnabled = isSimulationEnabled ?? (() => true);
=======
      isFirstTimeInteractionEnabled ?? ((): boolean => true);
    this.#isHistoryDisabled = disableHistory ?? false;
    this.#isSendFlowHistoryDisabled = disableSendFlowHistory ?? false;
    this.#isSimulationEnabled = isSimulationEnabled ?? ((): boolean => true);
>>>>>>> e0087ced
    this.#isSwapsDisabled = disableSwaps ?? false;
    this.#isTimeoutEnabled = hooks?.isTimeoutEnabled ?? ((): boolean => true);
    this.#pendingTransactionOptions = pendingTransactions;
    this.#publicKeyEIP7702 = publicKeyEIP7702;
    this.#publish =
      hooks?.publish ??
      ((): Promise<{ transactionHash?: string }> =>
        Promise.resolve({ transactionHash: undefined }));
    this.#publishBatchHook = hooks?.publishBatch;
    this.#securityProviderRequest = securityProviderRequest;
    this.#sign = sign;
    this.#testGasFeeFlows = testGasFeeFlows === true;
    this.#trace = trace ?? (((_request, fn) => fn?.()) as TraceCallback);

    const findNetworkClientIdByChainId = (chainId: Hex): string => {
      return this.messenger.call(
        `NetworkController:findNetworkClientIdByChainId`,
        chainId,
      );
    };

    this.#multichainTrackingHelper = new MultichainTrackingHelper({
      findNetworkClientIdByChainId,
      getNetworkClientById: ((networkClientId: NetworkClientId) => {
        return this.messenger.call(
          `NetworkController:getNetworkClientById`,
          networkClientId,
        );
      }) as NetworkController['getNetworkClientById'],
      getNetworkClientRegistry,
      removePendingTransactionTrackerListeners:
        this.#removePendingTransactionTrackerListeners.bind(this),
      createNonceTracker: this.#createNonceTracker.bind(this),
      createPendingTransactionTracker:
        this.#createPendingTransactionTracker.bind(this),
      onNetworkStateChange: (listener): void => {
        this.messenger.subscribe('NetworkController:stateChange', listener);
      },
    });

    this.#multichainTrackingHelper.initialize();
    this.#gasFeeFlows = this.#getGasFeeFlows();
    this.#layer1GasFeeFlows = this.#getLayer1GasFeeFlows();

    const gasFeePoller = new GasFeePoller({
      findNetworkClientIdByChainId,
      gasFeeFlows: this.#gasFeeFlows,
      getGasFeeControllerEstimates: this.#getGasFeeEstimates,
      getProvider: (networkClientId): Provider =>
        this.#getProvider({ networkClientId }),
      getTransactions: (): TransactionMeta[] => this.state.transactions,
      getTransactionBatches: (): TransactionBatchMeta[] =>
        this.state.transactionBatches,
      layer1GasFeeFlows: this.#layer1GasFeeFlows,
      messenger: this.messenger,
      onStateChange: (listener): void => {
        this.messenger.subscribe('TransactionController:stateChange', listener);
      },
    });

    gasFeePoller.hub.on(
      'transaction-updated',
      this.#onGasFeePollerTransactionUpdate.bind(this),
    );

    gasFeePoller.hub.on(
      'transaction-batch-updated',
      this.#onGasFeePollerTransactionBatchUpdate.bind(this),
    );

    this.#methodDataHelper = new MethodDataHelper({
      getProvider: (networkClientId): Provider =>
        this.#getProvider({ networkClientId }),
      getState: (): Record<string, MethodData> => this.state.methodData,
    });

    this.#methodDataHelper.hub.on(
      'update',
      ({ fourBytePrefix, methodData }) => {
        this.update((_state) => {
          _state.methodData[fourBytePrefix] = methodData;
        });
      },
    );

    this.#incomingTransactionHelper = new IncomingTransactionHelper({
      client: this.#incomingTransactionOptions.client,
      getCurrentAccount: (): ReturnType<
        AccountsController['getSelectedAccount']
      > => this.#getSelectedAccount(),
      getLocalTransactions: (): TransactionMeta[] => this.state.transactions,
      includeTokenTransfers:
        this.#incomingTransactionOptions.includeTokenTransfers,
      isEnabled: this.#incomingTransactionOptions.isEnabled,
      messenger: this.messenger,
      remoteTransactionSource: new AccountsApiRemoteTransactionSource(),
      updateTransactions: this.#incomingTransactionOptions.updateTransactions,
    });

    this.#addIncomingTransactionHelperListeners(
      this.#incomingTransactionHelper,
    );

    // when transactionsController state changes
    // check for pending transactions and start polling if there are any
    this.messenger.subscribe(
      'TransactionController:stateChange',
      this.#checkForPendingTransactionAndStartPolling,
    );

    // eslint-disable-next-line no-new
    new ResimulateHelper({
      simulateTransaction: this.#updateSimulationData.bind(this),
      onTransactionsUpdate: (listener): void => {
        this.messenger.subscribe(
          'TransactionController:stateChange',
          listener,
          (controllerState) => controllerState.transactions,
        );
      },
      getTransactions: (): TransactionMeta[] => this.state.transactions,
    });

    this.#onBootCleanup();
    this.#checkForPendingTransactionAndStartPolling();
    this.#registerActionHandlers();
  }

  /**
   * Stops polling and removes listeners to prepare the controller for garbage collection.
   */
  destroy(): void {
    this.#stopAllTracking();
  }

  /**
   * Handle new method data request.
   *
   * @param fourBytePrefix - The method prefix.
   * @param networkClientId - The ID of the network client used to fetch the method data.
   * @returns The method data object corresponding to the given signature prefix.
   */
  async handleMethodData(
    fourBytePrefix: string,
    networkClientId: NetworkClientId,
  ): Promise<MethodData> {
    return this.#methodDataHelper.lookup(fourBytePrefix, networkClientId);
  }

  /**
   * Add a batch of transactions to be submitted after approval.
   *
   * @param request - Request object containing the transactions to add.
   * @returns Result object containing the generated batch ID.
   */
  async addTransactionBatch(
    request: TransactionBatchRequest,
  ): Promise<TransactionBatchResult> {
    const { blockTracker } = this.messenger.call(
      `NetworkController:getNetworkClientById`,
      request.networkClientId,
    );

    return await addTransactionBatch({
      addTransaction: this.addTransaction.bind(this),
      estimateGas: this.estimateGas.bind(this),
      getChainId: this.#getChainId.bind(this),
      getEthQuery: (networkClientId) => this.#getEthQuery({ networkClientId }),
      getGasFeeEstimates: this.#getGasFeeEstimates,
      getInternalAccounts: this.#getInternalAccounts.bind(this),
      getSimulationConfig: this.#getSimulationConfig.bind(this),
      getPendingTransactionTracker: (networkClientId: NetworkClientId) =>
        this.#createPendingTransactionTracker({
          provider: this.#getProvider({ networkClientId }),
          blockTracker,
          chainId: this.#getChainId(networkClientId),
          networkClientId,
        }),
      getTransaction: (transactionId) =>
        this.#getTransactionOrThrow(transactionId),
      isSimulationEnabled: this.#isSimulationEnabled,
      messenger: this.messenger,
      publishBatchHook: this.#publishBatchHook,
      publicKeyEIP7702: this.#publicKeyEIP7702,
      publishTransaction: (
        ethQuery: EthQuery,
        transactionMeta: TransactionMeta,
      ) => this.#publishTransaction(ethQuery, transactionMeta) as Promise<Hex>,
      request,
      signTransaction: this.#signTransaction.bind(this),
      update: this.update.bind(this),
      updateTransaction: this.#updateTransactionInternal.bind(this),
    });
  }

  /**
   * Determine which chains support atomic batch transactions with the given account address.
   *
   * @param request - Request object containing the account address and other parameters.
   * @returns  Result object containing the supported chains and related information.
   */
  async isAtomicBatchSupported(
    request: IsAtomicBatchSupportedRequest,
  ): Promise<IsAtomicBatchSupportedResult> {
    return isAtomicBatchSupported({
      ...request,
      getEthQuery: (chainId) => this.#getEthQuery({ chainId }),
      messenger: this.messenger,
      publicKeyEIP7702: this.#publicKeyEIP7702,
    });
  }

  /**
   * Add a new unapproved transaction to state. Parameters will be validated, a
   * unique transaction ID will be generated, and `gas` and `gasPrice` will be calculated
   * if not provided. A `<tx.id>:unapproved` hub event will be emitted once added.
   *
   * @param txParams - Standard parameters for an Ethereum transaction.
   * @param options - Additional options to control how the transaction is added.
   * @returns Object containing a promise resolving to the transaction hash if approved.
   */
  async addTransaction(
    txParams: TransactionParams,
    options: AddTransactionOptions,
  ): Promise<Result> {
    log('Adding transaction', txParams, options);

    const {
      actionId,
      assetsFiatValues,
      batchId,
      deviceConfirmedOn,
      disableGasBuffer,
      gasFeeToken,
      isGasFeeIncluded,
      isGasFeeSponsored,
      method,
      nestedTransactions,
      networkClientId,
      origin,
      publishHook,
      requireApproval,
      securityAlertResponse,
      skipInitialGasEstimate,
      swaps = {},
      traceContext,
      type,
    } = options;

    // eslint-disable-next-line no-param-reassign
    txParams = normalizeTransactionParams(txParams);

    if (!this.#multichainTrackingHelper.has(networkClientId)) {
      throw new Error(`Network client not found - ${networkClientId}`);
    }

    const chainId = this.#getChainId(networkClientId);

    const ethQuery = this.#getEthQuery({
      networkClientId,
    });

    const permittedAddresses =
      origin === undefined
        ? undefined
        : await this.#getPermittedAccounts?.(origin);

    const internalAccounts = this.#getInternalAccounts();

    await validateTransactionOrigin({
      data: txParams.data,
      from: txParams.from,
      internalAccounts,
      origin,
      permittedAddresses,
      txParams,
      type,
    });

    const delegationAddressPromise = getDelegationAddress(
      txParams.from as Hex,
      ethQuery,
    ).catch(() => undefined);

    const isEIP1559Compatible =
      await this.#getEIP1559Compatibility(networkClientId);

    validateTxParams(txParams, isEIP1559Compatible, chainId);

    if (!txParams.type) {
      // Determine transaction type based on transaction parameters and network compatibility
      setEnvelopeType(txParams, isEIP1559Compatible);
    }

    const isDuplicateBatchId =
      batchId?.length &&
      this.state.transactions.some(
        (tx) => tx.batchId?.toLowerCase() === batchId?.toLowerCase(),
      );

    if (isDuplicateBatchId && origin && origin !== ORIGIN_METAMASK) {
      throw new JsonRpcError(
        ErrorCode.DuplicateBundleId,
        'Batch ID already exists',
      );
    }

    const dappSuggestedGasFees = this.#generateDappSuggestedGasFees(
      txParams,
      origin,
    );

    const transactionType =
      type ?? (await determineTransactionType(txParams, ethQuery)).type;

    const existingTransactionMeta = this.#getTransactionWithActionId(actionId);

    // If a request to add a transaction with the same actionId is submitted again, a new transaction will not be created for it.
    let addedTransactionMeta: TransactionMeta = existingTransactionMeta
      ? cloneDeep(existingTransactionMeta)
      : {
          // Add actionId to txMeta to check if same actionId is seen again
          actionId,
          assetsFiatValues,
          batchId,
          chainId,
          dappSuggestedGasFees,
          deviceConfirmedOn,
          disableGasBuffer,
          id: random(),
          isGasFeeTokenIgnoredIfBalance: Boolean(gasFeeToken),
          isGasFeeIncluded,
          isGasFeeSponsored,
          isFirstTimeInteraction: undefined,
          nestedTransactions,
          networkClientId,
          origin,
          securityAlertResponse,
          selectedGasFeeToken: gasFeeToken,
          status: TransactionStatus.unapproved as const,
          time: Date.now(),
          txParams,
          type: transactionType,
          userEditedGasLimit: false,
          verifiedOnBlockchain: false,
        };

    const { updateTransaction } = await this.#afterAdd({
      transactionMeta: addedTransactionMeta,
    });

    if (updateTransaction) {
      log('Updating transaction using afterAdd hook');

      addedTransactionMeta.txParamsOriginal = cloneDeep(
        addedTransactionMeta.txParams,
      );

      updateTransaction(addedTransactionMeta);
    }

    // eslint-disable-next-line no-negated-condition
    if (!skipInitialGasEstimate) {
      await this.#trace(
        { name: 'Estimate Gas Properties', parentContext: traceContext },
        (context) =>
          this.#updateGasProperties(addedTransactionMeta, {
            traceContext: context,
          }),
      );
    } else {
      const newTransactionMeta = cloneDeep(addedTransactionMeta);

      this.#updateGasProperties(newTransactionMeta)
        .then(() => {
          this.#updateTransactionInternal(
            {
              transactionId: newTransactionMeta.id,
              skipResimulateCheck: true,
              skipValidation: true,
            },
            (tx) => {
              tx.txParams.gas = newTransactionMeta.txParams.gas;
              tx.txParams.gasPrice = newTransactionMeta.txParams.gasPrice;
              tx.txParams.maxFeePerGas =
                newTransactionMeta.txParams.maxFeePerGas;
              tx.txParams.maxPriorityFeePerGas =
                newTransactionMeta.txParams.maxPriorityFeePerGas;
            },
          );

          return undefined;
        })
        .catch(noop);
    }

    // Checks if a transaction already exists with a given actionId
    if (!existingTransactionMeta) {
      // Set security provider response
      if (method && this.#securityProviderRequest) {
        const securityProviderResponse = await this.#securityProviderRequest(
          addedTransactionMeta,
          method,
        );
        // eslint-disable-next-line require-atomic-updates
        addedTransactionMeta.securityProviderResponse =
          securityProviderResponse;
      }

<<<<<<< HEAD
=======
      if (!this.#isSendFlowHistoryDisabled) {
        // eslint-disable-next-line require-atomic-updates
        addedTransactionMeta.sendFlowHistory = sendFlowHistory ?? [];
      }
      // Initial history push
      if (!this.#isHistoryDisabled) {
        addedTransactionMeta = addInitialHistorySnapshot(addedTransactionMeta);
      }

>>>>>>> e0087ced
      addedTransactionMeta = updateSwapsTransaction(
        addedTransactionMeta,
        transactionType,
        swaps,
        {
          isSwapsDisabled: this.#isSwapsDisabled,
          cancelTransaction: this.#rejectTransaction.bind(this),
          messenger: this.messenger,
        },
      );

      this.#addMetadata(addedTransactionMeta);

      delegationAddressPromise
        .then((delegationAddress) => {
          this.#updateTransactionInternal(
            {
              transactionId: addedTransactionMeta.id,
              skipResimulateCheck: true,
              skipValidation: true,
            },
            (tx) => {
              tx.delegationAddress = delegationAddress;
            },
          );

          return undefined;
        })
        .catch(noop);

      // eslint-disable-next-line no-negated-condition
      if (requireApproval !== false) {
        this.#updateSimulationData(addedTransactionMeta, {
          traceContext,
        }).catch((error) => {
          log('Error while updating simulation data', error);
          throw error;
        });

        updateFirstTimeInteraction({
          existingTransactions: this.state.transactions,
          getTransaction: (transactionId: string) =>
            this.#getTransaction(transactionId),
          isFirstTimeInteractionEnabled: this.#isFirstTimeInteractionEnabled,
          trace: this.#trace,
          traceContext,
          transactionMeta: addedTransactionMeta,
          updateTransaction: this.#updateTransactionInternal.bind(this),
        }).catch((error) => {
          log('Error while updating first interaction properties', error);
        });
      } else {
        log(
          'Skipping simulation & first interaction update as approval not required',
        );
      }

      this.messenger.publish(
        `${controllerName}:unapprovedTransactionAdded`,
        addedTransactionMeta,
      );
    }

    return {
      result: this.#processApproval(addedTransactionMeta, {
        actionId,
        isExisting: Boolean(existingTransactionMeta),
        publishHook,
        requireApproval,
        traceContext,
      }),
      transactionMeta: addedTransactionMeta,
    };
  }

  startIncomingTransactionPolling(): void {
    this.#incomingTransactionHelper.start();
  }

  stopIncomingTransactionPolling(): void {
    this.#incomingTransactionHelper.stop();
  }

  /**
   * Update the incoming transactions by polling the remote transaction source.
   *
   * @param request - Request object.
   * @param request.tags - Additional tags to identify the source of the request.
   */
  async updateIncomingTransactions({
    tags,
  }: { tags?: string[] } = {}): Promise<void> {
    await this.#incomingTransactionHelper.update({ tags });
  }

  /**
   * Attempts to cancel a transaction based on its ID by setting its status to "rejected"
   * and emitting a `<tx.id>:finished` hub event.
   *
   * @param transactionId - The ID of the transaction to cancel.
   * @param gasValues - The gas values to use for the cancellation transaction.
   * @param options - The options for the cancellation transaction.
   * @param options.actionId - Unique ID to prevent duplicate requests.
   * @param options.estimatedBaseFee - The estimated base fee of the transaction.
   */
  async stopTransaction(
    transactionId: string,
    gasValues?: GasPriceValue | FeeMarketEIP1559Values,
    {
      estimatedBaseFee,
      actionId,
    }: { estimatedBaseFee?: string; actionId?: string } = {},
  ): Promise<void> {
    await this.#retryTransaction({
      actionId,
      estimatedBaseFee,
      gasValues,
      label: 'cancel',
      rate: CANCEL_RATE,
      transactionId,
      transactionType: TransactionType.cancel,
      prepareTransactionParams: (txParams) => {
        delete txParams.data;
        txParams.to = txParams.from;
        txParams.value = '0x0';
      },
      afterSubmit: (newTransactionMeta) => {
        this.messenger.publish(
          `${controllerName}:transactionFinished`,
          newTransactionMeta,
        );

        this.#internalEvents.emit(
          `${newTransactionMeta.id}:finished`,
          newTransactionMeta,
        );
      },
    });
  }

  /**
   * Attempts to speed up a transaction increasing transaction gasPrice by ten percent.
   *
   * @param transactionId - The ID of the transaction to speed up.
   * @param gasValues - The gas values to use for the speed up transaction.
   * @param options - The options for the speed up transaction.
   * @param options.actionId - Unique ID to prevent duplicate requests
   * @param options.estimatedBaseFee - The estimated base fee of the transaction.
   */
  async speedUpTransaction(
    transactionId: string,
    gasValues?: GasPriceValue | FeeMarketEIP1559Values,
    {
      actionId,
      estimatedBaseFee,
    }: { actionId?: string; estimatedBaseFee?: string } = {},
  ): Promise<void> {
    await this.#retryTransaction({
      actionId,
      estimatedBaseFee,
      gasValues,
      label: 'speed up',
      rate: SPEED_UP_RATE,
      transactionId,
      transactionType: TransactionType.retry,
      afterSubmit: (newTransactionMeta) => {
        this.messenger.publish(
          `${controllerName}:speedupTransactionAdded`,
          newTransactionMeta,
        );
      },
    });
  }

  async #retryTransaction({
    actionId,
    afterSubmit,
    estimatedBaseFee,
    gasValues,
    label,
    prepareTransactionParams,
    rate,
    transactionId,
    transactionType,
  }: {
    actionId?: string;
    afterSubmit?: (transactionMeta: TransactionMeta) => void;
    estimatedBaseFee?: string;
    gasValues?: GasPriceValue | FeeMarketEIP1559Values;
    label: string;
    prepareTransactionParams?: (txParams: TransactionParams) => void;
    rate: number;
    transactionId: string;
    transactionType: TransactionType;
  }): Promise<void> {
    // If transaction is found for same action id, do not create a new transaction.
    if (this.#getTransactionWithActionId(actionId)) {
      return;
    }

    if (gasValues) {
      // Not good practice to reassign a parameter but temporarily avoiding a larger refactor.
      // eslint-disable-next-line no-param-reassign
      gasValues = normalizeGasFeeValues(gasValues);
      validateGasValues(gasValues);
    }

    log(`Creating ${label} transaction`, transactionId, gasValues);

    const transactionMeta = this.#getTransaction(transactionId);
    /* istanbul ignore next */
    if (!transactionMeta) {
      return;
    }

    /* istanbul ignore next */
    if (!this.#sign) {
      throw new Error('No sign method defined.');
    }

    const newTxParams: TransactionParams =
      getTransactionParamsWithIncreasedGasFee(
        transactionMeta.txParams,
        rate,
        gasValues,
      );

    prepareTransactionParams?.(newTxParams);

    const unsignedEthTx = prepareTransaction(
      transactionMeta.chainId,
      newTxParams,
    );

    const signedTx = await this.#sign(
      unsignedEthTx,
      transactionMeta.txParams.from,
    );

    const transactionMetaWithRsv = this.#updateTransactionMetaRSV(
      transactionMeta,
      signedTx,
    );

    const rawTx = serializeTransaction(signedTx);
    const newFee = newTxParams.maxFeePerGas ?? newTxParams.gasPrice;

    const oldFee = newTxParams.maxFeePerGas
      ? transactionMetaWithRsv.txParams.maxFeePerGas
      : transactionMetaWithRsv.txParams.gasPrice;

    log(`Submitting ${label} transaction`, {
      oldFee,
      newFee,
      txParams: newTxParams,
    });

    const { networkClientId } = transactionMeta;
    const ethQuery = this.#getEthQuery({ networkClientId });

    const newTransactionMeta = {
      ...transactionMetaWithRsv,
      actionId,
      estimatedBaseFee,
      id: random(),
      originalGasEstimate: transactionMeta.txParams.gas,
      originalType: transactionMeta.type,
      rawTx,
      time: Date.now(),
      txParams: newTxParams,
      type: transactionType,
    };

    const hash = await this.#publishTransactionForRetry(ethQuery, {
      ...newTransactionMeta,
      origin: label,
    });

    newTransactionMeta.hash = hash;

    this.#addMetadata(newTransactionMeta);

    // speedUpTransaction has no approval request, so we assume the user has already approved the transaction
    this.messenger.publish(`${controllerName}:transactionApproved`, {
      transactionMeta: newTransactionMeta,
      actionId,
    });

    this.messenger.publish(`${controllerName}:transactionSubmitted`, {
      transactionMeta: newTransactionMeta,
      actionId,
    });

    afterSubmit?.(newTransactionMeta);
  }

  /**
   * Estimates required gas for a given transaction.
   *
   * @param transaction - The transaction to estimate gas for.
   * @param networkClientId - The network client id to use for the estimate.
   * @param options - Additional options for the estimate.
   * @param options.ignoreDelegationSignatures - Ignore signature errors if submitting delegations to the DelegationManager.
   * @returns The gas and gas price.
   */
  async estimateGas(
    transaction: TransactionParams,
    networkClientId: NetworkClientId,
    {
      ignoreDelegationSignatures,
    }: {
      ignoreDelegationSignatures?: boolean;
    } = {},
  ): Promise<{
    gas: string;
    simulationFails: TransactionMeta['simulationFails'];
  }> {
    const ethQuery = this.#getEthQuery({
      networkClientId,
    });

    const { estimatedGas, simulationFails } = await estimateGas({
      chainId: this.#getChainId(networkClientId),
      ethQuery,
      ignoreDelegationSignatures,
      isSimulationEnabled: this.#isSimulationEnabled(),
      getSimulationConfig: this.#getSimulationConfig,
      messenger: this.messenger,
      txParams: transaction,
    });

    return { gas: estimatedGas, simulationFails };
  }

  /**
   * Estimates required gas for a batch of transactions.
   *
   * @param request - Request object.
   * @param request.chainId - Chain ID of the transactions.
   * @param request.from - Address of the sender.
   * @param request.transactions - Array of transactions within a batch request.
   * @returns Object containing the gas limit.
   */
  async estimateGasBatch({
    chainId,
    from,
    transactions,
  }: {
    chainId: Hex;
    from: Hex;
    transactions: BatchTransactionParams[];
  }): Promise<{ totalGasLimit: number; gasLimits: number[] }> {
    const ethQuery = this.#getEthQuery({
      chainId,
    });

    return estimateGasBatch({
      chainId,
      ethQuery,
      from,
      getSimulationConfig: this.#getSimulationConfig,
      isAtomicBatchSupported: this.isAtomicBatchSupported.bind(this),
      messenger: this.messenger,
      transactions,
    });
  }

  /**
   * Estimates required gas for a given transaction and add additional gas buffer with the given multiplier.
   *
   * @param transaction - The transaction params to estimate gas for.
   * @param multiplier - The multiplier to use for the gas buffer.
   * @param networkClientId - The network client id to use for the estimate.
   * @returns The buffered estimated gas and whether the estimation failed.
   */
  async estimateGasBuffered(
    transaction: TransactionParams,
    multiplier: number,
    networkClientId: NetworkClientId,
  ): Promise<{
    gas: string;
    simulationFails: TransactionMeta['simulationFails'];
  }> {
    const ethQuery = this.#getEthQuery({
      networkClientId,
    });

    const { blockGasLimit, estimatedGas, simulationFails } = await estimateGas({
      chainId: this.#getChainId(networkClientId),
      ethQuery,
      isSimulationEnabled: this.#isSimulationEnabled(),
      getSimulationConfig: this.#getSimulationConfig,
      messenger: this.messenger,
      txParams: transaction,
    });

    const gas = addGasBuffer(estimatedGas, blockGasLimit, multiplier);

    return {
      gas,
      simulationFails,
    };
  }

  /**
   * Updates an existing transaction in state.
   *
   * @param transactionMeta - The new transaction to store in state.
   * @param note - A note or update reason to be logged.
   */
  updateTransaction(transactionMeta: TransactionMeta, note: string): void {
    const { id: transactionId } = transactionMeta;

    this.#updateTransactionInternal({ transactionId }, () => ({
      ...transactionMeta,
    }));

    log(`Transaction ${transactionId} updated. ${note}`);
  }

  /**
   * Update the security alert response for a transaction.
   *
   * @param transactionId - ID of the transaction.
   * @param securityAlertResponse - The new security alert response for the transaction.
   */
  updateSecurityAlertResponse(
    transactionId: string,
    securityAlertResponse: SecurityAlertResponse,
  ): void {
    if (!securityAlertResponse) {
      throw new Error(
        'updateSecurityAlertResponse: securityAlertResponse should not be null',
      );
    }
    const transactionMeta = this.#getTransaction(transactionId);
    if (!transactionMeta) {
      throw new Error(
        `Cannot update security alert response as no transaction metadata found`,
      );
    }
    const updatedTransactionMeta = {
      ...transactionMeta,
      securityAlertResponse,
    };
    this.updateTransaction(
      updatedTransactionMeta,
      `${controllerName}:updatesecurityAlertResponse - securityAlertResponse updated`,
    );
  }

  /**
   * Remove transactions from state.
   *
   * @param options - The options bag.
   * @param options.address - Remove transactions from this account only. Defaults to all accounts.
   * @param options.chainId - Remove transactions for the specified chain only. Defaults to all chains.
   */
  wipeTransactions({
    address,
    chainId,
  }: {
    address?: string;
    chainId?: string;
  } = {}): void {
    if (!chainId && !address) {
      this.update((state) => {
        state.transactions = [];
      });

      return;
    }

    const newTransactions = this.state.transactions.filter(
      ({ chainId: txChainId, txParams, type }) => {
        const isMatchingNetwork = !chainId || chainId === txChainId;

        if (!isMatchingNetwork) {
          return true;
        }

        const isMatchingAddress =
          !address ||
          txParams.from?.toLowerCase() === address.toLowerCase() ||
          (type === TransactionType.incoming &&
            txParams.to?.toLowerCase() === address.toLowerCase());

        return !isMatchingAddress;
      },
    );

    this.update((state) => {
      state.transactions = newTransactions;
    });
  }

  /**
   * Adds external provided transaction to state as confirmed transaction.
   *
   * @param transactionMeta - TransactionMeta to add transactions.
   * @param transactionReceipt - TransactionReceipt of the external transaction.
   * @param baseFeePerGas - Base fee per gas of the external transaction.
   */
  async confirmExternalTransaction(
    transactionMeta: TransactionMeta,
    transactionReceipt: TransactionReceipt,
    baseFeePerGas: Hex,
  ): Promise<void> {
    // Run validation and add external transaction to state.
    const newTransactionMeta = this.#addExternalTransaction(transactionMeta);

    try {
      const transactionId = newTransactionMeta.id;

      // Make sure status is confirmed and define gasUsed as in receipt.
      const updatedTransactionMeta = {
        ...newTransactionMeta,
        status: TransactionStatus.confirmed as const,
        txReceipt: transactionReceipt,
      };
      if (baseFeePerGas) {
        updatedTransactionMeta.baseFeePerGas = baseFeePerGas;
      }

      // Update same nonce local transactions as dropped and define replacedBy properties.
      this.#markNonceDuplicatesDropped(transactionId);

      // Update external provided transaction with updated gas values and confirmed status.
      this.updateTransaction(
        updatedTransactionMeta,
        `${controllerName}:confirmExternalTransaction - Add external transaction`,
      );
      this.#onTransactionStatusChange(updatedTransactionMeta);

      // Intentional given potential duration of process.
      this.#updatePostBalance(updatedTransactionMeta).catch((error) => {
        /* istanbul ignore next */
        log('Error while updating post balance', error);
        throw error;
      });

      this.messenger.publish(
        `${controllerName}:transactionConfirmed`,
        updatedTransactionMeta,
      );
    } catch (error) {
      console.error('Failed to confirm external transaction', error);
    }
  }

  /**
   * Update the gas values of a transaction.
   *
   * @param transactionId - The ID of the transaction to update.
   * @param gasValues - Gas values to update.
   * @param gasValues.gas - Same as transaction.gasLimit.
   * @param gasValues.gasLimit - Maxmimum number of units of gas to use for this transaction.
   * @param gasValues.gasPrice - Price per gas for legacy transactions.
   * @param gasValues.maxPriorityFeePerGas - Maximum amount per gas to give to validator as incentive.
   * @param gasValues.maxFeePerGas - Maximum amount per gas to pay for the transaction, including the priority fee.
   * @param gasValues.estimateUsed - Which estimate level was used.
   * @param gasValues.estimateSuggested - Which estimate level that the API suggested.
   * @param gasValues.defaultGasEstimates - The default estimate for gas.
   * @param gasValues.originalGasEstimate - Original estimate for gas.
   * @param gasValues.userEditedGasLimit - The gas limit supplied by user.
   * @param gasValues.userFeeLevel - Estimate level user selected.
   * @returns The updated transactionMeta.
   */
  updateTransactionGasFees(
    transactionId: string,
    {
      defaultGasEstimates,
      estimateUsed,
      estimateSuggested,
      gas,
      gasLimit,
      gasPrice,
      maxPriorityFeePerGas,
      maxFeePerGas,
      originalGasEstimate,
      userEditedGasLimit,
      userFeeLevel: userFeeLevelParam,
    }: {
      defaultGasEstimates?: string;
      estimateUsed?: string;
      estimateSuggested?: string;
      gas?: string;
      gasLimit?: string;
      gasPrice?: string;
      maxPriorityFeePerGas?: string;
      maxFeePerGas?: string;
      originalGasEstimate?: string;
      userEditedGasLimit?: boolean;
      userFeeLevel?: string;
    },
  ): TransactionMeta {
    const transactionMeta = this.#getTransaction(transactionId);

    if (!transactionMeta) {
      throw new Error(
        `Cannot update transaction as no transaction metadata found`,
      );
    }

    validateIfTransactionUnapproved(
      transactionMeta,
      'updateTransactionGasFees',
    );

    const clonedTransactionMeta = cloneDeep(transactionMeta);
    const isTransactionGasFeeEstimatesExists = transactionMeta.gasFeeEstimates;
    const isAutomaticGasFeeUpdateEnabled =
      this.#isAutomaticGasFeeUpdateEnabled(transactionMeta);
    const userFeeLevel = userFeeLevelParam as GasFeeEstimateLevelType;
    const isOneOfFeeLevelSelected =
      Object.values(GasFeeEstimateLevel).includes(userFeeLevel);
    const shouldUpdateTxParamsGasFees =
      isTransactionGasFeeEstimatesExists &&
      isAutomaticGasFeeUpdateEnabled &&
      isOneOfFeeLevelSelected;

    if (shouldUpdateTxParamsGasFees) {
      updateTransactionGasEstimates({
        txMeta: clonedTransactionMeta,
        userFeeLevel,
      });
    }

    const txParamsUpdate = {
      gas,
      gasLimit,
    };

    if (shouldUpdateTxParamsGasFees) {
      // Get updated values from clonedTransactionMeta if we're using automated fee updates
      Object.assign(txParamsUpdate, {
        gasPrice: clonedTransactionMeta.txParams.gasPrice,
        maxPriorityFeePerGas:
          clonedTransactionMeta.txParams.maxPriorityFeePerGas,
        maxFeePerGas: clonedTransactionMeta.txParams.maxFeePerGas,
      });
    } else {
      Object.assign(txParamsUpdate, {
        gasPrice,
        maxPriorityFeePerGas,
        maxFeePerGas,
      });
    }

    const transactionGasFees = {
      txParams: pickBy(txParamsUpdate),
      defaultGasEstimates,
      estimateUsed,
      estimateSuggested,
      originalGasEstimate,
      userEditedGasLimit,
      userFeeLevel,
    };

    const filteredTransactionGasFees = pickBy(transactionGasFees);

    this.#updateTransactionInternal(
      {
        transactionId,
        skipResimulateCheck: true,
      },
      (draftTxMeta) => {
        const { txParams, ...otherProps } = filteredTransactionGasFees;
        Object.assign(draftTxMeta, otherProps);
        if (txParams) {
          Object.assign(draftTxMeta.txParams, txParams);
        }
      },
    );

    return this.#getTransaction(transactionId) as TransactionMeta;
  }

  /**
   * Update the previous gas values of a transaction.
   *
   * @param transactionId - The ID of the transaction to update.
   * @param previousGas - Previous gas values to update.
   * @param previousGas.gasLimit - Maxmimum number of units of gas to use for this transaction.
   * @param previousGas.maxFeePerGas - Maximum amount per gas to pay for the transaction, including the priority fee.
   * @param previousGas.maxPriorityFeePerGas - Maximum amount per gas to give to validator as incentive.
   * @returns The updated transactionMeta.
   */
  updatePreviousGasParams(
    transactionId: string,
    {
      gasLimit,
      maxFeePerGas,
      maxPriorityFeePerGas,
    }: {
      gasLimit?: string;
      maxFeePerGas?: string;
      maxPriorityFeePerGas?: string;
    },
  ): TransactionMeta {
    const transactionMeta = this.#getTransaction(transactionId);

    if (!transactionMeta) {
      throw new Error(
        `Cannot update transaction as no transaction metadata found`,
      );
    }

    validateIfTransactionUnapproved(transactionMeta, 'updatePreviousGasParams');

    const transactionPreviousGas = {
      previousGas: {
        gasLimit,
        maxFeePerGas,
        maxPriorityFeePerGas,
      },
      // TODO: Replace `any` with type
      // eslint-disable-next-line @typescript-eslint/no-explicit-any
    } as any;

    // only update what is defined
    transactionPreviousGas.previousGas = pickBy(
      transactionPreviousGas.previousGas,
    );

    // merge updated previous gas values with existing transaction meta
    const updatedMeta = merge({}, transactionMeta, transactionPreviousGas);

    this.updateTransaction(
      updatedMeta,
      `${controllerName}:updatePreviousGasParams - Previous gas values updated`,
    );

    return this.#getTransaction(transactionId) as TransactionMeta;
  }

  async getNonceLock(
    address: string,
    networkClientId: NetworkClientId,
  ): Promise<NonceLock> {
    return this.#multichainTrackingHelper.getNonceLock(
      address,
      networkClientId,
    );
  }

  /**
   * Updates the editable parameters of a transaction.
   *
   * @param txId - The ID of the transaction to update.
   * @param params - The editable parameters to update.
   * @param params.containerTypes - Container types applied to the parameters.
   * @param params.data - Data to pass with the transaction.
   * @param params.from - Address to send the transaction from.
   * @param params.gas - Maximum number of units of gas to use for the transaction.
   * @param params.gasPrice - Price per gas for legacy transactions.
   * @param params.maxFeePerGas - Maximum amount per gas to pay for the transaction, including the priority fee.
   * @param params.maxPriorityFeePerGas - Maximum amount per gas to give to validator as incentive.
   * @param params.updateType - Whether to update the transaction type. Defaults to `true`.
   * @param params.to - Address to send the transaction to.
   * @param params.value - Value associated with the transaction.
   * @returns The updated transaction metadata.
   */
  async updateEditableParams(
    txId: string,
    {
      containerTypes,
      data,
      from,
      gas,
      gasPrice,
      maxFeePerGas,
      maxPriorityFeePerGas,
      to,
      updateType,
      value,
    }: {
      containerTypes?: TransactionContainerType[];
      data?: string;
      from?: string;
      gas?: string;
      gasPrice?: string;
      maxFeePerGas?: string;
      maxPriorityFeePerGas?: string;
      to?: string;
      updateType?: boolean;
      value?: string;
    },
  ): Promise<Readonly<TransactionMeta> | undefined> {
    const transactionMeta = this.#getTransaction(txId);

    if (!transactionMeta) {
      throw new Error(
        `Cannot update editable params as no transaction metadata found`,
      );
    }

    validateIfTransactionUnapproved(transactionMeta, 'updateEditableParams');

    const editableParams = {
      txParams: {
        data,
        from,
        to,
        value,
        gas,
        gasPrice,
        maxFeePerGas,
        maxPriorityFeePerGas,
      },
    } as Partial<TransactionMeta>;

    editableParams.txParams = pickBy(
      editableParams.txParams,
    ) as TransactionParams;

    const updatedTransaction = merge({}, transactionMeta, editableParams);

    const { networkClientId } = transactionMeta;
    const provider = this.#getProvider({ networkClientId });
    const ethQuery = new EthQuery(provider);

    if (updateType !== false) {
      const { type } = await determineTransactionType(
        updatedTransaction.txParams,
        ethQuery,
      );

      updatedTransaction.type = type;
    }

    if (containerTypes) {
      updatedTransaction.containerTypes = containerTypes;
    }

    await updateTransactionLayer1GasFee({
      layer1GasFeeFlows: this.#layer1GasFeeFlows,
      messenger: this.messenger,
      provider,
      transactionMeta: updatedTransaction,
    });

    this.updateTransaction(
      updatedTransaction,
      `Update Editable Params for ${txId}`,
    );

    return this.#getTransaction(txId);
  }

  /**
   * Update the isActive state of a transaction.
   *
   * @param transactionId - The ID of the transaction to update.
   * @param isActive - The active state.
   */
  setTransactionActive(transactionId: string, isActive: boolean): void {
    const transactionMeta = this.#getTransaction(transactionId);

    if (!transactionMeta) {
      throw new Error(`Transaction with id ${transactionId} not found`);
    }

    this.#updateTransactionInternal(
      {
        transactionId,
        skipValidation: true,
        skipResimulateCheck: true,
      },
      (updatedTransactionMeta) => {
        updatedTransactionMeta.isActive = isActive;
      },
    );
  }

  /**
   * Signs and returns the raw transaction data for provided transaction params list.
   *
   * @param listOfTxParams - The list of transaction params to approve.
   * @param opts - Options bag.
   * @param opts.hasNonce - Whether the transactions already have a nonce.
   * @returns The raw transactions.
   */
  async approveTransactionsWithSameNonce(
    listOfTxParams: (TransactionParams & { chainId: Hex })[] = [],
    { hasNonce }: { hasNonce?: boolean } = {},
  ): Promise<string | string[]> {
    log('Approving transactions with same nonce', {
      transactions: listOfTxParams,
    });

    if (listOfTxParams.length === 0) {
      return '';
    }

    const initialTx = listOfTxParams[0];
    const { chainId } = initialTx;
    const networkClientId = this.#getNetworkClientId({ chainId });
    const initialTxAsEthTx = prepareTransaction(chainId, initialTx);
    const initialTxAsSerializedHex = serializeTransaction(initialTxAsEthTx);

    if (this.#approvingTransactionIds.has(initialTxAsSerializedHex)) {
      return '';
    }

    this.#approvingTransactionIds.add(initialTxAsSerializedHex);

    let rawTransactions, nonceLock;
    try {
      // TODO: we should add a check to verify that all transactions have the same from address
      const fromAddress = initialTx.from;
      const requiresNonce = hasNonce !== true;

      nonceLock = requiresNonce
        ? await this.getNonceLock(fromAddress, networkClientId)
        : undefined;

      const nonce = nonceLock
        ? add0x(nonceLock.nextNonce.toString(16))
        : initialTx.nonce;

      if (nonceLock) {
        log('Using nonce from nonce tracker', nonce, nonceLock.nonceDetails);
      }

      rawTransactions = await Promise.all(
        listOfTxParams.map((txParams) => {
          txParams.nonce = nonce;
          return this.#signExternalTransaction(txParams.chainId, txParams);
        }),
      );
    } catch (error) {
      log('Error while signing transactions with same nonce', error);
      // Must set transaction to submitted/failed before releasing lock
      // continue with error chain
      throw error;
    } finally {
      nonceLock?.releaseLock();
      this.#approvingTransactionIds.delete(initialTxAsSerializedHex);
    }
    return rawTransactions;
  }

  /**
   * Update a custodial transaction.
   *
   * @param request - The custodial transaction update request.
   *
   * @returns The updated transaction metadata.
   */
  updateCustodialTransaction(
    request: UpdateCustodialTransactionRequest,
  ): TransactionMeta {
    const {
      transactionId,
      errorMessage,
      hash,
      status,
      gasLimit,
      gasPrice,
      maxFeePerGas,
      maxPriorityFeePerGas,
      nonce,
      type,
    } = request;

    const transactionMeta = this.#getTransaction(transactionId);

    if (!transactionMeta) {
      throw new Error(
        `Cannot update custodial transaction as no transaction metadata found`,
      );
    }

    if (
      status &&
      ![
        TransactionStatus.submitted,
        TransactionStatus.signed,
        TransactionStatus.failed,
      ].includes(status)
    ) {
      throw new Error(
        `Cannot update custodial transaction with status: ${status}`,
      );
    }
    const updatedTransactionMeta = merge(
      {},
      transactionMeta,
      pickBy({ hash, status }),
    ) as TransactionMeta;

    if (updatedTransactionMeta.status === TransactionStatus.submitted) {
      updatedTransactionMeta.submittedTime = new Date().getTime();
    }

    if (updatedTransactionMeta.status === TransactionStatus.failed) {
      updatedTransactionMeta.error = normalizeTxError(new Error(errorMessage));
    }

    // Update txParams properties with a single pickBy operation
    updatedTransactionMeta.txParams = merge(
      {},
      updatedTransactionMeta.txParams,
      pickBy({
        gasLimit,
        gasPrice,
        maxFeePerGas,
        maxPriorityFeePerGas,
        nonce,
        type,
      }),
    );

    // Special case for type change to legacy
    if (type === TransactionEnvelopeType.legacy) {
      delete updatedTransactionMeta.txParams.maxFeePerGas;
      delete updatedTransactionMeta.txParams.maxPriorityFeePerGas;
    }

    this.updateTransaction(
      updatedTransactionMeta,
      `${controllerName}:updateCustodialTransaction - Custodial transaction updated`,
    );

    if (
      status &&
      [TransactionStatus.submitted, TransactionStatus.failed].includes(status)
    ) {
      this.messenger.publish(
        `${controllerName}:transactionFinished`,
        updatedTransactionMeta,
      );
      this.#internalEvents.emit(
        `${updatedTransactionMeta.id}:finished`,
        updatedTransactionMeta,
      );
    }

    return updatedTransactionMeta;
  }

  /**
   * Search transaction metadata for matching entries.
   *
   * @param opts - Options bag.
   * @param opts.initialList - The transactions to search. Defaults to the current state.
   * @param opts.limit - The maximum number of transactions to return. No limit by default.
   * @param opts.searchCriteria - An object containing values or functions for transaction properties to filter transactions with.
   * @returns An array of transactions matching the provided options.
   */
  getTransactions({
    initialList,
    limit,
    searchCriteria = {},
  }: {
    initialList?: TransactionMeta[];
    limit?: number;
    // TODO: Replace `any` with type
    // eslint-disable-next-line @typescript-eslint/no-explicit-any
    searchCriteria?: any;
  } = {}): TransactionMeta[] {
    // searchCriteria is an object that might have values that aren't predicate
    // methods. When providing any other value type (string, number, etc), we
    // consider this shorthand for "check the value at key for strict equality
    // with the provided value". To conform this object to be only methods, we
    // mapValues (lodash) such that every value on the object is a method that
    // returns a boolean.
    const predicateMethods = mapValues(searchCriteria, (predicate) => {
      return typeof predicate === 'function'
        ? predicate
        : // TODO: Replace `any` with type
          // eslint-disable-next-line @typescript-eslint/no-explicit-any
          (value: any): boolean => value === predicate;
    });

    const transactionsToFilter = initialList ?? this.state.transactions;

    // Combine sortBy and pickBy to transform our state object into an array of
    // matching transactions that are sorted by time.
    const filteredTransactions = sortBy(
      pickBy(transactionsToFilter, (transaction) => {
        // iterate over the predicateMethods keys to check if the transaction
        // matches the searchCriteria
        for (const [key, predicate] of Object.entries(predicateMethods)) {
          // We return false early as soon as we know that one of the specified
          // search criteria do not match the transaction. This prevents
          // needlessly checking all criteria when we already know the criteria
          // are not fully satisfied. We check both txParams and the base
          // object as predicate keys can be either.
          if (key in transaction.txParams) {
            // TODO: Replace `any` with type
            // eslint-disable-next-line @typescript-eslint/no-explicit-any
            if (predicate((transaction.txParams as any)[key]) === false) {
              return false;
            }
            // TODO: Replace `any` with type
            // eslint-disable-next-line @typescript-eslint/no-explicit-any
          } else if (predicate((transaction as any)[key]) === false) {
            return false;
          }
        }

        return true;
      }),
      'time',
    );
    if (limit !== undefined) {
      // We need to have all transactions of a given nonce in order to display
      // necessary details in the UI. We use the size of this set to determine
      // whether we have reached the limit provided, thus ensuring that all
      // transactions of nonces we include will be sent to the UI.
      const nonces = new Set();
      const txs = [];
      // By default, the transaction list we filter from is sorted by time ASC.
      // To ensure that filtered results prefers the newest transactions we
      // iterate from right to left, inserting transactions into front of a new
      // array. The original order is preserved, but we ensure that newest txs
      // are preferred.
      for (let i = filteredTransactions.length - 1; i > -1; i--) {
        const txMeta = filteredTransactions[i];
        const { nonce } = txMeta.txParams;
        if (!nonces.has(nonce)) {
          if (nonces.size < limit) {
            nonces.add(nonce);
          } else {
            continue;
          }
        }
        // Push transaction into the beginning of our array to ensure the
        // original order is preserved.
        txs.unshift(txMeta);
      }
      return txs;
    }
    return filteredTransactions;
  }

  async estimateGasFee({
    transactionParams,
    chainId,
    networkClientId: requestNetworkClientId,
  }: {
    transactionParams: TransactionParams;
    chainId?: Hex;
    networkClientId?: NetworkClientId;
  }): Promise<GasFeeFlowResponse> {
    const { id: networkClientId, provider } =
      this.#multichainTrackingHelper.getNetworkClient({
        chainId,
        networkClientId: requestNetworkClientId,
      });

    const transactionMeta = {
      txParams: transactionParams,
      chainId,
      networkClientId,
    } as TransactionMeta;

    // Guaranteed as the default gas fee flow matches all transactions.
    const gasFeeFlow = getGasFeeFlow(
      transactionMeta,
      this.#gasFeeFlows,
      this.messenger,
    ) as GasFeeFlow;

    const ethQuery = new EthQuery(provider);

    const gasFeeControllerData = await this.#getGasFeeEstimates({
      networkClientId,
    });

    return gasFeeFlow.getGasFees({
      ethQuery,
      gasFeeControllerData,
      messenger: this.messenger,
      transactionMeta,
    });
  }

  /**
   * Determine the layer 1 gas fee for the given transaction parameters.
   *
   * @param request - The request object.
   * @param request.transactionParams - The transaction parameters to estimate the layer 1 gas fee for.
   * @param request.chainId - The ID of the chain where the transaction will be executed.
   * @param request.networkClientId - The ID of a specific network client to process the transaction.
   * @returns The layer 1 gas fee.
   */
  async getLayer1GasFee({
    transactionParams,
    chainId,
    networkClientId,
  }: {
    transactionParams: TransactionParams;
    chainId?: Hex;
    networkClientId?: NetworkClientId;
  }): Promise<Hex | undefined> {
    const provider = this.#getProvider({
      chainId,
      networkClientId,
    });

    return await getTransactionLayer1GasFee({
      layer1GasFeeFlows: this.#layer1GasFeeFlows,
      messenger: this.messenger,
      provider,
      transactionMeta: {
        txParams: transactionParams,
        chainId,
      } as TransactionMeta,
    });
  }

  async #signExternalTransaction(
    chainId: Hex,
    transactionParams: TransactionParams,
  ): Promise<string> {
    if (!this.#sign) {
      throw new Error('No sign method defined.');
    }

    const normalizedTransactionParams =
      normalizeTransactionParams(transactionParams);
    const type = isEIP1559Transaction(normalizedTransactionParams)
      ? TransactionEnvelopeType.feeMarket
      : TransactionEnvelopeType.legacy;
    const updatedTransactionParams = {
      ...normalizedTransactionParams,
      type,
      gasLimit: normalizedTransactionParams.gas,
      chainId,
    };

    const { from } = updatedTransactionParams;

    const unsignedTransaction = prepareTransaction(
      chainId,
      updatedTransactionParams,
    );

    const signedTransaction = await this.#sign(unsignedTransaction, from);
    const rawTransaction = serializeTransaction(signedTransaction);

    return rawTransaction;
  }

  /**
   * Removes unapproved transactions from state.
   */
  clearUnapprovedTransactions(): void {
    const transactions = this.state.transactions.filter(
      ({ status }) => status !== TransactionStatus.unapproved,
    );
    this.update((state) => {
      state.transactions = transactions;
    });
  }

  /**
   * Stop the signing process for a specific transaction.
   * Throws an error causing the transaction status to be set to failed.
   *
   * @param transactionId - The ID of the transaction to stop signing.
   */
  abortTransactionSigning(transactionId: string): void {
    const transactionMeta = this.#getTransaction(transactionId);

    if (!transactionMeta) {
      throw new Error(`Cannot abort signing as no transaction metadata found`);
    }

    const abortCallback = this.#signAbortCallbacks.get(transactionId);

    if (!abortCallback) {
      throw new Error(
        `Cannot abort signing as transaction is not waiting for signing`,
      );
    }

    abortCallback();

    this.#signAbortCallbacks.delete(transactionId);
  }

  /**
   * Update the transaction data of a single nested transaction within an atomic batch transaction.
   *
   * @param options - The options bag.
   * @param options.transactionId - ID of the atomic batch transaction.
   * @param options.transactionIndex - Index of the nested transaction within the atomic batch transaction.
   * @param options.transactionData - New data to set for the nested transaction.
   * @returns The updated data for the atomic batch transaction.
   */
  async updateAtomicBatchData({
    transactionId,
    transactionIndex,
    transactionData,
  }: {
    transactionId: string;
    transactionIndex: number;
    transactionData: Hex;
  }): Promise<Hex> {
    log('Updating atomic batch data', {
      transactionId,
      transactionIndex,
      transactionData,
    });

    const updatedTransactionMeta = this.#updateTransactionInternal(
      {
        transactionId,
      },
      (transactionMeta) => {
        const { nestedTransactions, txParams } = transactionMeta;
        const from = txParams.from as Hex;
        const nestedTransaction = nestedTransactions?.[transactionIndex];

        if (!nestedTransaction) {
          throw new Error(
            `Nested transaction not found with index - ${transactionIndex}`,
          );
        }

        nestedTransaction.data = transactionData;

        const batchTransaction = generateEIP7702BatchTransaction(
          from,
          nestedTransactions,
        );

        transactionMeta.txParams.data = batchTransaction.data;
      },
    );

    const draftTransaction = cloneDeep({
      ...updatedTransactionMeta,
      txParams: {
        ...updatedTransactionMeta.txParams,
        // Clear existing gas to force estimation
        gas: undefined,
      },
    });

    await this.#updateGasEstimate(draftTransaction);

    this.#updateTransactionInternal(
      {
        transactionId,
      },
      (transactionMeta) => {
        transactionMeta.txParams.gas = draftTransaction.txParams.gas;
        transactionMeta.simulationFails = draftTransaction.simulationFails;
        transactionMeta.gasLimitNoBuffer = draftTransaction.gasLimitNoBuffer;
      },
    );

    return updatedTransactionMeta.txParams.data as Hex;
  }

  /**
   * Update the batch transactions associated with a transaction.
   * These transactions will be submitted with the main transaction as a batch.
   *
   * @param request - The request object.
   * @param request.transactionId - The ID of the transaction to update.
   * @param request.batchTransactions - The new batch transactions.
   */
  updateBatchTransactions({
    transactionId,
    batchTransactions,
  }: {
    transactionId: string;
    batchTransactions: BatchTransactionParams[];
  }): void {
    log('Updating batch transactions', { transactionId, batchTransactions });

    this.#updateTransactionInternal(
      {
        transactionId,
      },
      (transactionMeta) => {
        transactionMeta.batchTransactions = batchTransactions;
      },
    );
  }

  /**
   * Update the selected gas fee token for a transaction.
   *
   * @param transactionId - The ID of the transaction to update.
   * @param contractAddress - The contract address of the selected gas fee token.
   */
  updateSelectedGasFeeToken(
    transactionId: string,
    contractAddress: Hex | undefined,
  ): void {
    this.#updateTransactionInternal({ transactionId }, (transactionMeta) => {
      const hasMatchingGasFeeToken = transactionMeta.gasFeeTokens?.some(
        (token) =>
          token.tokenAddress.toLowerCase() === contractAddress?.toLowerCase(),
      );

      if (contractAddress && !hasMatchingGasFeeToken) {
        throw new Error(
          `No matching gas fee token found with address - ${contractAddress}`,
        );
      }

      transactionMeta.selectedGasFeeToken = contractAddress;
    });
  }

  /**
   * Update the required transaction IDs for a transaction.
   *
   * @param request - The request object.
   * @param request.transactionId - The ID of the transaction to update.
   * @param request.requiredTransactionIds - The additional required transaction IDs.
   * @param request.append - Whether to append the IDs to any existing values. Defaults to true.
   */
  updateRequiredTransactionIds({
    transactionId,
    requiredTransactionIds,
    append,
  }: {
    transactionId: string;
    requiredTransactionIds: string[];
    append?: boolean;
  }): void {
    this.#updateTransactionInternal({ transactionId }, (transactionMeta) => {
      const { requiredTransactionIds: existing } = transactionMeta;

      transactionMeta.requiredTransactionIds = [
        ...(existing && append !== false ? existing : []),
        ...requiredTransactionIds,
      ];
    });
  }

  /**
   * Emulate a new transaction.
   *
   * @param transactionId - The transaction ID.
   */
  emulateNewTransaction(transactionId: string): void {
    const transactionMeta = this.state.transactions.find(
      (tx) => tx.id === transactionId,
    );

    if (!transactionMeta) {
      return;
    }

    if (transactionMeta.type === TransactionType.swap) {
      this.messenger.publish('TransactionController:transactionNewSwap', {
        transactionMeta,
      });
    } else if (transactionMeta.type === TransactionType.swapApproval) {
      this.messenger.publish(
        'TransactionController:transactionNewSwapApproval',
        { transactionMeta },
      );
    }
  }

  /**
   * Emulate a transaction update.
   *
   * @param transactionMeta - Transaction metadata.
   */
  emulateTransactionUpdate(transactionMeta: TransactionMeta): void {
    const updatedTransactionMeta = {
      ...transactionMeta,
      txParams: {
        ...transactionMeta.txParams,
        from: this.messenger.call('AccountsController:getSelectedAccount')
          .address,
      },
    };

    const transactionExists = this.state.transactions.some(
      (tx) => tx.id === updatedTransactionMeta.id,
    );

    if (!transactionExists) {
      this.update((state) => {
        state.transactions.push(updatedTransactionMeta);
      });
    }

    this.updateTransaction(
      updatedTransactionMeta,
      'Generated from user operation',
    );

    this.messenger.publish('TransactionController:transactionStatusUpdated', {
      transactionMeta: updatedTransactionMeta,
    });
  }

  #addMetadata(transactionMeta: TransactionMeta): void {
    validateTxParams(transactionMeta.txParams);
    this.update((state) => {
      state.transactions = [...state.transactions, transactionMeta];
    });
  }

  async #updateGasProperties(
    transactionMeta: TransactionMeta,
    { traceContext }: { traceContext?: TraceContext } = {},
  ): Promise<void> {
    const isEIP1559Compatible =
      transactionMeta.txParams.type !== TransactionEnvelopeType.legacy &&
      (await this.#getEIP1559Compatibility(transactionMeta.networkClientId));

    const { networkClientId } = transactionMeta;
    const ethQuery = this.#getEthQuery({ networkClientId });
    const provider = this.#getProvider({ networkClientId });

    await this.#trace(
      { name: 'Update Gas', parentContext: traceContext },
      async () => {
        await this.#updateGasEstimate(transactionMeta);
      },
    );

    await this.#trace(
      { name: 'Update Gas Fees', parentContext: traceContext },
      async () =>
        await updateGasFees({
          eip1559: isEIP1559Compatible,
          ethQuery,
          gasFeeFlows: this.#gasFeeFlows,
          getGasFeeEstimates: this.#getGasFeeEstimates,
          getSavedGasFees: this.#getSavedGasFees.bind(this),
          messenger: this.messenger,
          txMeta: transactionMeta,
        }),
    );

    await this.#trace(
      { name: 'Update Layer 1 Gas Fees', parentContext: traceContext },
      async () =>
        await updateTransactionLayer1GasFee({
          layer1GasFeeFlows: this.#layer1GasFeeFlows,
          messenger: this.messenger,
          provider,
          transactionMeta,
        }),
    );
  }

  #onBootCleanup(): void {
    this.clearUnapprovedTransactions();
    this.#failIncompleteTransactions();
  }

  #failIncompleteTransactions(): void {
    const incompleteTransactions = this.state.transactions.filter(
      (transaction) =>
        [TransactionStatus.approved, TransactionStatus.signed].includes(
          transaction.status,
        ),
    );

    for (const transactionMeta of incompleteTransactions) {
      this.#failTransaction(
        transactionMeta,
        new Error('Transaction incomplete at startup'),
      );

      const requiredTransactionIds =
        transactionMeta.requiredTransactionIds ?? [];

      for (const requiredTransactionId of requiredTransactionIds) {
        const requiredTransactionMeta = this.#getTransaction(
          requiredTransactionId,
        );

        if (
          !requiredTransactionMeta ||
          this.#isFinalState(requiredTransactionMeta.status)
        ) {
          continue;
        }

        this.#failTransaction(
          requiredTransactionMeta,
          new Error('Parent transaction incomplete at startup'),
        );
      }
    }
  }

  async #processApproval(
    transactionMeta: TransactionMeta,
    {
      actionId,
      isExisting = false,
      publishHook,
      requireApproval,
      shouldShowRequest = true,
      traceContext,
    }: {
      actionId?: string;
      isExisting?: boolean;
      publishHook?: PublishHook;
      requireApproval?: boolean | undefined;
      shouldShowRequest?: boolean;
      traceContext?: TraceContext;
    },
  ): Promise<string> {
    const transactionId = transactionMeta.id;
    let resultCallbacks: AcceptResultCallbacks | undefined;
    const { meta, isCompleted } = this.#isTransactionCompleted(transactionId);

    const finishedPromise = isCompleted
      ? Promise.resolve(meta)
      : this.#waitForTransactionFinished(transactionId);

    if (meta && !isExisting && !isCompleted) {
      try {
        if (requireApproval !== false) {
          const acceptResult = await this.#trace(
            { name: 'Await Approval', parentContext: traceContext },
            (context) =>
              this.#requestApproval(transactionMeta, {
                shouldShowRequest,
                traceContext: context,
              }),
          );

          resultCallbacks = acceptResult.resultCallbacks;

          const approvalValue = acceptResult.value as
            | {
                txMeta?: TransactionMeta;
              }
            | undefined;

          const updatedTransaction = approvalValue?.txMeta;

          if (updatedTransaction) {
            log('Updating transaction with approval data', {
              customNonce: updatedTransaction.customNonceValue,
              params: updatedTransaction.txParams,
            });

            this.updateTransaction(
              updatedTransaction,
              'TransactionController#processApproval - Updated with approval data',
            );
          }
        }

        const { isCompleted: isTxCompleted } =
          this.#isTransactionCompleted(transactionId);

        if (!isTxCompleted) {
          const approvalResult = await this.#approveTransaction(
            transactionId,
            traceContext,
            publishHook,
          );
          if (
            approvalResult === ApprovalState.SkippedViaBeforePublishHook &&
            resultCallbacks
          ) {
            resultCallbacks.success();
          }
          const updatedTransactionMeta = this.#getTransaction(
            transactionId,
          ) as TransactionMeta;
          if (approvalResult === ApprovalState.Approved) {
            this.messenger.publish(`${controllerName}:transactionApproved`, {
              transactionMeta: updatedTransactionMeta,
              actionId,
            });
          }
        }
      } catch (rawError: unknown) {
        const error = rawError as Error & { code?: number; data?: Json };

        const { isCompleted: isTxCompleted } =
          this.#isTransactionCompleted(transactionId);

        if (!isTxCompleted) {
          if (this.#isRejectError(error)) {
            this.#rejectTransactionAndThrow(transactionId, actionId, error);
          } else {
            this.#failTransaction(meta, error, actionId);
          }
        }
      } finally {
        this.#skipSimulationTransactionIds.delete(transactionId);
      }
    }

    const finalMeta = await finishedPromise;

    switch (finalMeta?.status) {
      case TransactionStatus.failed: {
        const error = finalMeta.error as Error;
        resultCallbacks?.error(error);
        throw rpcErrors.internal(error.message);
      }

      case TransactionStatus.submitted:
        resultCallbacks?.success();
        return finalMeta.hash as string;

      default: {
        const internalError = rpcErrors.internal(
          `MetaMask Tx Signature: Unknown problem: ${JSON.stringify(
            finalMeta ?? transactionId,
          )}`,
        );

        resultCallbacks?.error(internalError);
        throw internalError;
      }
    }
  }

  /**
   * Approves a transaction and updates it's status in state. If this is not a
   * retry transaction, a nonce will be generated. The transaction is signed
   * using the sign configuration property, then published to the blockchain.
   * A `<tx.id>:finished` hub event is fired after success or failure.
   *
   * @param transactionId - The ID of the transaction to approve.
   * @param traceContext - The parent context for any new traces.
   * @param publishHookOverride - Custom logic to publish the transaction.
   * @returns The state of the approval.
   */
  async #approveTransaction(
    transactionId: string,
    traceContext?: unknown,
    publishHookOverride?: PublishHook,
  ): Promise<ApprovalState> {
    let clearApprovingTransactionId: (() => void) | undefined;
    let clearNonceLock: (() => void) | undefined;

    let transactionMeta = this.#getTransactionOrThrow(transactionId);

    log('Approving transaction', transactionMeta);

    try {
      if (!this.#sign) {
        this.#failTransaction(
          transactionMeta,
          new Error('No sign method defined.'),
        );
        return ApprovalState.NotApproved;
      } else if (!transactionMeta.chainId) {
        this.#failTransaction(
          transactionMeta,
          new Error('No chainId defined.'),
        );
        return ApprovalState.NotApproved;
      }

      if (this.#approvingTransactionIds.has(transactionId)) {
        log('Skipping approval as signing in progress', transactionId);
        return ApprovalState.NotApproved;
      }

      this.#approvingTransactionIds.add(transactionId);

      clearApprovingTransactionId = (): boolean =>
        this.#approvingTransactionIds.delete(transactionId);

      const { networkClientId } = transactionMeta;
      const ethQuery = this.#getEthQuery({ networkClientId });

      const [nonce, releaseNonce] = await getNextNonce(
        transactionMeta,
        (address: string) =>
          this.#multichainTrackingHelper.getNonceLock(
            address,
            transactionMeta.networkClientId,
          ),
      );

      clearNonceLock = releaseNonce;

      // eslint-disable-next-line require-atomic-updates
      transactionMeta = this.#updateTransactionInternal(
        {
          transactionId,
        },
        (draftTxMeta) => {
          const { chainId, txParams } = draftTxMeta;
          const { gas, type } = txParams;

          draftTxMeta.status = TransactionStatus.approved;
          draftTxMeta.txParams.chainId = chainId;
          draftTxMeta.txParams.gasLimit = gas;
          draftTxMeta.txParams.nonce = nonce;

          if (!type && isEIP1559Transaction(txParams)) {
            draftTxMeta.txParams.type = TransactionEnvelopeType.feeMarket;
          }
        },
      );

      this.#onTransactionStatusChange(transactionMeta);

      const rawTx = await this.#trace(
        { name: 'Sign', parentContext: traceContext },
        () => this.#signTransaction(transactionMeta),
      );

      // eslint-disable-next-line require-atomic-updates
      transactionMeta = this.#getTransactionOrThrow(transactionId);

      if (!(await this.#beforePublish(transactionMeta))) {
        log('Skipping publishing transaction based on hook');
        this.messenger.publish(
          `${controllerName}:transactionPublishingSkipped`,
          transactionMeta,
        );
        return ApprovalState.SkippedViaBeforePublishHook;
      }

      if (!rawTx && !transactionMeta.isExternalSign) {
        return ApprovalState.NotApproved;
      }

      let preTxBalance: string | undefined;
      const shouldUpdatePreTxBalance =
        transactionMeta.type === TransactionType.swap;

      if (shouldUpdatePreTxBalance) {
        log('Determining pre-transaction balance');

        preTxBalance = await query(ethQuery, 'getBalance', [
          transactionMeta.txParams.from,
        ]);
      }

      log('Publishing transaction', transactionMeta.txParams);

      clearNonceLock?.();
      clearNonceLock = undefined;

      let publishHook = this.#defaultPublishHook.bind(this, {
        ethQuery,
        publishHookOverride,
        traceContext,
      });

      if (transactionMeta.batchTransactions?.length) {
        log('Found batch transactions', transactionMeta.batchTransactions);

        const extraTransactionsPublishHook = new ExtraTransactionsPublishHook({
          addTransactionBatch: this.addTransactionBatch.bind(this),
          getTransaction: this.#getTransactionOrThrow.bind(this),
          originalPublishHook: publishHook,
        });

        publishHook = extraTransactionsPublishHook.getHook();
      }

      const { transactionHash: hash } = await publishHook(
        transactionMeta,
        rawTx ?? '0x',
      );

      // eslint-disable-next-line require-atomic-updates
      transactionMeta = this.#updateTransactionInternal(
        {
          transactionId,
        },
        (draftTxMeta) => {
          draftTxMeta.hash = hash;
          draftTxMeta.status = TransactionStatus.submitted;
          draftTxMeta.submittedTime = new Date().getTime();
          if (shouldUpdatePreTxBalance) {
            draftTxMeta.preTxBalance = preTxBalance;
            log('Updated pre-transaction balance', preTxBalance);
          }
        },
      );

      this.messenger.publish(`${controllerName}:transactionSubmitted`, {
        transactionMeta,
      });

      this.messenger.publish(
        `${controllerName}:transactionFinished`,
        transactionMeta,
      );
      this.#internalEvents.emit(`${transactionId}:finished`, transactionMeta);

      this.#onTransactionStatusChange(transactionMeta);
      return ApprovalState.Approved;
      // TODO: Replace `any` with type
      // eslint-disable-next-line @typescript-eslint/no-explicit-any
    } catch (error: any) {
      this.#failTransaction(transactionMeta, error);
      return ApprovalState.NotApproved;
    } finally {
      clearApprovingTransactionId?.();
      clearNonceLock?.();
    }
  }

  async #publishTransaction(
    ethQuery: EthQuery,
    transactionMeta: TransactionMeta,
    { skipSubmitHistory }: { skipSubmitHistory?: boolean } = {},
  ): Promise<string> {
    try {
      const transactionHash = await query(ethQuery, 'sendRawTransaction', [
        transactionMeta.rawTx,
      ]);

      if (skipSubmitHistory !== true) {
        this.#updateSubmitHistory(transactionMeta, transactionHash);
      }

      return transactionHash;
    } catch (error: unknown) {
      const errorObject = error as
        | {
            data?: { message?: string };
            message?: string;
          }
        | undefined;

      const errorMessage =
        errorObject?.data?.message ?? errorObject?.message ?? String(error);

      throw new Error(errorMessage);
    }
  }

  /**
   * Rejects a transaction based on its ID by setting its status to "rejected"
   * and emitting a `<tx.id>:finished` hub event.
   *
   * @param transactionId - The ID of the transaction to cancel.
   * @param actionId - The actionId passed from UI
   * @param error - The error that caused the rejection.
   */
  #rejectTransaction(
    transactionId: string,
    actionId?: string,
    error?: Error,
  ): void {
    const transactionMeta = this.#getTransaction(transactionId);

    if (!transactionMeta) {
      return;
    }

    this.#deleteTransaction(transactionId);

    const updatedTransactionMeta: TransactionMeta = {
      ...transactionMeta,
      status: TransactionStatus.rejected as const,
      error: normalizeTxError(error ?? providerErrors.userRejectedRequest()),
    };

    this.messenger.publish(
      `${controllerName}:transactionFinished`,
      updatedTransactionMeta,
    );

    this.#internalEvents.emit(
      `${transactionMeta.id}:finished`,
      updatedTransactionMeta,
    );

    this.messenger.publish(`${controllerName}:transactionRejected`, {
      transactionMeta: updatedTransactionMeta,
      actionId,
    });

    this.#onTransactionStatusChange(updatedTransactionMeta);
  }

  /**
   * Determines if the transaction is in a final state.
   *
   * @param status - The transaction status.
   * @returns Whether the transaction is in a final state.
   */
  #isFinalState(status: TransactionStatus): boolean {
    return (
      status === TransactionStatus.rejected ||
      status === TransactionStatus.confirmed ||
      status === TransactionStatus.failed ||
      status === TransactionStatus.dropped
    );
  }

  /**
   * Whether the transaction has at least completed all local processing.
   *
   * @param status - The transaction status.
   * @returns Whether the transaction is in a final state.
   */
  #isLocalFinalState(status: TransactionStatus): boolean {
    return [
      TransactionStatus.confirmed,
      TransactionStatus.failed,
      TransactionStatus.rejected,
      TransactionStatus.submitted,
    ].includes(status);
  }

  async #requestApproval(
    txMeta: TransactionMeta,
    {
      shouldShowRequest,
      traceContext,
    }: { shouldShowRequest: boolean; traceContext?: TraceContext },
  ): Promise<AddResult> {
    const id = this.#getApprovalId(txMeta);
    const { origin } = txMeta;
    const type = ApprovalType.Transaction;
    const requestData = { txId: txMeta.id };

    await this.#trace({
      name: 'Notification Display',
      id,
      parentContext: traceContext,
    });

    return (await this.messenger.call(
      'ApprovalController:addRequest',
      {
        id,
        origin: origin ?? ORIGIN_METAMASK,
        type,
        requestData,
        expectsResult: true,
      },
      shouldShowRequest,
    )) as Promise<AddResult>;
  }

  #getTransaction(
    transactionId: string,
  ): Readonly<TransactionMeta> | undefined {
    const { transactions } = this.state;
    return transactions.find(({ id }) => id === transactionId);
  }

  #getTransactionOrThrow(
    transactionId: string,
    errorMessagePrefix = 'TransactionController',
  ): Readonly<TransactionMeta> {
    const txMeta = this.#getTransaction(transactionId);
    if (!txMeta) {
      throw new Error(
        `${errorMessagePrefix}: No transaction found with id ${transactionId}`,
      );
    }
    return txMeta;
  }

  #getApprovalId(txMeta: TransactionMeta): string {
    return String(txMeta.id);
  }

  #isTransactionCompleted(transactionId: string): {
    meta?: TransactionMeta;
    isCompleted: boolean;
  } {
    const transaction = this.#getTransaction(transactionId);

    if (!transaction) {
      return { meta: undefined, isCompleted: false };
    }

    const isCompleted = this.#isLocalFinalState(transaction.status);

    return { meta: transaction, isCompleted };
  }

  #getChainId(networkClientId: NetworkClientId): Hex {
    return this.#multichainTrackingHelper.getNetworkClient({ networkClientId })
      .configuration.chainId;
  }

  #getNetworkClientId({
    chainId,
    networkClientId,
  }: {
    chainId?: Hex;
    networkClientId?: NetworkClientId;
  }): NetworkClientId {
    if (networkClientId) {
      return networkClientId;
    }

    return this.#multichainTrackingHelper.getNetworkClient({
      chainId,
    }).id;
  }

  #getEthQuery({
    chainId,
    networkClientId,
  }: {
    chainId?: Hex;
    networkClientId?: NetworkClientId;
  }): EthQuery {
    return new EthQuery(this.#getProvider({ chainId, networkClientId }));
  }

  #getProvider({
    chainId,
    networkClientId,
  }: {
    chainId?: Hex;
    networkClientId?: NetworkClientId;
  }): Provider {
    return this.#multichainTrackingHelper.getNetworkClient({
      chainId,
      networkClientId,
    }).provider;
  }

  #onIncomingTransactions(transactions: TransactionMeta[]): void {
    if (!transactions.length) {
      return;
    }

    const finalTransactions: TransactionMeta[] = [];

    for (const tx of transactions) {
      const { chainId } = tx;

      try {
        const networkClientId = this.#getNetworkClientId({ chainId });

        finalTransactions.push({
          ...tx,
          networkClientId,
        });
      } catch (error) {
        log('Failed to get network client ID for incoming transaction', {
          chainId,
          error,
        });
      }
    }

    this.update((state) => {
      const { transactions: currentTransactions } = state;

      state.transactions = [...finalTransactions, ...currentTransactions];

      log(
        'Added incoming transactions to state',
        finalTransactions.length,
        finalTransactions,
      );
    });

    this.messenger.publish(
      `${controllerName}:incomingTransactionsReceived`,
      finalTransactions,
    );
  }

  #generateDappSuggestedGasFees(
    txParams: TransactionParams,
    origin?: string,
  ): DappSuggestedGasFees | undefined {
    if (!origin || origin === ORIGIN_METAMASK) {
      return undefined;
    }

    const { gasPrice, maxFeePerGas, maxPriorityFeePerGas, gas } = txParams;

    if (
      gasPrice === undefined &&
      maxFeePerGas === undefined &&
      maxPriorityFeePerGas === undefined &&
      gas === undefined
    ) {
      return undefined;
    }

    const dappSuggestedGasFees: DappSuggestedGasFees = {};

    if (gasPrice !== undefined) {
      dappSuggestedGasFees.gasPrice = gasPrice;
    } else if (
      maxFeePerGas !== undefined ||
      maxPriorityFeePerGas !== undefined
    ) {
      dappSuggestedGasFees.maxFeePerGas = maxFeePerGas;
      dappSuggestedGasFees.maxPriorityFeePerGas = maxPriorityFeePerGas;
    }

    if (gas !== undefined) {
      dappSuggestedGasFees.gas = gas;
    }

    return dappSuggestedGasFees;
  }

  /**
   * Validates and adds external provided transaction to state.
   *
   * @param transactionMeta - Nominated external transaction to be added to state.
   * @returns The new transaction.
   */
  #addExternalTransaction(transactionMeta: TransactionMeta): TransactionMeta {
    const { chainId } = transactionMeta;
    const { transactions } = this.state;
    const fromAddress = transactionMeta?.txParams?.from;
    const sameFromAndNetworkTransactions = transactions.filter(
      (transaction) =>
        transaction.txParams.from === fromAddress &&
        transaction.chainId === chainId,
    );
    const confirmedTxs = sameFromAndNetworkTransactions.filter(
      (transaction) => transaction.status === TransactionStatus.confirmed,
    );
    const pendingTxs = sameFromAndNetworkTransactions.filter(
      (transaction) => transaction.status === TransactionStatus.submitted,
    );

    validateConfirmedExternalTransaction(
      transactionMeta,
      confirmedTxs,
      pendingTxs,
    );

    this.update((state) => {
      state.transactions = [...state.transactions, transactionMeta];
    });

    return transactionMeta;
  }

  /**
   * Sets other txMeta statuses to dropped if the txMeta that has been confirmed has other transactions
   * in the transactions have the same nonce.
   *
   * @param transactionId - Used to identify original transaction.
   */
  #markNonceDuplicatesDropped(transactionId: string): void {
    const transactionMeta = this.#getTransaction(transactionId);
    if (!transactionMeta) {
      return;
    }
    const nonce = transactionMeta.txParams?.nonce;
    const from = transactionMeta.txParams?.from;
    const { chainId } = transactionMeta;

    const sameNonceTransactions = this.state.transactions.filter(
      (transaction) =>
        transaction.id !== transactionId &&
        transaction.txParams.from === from &&
        nonce &&
        transaction.txParams.nonce === nonce &&
        transaction.chainId === chainId &&
        transaction.type !== TransactionType.incoming,
    );
    const sameNonceTransactionIds = sameNonceTransactions.map(
      (transaction) => transaction.id,
    );

    if (sameNonceTransactions.length === 0) {
      return;
    }

    this.update((state) => {
      for (const transaction of state.transactions) {
        if (sameNonceTransactionIds.includes(transaction.id)) {
          transaction.replacedBy = transactionMeta?.hash;
          transaction.replacedById = transactionMeta?.id;
        }
      }
    });

    for (const transaction of this.state.transactions) {
      if (
        sameNonceTransactionIds.includes(transaction.id) &&
        transaction.status !== TransactionStatus.failed
      ) {
        this.#setTransactionStatusDropped(transaction);
      }
    }
  }

  /**
   * Method to set transaction status to dropped.
   *
   * @param transactionMeta - TransactionMeta of transaction to be marked as dropped.
   */
  #setTransactionStatusDropped(transactionMeta: TransactionMeta): void {
    const updatedTransactionMeta = {
      ...transactionMeta,
      status: TransactionStatus.dropped as const,
    };
    this.messenger.publish(`${controllerName}:transactionDropped`, {
      transactionMeta: updatedTransactionMeta,
    });
    this.updateTransaction(
      updatedTransactionMeta,
      'TransactionController#setTransactionStatusDropped - Transaction dropped',
    );
    this.#onTransactionStatusChange(updatedTransactionMeta);
  }

  /**
   * Get transaction with provided actionId.
   *
   * @param actionId - Unique ID to prevent duplicate requests
   * @returns the filtered transaction
   */
  #getTransactionWithActionId(actionId?: string): TransactionMeta | undefined {
    return this.state.transactions.find(
      (transaction) => actionId && transaction.actionId === actionId,
    );
  }

  async #waitForTransactionFinished(
    transactionId: string,
  ): Promise<TransactionMeta> {
    return new Promise((resolve) => {
      this.#internalEvents.once(`${transactionId}:finished`, (txMeta) => {
        resolve(txMeta);
      });
    });
  }

  /**
   * Updates the r, s, and v properties of a TransactionMeta object
   * with values from a signed transaction.
   *
   * @param transactionMeta - The TransactionMeta object to update.
   * @param signedTx - The encompassing type for all transaction types containing r, s, and v values.
   * @returns The updated TransactionMeta object.
   */
  #updateTransactionMetaRSV(
    transactionMeta: TransactionMeta,
    signedTx: TypedTransaction,
  ): TransactionMeta {
    const transactionMetaWithRsv = cloneDeep(transactionMeta);

    for (const key of ['r', 's', 'v'] as const) {
      const value = signedTx[key];

      if (value === undefined || value === null) {
        continue;
      }

      transactionMetaWithRsv[key] = add0x(value.toString(16));
    }

    return transactionMetaWithRsv;
  }

  async #getEIP1559Compatibility(
    networkClientId?: NetworkClientId,
  ): Promise<boolean> {
    const currentNetworkIsEIP1559Compatible =
      await this.#getCurrentNetworkEIP1559Compatibility(networkClientId);

    const currentAccountIsEIP1559Compatible =
      await this.#getCurrentAccountEIP1559Compatibility();

    return (
      currentNetworkIsEIP1559Compatible && currentAccountIsEIP1559Compatible
    );
  }

  async #signTransaction(
    originalTransactionMeta: TransactionMeta,
  ): Promise<string | undefined> {
    let transactionMeta = originalTransactionMeta;
    const { id: transactionId } = transactionMeta;

    log('Calling before sign hook', transactionMeta);

    const { updateTransaction } =
      (await this.#beforeSign({ transactionMeta })) ?? {};

    if (updateTransaction) {
      this.#updateTransactionInternal(
        { transactionId, skipResimulateCheck: true },
        updateTransaction,
      );

      log('Updated transaction after before sign hook');
    }

    transactionMeta = this.#getTransactionOrThrow(transactionId);

    const { networkClientId } = transactionMeta;
    const ethQuery = this.#getEthQuery({ networkClientId });

    await checkGasFeeTokenBeforePublish({
      ethQuery,
      fetchGasFeeTokens: async (tx) =>
        (await this.#getGasFeeTokens(tx)).gasFeeTokens,
      transaction: transactionMeta,
      updateTransaction: (txId, fn) =>
        this.#updateTransactionInternal({ transactionId: txId }, fn),
    });

    transactionMeta = this.#getTransactionOrThrow(transactionId);
    const { chainId, isExternalSign, txParams } = transactionMeta;

    if (isExternalSign) {
      log('Skipping sign as signed externally');
      return undefined;
    }

    const { authorizationList, from } = txParams;

    const signedAuthorizationList = await signAuthorizationList({
      authorizationList,
      messenger: this.messenger,
      transactionMeta,
    });

    if (signedAuthorizationList) {
      this.#updateTransactionInternal({ transactionId }, (txMeta) => {
        txMeta.txParams.authorizationList = signedAuthorizationList;
      });
    }

    transactionMeta = this.#getTransactionOrThrow(transactionId);

    const finalTransactionMeta = this.#getTransactionOrThrow(transactionId);
    const { txParams: finalTxParams } = finalTransactionMeta;
    const unsignedEthTx = prepareTransaction(chainId, finalTxParams);

    this.#approvingTransactionIds.add(transactionId);

    log('Signing transaction', finalTxParams);

    const signedTx = await new Promise<TypedTransaction>((resolve, reject) => {
      this.#sign?.(
        unsignedEthTx,
        from,
        ...this.#getAdditionalSignArguments(finalTransactionMeta),
      ).then(resolve, reject);

      this.#signAbortCallbacks.set(transactionId, () =>
        reject(new Error('Signing aborted by user')),
      );
    });

    this.#signAbortCallbacks.delete(transactionId);

    if (!signedTx) {
      log('Skipping signed status as no signed transaction');
      return undefined;
    }

    const transactionMetaFromHook = cloneDeep(finalTransactionMeta);

    if (!this.#afterSign(transactionMetaFromHook, signedTx)) {
      this.updateTransaction(
        transactionMetaFromHook,
        'TransactionController#signTransaction - Update after sign',
      );

      log('Skipping signed status based on hook');

      return undefined;
    }

    const transactionMetaWithRsv = {
      ...this.#updateTransactionMetaRSV(transactionMetaFromHook, signedTx),
      status: TransactionStatus.signed as const,
      txParams: finalTxParams,
    };

    this.updateTransaction(
      transactionMetaWithRsv,
      'TransactionController#approveTransaction - Transaction signed',
    );

    this.#onTransactionStatusChange(transactionMetaWithRsv);

    const rawTx = serializeTransaction(signedTx);

    const transactionMetaWithRawTx = merge({}, transactionMetaWithRsv, {
      rawTx,
    });

    this.updateTransaction(
      transactionMetaWithRawTx,
      'TransactionController#approveTransaction - RawTransaction added',
    );

    return rawTx;
  }

  #onTransactionStatusChange(transactionMeta: TransactionMeta): void {
    this.messenger.publish(`${controllerName}:transactionStatusUpdated`, {
      transactionMeta,
    });
  }

  #getNonceTrackerTransactions(
    statuses: TransactionStatus[],
    address: string,
    chainId: string,
  ): NonceTrackerTransaction[] {
    return getAndFormatTransactionsForNonceTracker(
      chainId,
      address,
      statuses,
      this.state.transactions,
    );
  }

  #onConfirmedTransaction(transactionMeta: TransactionMeta): void {
    log('Processing confirmed transaction', transactionMeta.id);

    this.#markNonceDuplicatesDropped(transactionMeta.id);

    this.messenger.publish(
      `${controllerName}:transactionConfirmed`,
      transactionMeta,
    );

    this.#onTransactionStatusChange(transactionMeta);

    // Intentional given potential duration of process.
    this.#updatePostBalance(transactionMeta).catch((error) => {
      log('Error while updating post balance', error);
      throw error;
    });
  }

  async #updatePostBalance(transactionMeta: TransactionMeta): Promise<void> {
    try {
      const { networkClientId, type } = transactionMeta;

      if (type !== TransactionType.swap) {
        return;
      }

      const ethQuery = this.#getEthQuery({ networkClientId });

      const { updatedTransactionMeta, approvalTransactionMeta } =
        await updatePostTransactionBalance(transactionMeta, {
          ethQuery,
          getTransaction: this.#getTransaction.bind(this),
          updateTransaction: this.updateTransaction.bind(this),
        });

      this.messenger.publish(
        `${controllerName}:postTransactionBalanceUpdated`,
        {
          transactionMeta: updatedTransactionMeta,
          approvalTransactionMeta,
        },
      );
    } catch (error) {
      /* istanbul ignore next */
      log('Error while updating post transaction balance', error);
    }
  }

  #createNonceTracker({
    provider,
    blockTracker,
    chainId,
  }: {
    provider: Provider;
    blockTracker: BlockTracker;
    chainId: Hex;
  }): NonceTracker {
    return new NonceTracker({
      // TODO: Fix types
      // eslint-disable-next-line @typescript-eslint/no-explicit-any
      provider: provider as any,
      // TODO: Fix types
      blockTracker,
      getPendingTransactions: this.#getNonceTrackerPendingTransactions.bind(
        this,
        chainId,
      ),
      getConfirmedTransactions: this.#getNonceTrackerTransactions.bind(
        this,
        [TransactionStatus.confirmed],
        chainId,
      ),
    });
  }

  #createPendingTransactionTracker({
    provider,
    blockTracker,
    chainId,
    networkClientId,
  }: {
    provider: Provider;
    blockTracker: BlockTracker;
    chainId: Hex;
    networkClientId: NetworkClientId;
  }): PendingTransactionTracker {
    const ethQuery = new EthQuery(provider);

    const pendingTransactionTracker = new PendingTransactionTracker({
      blockTracker,
      getChainId: (): Hex => chainId,
      getEthQuery: (): EthQuery => ethQuery,
      getGlobalLock: (): Promise<() => void> =>
        this.#multichainTrackingHelper.acquireNonceLockForChainIdKey({
          chainId,
        }),
      getNetworkClientId: (): NetworkClientId => networkClientId,
      getTransactions: (): TransactionMeta[] => this.state.transactions,
      hooks: {
        beforeCheckPendingTransaction:
          this.#beforeCheckPendingTransaction.bind(this),
      },
      isResubmitEnabled: this.#pendingTransactionOptions.isResubmitEnabled,
      isTimeoutEnabled: this.#isTimeoutEnabled,
      messenger: this.messenger,
      publishTransaction: (_ethQuery, transactionMeta): Promise<string> =>
        this.#publishTransaction(_ethQuery, transactionMeta, {
          skipSubmitHistory: true,
        }),
    });

    this.#addPendingTransactionTrackerListeners(pendingTransactionTracker);

    return pendingTransactionTracker;
  }

  readonly #checkForPendingTransactionAndStartPolling = (): void => {
    this.#multichainTrackingHelper.checkForPendingTransactionAndStartPolling();
  };

  #stopAllTracking(): void {
    this.#multichainTrackingHelper.stopAllTracking();
  }

  #addIncomingTransactionHelperListeners(
    incomingTransactionHelper: IncomingTransactionHelper,
  ): void {
    incomingTransactionHelper.hub.on(
      'transactions',
      this.#onIncomingTransactions.bind(this),
    );
  }

  #removePendingTransactionTrackerListeners(
    pendingTransactionTracker: PendingTransactionTracker,
  ): void {
    pendingTransactionTracker.hub.removeAllListeners('transaction-confirmed');
    pendingTransactionTracker.hub.removeAllListeners('transaction-dropped');
    pendingTransactionTracker.hub.removeAllListeners('transaction-failed');
    pendingTransactionTracker.hub.removeAllListeners('transaction-updated');
  }

  #addPendingTransactionTrackerListeners(
    pendingTransactionTracker: PendingTransactionTracker,
  ): void {
    pendingTransactionTracker.hub.on(
      'transaction-confirmed',
      this.#onConfirmedTransaction.bind(this),
    );

    pendingTransactionTracker.hub.on(
      'transaction-dropped',
      this.#setTransactionStatusDropped.bind(this),
    );

    pendingTransactionTracker.hub.on(
      'transaction-failed',
      this.#failTransaction.bind(this),
    );

    pendingTransactionTracker.hub.on(
      'transaction-updated',
      this.updateTransaction.bind(this),
    );
  }

  #getNonceTrackerPendingTransactions(
    chainId: string,
    address: string,
  ): NonceTrackerTransaction[] {
    const standardPendingTransactions = this.#getNonceTrackerTransactions(
      [
        TransactionStatus.approved,
        TransactionStatus.signed,
        TransactionStatus.submitted,
      ],
      address,
      chainId,
    );

    const externalPendingTransactions = this.#getExternalPendingTransactions(
      address,
      chainId,
    );
    return [...standardPendingTransactions, ...externalPendingTransactions];
  }

  async #publishTransactionForRetry(
    ethQuery: EthQuery,
    transactionMeta: TransactionMeta,
  ): Promise<string> {
    try {
      return await this.#publishTransaction(ethQuery, transactionMeta);
    } catch (error: unknown) {
      if (this.#isTransactionAlreadyConfirmedError(error as Error)) {
        throw new Error('Previous transaction is already confirmed');
      }
      throw error;
    }
  }

  /**
   * Ensures that error is a nonce issue
   *
   * @param error - The error to check
   * @returns Whether or not the error is a nonce issue
   */
  // TODO: Replace `any` with type
  // Some networks are returning original error in the data field
  // eslint-disable-next-line @typescript-eslint/no-explicit-any
  #isTransactionAlreadyConfirmedError(error: any): boolean {
    return (
      Boolean(error?.message?.includes('nonce too low')) ||
      Boolean(error?.data?.message?.includes('nonce too low'))
    );
  }

  #getGasFeeFlows(): GasFeeFlow[] {
    if (this.#testGasFeeFlows) {
      return [new TestGasFeeFlow()];
    }

    return [
      new RandomisedEstimationsGasFeeFlow(),
      new LineaGasFeeFlow(),
      new DefaultGasFeeFlow(),
    ];
  }

  #getLayer1GasFeeFlows(): Layer1GasFeeFlow[] {
    return [new OptimismLayer1GasFeeFlow(), new ScrollLayer1GasFeeFlow()];
  }

  #updateTransactionInternal(
    {
      transactionId,
      skipValidation,
      skipResimulateCheck,
    }: {
      transactionId: string;
      skipValidation?: boolean;
      skipResimulateCheck?: boolean;
    },
    callback: (transactionMeta: TransactionMeta) => TransactionMeta | void,
  ): Readonly<TransactionMeta> {
    let resimulateResponse: ResimulateResponse | undefined;

    this.update((state) => {
      const index = state.transactions.findIndex(
        ({ id }) => id === transactionId,
      );

      if (index === -1) {
        throw new Error(
          `Cannot update transaction as ID not found - ${transactionId}`,
        );
      }

      let transactionMeta = state.transactions[index];

      const originalTransactionMeta = cloneDeep(transactionMeta);

      transactionMeta = callback(transactionMeta) ?? transactionMeta;

      if (skipValidation !== true) {
        transactionMeta.txParams = normalizeTransactionParams(
          transactionMeta.txParams,
        );

        validateTxParams(transactionMeta.txParams);
      }

      if (!skipResimulateCheck && this.#isSimulationEnabled()) {
        resimulateResponse = shouldResimulate(
          originalTransactionMeta,
          transactionMeta,
        );
      }

      state.transactions[index] = transactionMeta;
    });

    const transactionMeta = this.#getTransaction(
      transactionId,
    ) as TransactionMeta;

    if (resimulateResponse?.resimulate) {
      this.#updateSimulationData(transactionMeta, {
        blockTime: resimulateResponse.blockTime,
      }).catch((error) => {
        log('Error during re-simulation', error);
        throw error;
      });
    }

    return transactionMeta;
  }

  async #updateSimulationData(
    transactionMeta: TransactionMeta,
    {
      blockTime,
      traceContext,
    }: {
      blockTime?: number;
      traceContext?: TraceContext;
    } = {},
  ): Promise<void> {
    const {
      chainId,
      id: transactionId,
      nestedTransactions,
      networkClientId,
      simulationData: prevSimulationData,
      txParams,
    } = transactionMeta;

    let simulationData: SimulationData = {
      error: {
        code: SimulationErrorCode.Disabled,
        message: 'Simulation disabled',
      },
      tokenBalanceChanges: [],
    };
    let gasUsed: Hex | undefined;
    let gasFeeTokens: GasFeeToken[] = [];
    let isGasFeeSponsored = false;

    const isBalanceChangesSkipped =
      this.#skipSimulationTransactionIds.has(transactionId);

    if (this.#isSimulationEnabled() && !isBalanceChangesSkipped) {
      const balanceChangesResult = await this.#trace(
        { name: 'Simulate', parentContext: traceContext },
        () =>
          getBalanceChanges({
            blockTime,
            chainId,
            ethQuery: this.#getEthQuery({ networkClientId }),
            getSimulationConfig: (url, opts) => {
              return this.#getSimulationConfig(url, {
                txMeta: transactionMeta,
                ...opts,
              });
            },
            nestedTransactions,
            txParams,
          }),
      );
      simulationData = balanceChangesResult.simulationData;
      gasUsed = balanceChangesResult.gasUsed;

      if (
        blockTime &&
        prevSimulationData &&
        hasSimulationDataChanged(prevSimulationData, simulationData)
      ) {
        simulationData = {
          ...simulationData,
          isUpdatedAfterSecurityCheck: true,
        };
      }

      const gasFeeTokensResponse = await this.#getGasFeeTokens(transactionMeta);

      gasFeeTokens = gasFeeTokensResponse?.gasFeeTokens ?? [];
      isGasFeeSponsored = gasFeeTokensResponse?.isGasFeeSponsored ?? false;
    }

    const latestTransactionMeta = this.#getTransaction(transactionId);

    /* istanbul ignore if */
    if (!latestTransactionMeta) {
      log(
        'Cannot update simulation data as transaction not found',
        transactionId,
        simulationData,
      );

      return;
    }

    const updatedTransactionMeta = this.#updateTransactionInternal(
      {
        transactionId,
        skipResimulateCheck: Boolean(blockTime),
      },
      (txMeta) => {
        txMeta.gasFeeTokens = gasFeeTokens;
        txMeta.isGasFeeSponsored = isGasFeeSponsored;
        txMeta.gasUsed = gasUsed;

        if (!isBalanceChangesSkipped) {
          txMeta.simulationData = simulationData;
        }
      },
    );

    log('Updated simulation data', transactionId, updatedTransactionMeta);

    await this.#runAfterSimulateHook(updatedTransactionMeta);
  }

  #onGasFeePollerTransactionUpdate({
    transactionId,
    gasFeeEstimates,
    gasFeeEstimatesLoaded,
    layer1GasFee,
  }: {
    transactionId: string;
    gasFeeEstimates?: GasFeeEstimates;
    gasFeeEstimatesLoaded?: boolean;
    layer1GasFee?: Hex;
<<<<<<< HEAD
  }) {
    this.#updateTransactionInternal({ transactionId }, (txMeta) => {
      updateTransactionGasProperties({
        txMeta,
        gasFeeEstimates,
        gasFeeEstimatesLoaded,
        isTxParamsGasFeeUpdatesEnabled: this.#isAutomaticGasFeeUpdateEnabled,
        layer1GasFee,
      });
    });
=======
  }): void {
    this.#updateTransactionInternal(
      { transactionId, skipHistory: true },
      (txMeta) => {
        updateTransactionGasProperties({
          txMeta,
          gasFeeEstimates,
          gasFeeEstimatesLoaded,
          isTxParamsGasFeeUpdatesEnabled: this.#isAutomaticGasFeeUpdateEnabled,
          layer1GasFee,
        });
      },
    );
>>>>>>> e0087ced
  }

  #onGasFeePollerTransactionBatchUpdate({
    transactionBatchId,
    gasFeeEstimates,
  }: {
    transactionBatchId: Hex;
    gasFeeEstimates?: GasFeeEstimates;
  }): void {
    this.#updateTransactionBatch(transactionBatchId, (batch) => {
      return { ...batch, gasFeeEstimates };
    });
  }

  #updateTransactionBatch(
    batchId: string,
    callback: (batch: TransactionBatchMeta) => TransactionBatchMeta | void,
  ): void {
    this.update((state) => {
      const index = state.transactionBatches.findIndex((b) => b.id === batchId);

      if (index === -1) {
        throw new Error(`Cannot update batch, ID not found - ${batchId}`);
      }

      const batch = state.transactionBatches[index];
      const updated = callback(batch);

      state.transactionBatches[index] = updated ?? batch;
    });
  }

  #getSelectedAccount(): InternalAccount {
    return this.messenger.call('AccountsController:getSelectedAccount');
  }

  #getInternalAccounts(): Hex[] {
    const state = this.messenger.call('AccountsController:getState');

    return Object.values(state.internalAccounts?.accounts ?? {})
      .filter((account) => account.type === 'eip155:eoa')
      .map((account) => account.address as Hex);
  }

  #updateSubmitHistory(transactionMeta: TransactionMeta, hash: string): void {
    const { chainId, networkClientId, origin, rawTx, txParams } =
      transactionMeta;

    const { networkConfigurationsByChainId } = this.#getNetworkState();
    const networkConfiguration = networkConfigurationsByChainId[chainId];

    const endpoint = networkConfiguration?.rpcEndpoints.find(
      (currentEndpoint) => currentEndpoint.networkClientId === networkClientId,
    );

    const networkUrl = endpoint?.url;
    const networkType = endpoint?.name ?? networkClientId;

    const submitHistoryEntry: SubmitHistoryEntry = {
      chainId,
      hash,
      networkType,
      networkUrl,
      origin,
      rawTransaction: rawTx as string,
      time: Date.now(),
      transaction: txParams,
    };

    log('Updating submit history', submitHistoryEntry);

    this.update((state) => {
      const { submitHistory } = state;

      if (submitHistory.length === SUBMIT_HISTORY_LIMIT) {
        submitHistory.pop();
      }

      submitHistory.unshift(submitHistoryEntry);
    });
  }

  async #updateGasEstimate(transactionMeta: TransactionMeta): Promise<void> {
    const { chainId, networkClientId } = transactionMeta;

    const isCustomNetwork =
      this.#multichainTrackingHelper.getNetworkClient({ networkClientId })
        .configuration.type === NetworkClientType.Custom;

    const ethQuery = this.#getEthQuery({ networkClientId });

    await updateGas({
      chainId,
      ethQuery,
      isCustomNetwork,
      isSimulationEnabled: this.#isSimulationEnabled(),
      getSimulationConfig: this.#getSimulationConfig,
      messenger: this.messenger,
      txMeta: transactionMeta,
    });
  }

  #registerActionHandlers(): void {
    this.messenger.registerActionHandler(
      `${controllerName}:addTransaction`,
      this.addTransaction.bind(this),
    );

    this.messenger.registerActionHandler(
      `${controllerName}:addTransactionBatch`,
      this.addTransactionBatch.bind(this),
    );

    this.messenger.registerActionHandler(
      `${controllerName}:confirmExternalTransaction`,
      this.confirmExternalTransaction.bind(this),
    );

    this.messenger.registerActionHandler(
      `${controllerName}:emulateNewTransaction`,
      this.emulateNewTransaction.bind(this),
    );

    this.messenger.registerActionHandler(
      `${controllerName}:emulateTransactionUpdate`,
      this.emulateTransactionUpdate.bind(this),
    );

    this.messenger.registerActionHandler(
      `${controllerName}:estimateGas`,
      this.estimateGas.bind(this),
    );

    this.messenger.registerActionHandler(
      `${controllerName}:estimateGasBatch`,
      this.estimateGasBatch.bind(this),
    );

    this.messenger.registerActionHandler(
      `${controllerName}:getGasFeeTokens`,
      this.#getGasFeeTokensAction.bind(this),
    );

    this.messenger.registerActionHandler(
      `${controllerName}:getNonceLock`,
      this.getNonceLock.bind(this),
    );

    this.messenger.registerActionHandler(
      `${controllerName}:getTransactions`,
      this.getTransactions.bind(this),
    );

    this.messenger.registerActionHandler(
      `${controllerName}:updateCustodialTransaction`,
      this.updateCustodialTransaction.bind(this),
    );

    this.messenger.registerActionHandler(
      `${controllerName}:updateTransaction`,
      this.updateTransaction.bind(this),
    );
  }

  #deleteTransaction(transactionId: string): void {
    this.update((state) => {
      const transactions = state.transactions.filter(
        ({ id }) => id !== transactionId,
      );

      state.transactions = transactions;
    });
  }

  #isRejectError(error: Error & { code?: number }): boolean {
    return [
      errorCodes.provider.userRejectedRequest,
      ErrorCode.RejectedUpgrade,
    ].includes(error.code as number);
  }

  #rejectTransactionAndThrow(
    transactionId: string,
    actionId: string | undefined,
    error: Error & { code?: number; data?: Json },
  ): void {
    this.#rejectTransaction(transactionId, actionId, error);

    if (error.code === errorCodes.provider.userRejectedRequest) {
      throw providerErrors.userRejectedRequest({
        message: 'MetaMask Tx Signature: User denied transaction signature.',
        data: error?.data,
      });
    }

    throw error;
  }

  #failTransaction(
    transactionMeta: TransactionMeta,
    error: Error,
    actionId?: string,
  ): void {
    let newTransactionMeta: TransactionMeta;

    try {
      newTransactionMeta = this.#updateTransactionInternal(
        {
          transactionId: transactionMeta.id,
          skipValidation: true,
        },
        (draftTransactionMeta) => {
          draftTransactionMeta.status = TransactionStatus.failed;

          (
            draftTransactionMeta as TransactionMeta & {
              status: TransactionStatus.failed;
            }
          ).error = normalizeTxError(error);
        },
      );
    } catch (caughtError: unknown) {
      log('Failed to mark transaction as failed', caughtError);

      newTransactionMeta = {
        ...transactionMeta,
        status: TransactionStatus.failed,
        error: normalizeTxError(error),
      };
    }

    this.messenger.publish(`${controllerName}:transactionFailed`, {
      actionId,
      error: error.message,
      transactionMeta: newTransactionMeta,
    });

    this.#onTransactionStatusChange(newTransactionMeta);

    this.messenger.publish(
      `${controllerName}:transactionFinished`,
      newTransactionMeta,
    );

    this.#internalEvents.emit(
      `${transactionMeta.id}:finished`,
      newTransactionMeta,
    );
  }

  async #runAfterSimulateHook(transactionMeta: TransactionMeta): Promise<void> {
    log('Calling afterSimulate hook', transactionMeta);

    const { id: transactionId } = transactionMeta;

    const result = await this.#afterSimulate({
      transactionMeta,
    });

    const { skipSimulation, updateTransaction } = result ?? {};

    if (skipSimulation) {
      this.#skipSimulationTransactionIds.add(transactionId);
    } else if (skipSimulation === false) {
      this.#skipSimulationTransactionIds.delete(transactionId);
    }

    if (!updateTransaction) {
      return;
    }

    const updatedTransactionMeta = this.#updateTransactionInternal(
      {
        transactionId,
        skipResimulateCheck: true,
      },
      (txMeta) => {
        txMeta.txParamsOriginal = cloneDeep(txMeta.txParams);
        updateTransaction(txMeta);
      },
    );

    log('Updated transaction with afterSimulate data', updatedTransactionMeta);
  }

  async #defaultPublishHook(
    {
      ethQuery,
      publishHookOverride,
      traceContext,
    }: {
      ethQuery: EthQuery;
      publishHookOverride?: PublishHook;
      traceContext?: TraceContext;
    },
    transactionMeta: TransactionMeta,
    signedTx: string,
  ): Promise<PublishHookResult> {
    let transactionHash: string | undefined;

    await this.#trace(
      { name: 'Publish', parentContext: traceContext },
      async () => {
        const publishHook = publishHookOverride ?? this.#publish;

        ({ transactionHash } = await publishHook(transactionMeta, signedTx));

        // eslint-disable-next-line require-atomic-updates
        transactionHash ??= await this.#publishTransaction(ethQuery, {
          ...transactionMeta,
          rawTx: signedTx,
        });
      },
    );

    log('Publish successful', transactionHash);

    return { transactionHash };
  }

  async #getGasFeeTokens(transaction: TransactionMeta): Promise<{
    gasFeeTokens: GasFeeToken[];
    isGasFeeSponsored: boolean;
  }> {
    const { chainId } = transaction;

    return await getGasFeeTokens({
      chainId,
      getSimulationConfig: this.#getSimulationConfig,
      isEIP7702GasFeeTokensEnabled: this.#isEIP7702GasFeeTokensEnabled,
      messenger: this.messenger,
      publicKeyEIP7702: this.#publicKeyEIP7702,
      transactionMeta: transaction,
    });
  }

  async #getGasFeeTokensAction(
    request: GetGasFeeTokensRequest,
  ): Promise<GasFeeToken[]> {
    const { chainId, data, from, to, value } = request;

    const ethQuery = this.#getEthQuery({ chainId });
    const delegationAddress = await getDelegationAddress(from, ethQuery);

    const transaction = {
      chainId,
      delegationAddress,
      isExternalSign: true,
      txParams: {
        data,
        from,
        to,
        value,
      },
    } as TransactionMeta;

    const result = await this.#getGasFeeTokens(transaction);

    return result.gasFeeTokens;
  }
}<|MERGE_RESOLUTION|>--- conflicted
+++ resolved
@@ -1023,15 +1023,8 @@
       isEIP7702GasFeeTokensEnabled ??
       ((): Promise<boolean> => Promise.resolve(false));
     this.#isFirstTimeInteractionEnabled =
-<<<<<<< HEAD
-      isFirstTimeInteractionEnabled ?? (() => true);
-    this.#isSimulationEnabled = isSimulationEnabled ?? (() => true);
-=======
       isFirstTimeInteractionEnabled ?? ((): boolean => true);
-    this.#isHistoryDisabled = disableHistory ?? false;
-    this.#isSendFlowHistoryDisabled = disableSendFlowHistory ?? false;
     this.#isSimulationEnabled = isSimulationEnabled ?? ((): boolean => true);
->>>>>>> e0087ced
     this.#isSwapsDisabled = disableSwaps ?? false;
     this.#isTimeoutEnabled = hooks?.isTimeoutEnabled ?? ((): boolean => true);
     this.#pendingTransactionOptions = pendingTransactions;
@@ -1441,18 +1434,6 @@
           securityProviderResponse;
       }
 
-<<<<<<< HEAD
-=======
-      if (!this.#isSendFlowHistoryDisabled) {
-        // eslint-disable-next-line require-atomic-updates
-        addedTransactionMeta.sendFlowHistory = sendFlowHistory ?? [];
-      }
-      // Initial history push
-      if (!this.#isHistoryDisabled) {
-        addedTransactionMeta = addInitialHistorySnapshot(addedTransactionMeta);
-      }
-
->>>>>>> e0087ced
       addedTransactionMeta = updateSwapsTransaction(
         addedTransactionMeta,
         transactionType,
@@ -4389,8 +4370,7 @@
     gasFeeEstimates?: GasFeeEstimates;
     gasFeeEstimatesLoaded?: boolean;
     layer1GasFee?: Hex;
-<<<<<<< HEAD
-  }) {
+  }): void {
     this.#updateTransactionInternal({ transactionId }, (txMeta) => {
       updateTransactionGasProperties({
         txMeta,
@@ -4400,21 +4380,6 @@
         layer1GasFee,
       });
     });
-=======
-  }): void {
-    this.#updateTransactionInternal(
-      { transactionId, skipHistory: true },
-      (txMeta) => {
-        updateTransactionGasProperties({
-          txMeta,
-          gasFeeEstimates,
-          gasFeeEstimatesLoaded,
-          isTxParamsGasFeeUpdatesEnabled: this.#isAutomaticGasFeeUpdateEnabled,
-          layer1GasFee,
-        });
-      },
-    );
->>>>>>> e0087ced
   }
 
   #onGasFeePollerTransactionBatchUpdate({
