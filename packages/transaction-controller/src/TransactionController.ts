--- conflicted
+++ resolved
@@ -593,13 +593,10 @@
     chainId?: string,
   ) => NonceTrackerTransaction[];
 
-<<<<<<< HEAD
   private readonly layer1GasFeeFlows: Layer1GasFeeFlow[];
 
   private readonly messagingSystem: TransactionControllerMessenger;
 
-=======
->>>>>>> 14f625a6
   readonly #incomingTransactionOptions: IncomingTransactionOptions;
 
   private readonly incomingTransactionHelper: IncomingTransactionHelper;
@@ -1933,15 +1930,11 @@
       editableParams.txParams,
     ) as TransactionParams;
 
-<<<<<<< HEAD
-    const updatedTransaction = merge(transactionMeta, editableParams);
+    const updatedTransaction = merge({}, transactionMeta, editableParams);
     const ethQuery = this.#multichainTrackingHelper.getEthQuery({
       networkClientId: transactionMeta.networkClientId,
       chainId: transactionMeta.chainId,
     });
-=======
-    const updatedTransaction = merge({}, transactionMeta, editableParams);
->>>>>>> 14f625a6
     const { type } = await determineTransactionType(
       updatedTransaction.txParams,
       ethQuery,
