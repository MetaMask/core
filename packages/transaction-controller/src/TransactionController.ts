import { Hardfork, Common, type ChainConfig } from '@ethereumjs/common';
import type { TypedTransaction } from '@ethereumjs/tx';
import { TransactionFactory } from '@ethereumjs/tx';
import type {
  AcceptResultCallbacks,
  AddApprovalRequest,
  AddResult,
} from '@metamask/approval-controller';
import type {
  BaseConfig,
  BaseState,
  RestrictedControllerMessenger,
} from '@metamask/base-controller';
import { BaseController } from '@metamask/base-controller';
import {
  BNToHex,
  fractionBN,
  hexToBN,
  safelyExecute,
  query,
  NetworkType,
  RPC,
  ApprovalType,
  ORIGIN_METAMASK,
  convertHexToDecimal,
} from '@metamask/controller-utils';
import EthQuery from '@metamask/eth-query';
import type {
  BlockTracker,
  NetworkState,
  Provider,
} from '@metamask/network-controller';
import { errorCodes, rpcErrors, providerErrors } from '@metamask/rpc-errors';
import type { Hex } from '@metamask/utils';
import { Mutex } from 'async-mutex';
import MethodRegistry from 'eth-method-registry';
import { addHexPrefix, bufferToHex } from 'ethereumjs-util';
import { EventEmitter } from 'events';
import { merge, pickBy } from 'lodash';
import NonceTracker from 'nonce-tracker';
import { v1 as random } from 'uuid';

import { EtherscanRemoteTransactionSource } from './EtherscanRemoteTransactionSource';
import { validateConfirmedExternalTransaction } from './external-transactions';
import { addInitialHistorySnapshot, updateTransactionHistory } from './history';
import { IncomingTransactionHelper } from './IncomingTransactionHelper';
import { determineTransactionType } from './transaction-type';
import type {
  DappSuggestedGasFees,
  TransactionParams,
  TransactionMeta,
  TransactionReceipt,
  SecurityProviderRequest,
  SendFlowHistoryEntry,
  WalletDevice,
} from './types';
import { TransactionType, TransactionStatus } from './types';
import {
  getAndFormatTransactionsForNonceTracker,
  getIncreasedPriceFromExisting,
  normalizeTxParams,
  isEIP1559Transaction,
  isFeeMarketEIP1559Values,
  isGasPriceValue,
  validateGasValues,
  validateIfTransactionUnapproved,
  validateMinimumIncrease,
  ESTIMATE_GAS_ERROR,
} from './utils';
import { validateTransactionOrigin, validateTxParams } from './validation';

export const HARDFORK = Hardfork.London;

/**
 * @type Result
 * @property result - Promise resolving to a new transaction hash
 * @property transactionMeta - Meta information about this new transaction
 */
export interface Result {
  result: Promise<string>;
  transactionMeta: TransactionMeta;
}

export interface GasPriceValue {
  gasPrice: string;
}

export interface FeeMarketEIP1559Values {
  maxFeePerGas: string;
  maxPriorityFeePerGas: string;
}

/**
 * @type TransactionConfig
 *
 * Transaction controller configuration
 * @property interval - Polling interval used to fetch new currency rate
 * @property provider - Provider used to create a new underlying EthQuery instance
 * @property sign - Method used to sign transactions
 */
export interface TransactionConfig extends BaseConfig {
  interval: number;
  sign?: (txParams: TransactionParams, from: string) => Promise<any>;
  txHistoryLimit: number;
}

/**
 * @type MethodData
 *
 * Method data registry object
 * @property registryMethod - Registry method raw string
 * @property parsedRegistryMethod - Registry method object, containing name and method arguments
 */
export interface MethodData {
  registryMethod: string;
  parsedRegistryMethod: Record<string, unknown>;
}

/**
 * @type TransactionState
 *
 * Transaction controller state
 * @property transactions - A list of TransactionMeta objects
 * @property methodData - Object containing all known method data information
 */
export interface TransactionState extends BaseState {
  transactions: TransactionMeta[];
  methodData: { [key: string]: MethodData };
  lastFetchedBlockNumbers: { [key: string]: number };
}

/**
 * Multiplier used to determine a transaction's increased gas fee during cancellation
 */
export const CANCEL_RATE = 1.5;

/**
 * Multiplier used to determine a transaction's increased gas fee during speed up
 */
export const SPEED_UP_RATE = 1.1;

/**
 * The name of the {@link TransactionController}.
 */
const controllerName = 'TransactionController';

/**
 * The external actions available to the {@link TransactionController}.
 */
type AllowedActions = AddApprovalRequest;

/**
 * The messenger of the {@link TransactionController}.
 */
export type TransactionControllerMessenger = RestrictedControllerMessenger<
  typeof controllerName,
  AllowedActions,
  never,
  AllowedActions['type'],
  never
>;

/**
 * Controller responsible for submitting and managing transactions.
 */
export class TransactionController extends BaseController<
  TransactionConfig,
  TransactionState
> {
  private ethQuery: EthQuery;

  private readonly isHistoryDisabled: boolean;

  private readonly isSendFlowHistoryDisabled: boolean;

  private readonly nonceTracker: NonceTracker;

  private registry: any;

  private readonly provider: Provider;

  private handle?: ReturnType<typeof setTimeout>;

  private readonly mutex = new Mutex();

  private readonly getNetworkState: () => NetworkState;

  private readonly getCurrentAccountEIP1559Compatibility: () => Promise<boolean>;

  private readonly getCurrentNetworkEIP1559Compatibility: () => Promise<boolean>;

  private readonly getPermittedAccounts: (origin?: string) => Promise<string[]>;

  private readonly getSelectedAddress: () => string;

  private readonly messagingSystem: TransactionControllerMessenger;

  private readonly incomingTransactionHelper: IncomingTransactionHelper;

  private readonly securityProviderRequest?: SecurityProviderRequest;

  private failTransaction(transactionMeta: TransactionMeta, error: Error) {
    const newTransactionMeta = {
      ...transactionMeta,
      error,
      status: TransactionStatus.failed,
    };
    this.updateTransaction(
      newTransactionMeta,
      'TransactionController#failTransaction - Add error message and set status to failed',
    );
    this.hub.emit(`${transactionMeta.id}:finished`, newTransactionMeta);
  }

  private async registryLookup(fourBytePrefix: string): Promise<MethodData> {
    const registryMethod = await this.registry.lookup(fourBytePrefix);
    const parsedRegistryMethod = this.registry.parse(registryMethod);
    return { registryMethod, parsedRegistryMethod };
  }

  /**
   * EventEmitter instance used to listen to specific transactional events
   */
  hub = new EventEmitter();

  /**
   * Name of this controller used during composition
   */
  override name = 'TransactionController';

  /**
   * Method used to sign transactions
   */
  sign?: (
    transaction: TypedTransaction,
    from: string,
  ) => Promise<TypedTransaction>;

  /**
   * Creates a TransactionController instance.
   *
   * @param options - The controller options.
   * @param options.blockTracker - The block tracker used to poll for new blocks data.
   * @param options.disableHistory - Whether to disable storing history in transaction metadata.
   * @param options.disableSendFlowHistory - Explicitly disable transaction metadata history.
   * @param options.getCurrentAccountEIP1559Compatibility - Whether or not the account supports EIP-1559.
   * @param options.getCurrentNetworkEIP1559Compatibility - Whether or not the network supports EIP-1559.
   * @param options.getNetworkState - Gets the state of the network controller.
   * @param options.getPermittedAccounts - Get accounts that a given origin has permissions for.
   * @param options.getSelectedAddress - Gets the address of the currently selected account.
   * @param options.incomingTransactions - Configuration options for incoming transaction support.
   * @param options.incomingTransactions.includeTokenTransfers - Whether or not to include ERC20 token transfers.
   * @param options.incomingTransactions.isEnabled - Whether or not incoming transaction retrieval is enabled.
   * @param options.incomingTransactions.queryEntireHistory - Whether to initially query the entire transaction history or only recent blocks.
   * @param options.incomingTransactions.updateTransactions - Whether to update local transactions using remote transaction data.
   * @param options.messenger - The controller messenger.
   * @param options.onNetworkStateChange - Allows subscribing to network controller state changes.
   * @param options.provider - The provider used to create the underlying EthQuery instance.
   * @param options.securityProviderRequest - A function for verifying a transaction, whether it is malicious or not.
   * @param config - Initial options used to configure this controller.
   * @param state - Initial state to set on this controller.
   */
  constructor(
    {
      blockTracker,
      disableHistory,
      disableSendFlowHistory,
      getCurrentAccountEIP1559Compatibility,
      getCurrentNetworkEIP1559Compatibility,
      getNetworkState,
      getPermittedAccounts,
      getSelectedAddress,
      incomingTransactions = {},
      messenger,
      onNetworkStateChange,
      provider,
      securityProviderRequest,
    }: {
      blockTracker: BlockTracker;
      disableHistory: boolean;
      disableSendFlowHistory: boolean;
      getCurrentAccountEIP1559Compatibility: () => Promise<boolean>;
      getCurrentNetworkEIP1559Compatibility: () => Promise<boolean>;
      getNetworkState: () => NetworkState;
      getPermittedAccounts: (origin?: string) => Promise<string[]>;
      getSelectedAddress: () => string;
      incomingTransactions: {
        includeTokenTransfers?: boolean;
        isEnabled?: () => boolean;
        queryEntireHistory?: boolean;
        updateTransactions?: boolean;
      };
      messenger: TransactionControllerMessenger;
      onNetworkStateChange: (listener: (state: NetworkState) => void) => void;
      provider: Provider;
      securityProviderRequest?: SecurityProviderRequest;
    },
    config?: Partial<TransactionConfig>,
    state?: Partial<TransactionState>,
  ) {
    super(config, state);

    this.defaultConfig = {
      interval: 15000,
      txHistoryLimit: 40,
    };

    this.defaultState = {
      methodData: {},
      transactions: [],
      lastFetchedBlockNumbers: {},
    };

    this.initialize();

    this.provider = provider;
    this.messagingSystem = messenger;
    this.getNetworkState = getNetworkState;
    this.ethQuery = new EthQuery(provider);
    this.isSendFlowHistoryDisabled = disableSendFlowHistory ?? false;
    this.isHistoryDisabled = disableHistory ?? false;
    this.registry = new MethodRegistry({ provider });
    this.getCurrentAccountEIP1559Compatibility =
      getCurrentAccountEIP1559Compatibility;
    this.getCurrentNetworkEIP1559Compatibility =
      getCurrentNetworkEIP1559Compatibility;
<<<<<<< HEAD
    this.getPermittedAccounts = getPermittedAccounts;
    this.getSelectedAddress = getSelectedAddress;
=======
    this.securityProviderRequest = securityProviderRequest;
>>>>>>> a8be47cd

    this.nonceTracker = new NonceTracker({
      provider,
      blockTracker,
      getPendingTransactions: (address) =>
        getAndFormatTransactionsForNonceTracker(
          address,
          TransactionStatus.submitted,
          this.state.transactions,
        ),
      getConfirmedTransactions: (address) =>
        getAndFormatTransactionsForNonceTracker(
          address,
          TransactionStatus.confirmed,
          this.state.transactions,
        ),
    });

    this.incomingTransactionHelper = new IncomingTransactionHelper({
      blockTracker,
      getCurrentAccount: getSelectedAddress,
      getLastFetchedBlockNumbers: () => this.state.lastFetchedBlockNumbers,
      getNetworkState,
      isEnabled: incomingTransactions.isEnabled,
      queryEntireHistory: incomingTransactions.queryEntireHistory,
      remoteTransactionSource: new EtherscanRemoteTransactionSource({
        includeTokenTransfers: incomingTransactions.includeTokenTransfers,
      }),
      transactionLimit: this.config.txHistoryLimit,
      updateTransactions: incomingTransactions.updateTransactions,
    });

    this.incomingTransactionHelper.hub.on(
      'transactions',
      this.onIncomingTransactions.bind(this),
    );

    this.incomingTransactionHelper.hub.on(
      'updatedLastFetchedBlockNumbers',
      this.onUpdatedLastFetchedBlockNumbers.bind(this),
    );

    onNetworkStateChange(() => {
      this.ethQuery = new EthQuery(this.provider);
      this.registry = new MethodRegistry({ provider: this.provider });
    });

    this.poll();
  }

  /**
   * Starts a new polling interval.
   *
   * @param interval - The polling interval used to fetch new transaction statuses.
   */
  async poll(interval?: number): Promise<void> {
    interval && this.configure({ interval }, false, false);
    this.handle && clearTimeout(this.handle);
    await safelyExecute(() => this.queryTransactionStatuses());
    this.handle = setTimeout(() => {
      this.poll(this.config.interval);
    }, this.config.interval);
  }

  /**
   * Handle new method data request.
   *
   * @param fourBytePrefix - The method prefix.
   * @returns The method data object corresponding to the given signature prefix.
   */
  async handleMethodData(fourBytePrefix: string): Promise<MethodData> {
    const releaseLock = await this.mutex.acquire();
    try {
      const { methodData } = this.state;
      const knownMethod = Object.keys(methodData).find(
        (knownFourBytePrefix) => fourBytePrefix === knownFourBytePrefix,
      );
      if (knownMethod) {
        return methodData[fourBytePrefix];
      }
      const registry = await this.registryLookup(fourBytePrefix);
      this.update({
        methodData: { ...methodData, ...{ [fourBytePrefix]: registry } },
      });
      return registry;
    } finally {
      releaseLock();
    }
  }

  /**
   * Add a new unapproved transaction to state. Parameters will be validated, a
   * unique transaction id will be generated, and gas and gasPrice will be calculated
   * if not provided. If A `<tx.id>:unapproved` hub event will be emitted once added.
   *
   * @param txParams - Standard parameters for an Ethereum transaction.
   * @param opts - Additional options to control how the transaction is added.
   * @param opts.actionId - Unique ID to prevent duplicate requests.
   * @param opts.deviceConfirmedOn - An enum to indicate what device confirmed the transaction.
   * @param opts.method - RPC method that requested the transaction.
   * @param opts.origin - The origin of the transaction request, such as a dApp hostname.
   * @param opts.requireApproval - Whether the transaction requires approval by the user, defaults to true unless explicitly disabled.
   * @param opts.securityAlertResponse - Response from security validator.
   * @param opts.sendFlowHistory - The sendFlowHistory entries to add.
   * @param opts.type - Type of transaction to add, such as 'cancel' or 'swap'.
   * @returns Object containing a promise resolving to the transaction hash if approved.
   */
  async addTransaction(
    txParams: TransactionParams,
    {
      actionId,
      deviceConfirmedOn,
      method,
      origin,
      requireApproval,
      securityAlertResponse,
      sendFlowHistory,
      type,
    }: {
      actionId?: string;
      deviceConfirmedOn?: WalletDevice;
      method?: string;
      origin?: string;
      requireApproval?: boolean | undefined;
      securityAlertResponse?: Record<string, unknown>;
      sendFlowHistory?: SendFlowHistoryEntry[];
      type?: TransactionType;
    } = {},
  ): Promise<Result> {
    const chainId = this.getChainId();
    const { transactions } = this.state;
    txParams = normalizeTxParams(txParams);
    const isEIP1559Compatible = await this.getEIP1559Compatibility();
    validateTxParams(txParams, isEIP1559Compatible);
    if (origin) {
      await validateTransactionOrigin(
        await this.getPermittedAccounts(origin),
        this.getSelectedAddress(),
        txParams.from,
        origin,
      );
    }

    const dappSuggestedGasFees = this.generateDappSuggestedGasFees(
      txParams,
      origin,
    );

    const transactionType =
      type ?? (await determineTransactionType(txParams, this.ethQuery)).type;

    const existingTransactionMeta = this.getTransactionWithActionId(actionId);
    // If a request to add a transaction with the same actionId is submitted again, a new transaction will not be created for it.
    const transactionMeta: TransactionMeta = existingTransactionMeta || {
      // Add actionId to txMeta to check if same actionId is seen again
      actionId,
      chainId,
      dappSuggestedGasFees,
      deviceConfirmedOn,
      id: random(),
      origin,
      securityAlertResponse,
      status: TransactionStatus.unapproved as TransactionStatus.unapproved,
      time: Date.now(),
      txParams,
      userEditedGasLimit: false,
      verifiedOnBlockchain: false,
      type: transactionType,
    };

    try {
      const { gas, estimateGasError } = await this.estimateGas(txParams);
      txParams.gas = gas;
      txParams.estimateGasError = estimateGasError;
      transactionMeta.originalGasEstimate = gas;
    } catch (error: any) {
      this.failTransaction(transactionMeta, error);
      return Promise.reject(error);
    }

    // Checks if a transaction already exists with a given actionId
    if (!existingTransactionMeta) {
      // Set security provider response
      if (method && this.securityProviderRequest) {
        const securityProviderResponse = await this.securityProviderRequest(
          transactionMeta,
          method,
        );
        transactionMeta.securityProviderResponse = securityProviderResponse;
      }

      if (!this.isSendFlowHistoryDisabled) {
        transactionMeta.sendFlowHistory = sendFlowHistory ?? [];
      }
      // Initial history push
      if (!this.isHistoryDisabled) {
        addInitialHistorySnapshot(transactionMeta);
      }
      transactions.push(transactionMeta);
      this.update({
        transactions: this.trimTransactionsForState(transactions),
      });
      this.hub.emit(`unapprovedTransaction`, transactionMeta);
    }

    return {
      result: this.processApproval(transactionMeta, {
        isExisting: Boolean(existingTransactionMeta),
        requireApproval,
      }),
      transactionMeta,
    };
  }

  startIncomingTransactionPolling() {
    this.incomingTransactionHelper.start();
  }

  stopIncomingTransactionPolling() {
    this.incomingTransactionHelper.stop();
  }

  async updateIncomingTransactions() {
    await this.incomingTransactionHelper.update();
  }

  /**
   * Creates approvals for all unapproved transactions persisted.
   */
  initApprovals() {
    const chainId = this.getChainId();
    const unapprovedTxs = this.state.transactions.filter(
      (transaction) =>
        transaction.status === TransactionStatus.unapproved &&
        transaction.chainId === chainId,
    );

    for (const txMeta of unapprovedTxs) {
      this.processApproval(txMeta, {
        shouldShowRequest: false,
      }).catch((error) => {
        /* istanbul ignore next */
        console.error('Error during persisted transaction approval', error);
      });
    }
  }

  /**
   * Attempts to cancel a transaction based on its ID by setting its status to "rejected"
   * and emitting a `<tx.id>:finished` hub event.
   *
   * @param transactionId - The ID of the transaction to cancel.
   * @param gasValues - The gas values to use for the cancellation transaction.
   * @param options - The options for the cancellation transaction.
   * @param options.estimatedBaseFee - The estimated base fee of the transaction.
   */
  async stopTransaction(
    transactionId: string,
    gasValues?: GasPriceValue | FeeMarketEIP1559Values,
    { estimatedBaseFee }: { estimatedBaseFee?: string } = {},
  ) {
    if (gasValues) {
      validateGasValues(gasValues);
    }
    const transactionMeta = this.state.transactions.find(
      ({ id }) => id === transactionId,
    );
    if (!transactionMeta) {
      return;
    }

    if (!this.sign) {
      throw new Error('No sign method defined.');
    }

    // gasPrice (legacy non EIP1559)
    const minGasPrice = getIncreasedPriceFromExisting(
      transactionMeta.txParams.gasPrice,
      CANCEL_RATE,
    );

    const gasPriceFromValues = isGasPriceValue(gasValues) && gasValues.gasPrice;

    const newGasPrice =
      (gasPriceFromValues &&
        validateMinimumIncrease(gasPriceFromValues, minGasPrice)) ||
      minGasPrice;

    // maxFeePerGas (EIP1559)
    const existingMaxFeePerGas = transactionMeta.txParams?.maxFeePerGas;
    const minMaxFeePerGas = getIncreasedPriceFromExisting(
      existingMaxFeePerGas,
      CANCEL_RATE,
    );
    const maxFeePerGasValues =
      isFeeMarketEIP1559Values(gasValues) && gasValues.maxFeePerGas;
    const newMaxFeePerGas =
      (maxFeePerGasValues &&
        validateMinimumIncrease(maxFeePerGasValues, minMaxFeePerGas)) ||
      (existingMaxFeePerGas && minMaxFeePerGas);

    // maxPriorityFeePerGas (EIP1559)
    const existingMaxPriorityFeePerGas =
      transactionMeta.txParams?.maxPriorityFeePerGas;
    const minMaxPriorityFeePerGas = getIncreasedPriceFromExisting(
      existingMaxPriorityFeePerGas,
      CANCEL_RATE,
    );
    const maxPriorityFeePerGasValues =
      isFeeMarketEIP1559Values(gasValues) && gasValues.maxPriorityFeePerGas;
    const newMaxPriorityFeePerGas =
      (maxPriorityFeePerGasValues &&
        validateMinimumIncrease(
          maxPriorityFeePerGasValues,
          minMaxPriorityFeePerGas,
        )) ||
      (existingMaxPriorityFeePerGas && minMaxPriorityFeePerGas);

    const txParams =
      newMaxFeePerGas && newMaxPriorityFeePerGas
        ? {
            from: transactionMeta.txParams.from,
            gasLimit: transactionMeta.txParams.gas,
            maxFeePerGas: newMaxFeePerGas,
            maxPriorityFeePerGas: newMaxPriorityFeePerGas,
            type: 2,
            nonce: transactionMeta.txParams.nonce,
            to: transactionMeta.txParams.from,
            value: '0x0',
          }
        : {
            from: transactionMeta.txParams.from,
            gasLimit: transactionMeta.txParams.gas,
            gasPrice: newGasPrice,
            nonce: transactionMeta.txParams.nonce,
            to: transactionMeta.txParams.from,
            value: '0x0',
          };

    const unsignedEthTx = this.prepareUnsignedEthTx(txParams);

    const signedTx = await this.sign(
      unsignedEthTx,
      transactionMeta.txParams.from,
    );
    await this.updateTransactionMetaRSV(transactionMeta, signedTx);
    const rawTx = bufferToHex(signedTx.serialize());
    await query(this.ethQuery, 'sendRawTransaction', [rawTx]);
    transactionMeta.estimatedBaseFee = estimatedBaseFee;
    transactionMeta.status = TransactionStatus.cancelled;
    this.hub.emit(`${transactionMeta.id}:finished`, transactionMeta);
  }

  /**
   * Attempts to speed up a transaction increasing transaction gasPrice by ten percent.
   *
   * @param transactionId - The ID of the transaction to speed up.
   * @param gasValues - The gas values to use for the speed up transaction.
   * @param options - The options for the speed up transaction.
   * @param options.actionId - Unique ID to prevent duplicate requests
   * @param options.estimatedBaseFee - The estimated base fee of the transaction.
   */
  async speedUpTransaction(
    transactionId: string,
    gasValues?: GasPriceValue | FeeMarketEIP1559Values,
    {
      actionId,
      estimatedBaseFee,
    }: { actionId?: string; estimatedBaseFee?: string } = {},
  ) {
    // If transaction is found for same action id, do not create a new speed up transaction.
    if (this.getTransactionWithActionId(actionId)) {
      return;
    }

    if (gasValues) {
      validateGasValues(gasValues);
    }
    const transactionMeta = this.state.transactions.find(
      ({ id }) => id === transactionId,
    );
    /* istanbul ignore next */
    if (!transactionMeta) {
      return;
    }

    /* istanbul ignore next */
    if (!this.sign) {
      throw new Error('No sign method defined.');
    }

    const { transactions } = this.state;

    // gasPrice (legacy non EIP1559)
    const minGasPrice = getIncreasedPriceFromExisting(
      transactionMeta.txParams.gasPrice,
      SPEED_UP_RATE,
    );

    const gasPriceFromValues = isGasPriceValue(gasValues) && gasValues.gasPrice;

    const newGasPrice =
      (gasPriceFromValues &&
        validateMinimumIncrease(gasPriceFromValues, minGasPrice)) ||
      minGasPrice;

    // maxFeePerGas (EIP1559)
    const existingMaxFeePerGas = transactionMeta.txParams?.maxFeePerGas;
    const minMaxFeePerGas = getIncreasedPriceFromExisting(
      existingMaxFeePerGas,
      SPEED_UP_RATE,
    );
    const maxFeePerGasValues =
      isFeeMarketEIP1559Values(gasValues) && gasValues.maxFeePerGas;
    const newMaxFeePerGas =
      (maxFeePerGasValues &&
        validateMinimumIncrease(maxFeePerGasValues, minMaxFeePerGas)) ||
      (existingMaxFeePerGas && minMaxFeePerGas);

    // maxPriorityFeePerGas (EIP1559)
    const existingMaxPriorityFeePerGas =
      transactionMeta.txParams?.maxPriorityFeePerGas;
    const minMaxPriorityFeePerGas = getIncreasedPriceFromExisting(
      existingMaxPriorityFeePerGas,
      SPEED_UP_RATE,
    );
    const maxPriorityFeePerGasValues =
      isFeeMarketEIP1559Values(gasValues) && gasValues.maxPriorityFeePerGas;
    const newMaxPriorityFeePerGas =
      (maxPriorityFeePerGasValues &&
        validateMinimumIncrease(
          maxPriorityFeePerGasValues,
          minMaxPriorityFeePerGas,
        )) ||
      (existingMaxPriorityFeePerGas && minMaxPriorityFeePerGas);

    const txParams =
      newMaxFeePerGas && newMaxPriorityFeePerGas
        ? {
            ...transactionMeta.txParams,
            gasLimit: transactionMeta.txParams.gas,
            maxFeePerGas: newMaxFeePerGas,
            maxPriorityFeePerGas: newMaxPriorityFeePerGas,
            type: 2,
          }
        : {
            ...transactionMeta.txParams,
            gasLimit: transactionMeta.txParams.gas,
            gasPrice: newGasPrice,
          };

    const unsignedEthTx = this.prepareUnsignedEthTx(txParams);

    const signedTx = await this.sign(
      unsignedEthTx,
      transactionMeta.txParams.from,
    );
    await this.updateTransactionMetaRSV(transactionMeta, signedTx);
    const rawTx = bufferToHex(signedTx.serialize());
    const hash = await query(this.ethQuery, 'sendRawTransaction', [rawTx]);
    const baseTransactionMeta = {
      ...transactionMeta,
      estimatedBaseFee,
      id: random(),
      time: Date.now(),
      hash,
      actionId,
      originalGasEstimate: transactionMeta.txParams.gas,
      type: TransactionType.retry,
    };
    const newTransactionMeta =
      newMaxFeePerGas && newMaxPriorityFeePerGas
        ? {
            ...baseTransactionMeta,
            txParams: {
              ...transactionMeta.txParams,
              maxFeePerGas: newMaxFeePerGas,
              maxPriorityFeePerGas: newMaxPriorityFeePerGas,
            },
          }
        : {
            ...baseTransactionMeta,
            txParams: {
              ...transactionMeta.txParams,
              gasPrice: newGasPrice,
            },
          };
    transactions.push(newTransactionMeta);
    this.update({ transactions: this.trimTransactionsForState(transactions) });
    this.hub.emit(`${transactionMeta.id}:speedup`, newTransactionMeta);
  }

  /**
   * Estimates required gas for a given transaction.
   *
   * @param transaction - The transaction to estimate gas for.
   * @returns The gas and gas price.
   */
  async estimateGas(transaction: TransactionParams) {
    const estimatedTransaction = { ...transaction };
    const {
      gas,
      gasPrice: providedGasPrice,
      to,
      value,
      data,
    } = estimatedTransaction;
    const gasPrice =
      typeof providedGasPrice === 'undefined'
        ? await query(this.ethQuery, 'gasPrice')
        : providedGasPrice;
    const { providerConfig } = this.getNetworkState();
    const isCustomNetwork = providerConfig.type === NetworkType.rpc;
    // 1. If gas is already defined on the transaction, use it
    if (typeof gas !== 'undefined') {
      return { gas, gasPrice };
    }
    const { gasLimit } = await query(this.ethQuery, 'getBlockByNumber', [
      'latest',
      false,
    ]);

    // 2. If to is not defined or this is not a contract address, and there is no data use 0x5208 / 21000.
    // If the network is a custom network then bypass this check and fetch 'estimateGas'.
    /* istanbul ignore next */
    const code = to ? await query(this.ethQuery, 'getCode', [to]) : undefined;
    /* istanbul ignore next */
    if (
      !isCustomNetwork &&
      (!to || (to && !data && (!code || code === '0x')))
    ) {
      return { gas: '0x5208', gasPrice };
    }

    // if data, should be hex string format
    estimatedTransaction.data = !data
      ? data
      : /* istanbul ignore next */ addHexPrefix(data);

    // 3. If this is a contract address, safely estimate gas using RPC
    estimatedTransaction.value =
      typeof value === 'undefined' ? '0x0' : /* istanbul ignore next */ value;
    const gasLimitBN = hexToBN(gasLimit);
    estimatedTransaction.gas = BNToHex(fractionBN(gasLimitBN, 19, 20));

    let gasHex;
    let estimateGasError;
    try {
      gasHex = await query(this.ethQuery, 'estimateGas', [
        estimatedTransaction,
      ]);
    } catch (error) {
      estimateGasError = ESTIMATE_GAS_ERROR;
    }
    // 4. Pad estimated gas without exceeding the most recent block gasLimit. If the network is a
    // a custom network then return the eth_estimateGas value.
    const gasBN = hexToBN(gasHex);
    const maxGasBN = gasLimitBN.muln(0.9);
    const paddedGasBN = gasBN.muln(1.5);
    /* istanbul ignore next */
    if (gasBN.gt(maxGasBN) || isCustomNetwork) {
      return { gas: addHexPrefix(gasHex), gasPrice, estimateGasError };
    }

    /* istanbul ignore next */
    if (paddedGasBN.lt(maxGasBN)) {
      return {
        gas: addHexPrefix(BNToHex(paddedGasBN)),
        gasPrice,
        estimateGasError,
      };
    }
    return { gas: addHexPrefix(BNToHex(maxGasBN)), gasPrice, estimateGasError };
  }

  /**
   * Check the status of submitted transactions on the network to determine whether they have
   * been included in a block. Any that have been included in a block are marked as confirmed.
   */
  async queryTransactionStatuses() {
    const { transactions } = this.state;
    const currentChainId = this.getChainId();
    let gotUpdates = false;
    await safelyExecute(() =>
      Promise.all(
        transactions.map(async (meta, index) => {
          if (!meta.verifiedOnBlockchain && meta.chainId === currentChainId) {
            const [reconciledTx, updateRequired] =
              await this.blockchainTransactionStateReconciler(meta);
            if (updateRequired) {
              transactions[index] = reconciledTx;
              gotUpdates = updateRequired;
            }
          }
        }),
      ),
    );

    /* istanbul ignore else */
    if (gotUpdates) {
      this.update({
        transactions: this.trimTransactionsForState(transactions),
      });
    }
  }

  /**
   * Updates an existing transaction in state.
   *
   * @param transactionMeta - The new transaction to store in state.
   * @param note - A note or update reason to include in the transaction history.
   */
  updateTransaction(transactionMeta: TransactionMeta, note: string) {
    const { transactions } = this.state;
    transactionMeta.txParams = normalizeTxParams(transactionMeta.txParams);
    validateTxParams(transactionMeta.txParams);
    if (!this.isHistoryDisabled) {
      updateTransactionHistory(transactionMeta, note);
    }
    const index = transactions.findIndex(({ id }) => transactionMeta.id === id);
    transactions[index] = transactionMeta;
    this.update({ transactions: this.trimTransactionsForState(transactions) });
  }

  /**
   * Removes all transactions from state, optionally based on the current network.
   *
   * @param ignoreNetwork - Determines whether to wipe all transactions, or just those on the
   * current network. If `true`, all transactions are wiped.
   * @param address - If specified, only transactions originating from this address will be
   * wiped on current network.
   */
  wipeTransactions(ignoreNetwork?: boolean, address?: string) {
    /* istanbul ignore next */
    if (ignoreNetwork && !address) {
      this.update({ transactions: [] });
      return;
    }
    const currentChainId = this.getChainId();
    const newTransactions = this.state.transactions.filter(
      ({ chainId, txParams }) => {
        const isMatchingNetwork = ignoreNetwork || chainId === currentChainId;

        if (!isMatchingNetwork) {
          return true;
        }

        const isMatchingAddress =
          !address || txParams.from?.toLowerCase() === address.toLowerCase();

        return !isMatchingAddress;
      },
    );

    this.update({
      transactions: this.trimTransactionsForState(newTransactions),
    });
  }

  startIncomingTransactionProcessing() {
    this.incomingTransactionHelper.start();
  }

  stopIncomingTransactionProcessing() {
    this.incomingTransactionHelper.stop();
  }

  /**
   * Adds external provided transaction to state as confirmed transaction.
   *
   * @param transactionMeta - TransactionMeta to add transactions.
   * @param transactionReceipt - TransactionReceipt of the external transaction.
   * @param baseFeePerGas - Base fee per gas of the external transaction.
   */
  async confirmExternalTransaction(
    transactionMeta: TransactionMeta,
    transactionReceipt: TransactionReceipt,
    baseFeePerGas: Hex,
  ) {
    // Run validation and add external transaction to state.
    this.addExternalTransaction(transactionMeta);

    try {
      const transactionId = transactionMeta.id;

      // Make sure status is confirmed and define gasUsed as in receipt.
      transactionMeta.status = TransactionStatus.confirmed;
      transactionMeta.txReceipt = transactionReceipt;
      if (baseFeePerGas) {
        transactionMeta.baseFeePerGas = baseFeePerGas;
      }

      // Update same nonce local transactions as dropped and define replacedBy properties.
      this.markNonceDuplicatesDropped(transactionId);

      // Update external provided transaction with updated gas values and confirmed status.
      this.updateTransaction(
        transactionMeta,
        'TransactionController:confirmExternalTransaction - Add external transaction',
      );
    } catch (error) {
      console.error(error);
    }
  }

  /**
   * Append new send flow history to a transaction.
   *
   * @param transactionID - The ID of the transaction to update.
   * @param currentSendFlowHistoryLength - The length of the current sendFlowHistory array.
   * @param sendFlowHistoryToAdd - The sendFlowHistory entries to add.
   * @returns The updated transactionMeta.
   */
  updateTransactionSendFlowHistory(
    transactionID: string,
    currentSendFlowHistoryLength: number,
    sendFlowHistoryToAdd: SendFlowHistoryEntry[],
  ): TransactionMeta {
    if (this.isSendFlowHistoryDisabled) {
      throw new Error(
        'Send flow history is disabled for the current transaction controller',
      );
    }

    const transactionMeta = this.getTransaction(transactionID);

    if (!transactionMeta) {
      throw new Error(
        `Cannot update send flow history as no transaction metadata found`,
      );
    }

    validateIfTransactionUnapproved(
      transactionMeta,
      'updateTransactionSendFlowHistory',
    );

    if (
      currentSendFlowHistoryLength ===
      (transactionMeta?.sendFlowHistory?.length || 0)
    ) {
      transactionMeta.sendFlowHistory = [
        ...(transactionMeta?.sendFlowHistory ?? []),
        ...sendFlowHistoryToAdd,
      ];
      this.updateTransaction(
        transactionMeta,
        'TransactionController:updateTransactionSendFlowHistory - sendFlowHistory updated',
      );
    }

    return this.getTransaction(transactionID) as TransactionMeta;
  }

  /**
   * Update the gas values of a transaction.
   *
   * @param transactionId - The ID of the transaction to update.
   * @param gasValues - Gas values to update.
   * @param gasValues.gas - Same as transaction.gasLimit.
   * @param gasValues.gasLimit - Maxmimum number of units of gas to use for this transaction.
   * @param gasValues.gasPrice - Price per gas for legacy transactions.
   * @param gasValues.maxPriorityFeePerGas - Maximum amount per gas to give to validator as incentive.
   * @param gasValues.maxFeePerGas - Maximum amount per gas to pay for the transaction, including the priority fee.
   * @param gasValues.estimateUsed - Which estimate level was used.
   * @param gasValues.estimateSuggested - Which estimate level that the API suggested.
   * @param gasValues.defaultGasEstimates - The default estimate for gas.
   * @param gasValues.originalGasEstimate - Original estimate for gas.
   * @param gasValues.userEditedGasLimit - The gas limit supplied by user.
   * @param gasValues.userFeeLevel - Estimate level user selected.
   * @returns The updated transactionMeta.
   */
  updateTransactionGasFees(
    transactionId: string,
    {
      defaultGasEstimates,
      estimateUsed,
      estimateSuggested,
      gas,
      gasLimit,
      gasPrice,
      maxPriorityFeePerGas,
      maxFeePerGas,
      originalGasEstimate,
      userEditedGasLimit,
      userFeeLevel,
    }: {
      defaultGasEstimates?: string;
      estimateUsed?: string;
      estimateSuggested?: string;
      gas?: string;
      gasLimit?: string;
      gasPrice?: string;
      maxPriorityFeePerGas?: string;
      maxFeePerGas?: string;
      originalGasEstimate?: string;
      userEditedGasLimit?: boolean;
      userFeeLevel?: string;
    },
  ): TransactionMeta {
    const transactionMeta = this.getTransaction(transactionId);

    if (!transactionMeta) {
      throw new Error(
        `Cannot update transaction as no transaction metadata found`,
      );
    }

    validateIfTransactionUnapproved(
      transactionMeta,
      'updateTransactionGasFees',
    );

    let transactionGasFees = {
      txParams: {
        gas,
        gasLimit,
        gasPrice,
        maxPriorityFeePerGas,
        maxFeePerGas,
      },
      defaultGasEstimates,
      estimateUsed,
      estimateSuggested,
      originalGasEstimate,
      userEditedGasLimit,
      userFeeLevel,
    } as any;

    // only update what is defined
    transactionGasFees.txParams = pickBy(transactionGasFees.txParams);
    transactionGasFees = pickBy(transactionGasFees);

    // merge updated gas values with existing transaction meta
    const updatedMeta = merge(transactionMeta, transactionGasFees);

    this.updateTransaction(
      updatedMeta,
      'TransactionController:updateTransactionGasFees - gas values updated',
    );

    return this.getTransaction(transactionId) as TransactionMeta;
  }

  private async processApproval(
    transactionMeta: TransactionMeta,
    {
      isExisting = false,
      requireApproval,
      shouldShowRequest = true,
    }: {
      isExisting?: boolean;
      requireApproval?: boolean | undefined;
      shouldShowRequest?: boolean;
    },
  ): Promise<string> {
    const transactionId = transactionMeta.id;
    let resultCallbacks: AcceptResultCallbacks | undefined;
    const { meta, isCompleted } = this.isTransactionCompleted(transactionId);
    const finishedPromise = isCompleted
      ? Promise.resolve(meta)
      : this.waitForTransactionFinished(transactionId);

    if (meta && !isExisting && !isCompleted) {
      try {
        if (requireApproval !== false) {
          const acceptResult = await this.requestApproval(transactionMeta, {
            shouldShowRequest,
          });
          resultCallbacks = acceptResult.resultCallbacks;
        }

        const { isCompleted: isTxCompleted } =
          this.isTransactionCompleted(transactionId);

        if (!isTxCompleted) {
          await this.approveTransaction(transactionId);
        }
      } catch (error: any) {
        const { isCompleted: isTxCompleted } =
          this.isTransactionCompleted(transactionId);
        if (!isTxCompleted) {
          if (error.code === errorCodes.provider.userRejectedRequest) {
            this.cancelTransaction(transactionId);

            throw providerErrors.userRejectedRequest(
              'User rejected the transaction',
            );
          } else {
            this.failTransaction(meta, error);
          }
        }
      }
    }

    const finalMeta = await finishedPromise;

    switch (finalMeta?.status) {
      case TransactionStatus.failed:
        resultCallbacks?.error(finalMeta.error);
        throw rpcErrors.internal(finalMeta.error.message);

      case TransactionStatus.cancelled:
        const cancelError = rpcErrors.internal(
          'User cancelled the transaction',
        );

        resultCallbacks?.error(cancelError);
        throw cancelError;

      case TransactionStatus.submitted:
        resultCallbacks?.success();
        return finalMeta.hash as string;

      default:
        const internalError = rpcErrors.internal(
          `MetaMask Tx Signature: Unknown problem: ${JSON.stringify(
            finalMeta || transactionId,
          )}`,
        );

        resultCallbacks?.error(internalError);
        throw internalError;
    }
  }

  /**
   * Approves a transaction and updates it's status in state. If this is not a
   * retry transaction, a nonce will be generated. The transaction is signed
   * using the sign configuration property, then published to the blockchain.
   * A `<tx.id>:finished` hub event is fired after success or failure.
   *
   * @param transactionId - The ID of the transaction to approve.
   */
  private async approveTransaction(transactionId: string) {
    const { transactions } = this.state;
    const releaseLock = await this.mutex.acquire();
    const chainId = this.getChainId();
    const index = transactions.findIndex(({ id }) => transactionId === id);
    const transactionMeta = transactions[index];
    const {
      txParams: { nonce, from },
    } = transactionMeta;
    let nonceLock;
    try {
      if (!this.sign) {
        releaseLock();
        this.failTransaction(
          transactionMeta,
          new Error('No sign method defined.'),
        );
        return;
      } else if (!chainId) {
        releaseLock();
        this.failTransaction(transactionMeta, new Error('No chainId defined.'));
        return;
      }

      const { approved: status } = TransactionStatus;
      let nonceToUse = nonce;
      // if a nonce already exists on the transactionMeta it means this is a speedup or cancel transaction
      // so we want to reuse that nonce and hope that it beats the previous attempt to chain. Otherwise use a new locked nonce
      if (!nonceToUse) {
        nonceLock = await this.nonceTracker.getNonceLock(from);
        nonceToUse = addHexPrefix(nonceLock.nextNonce.toString(16));
      }

      transactionMeta.status = status;
      transactionMeta.txParams.nonce = nonceToUse;
      transactionMeta.txParams.chainId = chainId;

      const baseTxParams = {
        ...transactionMeta.txParams,
        gasLimit: transactionMeta.txParams.gas,
      };

      const isEIP1559 = isEIP1559Transaction(transactionMeta.txParams);

      const txParams = isEIP1559
        ? {
            ...baseTxParams,
            maxFeePerGas: transactionMeta.txParams.maxFeePerGas,
            maxPriorityFeePerGas: transactionMeta.txParams.maxPriorityFeePerGas,
            estimatedBaseFee: transactionMeta.txParams.estimatedBaseFee,
            // specify type 2 if maxFeePerGas and maxPriorityFeePerGas are set
            type: 2,
          }
        : baseTxParams;

      // delete gasPrice if maxFeePerGas and maxPriorityFeePerGas are set
      if (isEIP1559) {
        delete txParams.gasPrice;
      }

      const unsignedEthTx = this.prepareUnsignedEthTx(txParams);
      const signedTx = await this.sign(unsignedEthTx, from);
      await this.updateTransactionMetaRSV(transactionMeta, signedTx);
      transactionMeta.status = TransactionStatus.signed;
      this.updateTransaction(
        transactionMeta,
        'TransactionController#approveTransaction - Transaction signed',
      );

      const rawTx = bufferToHex(signedTx.serialize());
      transactionMeta.rawTx = rawTx;
      this.updateTransaction(
        transactionMeta,
        'TransactionController#approveTransaction - RawTransaction added',
      );
      const hash = await query(this.ethQuery, 'sendRawTransaction', [rawTx]);
      transactionMeta.hash = hash;
      transactionMeta.status = TransactionStatus.submitted;
      transactionMeta.submittedTime = new Date().getTime();
      this.updateTransaction(
        transactionMeta,
        'TransactionController#approveTransaction - Transaction submitted',
      );
      this.hub.emit(`${transactionMeta.id}:finished`, transactionMeta);
    } catch (error: any) {
      this.failTransaction(transactionMeta, error);
    } finally {
      // must set transaction to submitted/failed before releasing lock
      if (nonceLock) {
        nonceLock.releaseLock();
      }
      releaseLock();
    }
  }

  /**
   * Cancels a transaction based on its ID by setting its status to "rejected"
   * and emitting a `<tx.id>:finished` hub event.
   *
   * @param transactionId - The ID of the transaction to cancel.
   */
  private cancelTransaction(transactionId: string) {
    const transactionMeta = this.state.transactions.find(
      ({ id }) => id === transactionId,
    );
    if (!transactionMeta) {
      return;
    }
    transactionMeta.status = TransactionStatus.rejected;
    this.hub.emit(`${transactionMeta.id}:finished`, transactionMeta);
    const transactions = this.state.transactions.filter(
      ({ id }) => id !== transactionId,
    );
    this.update({ transactions: this.trimTransactionsForState(transactions) });
  }

  /**
   * Trim the amount of transactions that are set on the state. Checks
   * if the length of the tx history is longer then desired persistence
   * limit and then if it is removes the oldest confirmed or rejected tx.
   * Pending or unapproved transactions will not be removed by this
   * operation. For safety of presenting a fully functional transaction UI
   * representation, this function will not break apart transactions with the
   * same nonce, created on the same day, per network. Not accounting for transactions of the same
   * nonce, same day and network combo can result in confusing or broken experiences
   * in the UI. The transactions are then updated using the BaseController update.
   *
   * @param transactions - The transactions to be applied to the state.
   * @returns The trimmed list of transactions.
   */
  private trimTransactionsForState(
    transactions: TransactionMeta[],
  ): TransactionMeta[] {
    const nonceNetworkSet = new Set();

    const txsToKeep = transactions
      .sort((a, b) => (a.time > b.time ? -1 : 1)) // Descending time order
      .filter((tx) => {
        const { chainId, status, txParams, time } = tx;

        if (txParams) {
          const key = `${txParams.nonce}-${convertHexToDecimal(
            chainId,
          )}-${new Date(time).toDateString()}`;

          if (nonceNetworkSet.has(key)) {
            return true;
          } else if (
            nonceNetworkSet.size < this.config.txHistoryLimit ||
            !this.isFinalState(status)
          ) {
            nonceNetworkSet.add(key);
            return true;
          }
        }

        return false;
      });

    txsToKeep.reverse(); // Ascending time order
    return txsToKeep;
  }

  /**
   * Determines if the transaction is in a final state.
   *
   * @param status - The transaction status.
   * @returns Whether the transaction is in a final state.
   */
  private isFinalState(status: TransactionStatus): boolean {
    return (
      status === TransactionStatus.rejected ||
      status === TransactionStatus.confirmed ||
      status === TransactionStatus.failed ||
      status === TransactionStatus.cancelled
    );
  }

  /**
   * Whether the transaction has at least completed all local processing.
   *
   * @param status - The transaction status.
   * @returns Whether the transaction is in a final state.
   */
  private isLocalFinalState(status: TransactionStatus): boolean {
    return [
      TransactionStatus.cancelled,
      TransactionStatus.confirmed,
      TransactionStatus.failed,
      TransactionStatus.rejected,
      TransactionStatus.submitted,
    ].includes(status);
  }

  /**
   * Method to verify the state of a transaction using the Blockchain as a source of truth.
   *
   * @param meta - The local transaction to verify on the blockchain.
   * @returns A tuple containing the updated transaction, and whether or not an update was required.
   */
  private async blockchainTransactionStateReconciler(
    meta: TransactionMeta,
  ): Promise<[TransactionMeta, boolean]> {
    const { status, hash } = meta;
    switch (status) {
      case TransactionStatus.confirmed:
        const txReceipt = await query(this.ethQuery, 'getTransactionReceipt', [
          hash,
        ]);

        if (!txReceipt) {
          return [meta, false];
        }

        const txBlock = await query(this.ethQuery, 'getBlockByHash', [
          txReceipt.blockHash,
        ]);

        meta.verifiedOnBlockchain = true;
        meta.txParams.gasUsed = txReceipt.gasUsed;
        meta.txReceipt = txReceipt;
        meta.baseFeePerGas = txBlock?.baseFeePerGas;
        meta.blockTimestamp = txBlock?.timestamp;

        // According to the Web3 docs:
        // TRUE if the transaction was successful, FALSE if the EVM reverted the transaction.
        if (Number(txReceipt.status) === 0) {
          const error: Error = new Error(
            'Transaction failed. The transaction was reversed',
          );
          this.failTransaction(meta, error);
          return [meta, false];
        }

        return [meta, true];
      case TransactionStatus.submitted:
        const txObj = await query(this.ethQuery, 'getTransactionByHash', [
          hash,
        ]);

        if (!txObj) {
          const receiptShowsFailedStatus =
            await this.checkTxReceiptStatusIsFailed(hash);

          // Case the txObj is evaluated as false, a second check will
          // determine if the tx failed or it is pending or confirmed
          if (receiptShowsFailedStatus) {
            const error: Error = new Error(
              'Transaction failed. The transaction was dropped or replaced by a new one',
            );
            this.failTransaction(meta, error);
          }
        }

        /* istanbul ignore next */
        if (txObj?.blockNumber) {
          meta.status = TransactionStatus.confirmed;
          this.hub.emit(`${meta.id}:confirmed`, meta);
          return [meta, true];
        }

        return [meta, false];
      default:
        return [meta, false];
    }
  }

  /**
   * Method to check if a tx has failed according to their receipt
   * According to the Web3 docs:
   * TRUE if the transaction was successful, FALSE if the EVM reverted the transaction.
   * The receipt is not available for pending transactions and returns null.
   *
   * @param txHash - The transaction hash.
   * @returns Whether the transaction has failed.
   */
  private async checkTxReceiptStatusIsFailed(
    txHash: string | undefined,
  ): Promise<boolean> {
    const txReceipt = await query(this.ethQuery, 'getTransactionReceipt', [
      txHash,
    ]);
    if (!txReceipt) {
      // Transaction is pending
      return false;
    }
    return Number(txReceipt.status) === 0;
  }

  private async requestApproval(
    txMeta: TransactionMeta,
    { shouldShowRequest }: { shouldShowRequest: boolean },
  ): Promise<AddResult> {
    const id = this.getApprovalId(txMeta);
    const { origin } = txMeta;
    const type = ApprovalType.Transaction;
    const requestData = { txId: txMeta.id };

    return (await this.messagingSystem.call(
      'ApprovalController:addRequest',
      {
        id,
        origin: origin || ORIGIN_METAMASK,
        type,
        requestData,
        expectsResult: true,
      },
      shouldShowRequest,
    )) as Promise<AddResult>;
  }

  private getTransaction(transactionId: string): TransactionMeta | undefined {
    const { transactions } = this.state;
    return transactions.find(({ id }) => id === transactionId);
  }

  private getApprovalId(txMeta: TransactionMeta) {
    return String(txMeta.id);
  }

  private isTransactionCompleted(transactionId: string): {
    meta?: TransactionMeta;
    isCompleted: boolean;
  } {
    const transaction = this.getTransaction(transactionId);

    if (!transaction) {
      return { meta: undefined, isCompleted: false };
    }

    const isCompleted = this.isLocalFinalState(transaction.status);

    return { meta: transaction, isCompleted };
  }

  private getChainId(): Hex {
    const { providerConfig } = this.getNetworkState();
    return providerConfig.chainId;
  }

  private prepareUnsignedEthTx(
    txParams: Record<string, unknown>,
  ): TypedTransaction {
    return TransactionFactory.fromTxData(txParams, {
      common: this.getCommonConfiguration(),
      freeze: false,
    });
  }

  /**
   * `@ethereumjs/tx` uses `@ethereumjs/common` as a configuration tool for
   * specifying which chain, network, hardfork and EIPs to support for
   * a transaction. By referencing this configuration, and analyzing the fields
   * specified in txParams, @ethereumjs/tx is able to determine which EIP-2718
   * transaction type to use.
   *
   * @returns common configuration object
   */
  private getCommonConfiguration(): Common {
    const {
      providerConfig: { type: chain, chainId, nickname: name },
    } = this.getNetworkState();

    if (
      chain !== RPC &&
      chain !== NetworkType['linea-goerli'] &&
      chain !== NetworkType['linea-mainnet']
    ) {
      return new Common({ chain, hardfork: HARDFORK });
    }

    const customChainParams: Partial<ChainConfig> = {
      name,
      chainId: parseInt(chainId, 16),
      defaultHardfork: HARDFORK,
    };

    return Common.custom(customChainParams);
  }

  private onIncomingTransactions({
    added,
    updated,
  }: {
    added: TransactionMeta[];
    updated: TransactionMeta[];
  }) {
    const { transactions: currentTransactions } = this.state;

    const updatedTransactions = [
      ...added,
      ...currentTransactions.map((originalTransaction) => {
        const updatedTransaction = updated.find(
          ({ hash }) => hash === originalTransaction.hash,
        );

        return updatedTransaction ?? originalTransaction;
      }),
    ];

    this.update({
      transactions: this.trimTransactionsForState(updatedTransactions),
    });
  }

  private onUpdatedLastFetchedBlockNumbers({
    lastFetchedBlockNumbers,
    blockNumber,
  }: {
    lastFetchedBlockNumbers: {
      [key: string]: number;
    };
    blockNumber: number;
  }) {
    this.update({ lastFetchedBlockNumbers });
    this.hub.emit('incomingTransactionBlock', blockNumber);
  }

  private generateDappSuggestedGasFees(
    txParams: TransactionParams,
    origin?: string,
  ): DappSuggestedGasFees | undefined {
    if (!origin || origin === ORIGIN_METAMASK) {
      return undefined;
    }

    const { gasPrice, maxFeePerGas, maxPriorityFeePerGas, gas } = txParams;

    if (
      gasPrice === undefined &&
      maxFeePerGas === undefined &&
      maxPriorityFeePerGas === undefined &&
      gas === undefined
    ) {
      return undefined;
    }

    const dappSuggestedGasFees: DappSuggestedGasFees = {};

    if (gasPrice !== undefined) {
      dappSuggestedGasFees.gasPrice = gasPrice;
    } else if (
      maxFeePerGas !== undefined ||
      maxPriorityFeePerGas !== undefined
    ) {
      dappSuggestedGasFees.maxFeePerGas = maxFeePerGas;
      dappSuggestedGasFees.maxPriorityFeePerGas = maxPriorityFeePerGas;
    }

    if (gas !== undefined) {
      dappSuggestedGasFees.gas = gas;
    }

    return dappSuggestedGasFees;
  }

  /**
   * Validates and adds external provided transaction to state.
   *
   * @param transactionMeta - Nominated external transaction to be added to state.
   */
  private async addExternalTransaction(transactionMeta: TransactionMeta) {
    const chainId = this.getChainId();
    const { transactions } = this.state;
    const fromAddress = transactionMeta?.txParams?.from;
    const sameFromAndNetworkTransactions = transactions.filter(
      (transaction) =>
        transaction.txParams.from === fromAddress &&
        transaction.chainId === chainId,
    );
    const confirmedTxs = sameFromAndNetworkTransactions.filter(
      (transaction) => transaction.status === TransactionStatus.confirmed,
    );
    const pendingTxs = sameFromAndNetworkTransactions.filter(
      (transaction) => transaction.status === TransactionStatus.submitted,
    );

    validateConfirmedExternalTransaction(
      transactionMeta,
      confirmedTxs,
      pendingTxs,
    );

    // Make sure provided external transaction has non empty history array
    if (!(transactionMeta.history ?? []).length) {
      if (!this.isHistoryDisabled) {
        addInitialHistorySnapshot(transactionMeta);
      }
    }

    const updatedTransactions = [...transactions, transactionMeta];
    this.update({
      transactions: this.trimTransactionsForState(updatedTransactions),
    });
  }

  /**
   * Sets other txMeta statuses to dropped if the txMeta that has been confirmed has other transactions
   * in the transactions have the same nonce.
   *
   * @param transactionId - Used to identify original transaction.
   */
  private markNonceDuplicatesDropped(transactionId: string) {
    const chainId = this.getChainId();
    const transactionMeta = this.getTransaction(transactionId);
    const nonce = transactionMeta?.txParams?.nonce;
    const from = transactionMeta?.txParams?.from;
    const sameNonceTxs = this.state.transactions.filter(
      (transaction) =>
        transaction.txParams.from === from &&
        transaction.txParams.nonce === nonce &&
        transaction.chainId === chainId,
    );

    if (!sameNonceTxs.length) {
      return;
    }

    // Mark all same nonce transactions as dropped and give it a replacedBy hash
    for (const transaction of sameNonceTxs) {
      if (transaction.id === transactionId) {
        continue;
      }
      transaction.replacedBy = transactionMeta?.hash;
      transaction.replacedById = transactionMeta?.id;
      // Drop any transaction that wasn't previously failed (off chain failure)
      if (transaction.status !== TransactionStatus.failed) {
        this.setTransactionStatusDropped(transaction);
      }
    }
  }

  /**
   * Method to set transaction status to dropped.
   *
   * @param transactionMeta - TransactionMeta of transaction to be marked as dropped.
   */
  private setTransactionStatusDropped(transactionMeta: TransactionMeta) {
    transactionMeta.status = TransactionStatus.dropped;
    this.updateTransaction(
      transactionMeta,
      'TransactionController#setTransactionStatusDropped - Transaction dropped',
    );
  }

  /**
   * Get transaction with provided actionId.
   *
   * @param actionId - Unique ID to prevent duplicate requests
   * @returns the filtered transaction
   */
  private getTransactionWithActionId(actionId?: string) {
    return this.state.transactions.find(
      (transaction) => actionId && transaction.actionId === actionId,
    );
  }

  private async waitForTransactionFinished(
    transactionId: string,
  ): Promise<TransactionMeta> {
    return new Promise((resolve) => {
      this.hub.once(`${transactionId}:finished`, (txMeta) => {
        resolve(txMeta);
      });
    });
  }

  /**
   * Updates the r, s, and v properties of a TransactionMeta object
   * with values from a signed transaction.
   *
   * @param transactionMeta - The TransactionMeta object to update.
   * @param signedTx - The encompassing type for all transaction types containing r, s, and v values.
   */
  private async updateTransactionMetaRSV(
    transactionMeta: TransactionMeta,
    signedTx: TypedTransaction,
  ): Promise<void> {
    if (signedTx.r) {
      transactionMeta.r = addHexPrefix(signedTx.r.toString(16));
    }

    if (signedTx.s) {
      transactionMeta.s = addHexPrefix(signedTx.s.toString(16));
    }

    if (signedTx.v) {
      transactionMeta.v = addHexPrefix(signedTx.v.toString(16));
    }
  }

  private async getEIP1559Compatibility() {
    const currentNetworkIsEIP1559Compatible =
      await this.getCurrentNetworkEIP1559Compatibility();
    const currentAccountIsEIP1559Compatible =
      this.getCurrentAccountEIP1559Compatibility?.() ?? true;

    return (
      currentNetworkIsEIP1559Compatible && currentAccountIsEIP1559Compatible
    );
  }
}

export default TransactionController;<|MERGE_RESOLUTION|>--- conflicted
+++ resolved
@@ -324,12 +324,9 @@
       getCurrentAccountEIP1559Compatibility;
     this.getCurrentNetworkEIP1559Compatibility =
       getCurrentNetworkEIP1559Compatibility;
-<<<<<<< HEAD
     this.getPermittedAccounts = getPermittedAccounts;
     this.getSelectedAddress = getSelectedAddress;
-=======
     this.securityProviderRequest = securityProviderRequest;
->>>>>>> a8be47cd
 
     this.nonceTracker = new NonceTracker({
       provider,
