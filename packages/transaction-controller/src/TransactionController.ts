--- conflicted
+++ resolved
@@ -15,7 +15,6 @@
 import {
   query,
   NetworkType,
-  RPC,
   ApprovalType,
   ORIGIN_METAMASK,
   convertHexToDecimal,
@@ -28,16 +27,10 @@
   NetworkController,
   NetworkState,
   Provider,
-  ProviderConfig,
 } from '@metamask/network-controller';
-<<<<<<< HEAD
 import {
-  NetworkClientConfiguration,
   NetworkClientType,
 } from '@metamask/network-controller';
-=======
-import { NetworkClientConfiguration } from '@metamask/network-controller';
->>>>>>> a409fa4b
 import { errorCodes, rpcErrors, providerErrors } from '@metamask/rpc-errors';
 import type { Hex } from '@metamask/utils';
 import { Mutex } from 'async-mutex';
@@ -106,10 +99,6 @@
   validateTransactionOrigin,
   validateTxParams,
 } from './utils/validation';
-<<<<<<< HEAD
-=======
-import { NetworkClientType } from '@metamask/network-controller';
->>>>>>> a409fa4b
 
 export const HARDFORK = Hardfork.London;
 
