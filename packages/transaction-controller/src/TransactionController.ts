import { Hardfork, Common, type ChainConfig } from '@ethereumjs/common';
import type { TypedTransaction } from '@ethereumjs/tx';
import { TransactionFactory } from '@ethereumjs/tx';
import type {
  AcceptResultCallbacks,
  AddApprovalRequest,
  AddResult,
} from '@metamask/approval-controller';
import type {
  BaseConfig,
  BaseState,
  RestrictedControllerMessenger,
} from '@metamask/base-controller';
import { BaseController } from '@metamask/base-controller';
import {
  query,
  NetworkType,
  RPC,
  ApprovalType,
  ORIGIN_METAMASK,
  convertHexToDecimal,
} from '@metamask/controller-utils';
import EthQuery from '@metamask/eth-query';
import type { GasFeeState } from '@metamask/gas-fee-controller';
import type {
  BlockTracker,
  NetworkState,
  Provider,
} from '@metamask/network-controller';
import { errorCodes, rpcErrors, providerErrors } from '@metamask/rpc-errors';
import type { Hex } from '@metamask/utils';
import { Mutex } from 'async-mutex';
import MethodRegistry from 'eth-method-registry';
import { addHexPrefix, bufferToHex } from 'ethereumjs-util';
import { EventEmitter } from 'events';
<<<<<<< HEAD
import { keyBy, mapValues, merge, pickBy, sortBy } from 'lodash';
import NonceTracker from 'nonce-tracker';
import type { NonceLock } from 'nonce-tracker/dist/NonceTracker';
=======
import { merge, pickBy } from 'lodash';
import { NonceTracker } from 'nonce-tracker';
import type { NonceLock } from 'nonce-tracker';
>>>>>>> bb7f605e
import { v1 as random } from 'uuid';

import { EtherscanRemoteTransactionSource } from './helpers/EtherscanRemoteTransactionSource';
import { IncomingTransactionHelper } from './helpers/IncomingTransactionHelper';
import { PendingTransactionTracker } from './helpers/PendingTransactionTracker';
import { projectLogger as log } from './logger';
import type {
  Events,
  DappSuggestedGasFees,
  SavedGasFees,
  SecurityProviderRequest,
  SendFlowHistoryEntry,
  TransactionParams,
  TransactionMeta,
  TransactionReceipt,
  WalletDevice,
  SecurityAlertResponse,
} from './types';
import {
  TransactionEnvelopeType,
  TransactionType,
  TransactionStatus,
} from './types';
import { validateConfirmedExternalTransaction } from './utils/external-transactions';
import { addGasBuffer, estimateGas, updateGas } from './utils/gas';
import { updateGasFees } from './utils/gas-fees';
import {
  addInitialHistorySnapshot,
  updateTransactionHistory,
} from './utils/history';
import {
  updatePostTransactionBalance,
  updateSwapsTransaction,
} from './utils/swaps';
import { determineTransactionType } from './utils/transaction-type';
import {
  getAndFormatTransactionsForNonceTracker,
  getIncreasedPriceFromExisting,
  normalizeTxParams,
  isEIP1559Transaction,
  isFeeMarketEIP1559Values,
  isGasPriceValue,
  validateGasValues,
  validateIfTransactionUnapproved,
  validateMinimumIncrease,
  normalizeTxError,
  normalizeGasFeeValues,
} from './utils/utils';
import {
  validateTransactionOrigin,
  validateTxParams,
} from './utils/validation';

export const HARDFORK = Hardfork.London;

/**
 * @type Result
 * @property result - Promise resolving to a new transaction hash
 * @property transactionMeta - Meta information about this new transaction
 */
// This interface was created before this ESLint rule was added.
// Convert to a `type` in a future major version.
// eslint-disable-next-line @typescript-eslint/consistent-type-definitions
export interface Result {
  result: Promise<string>;
  transactionMeta: TransactionMeta;
}

// This interface was created before this ESLint rule was added.
// Convert to a `type` in a future major version.
// eslint-disable-next-line @typescript-eslint/consistent-type-definitions
export interface GasPriceValue {
  gasPrice: string;
}

// This interface was created before this ESLint rule was added.
// Convert to a `type` in a future major version.
// eslint-disable-next-line @typescript-eslint/consistent-type-definitions
export interface FeeMarketEIP1559Values {
  maxFeePerGas: string;
  maxPriorityFeePerGas: string;
}

/**
 * @type TransactionConfig
 *
 * Transaction controller configuration
 * @property provider - Provider used to create a new underlying EthQuery instance
 * @property sign - Method used to sign transactions
 */
// This interface was created before this ESLint rule was added.
// Convert to a `type` in a future major version.
// eslint-disable-next-line @typescript-eslint/consistent-type-definitions
export interface TransactionConfig extends BaseConfig {
  sign?: (txParams: TransactionParams, from: string) => Promise<any>;
  txHistoryLimit: number;
}

/**
 * @type MethodData
 *
 * Method data registry object
 * @property registryMethod - Registry method raw string
 * @property parsedRegistryMethod - Registry method object, containing name and method arguments
 */
// This interface was created before this ESLint rule was added.
// Convert to a `type` in a future major version.
// eslint-disable-next-line @typescript-eslint/consistent-type-definitions
export interface MethodData {
  registryMethod: string;
  parsedRegistryMethod: Record<string, unknown>;
}

/**
 * @type TransactionState
 *
 * Transaction controller state
 * @property transactions - A list of TransactionMeta objects
 * @property methodData - Object containing all known method data information
 */
// This interface was created before this ESLint rule was added.
// Convert to a `type` in a future major version.
// eslint-disable-next-line @typescript-eslint/consistent-type-definitions
export interface TransactionState extends BaseState {
  transactions: TransactionMeta[];
  methodData: { [key: string]: MethodData };
  lastFetchedBlockNumbers: { [key: string]: number };
}

/**
 * Multiplier used to determine a transaction's increased gas fee during cancellation
 */
export const CANCEL_RATE = 1.5;

/**
 * Multiplier used to determine a transaction's increased gas fee during speed up
 */
export const SPEED_UP_RATE = 1.1;

/**
 * The name of the {@link TransactionController}.
 */
const controllerName = 'TransactionController';

/**
 * The external actions available to the {@link TransactionController}.
 */
type AllowedActions = AddApprovalRequest;

/**
 * The messenger of the {@link TransactionController}.
 */
export type TransactionControllerMessenger = RestrictedControllerMessenger<
  typeof controllerName,
  AllowedActions,
  never,
  AllowedActions['type'],
  never
>;

// This interface was created before this ESLint rule was added.
// Convert to a `type` in a future major version.
// eslint-disable-next-line @typescript-eslint/consistent-type-definitions
export interface TransactionControllerEventEmitter extends EventEmitter {
  on<T extends keyof Events>(
    eventName: T,
    listener: (...args: Events[T]) => void,
  ): this;

  emit<T extends keyof Events>(eventName: T, ...args: Events[T]): boolean;
}

/**
 * Controller responsible for submitting and managing transactions.
 */
export class TransactionController extends BaseController<
  TransactionConfig,
  TransactionState
> {
  private ethQuery: EthQuery;

  private readonly isHistoryDisabled: boolean;

  private readonly isSwapsDisabled: boolean;

  private readonly isSendFlowHistoryDisabled: boolean;

  private readonly inProcessOfSigning: Set<string> = new Set();

  private readonly nonceTracker: NonceTracker;

  private registry: any;

  private readonly provider: Provider;

  private readonly mutex = new Mutex();

  private readonly getSavedGasFees: (chainId: Hex) => SavedGasFees | undefined;

  private readonly getNetworkState: () => NetworkState;

  private readonly getCurrentAccountEIP1559Compatibility: () => Promise<boolean>;

  private readonly getCurrentNetworkEIP1559Compatibility: () => Promise<boolean>;

  private readonly getGasFeeEstimates: () => Promise<GasFeeState>;

  private readonly getPermittedAccounts: (origin?: string) => Promise<string[]>;

  private readonly getSelectedAddress: () => string;

  private readonly messagingSystem: TransactionControllerMessenger;

  private readonly incomingTransactionHelper: IncomingTransactionHelper;

  private readonly securityProviderRequest?: SecurityProviderRequest;

  private readonly pendingTransactionTracker: PendingTransactionTracker;

  private readonly afterSign: (
    transactionMeta: TransactionMeta,
    signedTx: TypedTransaction,
  ) => boolean;

  private readonly beforeApproveOnInit: (
    transactionMeta: TransactionMeta,
  ) => boolean;

  private readonly beforeCheckPendingTransaction: (
    transactionMeta: TransactionMeta,
  ) => boolean;

  private readonly beforePublish: (transactionMeta: TransactionMeta) => boolean;

  private readonly getAdditionalSignArguments: (
    transactionMeta: TransactionMeta,
  ) => (TransactionMeta | undefined)[];

  private failTransaction(
    transactionMeta: TransactionMeta,
    error: Error,
    actionId?: string,
  ) {
    const newTransactionMeta = {
      ...transactionMeta,
      error: normalizeTxError(error),
      status: TransactionStatus.failed,
    };
    this.hub.emit('transaction-failed', {
      actionId,
      error: error.message,
      transactionMeta: newTransactionMeta,
    });
    this.updateTransaction(
      newTransactionMeta,
      'TransactionController#failTransaction - Add error message and set status to failed',
    );
    this.hub.emit(`${transactionMeta.id}:finished`, newTransactionMeta);
  }

  private async registryLookup(fourBytePrefix: string): Promise<MethodData> {
    const registryMethod = await this.registry.lookup(fourBytePrefix);
    const parsedRegistryMethod = this.registry.parse(registryMethod);
    return { registryMethod, parsedRegistryMethod };
  }

  /**
   * EventEmitter instance used to listen to specific transactional events
   */
  hub = new EventEmitter() as TransactionControllerEventEmitter;

  /**
   * Name of this controller used during composition
   */
  override name = 'TransactionController';

  /**
   * Method used to sign transactions
   */
  sign?: (
    transaction: TypedTransaction,
    from: string,
    transactionMeta?: TransactionMeta,
  ) => Promise<TypedTransaction>;

  /**
   * Creates a TransactionController instance.
   *
   * @param options - The controller options.
   * @param options.blockTracker - The block tracker used to poll for new blocks data.
   * @param options.disableHistory - Whether to disable storing history in transaction metadata.
   * @param options.disableSendFlowHistory - Explicitly disable transaction metadata history.
   * @param options.disableSwaps - Whether to disable additional processing on swaps transactions.
   * @param options.getSavedGasFees - Gets the saved gas fee config.
   * @param options.getCurrentAccountEIP1559Compatibility - Whether or not the account supports EIP-1559.
   * @param options.getCurrentNetworkEIP1559Compatibility - Whether or not the network supports EIP-1559.
   * @param options.getGasFeeEstimates - Callback to retrieve gas fee estimates.
   * @param options.getNetworkState - Gets the state of the network controller.
   * @param options.getPermittedAccounts - Get accounts that a given origin has permissions for.
   * @param options.getSelectedAddress - Gets the address of the currently selected account.
   * @param options.incomingTransactions - Configuration options for incoming transaction support.
   * @param options.incomingTransactions.includeTokenTransfers - Whether or not to include ERC20 token transfers.
   * @param options.incomingTransactions.isEnabled - Whether or not incoming transaction retrieval is enabled.
   * @param options.incomingTransactions.queryEntireHistory - Whether to initially query the entire transaction history or only recent blocks.
   * @param options.incomingTransactions.updateTransactions - Whether to update local transactions using remote transaction data.
   * @param options.messenger - The controller messenger.
   * @param options.onNetworkStateChange - Allows subscribing to network controller state changes.
   * @param options.pendingTransactions - Configuration options for pending transaction support.
   * @param options.pendingTransactions.isResubmitEnabled - Whether transaction publishing is automatically retried.
   * @param options.provider - The provider used to create the underlying EthQuery instance.
   * @param options.securityProviderRequest - A function for verifying a transaction, whether it is malicious or not.
   * @param options.hooks - The controller hooks.
   * @param options.hooks.afterSign - Additional logic to execute after signing a transaction. Return false to not change the status to signed.
   * @param options.hooks.beforeApproveOnInit - Additional logic to execute before starting an approval flow for a transaction during initialization. Return false to skip the transaction.
   * @param options.hooks.beforeCheckPendingTransaction - Additional logic to execute before checking pending transactions. Return false to prevent the broadcast of the transaction.
   * @param options.hooks.beforePublish - Additional logic to execute before publishing a transaction. Return false to prevent the broadcast of the transaction.
   * @param options.hooks.getAdditionalSignArguments - Returns additional arguments required to sign a transaction.
   * @param config - Initial options used to configure this controller.
   * @param state - Initial state to set on this controller.
   */
  constructor(
    {
      blockTracker,
      disableHistory,
      disableSendFlowHistory,
      disableSwaps,
      getSavedGasFees,
      getCurrentAccountEIP1559Compatibility,
      getCurrentNetworkEIP1559Compatibility,
      getGasFeeEstimates,
      getNetworkState,
      getPermittedAccounts,
      getSelectedAddress,
      incomingTransactions = {},
      messenger,
      onNetworkStateChange,
      pendingTransactions = {},
      provider,
      securityProviderRequest,
      hooks = {},
    }: {
      blockTracker: BlockTracker;
      disableHistory: boolean;
      disableSendFlowHistory: boolean;
      disableSwaps: boolean;
      getSavedGasFees?: (chainId: Hex) => SavedGasFees | undefined;
      getCurrentAccountEIP1559Compatibility: () => Promise<boolean>;
      getCurrentNetworkEIP1559Compatibility: () => Promise<boolean>;
      getGasFeeEstimates?: () => Promise<GasFeeState>;
      getNetworkState: () => NetworkState;
      getPermittedAccounts: (origin?: string) => Promise<string[]>;
      getSelectedAddress: () => string;
      incomingTransactions?: {
        includeTokenTransfers?: boolean;
        isEnabled?: () => boolean;
        queryEntireHistory?: boolean;
        updateTransactions?: boolean;
      };
      messenger: TransactionControllerMessenger;
      onNetworkStateChange: (listener: (state: NetworkState) => void) => void;
      pendingTransactions?: {
        isResubmitEnabled?: boolean;
      };
      provider: Provider;
      securityProviderRequest?: SecurityProviderRequest;
      hooks: {
        afterSign?: (
          transactionMeta: TransactionMeta,
          signedTx: TypedTransaction,
        ) => boolean;
        beforeApproveOnInit?: (transactionMeta: TransactionMeta) => boolean;
        beforeCheckPendingTransaction?: (
          transactionMeta: TransactionMeta,
        ) => boolean;
        beforePublish?: (transactionMeta: TransactionMeta) => boolean;
        getAdditionalSignArguments?: (
          transactionMeta: TransactionMeta,
        ) => (TransactionMeta | undefined)[];
      };
    },
    config?: Partial<TransactionConfig>,
    state?: Partial<TransactionState>,
  ) {
    super(config, state);

    this.defaultConfig = {
      txHistoryLimit: 40,
    };

    this.defaultState = {
      methodData: {},
      transactions: [],
      lastFetchedBlockNumbers: {},
    };

    this.initialize();

    this.provider = provider;
    this.messagingSystem = messenger;
    this.getNetworkState = getNetworkState;
    this.ethQuery = new EthQuery(provider);
    this.isSendFlowHistoryDisabled = disableSendFlowHistory ?? false;
    this.isHistoryDisabled = disableHistory ?? false;
    this.isSwapsDisabled = disableSwaps ?? false;
    this.registry = new MethodRegistry({ provider });
    this.getSavedGasFees = getSavedGasFees ?? ((_chainId) => undefined);
    this.getCurrentAccountEIP1559Compatibility =
      getCurrentAccountEIP1559Compatibility;
    this.getCurrentNetworkEIP1559Compatibility =
      getCurrentNetworkEIP1559Compatibility;
    this.getGasFeeEstimates =
      getGasFeeEstimates || (() => Promise.resolve({} as GasFeeState));
    this.getPermittedAccounts = getPermittedAccounts;
    this.getSelectedAddress = getSelectedAddress;
    this.securityProviderRequest = securityProviderRequest;

    this.afterSign = hooks?.afterSign ?? (() => true);
    this.beforeApproveOnInit = hooks?.beforeApproveOnInit ?? (() => true);
    this.beforeCheckPendingTransaction =
      hooks?.beforeCheckPendingTransaction ??
      /* istanbul ignore next */
      (() => true);
    this.beforePublish = hooks?.beforePublish ?? (() => true);
    this.getAdditionalSignArguments =
      hooks?.getAdditionalSignArguments ?? (() => []);

    this.nonceTracker = new NonceTracker({
      // @ts-expect-error provider types misaligned: SafeEventEmitterProvider vs Record<string,string>
      provider,
      blockTracker,
      getPendingTransactions: (address) =>
        getAndFormatTransactionsForNonceTracker(
          address,
          TransactionStatus.submitted,
          this.state.transactions,
        ),
      getConfirmedTransactions: (address) =>
        getAndFormatTransactionsForNonceTracker(
          address,
          TransactionStatus.confirmed,
          this.state.transactions,
        ),
    });

    this.incomingTransactionHelper = new IncomingTransactionHelper({
      blockTracker,
      getCurrentAccount: getSelectedAddress,
      getLastFetchedBlockNumbers: () => this.state.lastFetchedBlockNumbers,
      getNetworkState,
      isEnabled: incomingTransactions.isEnabled,
      queryEntireHistory: incomingTransactions.queryEntireHistory,
      remoteTransactionSource: new EtherscanRemoteTransactionSource({
        includeTokenTransfers: incomingTransactions.includeTokenTransfers,
      }),
      transactionLimit: this.config.txHistoryLimit,
      updateTransactions: incomingTransactions.updateTransactions,
    });

    this.incomingTransactionHelper.hub.on(
      'transactions',
      this.onIncomingTransactions.bind(this),
    );

    this.incomingTransactionHelper.hub.on(
      'updatedLastFetchedBlockNumbers',
      this.onUpdatedLastFetchedBlockNumbers.bind(this),
    );

    this.pendingTransactionTracker = new PendingTransactionTracker({
      approveTransaction: this.approveTransaction.bind(this),
      blockTracker,
      getChainId: this.getChainId.bind(this),
      getEthQuery: () => this.ethQuery,
      getTransactions: () => this.state.transactions,
      isResubmitEnabled: pendingTransactions.isResubmitEnabled,
      nonceTracker: this.nonceTracker,
      onStateChange: this.subscribe.bind(this),
      publishTransaction: this.publishTransaction.bind(this),
      hooks: {
        beforeCheckPendingTransaction:
          this.beforeCheckPendingTransaction.bind(this),
        beforePublish: this.beforePublish.bind(this),
      },
    });

    this.addPendingTransactionTrackerListeners();

    onNetworkStateChange(() => {
      this.ethQuery = new EthQuery(this.provider);
      this.registry = new MethodRegistry({ provider: this.provider });
      this.onBootCleanup();
    });

    this.onBootCleanup();
  }

  /**
   * Handle new method data request.
   *
   * @param fourBytePrefix - The method prefix.
   * @returns The method data object corresponding to the given signature prefix.
   */
  async handleMethodData(fourBytePrefix: string): Promise<MethodData> {
    const releaseLock = await this.mutex.acquire();
    try {
      const { methodData } = this.state;
      const knownMethod = Object.keys(methodData).find(
        (knownFourBytePrefix) => fourBytePrefix === knownFourBytePrefix,
      );
      if (knownMethod) {
        return methodData[fourBytePrefix];
      }
      const registry = await this.registryLookup(fourBytePrefix);
      this.update({
        methodData: { ...methodData, ...{ [fourBytePrefix]: registry } },
      });
      return registry;
    } finally {
      releaseLock();
    }
  }

  /**
   * Add a new unapproved transaction to state. Parameters will be validated, a
   * unique transaction id will be generated, and gas and gasPrice will be calculated
   * if not provided. If A `<tx.id>:unapproved` hub event will be emitted once added.
   *
   * @param txParams - Standard parameters for an Ethereum transaction.
   * @param opts - Additional options to control how the transaction is added.
   * @param opts.actionId - Unique ID to prevent duplicate requests.
   * @param opts.deviceConfirmedOn - An enum to indicate what device confirmed the transaction.
   * @param opts.method - RPC method that requested the transaction.
   * @param opts.origin - The origin of the transaction request, such as a dApp hostname.
   * @param opts.requireApproval - Whether the transaction requires approval by the user, defaults to true unless explicitly disabled.
   * @param opts.securityAlertResponse - Response from security validator.
   * @param opts.sendFlowHistory - The sendFlowHistory entries to add.
   * @param opts.type - Type of transaction to add, such as 'cancel' or 'swap'.
   * @param opts.swaps - Options for swaps transactions.
   * @param opts.swaps.hasApproveTx - Whether the transaction has an approval transaction.
   * @param opts.swaps.meta - Metadata for swap transaction.
   * @returns Object containing a promise resolving to the transaction hash if approved.
   */
  async addTransaction(
    txParams: TransactionParams,
    {
      actionId,
      deviceConfirmedOn,
      method,
      origin,
      requireApproval,
      securityAlertResponse,
      sendFlowHistory,
      swaps = {},
      type,
    }: {
      actionId?: string;
      deviceConfirmedOn?: WalletDevice;
      method?: string;
      origin?: string;
      requireApproval?: boolean | undefined;
      securityAlertResponse?: SecurityAlertResponse;
      sendFlowHistory?: SendFlowHistoryEntry[];
      swaps?: {
        hasApproveTx?: boolean;
        meta?: Partial<TransactionMeta>;
      };
      type?: TransactionType;
    } = {},
  ): Promise<Result> {
    const chainId = this.getChainId();
    txParams = normalizeTxParams(txParams);
    const isEIP1559Compatible = await this.getEIP1559Compatibility();
    validateTxParams(txParams, isEIP1559Compatible);
    if (origin) {
      await validateTransactionOrigin(
        await this.getPermittedAccounts(origin),
        this.getSelectedAddress(),
        txParams.from,
        origin,
      );
    }

    const dappSuggestedGasFees = this.generateDappSuggestedGasFees(
      txParams,
      origin,
    );

    const transactionType =
      type ?? (await determineTransactionType(txParams, this.ethQuery)).type;

    const existingTransactionMeta = this.getTransactionWithActionId(actionId);
    // If a request to add a transaction with the same actionId is submitted again, a new transaction will not be created for it.
    const transactionMeta: TransactionMeta = existingTransactionMeta || {
      // Add actionId to txMeta to check if same actionId is seen again
      actionId,
      chainId,
      dappSuggestedGasFees,
      deviceConfirmedOn,
      id: random(),
      origin,
      securityAlertResponse,
      status: TransactionStatus.unapproved as TransactionStatus.unapproved,
      time: Date.now(),
      txParams,
      userEditedGasLimit: false,
      verifiedOnBlockchain: false,
      type: transactionType,
    };

    await this.updateGasProperties(transactionMeta);

    // Checks if a transaction already exists with a given actionId
    if (!existingTransactionMeta) {
      // Set security provider response
      if (method && this.securityProviderRequest) {
        const securityProviderResponse = await this.securityProviderRequest(
          transactionMeta,
          method,
        );
        transactionMeta.securityProviderResponse = securityProviderResponse;
      }

      if (!this.isSendFlowHistoryDisabled) {
        transactionMeta.sendFlowHistory = sendFlowHistory ?? [];
      }
      // Initial history push
      if (!this.isHistoryDisabled) {
        addInitialHistorySnapshot(transactionMeta);
      }

      await updateSwapsTransaction(transactionMeta, transactionType, swaps, {
        isSwapsDisabled: this.isSwapsDisabled,
        cancelTransaction: this.cancelTransaction.bind(this),
        controllerHubEmitter: this.hub.emit.bind(this.hub) as any,
      });

      this.addMetadata(transactionMeta);
      this.hub.emit(`unapprovedTransaction`, transactionMeta);
    }

    return {
      result: this.processApproval(transactionMeta, {
        isExisting: Boolean(existingTransactionMeta),
        requireApproval,
        actionId,
      }),
      transactionMeta,
    };
  }

  startIncomingTransactionPolling() {
    this.incomingTransactionHelper.start();
  }

  stopIncomingTransactionPolling() {
    this.incomingTransactionHelper.stop();
  }

  async updateIncomingTransactions() {
    await this.incomingTransactionHelper.update();
  }

  /**
   * Attempts to cancel a transaction based on its ID by setting its status to "rejected"
   * and emitting a `<tx.id>:finished` hub event.
   *
   * @param transactionId - The ID of the transaction to cancel.
   * @param gasValues - The gas values to use for the cancellation transaction.
   * @param options - The options for the cancellation transaction.
   * @param options.actionId - Unique ID to prevent duplicate requests.
   * @param options.estimatedBaseFee - The estimated base fee of the transaction.
   */
  async stopTransaction(
    transactionId: string,
    gasValues?: GasPriceValue | FeeMarketEIP1559Values,
    {
      estimatedBaseFee,
      actionId,
    }: { estimatedBaseFee?: string; actionId?: string } = {},
  ) {
    // If transaction is found for same action id, do not create a cancel transaction.
    if (this.getTransactionWithActionId(actionId)) {
      return;
    }

    if (gasValues) {
      // Not good practice to reassign a parameter but temporarily avoiding a larger refactor.
      gasValues = normalizeGasFeeValues(gasValues);
      validateGasValues(gasValues);
    }

    const transactionMeta = this.getTransaction(transactionId);
    if (!transactionMeta) {
      return;
    }

    if (!this.sign) {
      throw new Error('No sign method defined.');
    }

    // gasPrice (legacy non EIP1559)
    const minGasPrice = getIncreasedPriceFromExisting(
      transactionMeta.txParams.gasPrice,
      CANCEL_RATE,
    );

    const gasPriceFromValues = isGasPriceValue(gasValues) && gasValues.gasPrice;

    const newGasPrice =
      (gasPriceFromValues &&
        validateMinimumIncrease(gasPriceFromValues, minGasPrice)) ||
      minGasPrice;

    // maxFeePerGas (EIP1559)
    const existingMaxFeePerGas = transactionMeta.txParams?.maxFeePerGas;
    const minMaxFeePerGas = getIncreasedPriceFromExisting(
      existingMaxFeePerGas,
      CANCEL_RATE,
    );
    const maxFeePerGasValues =
      isFeeMarketEIP1559Values(gasValues) && gasValues.maxFeePerGas;
    const newMaxFeePerGas =
      (maxFeePerGasValues &&
        validateMinimumIncrease(maxFeePerGasValues, minMaxFeePerGas)) ||
      (existingMaxFeePerGas && minMaxFeePerGas);

    // maxPriorityFeePerGas (EIP1559)
    const existingMaxPriorityFeePerGas =
      transactionMeta.txParams?.maxPriorityFeePerGas;
    const minMaxPriorityFeePerGas = getIncreasedPriceFromExisting(
      existingMaxPriorityFeePerGas,
      CANCEL_RATE,
    );
    const maxPriorityFeePerGasValues =
      isFeeMarketEIP1559Values(gasValues) && gasValues.maxPriorityFeePerGas;
    const newMaxPriorityFeePerGas =
      (maxPriorityFeePerGasValues &&
        validateMinimumIncrease(
          maxPriorityFeePerGasValues,
          minMaxPriorityFeePerGas,
        )) ||
      (existingMaxPriorityFeePerGas && minMaxPriorityFeePerGas);

    const newTxParams: TransactionParams =
      newMaxFeePerGas && newMaxPriorityFeePerGas
        ? {
            from: transactionMeta.txParams.from,
            gasLimit: transactionMeta.txParams.gas,
            maxFeePerGas: newMaxFeePerGas,
            maxPriorityFeePerGas: newMaxPriorityFeePerGas,
            type: '0x2',
            nonce: transactionMeta.txParams.nonce,
            to: transactionMeta.txParams.from,
            value: '0x0',
          }
        : {
            from: transactionMeta.txParams.from,
            gasLimit: transactionMeta.txParams.gas,
            gasPrice: newGasPrice,
            nonce: transactionMeta.txParams.nonce,
            to: transactionMeta.txParams.from,
            value: '0x0',
          };

    const unsignedEthTx = this.prepareUnsignedEthTx(newTxParams);

    const signedTx = await this.sign(
      unsignedEthTx,
      transactionMeta.txParams.from,
    );
    const rawTx = bufferToHex(signedTx.serialize());
    const hash = await this.publishTransaction(rawTx);
    const cancelTransactionMeta: TransactionMeta = {
      actionId,
      chainId: transactionMeta.chainId,
      estimatedBaseFee,
      hash,
      id: random(),
      originalGasEstimate: transactionMeta.txParams.gas,
      status: TransactionStatus.submitted,
      time: Date.now(),
      type: TransactionType.cancel,
      txParams: newTxParams,
    };

    this.addMetadata(cancelTransactionMeta);

    // stopTransaction has no approval request, so we assume the user has already approved the transaction
    this.hub.emit('transaction-approved', {
      transactionMeta: cancelTransactionMeta,
      actionId,
    });
    this.hub.emit('transaction-submitted', {
      transactionMeta: cancelTransactionMeta,
      actionId,
    });

    this.hub.emit(
      `${cancelTransactionMeta.id}:finished`,
      cancelTransactionMeta,
    );
  }

  /**
   * Attempts to speed up a transaction increasing transaction gasPrice by ten percent.
   *
   * @param transactionId - The ID of the transaction to speed up.
   * @param gasValues - The gas values to use for the speed up transaction.
   * @param options - The options for the speed up transaction.
   * @param options.actionId - Unique ID to prevent duplicate requests
   * @param options.estimatedBaseFee - The estimated base fee of the transaction.
   */
  async speedUpTransaction(
    transactionId: string,
    gasValues?: GasPriceValue | FeeMarketEIP1559Values,
    {
      actionId,
      estimatedBaseFee,
    }: { actionId?: string; estimatedBaseFee?: string } = {},
  ) {
    // If transaction is found for same action id, do not create a new speed up transaction.
    if (this.getTransactionWithActionId(actionId)) {
      return;
    }

    if (gasValues) {
      // Not good practice to reassign a parameter but temporarily avoiding a larger refactor.
      gasValues = normalizeGasFeeValues(gasValues);
      validateGasValues(gasValues);
    }

    const transactionMeta = this.state.transactions.find(
      ({ id }) => id === transactionId,
    );
    /* istanbul ignore next */
    if (!transactionMeta) {
      return;
    }

    /* istanbul ignore next */
    if (!this.sign) {
      throw new Error('No sign method defined.');
    }

    // gasPrice (legacy non EIP1559)
    const minGasPrice = getIncreasedPriceFromExisting(
      transactionMeta.txParams.gasPrice,
      SPEED_UP_RATE,
    );

    const gasPriceFromValues = isGasPriceValue(gasValues) && gasValues.gasPrice;

    const newGasPrice =
      (gasPriceFromValues &&
        validateMinimumIncrease(gasPriceFromValues, minGasPrice)) ||
      minGasPrice;

    // maxFeePerGas (EIP1559)
    const existingMaxFeePerGas = transactionMeta.txParams?.maxFeePerGas;
    const minMaxFeePerGas = getIncreasedPriceFromExisting(
      existingMaxFeePerGas,
      SPEED_UP_RATE,
    );
    const maxFeePerGasValues =
      isFeeMarketEIP1559Values(gasValues) && gasValues.maxFeePerGas;
    const newMaxFeePerGas =
      (maxFeePerGasValues &&
        validateMinimumIncrease(maxFeePerGasValues, minMaxFeePerGas)) ||
      (existingMaxFeePerGas && minMaxFeePerGas);

    // maxPriorityFeePerGas (EIP1559)
    const existingMaxPriorityFeePerGas =
      transactionMeta.txParams?.maxPriorityFeePerGas;
    const minMaxPriorityFeePerGas = getIncreasedPriceFromExisting(
      existingMaxPriorityFeePerGas,
      SPEED_UP_RATE,
    );
    const maxPriorityFeePerGasValues =
      isFeeMarketEIP1559Values(gasValues) && gasValues.maxPriorityFeePerGas;
    const newMaxPriorityFeePerGas =
      (maxPriorityFeePerGasValues &&
        validateMinimumIncrease(
          maxPriorityFeePerGasValues,
          minMaxPriorityFeePerGas,
        )) ||
      (existingMaxPriorityFeePerGas && minMaxPriorityFeePerGas);

    const txParams: TransactionParams =
      newMaxFeePerGas && newMaxPriorityFeePerGas
        ? {
            ...transactionMeta.txParams,
            gasLimit: transactionMeta.txParams.gas,
            maxFeePerGas: newMaxFeePerGas,
            maxPriorityFeePerGas: newMaxPriorityFeePerGas,
            type: '0x2',
          }
        : {
            ...transactionMeta.txParams,
            gasLimit: transactionMeta.txParams.gas,
            gasPrice: newGasPrice,
          };

    const unsignedEthTx = this.prepareUnsignedEthTx(txParams);

    const signedTx = await this.sign(
      unsignedEthTx,
      transactionMeta.txParams.from,
    );
    await this.updateTransactionMetaRSV(transactionMeta, signedTx);
    const rawTx = bufferToHex(signedTx.serialize());
    const hash = await query(this.ethQuery, 'sendRawTransaction', [rawTx]);
    const baseTransactionMeta: TransactionMeta = {
      ...transactionMeta,
      estimatedBaseFee,
      id: random(),
      time: Date.now(),
      hash,
      actionId,
      originalGasEstimate: transactionMeta.txParams.gas,
      type: TransactionType.retry,
      originalType: transactionMeta.type,
    };
    const newTransactionMeta =
      newMaxFeePerGas && newMaxPriorityFeePerGas
        ? {
            ...baseTransactionMeta,
            txParams: {
              ...transactionMeta.txParams,
              maxFeePerGas: newMaxFeePerGas,
              maxPriorityFeePerGas: newMaxPriorityFeePerGas,
            },
          }
        : {
            ...baseTransactionMeta,
            txParams: {
              ...transactionMeta.txParams,
              gasPrice: newGasPrice,
            },
          };
    this.addMetadata(newTransactionMeta);

    // speedUpTransaction has no approval request, so we assume the user has already approved the transaction
    this.hub.emit('transaction-approved', {
      transactionMeta: newTransactionMeta,
      actionId,
    });
    this.hub.emit('transaction-submitted', {
      transactionMeta: newTransactionMeta,
      actionId,
    });

    this.hub.emit(`${transactionMeta.id}:speedup`, newTransactionMeta);
  }

  /**
   * Estimates required gas for a given transaction.
   *
   * @param transaction - The transaction to estimate gas for.
   * @returns The gas and gas price.
   */
  async estimateGas(transaction: TransactionParams) {
    const { estimatedGas, simulationFails } = await estimateGas(
      transaction,
      this.ethQuery,
    );

    return { gas: estimatedGas, simulationFails };
  }

  /**
   * Estimates required gas for a given transaction and add additional gas buffer with the given multiplier.
   *
   * @param transaction - The transaction params to estimate gas for.
   * @param multiplier - The multiplier to use for the gas buffer.
   */
  async estimateGasBuffered(
    transaction: TransactionParams,
    multiplier: number,
  ) {
    const { blockGasLimit, estimatedGas, simulationFails } = await estimateGas(
      transaction,
      this.ethQuery,
    );

    const gas = addGasBuffer(estimatedGas, blockGasLimit, multiplier);

    return {
      gas,
      simulationFails,
    };
  }

  /**
   * Updates an existing transaction in state.
   *
   * @param transactionMeta - The new transaction to store in state.
   * @param note - A note or update reason to include in the transaction history.
   */
  updateTransaction(transactionMeta: TransactionMeta, note: string) {
    const { transactions } = this.state;
    transactionMeta.txParams = normalizeTxParams(transactionMeta.txParams);
    validateTxParams(transactionMeta.txParams);
    if (!this.isHistoryDisabled) {
      updateTransactionHistory(transactionMeta, note);
    }
    const index = transactions.findIndex(({ id }) => transactionMeta.id === id);
    transactions[index] = transactionMeta;
    this.update({ transactions: this.trimTransactionsForState(transactions) });
  }

  /**
   * Update the security alert response for a transaction.
   *
   * @param transactionId - ID of the transaction.
   * @param securityAlertResponse - The new security alert response for the transaction.
   */
  updateSecurityAlertResponse(
    transactionId: string,
    securityAlertResponse: SecurityAlertResponse,
  ) {
    if (!securityAlertResponse) {
      throw new Error(
        'updateSecurityAlertResponse: securityAlertResponse should not be null',
      );
    }
    const transactionMeta = this.getTransaction(transactionId);
    if (!transactionMeta) {
      throw new Error(
        `Cannot update security alert response as no transaction metadata found`,
      );
    }
    const updatedMeta = merge(transactionMeta, { securityAlertResponse });
    this.updateTransaction(
      updatedMeta,
      'TransactionController:updatesecurityAlertResponse - securityAlertResponse updated',
    );
  }

  /**
   * Removes all transactions from state, optionally based on the current network.
   *
   * @param ignoreNetwork - Determines whether to wipe all transactions, or just those on the
   * current network. If `true`, all transactions are wiped.
   * @param address - If specified, only transactions originating from this address will be
   * wiped on current network.
   */
  wipeTransactions(ignoreNetwork?: boolean, address?: string) {
    /* istanbul ignore next */
    if (ignoreNetwork && !address) {
      this.update({ transactions: [] });
      return;
    }
    const currentChainId = this.getChainId();
    const newTransactions = this.state.transactions.filter(
      ({ chainId, txParams }) => {
        const isMatchingNetwork = ignoreNetwork || chainId === currentChainId;

        if (!isMatchingNetwork) {
          return true;
        }

        const isMatchingAddress =
          !address || txParams.from?.toLowerCase() === address.toLowerCase();

        return !isMatchingAddress;
      },
    );

    this.update({
      transactions: this.trimTransactionsForState(newTransactions),
    });
  }

  startIncomingTransactionProcessing() {
    this.incomingTransactionHelper.start();
  }

  stopIncomingTransactionProcessing() {
    this.incomingTransactionHelper.stop();
  }

  /**
   * Adds external provided transaction to state as confirmed transaction.
   *
   * @param transactionMeta - TransactionMeta to add transactions.
   * @param transactionReceipt - TransactionReceipt of the external transaction.
   * @param baseFeePerGas - Base fee per gas of the external transaction.
   */
  async confirmExternalTransaction(
    transactionMeta: TransactionMeta,
    transactionReceipt: TransactionReceipt,
    baseFeePerGas: Hex,
  ) {
    // Run validation and add external transaction to state.
    this.addExternalTransaction(transactionMeta);

    try {
      const transactionId = transactionMeta.id;

      // Make sure status is confirmed and define gasUsed as in receipt.
      transactionMeta.status = TransactionStatus.confirmed;
      transactionMeta.txReceipt = transactionReceipt;
      if (baseFeePerGas) {
        transactionMeta.baseFeePerGas = baseFeePerGas;
      }

      // Update same nonce local transactions as dropped and define replacedBy properties.
      this.markNonceDuplicatesDropped(transactionId);

      // Update external provided transaction with updated gas values and confirmed status.
      this.updateTransaction(
        transactionMeta,
        'TransactionController:confirmExternalTransaction - Add external transaction',
      );

      if (transactionMeta.type === TransactionType.swap) {
        updatePostTransactionBalance(transactionMeta, {
          ethQuery: this.ethQuery,
          getTransaction: this.getTransaction.bind(this),
          updateTransaction: this.updateTransaction.bind(this),
        })
          .then(({ updatedTransactionMeta, approvalTransactionMeta }) => {
            this.hub.emit('post-transaction-balance-updated', {
              transactionMeta: updatedTransactionMeta,
              approvalTransactionMeta,
            });
          })
          .catch((error) => {
            /* istanbul ignore next */
            log('Error while updating post transaction balance', error);
          });
      }
      this.hub.emit('transaction-confirmed', {
        transactionMeta,
      });
    } catch (error) {
      console.error(error);
    }
  }

  /**
   * Append new send flow history to a transaction.
   *
   * @param transactionID - The ID of the transaction to update.
   * @param currentSendFlowHistoryLength - The length of the current sendFlowHistory array.
   * @param sendFlowHistoryToAdd - The sendFlowHistory entries to add.
   * @returns The updated transactionMeta.
   */
  updateTransactionSendFlowHistory(
    transactionID: string,
    currentSendFlowHistoryLength: number,
    sendFlowHistoryToAdd: SendFlowHistoryEntry[],
  ): TransactionMeta {
    if (this.isSendFlowHistoryDisabled) {
      throw new Error(
        'Send flow history is disabled for the current transaction controller',
      );
    }

    const transactionMeta = this.getTransaction(transactionID);

    if (!transactionMeta) {
      throw new Error(
        `Cannot update send flow history as no transaction metadata found`,
      );
    }

    validateIfTransactionUnapproved(
      transactionMeta,
      'updateTransactionSendFlowHistory',
    );

    if (
      currentSendFlowHistoryLength ===
      (transactionMeta?.sendFlowHistory?.length || 0)
    ) {
      transactionMeta.sendFlowHistory = [
        ...(transactionMeta?.sendFlowHistory ?? []),
        ...sendFlowHistoryToAdd,
      ];
      this.updateTransaction(
        transactionMeta,
        'TransactionController:updateTransactionSendFlowHistory - sendFlowHistory updated',
      );
    }

    return this.getTransaction(transactionID) as TransactionMeta;
  }

  /**
   * Update the gas values of a transaction.
   *
   * @param transactionId - The ID of the transaction to update.
   * @param gasValues - Gas values to update.
   * @param gasValues.gas - Same as transaction.gasLimit.
   * @param gasValues.gasLimit - Maxmimum number of units of gas to use for this transaction.
   * @param gasValues.gasPrice - Price per gas for legacy transactions.
   * @param gasValues.maxPriorityFeePerGas - Maximum amount per gas to give to validator as incentive.
   * @param gasValues.maxFeePerGas - Maximum amount per gas to pay for the transaction, including the priority fee.
   * @param gasValues.estimateUsed - Which estimate level was used.
   * @param gasValues.estimateSuggested - Which estimate level that the API suggested.
   * @param gasValues.defaultGasEstimates - The default estimate for gas.
   * @param gasValues.originalGasEstimate - Original estimate for gas.
   * @param gasValues.userEditedGasLimit - The gas limit supplied by user.
   * @param gasValues.userFeeLevel - Estimate level user selected.
   * @returns The updated transactionMeta.
   */
  updateTransactionGasFees(
    transactionId: string,
    {
      defaultGasEstimates,
      estimateUsed,
      estimateSuggested,
      gas,
      gasLimit,
      gasPrice,
      maxPriorityFeePerGas,
      maxFeePerGas,
      originalGasEstimate,
      userEditedGasLimit,
      userFeeLevel,
    }: {
      defaultGasEstimates?: string;
      estimateUsed?: string;
      estimateSuggested?: string;
      gas?: string;
      gasLimit?: string;
      gasPrice?: string;
      maxPriorityFeePerGas?: string;
      maxFeePerGas?: string;
      originalGasEstimate?: string;
      userEditedGasLimit?: boolean;
      userFeeLevel?: string;
    },
  ): TransactionMeta {
    const transactionMeta = this.getTransaction(transactionId);

    if (!transactionMeta) {
      throw new Error(
        `Cannot update transaction as no transaction metadata found`,
      );
    }

    validateIfTransactionUnapproved(
      transactionMeta,
      'updateTransactionGasFees',
    );

    let transactionGasFees = {
      txParams: {
        gas,
        gasLimit,
        gasPrice,
        maxPriorityFeePerGas,
        maxFeePerGas,
      },
      defaultGasEstimates,
      estimateUsed,
      estimateSuggested,
      originalGasEstimate,
      userEditedGasLimit,
      userFeeLevel,
    } as any;

    // only update what is defined
    transactionGasFees.txParams = pickBy(transactionGasFees.txParams);
    transactionGasFees = pickBy(transactionGasFees);

    // merge updated gas values with existing transaction meta
    const updatedMeta = merge(transactionMeta, transactionGasFees);

    this.updateTransaction(
      updatedMeta,
      'TransactionController:updateTransactionGasFees - gas values updated',
    );

    return this.getTransaction(transactionId) as TransactionMeta;
  }

  /**
   * Update the previous gas values of a transaction.
   *
   * @param transactionId - The ID of the transaction to update.
   * @param previousGas - Previous gas values to update.
   * @param previousGas.gasLimit - Maxmimum number of units of gas to use for this transaction.
   * @param previousGas.maxFeePerGas - Maximum amount per gas to pay for the transaction, including the priority fee.
   * @param previousGas.maxPriorityFeePerGas - Maximum amount per gas to give to validator as incentive.
   * @returns The updated transactionMeta.
   */
  updatePreviousGasParams(
    transactionId: string,
    {
      gasLimit,
      maxFeePerGas,
      maxPriorityFeePerGas,
    }: {
      gasLimit?: string;
      maxFeePerGas?: string;
      maxPriorityFeePerGas?: string;
    },
  ): TransactionMeta {
    const transactionMeta = this.getTransaction(transactionId);

    if (!transactionMeta) {
      throw new Error(
        `Cannot update transaction as no transaction metadata found`,
      );
    }

    validateIfTransactionUnapproved(transactionMeta, 'updatePreviousGasParams');

    const transactionPreviousGas = {
      previousGas: {
        gasLimit,
        maxFeePerGas,
        maxPriorityFeePerGas,
      },
    } as any;

    // only update what is defined
    transactionPreviousGas.previousGas = pickBy(
      transactionPreviousGas.previousGas,
    );

    // merge updated previous gas values with existing transaction meta
    const updatedMeta = merge(transactionMeta, transactionPreviousGas);

    this.updateTransaction(
      updatedMeta,
      'TransactionController:updatePreviousGasParams - Previous gas values updated',
    );

    return this.getTransaction(transactionId) as TransactionMeta;
  }

  /**
   * Gets the next nonce according to the nonce-tracker.
   * Ensure `releaseLock` is called once processing of the `nonce` value is complete.
   *
   * @param address - The hex string address for the transaction.
   * @returns object with the `nextNonce` `nonceDetails`, and the releaseLock.
   */
  async getNonceLock(address: string): Promise<NonceLock> {
    return this.nonceTracker.getNonceLock(address);
  }

  /**
   * Signs and returns the raw transaction data for provided transaction params list.
   *
   * @param listOfTxParams - The list of transaction params to approve.
   * @returns The raw transactions.
   */
  async approveTransactionsWithSameNonce(
    listOfTxParams: TransactionParams[] = [],
  ): Promise<string | string[]> {
    if (listOfTxParams.length === 0) {
      return '';
    }

    const initialTx = listOfTxParams[0];
    const common = this.getCommonConfiguration();

    const initialTxAsEthTx = TransactionFactory.fromTxData(initialTx, {
      common,
    });

    const initialTxAsSerializedHex = bufferToHex(initialTxAsEthTx.serialize());

    if (this.inProcessOfSigning.has(initialTxAsSerializedHex)) {
      return '';
    }

    this.inProcessOfSigning.add(initialTxAsSerializedHex);

    let rawTransactions, nonceLock;
    try {
      // TODO: we should add a check to verify that all transactions have the same from address
      const fromAddress = initialTx.from;
      nonceLock = await this.nonceTracker.getNonceLock(fromAddress);
      const nonce = nonceLock.nextNonce;

      rawTransactions = await Promise.all(
        listOfTxParams.map((txParams) => {
          txParams.nonce = addHexPrefix(nonce.toString(16));
          return this.signExternalTransaction(txParams);
        }),
      );
    } catch (err) {
      log('Error while signing transactions with same nonce', err);
      // Must set transaction to submitted/failed before releasing lock
      // continue with error chain
      throw err;
    } finally {
      if (nonceLock) {
        nonceLock.releaseLock();
      }
      this.inProcessOfSigning.delete(initialTxAsSerializedHex);
    }
    return rawTransactions;
  }

  /**
   * Update a custodial transaction.
   *
   * @param transactionId - The ID of the transaction to update.
   * @param options - The custodial transaction options to update.
   * @param options.errorMessage - The error message to be assigned in case transaction status update to failed.
   * @param options.hash - The new hash value to be assigned.
   * @param options.status - The new status value to be assigned.
   */
  updateCustodialTransaction(
    transactionId: string,
    {
      errorMessage,
      hash,
      status,
    }: {
      errorMessage?: string;
      hash?: string;
      status?: TransactionStatus;
    },
  ) {
    const transactionMeta = this.getTransaction(transactionId);

    if (!transactionMeta) {
      throw new Error(
        `Cannot update custodial transaction as no transaction metadata found`,
      );
    }

    if (!transactionMeta.custodyId) {
      throw new Error('Transaction must be a custodian transaction');
    }

    if (
      status &&
      ![
        TransactionStatus.submitted,
        TransactionStatus.signed,
        TransactionStatus.failed,
      ].includes(status)
    ) {
      throw new Error(
        `Cannot update custodial transaction with status: ${status}`,
      );
    }

    const updatedTransactionMeta = merge(
      transactionMeta,
      pickBy({ hash, status }),
    );

    if (status === TransactionStatus.submitted) {
      updatedTransactionMeta.submittedTime = new Date().getTime();
    }

    if (status === TransactionStatus.failed) {
      updatedTransactionMeta.error = normalizeTxError(new Error(errorMessage));
    }

    this.updateTransaction(
      updatedTransactionMeta,
      `TransactionController:updateCustodialTransaction - Custodial transaction updated`,
    );
  }

  /**
   * Creates approvals for all unapproved transactions persisted.
   */
  initApprovals() {
    const chainId = this.getChainId();
    const unapprovedTxs = this.state.transactions.filter(
      (transaction) =>
        transaction.status === TransactionStatus.unapproved &&
        transaction.chainId === chainId,
    );

    for (const txMeta of unapprovedTxs) {
      this.processApproval(txMeta, {
        shouldShowRequest: false,
      }).catch((error) => {
        if (error?.code === errorCodes.provider.userRejectedRequest) {
          return;
        }
        console.error('Error during persisted transaction approval', error);
      });
    }
  }

  /**
   * Search transaction metadata for matching entries.
   *
   * @param opts - Options bag.
   * @param opts.searchCriteria - An object containing values or functions for transaction properties to filter transactions with.
   * @param opts.initialList - The transactions to search. Defaults to the current state.
   * @param opts.filterToCurrentNetwork - Whether to filter the results to the current network. Defaults to true.
   * @param opts.limit - The maximum number of transactions to return. No limit by default.
   * @returns An array of transactions matching the provided options.
   */
  getTransactions({
    searchCriteria = {},
    initialList,
    filterToCurrentNetwork = true,
    limit,
  }: {
    searchCriteria?: any;
    initialList?: TransactionMeta[];
    filterToCurrentNetwork?: boolean;
    limit?: number;
  } = {}) {
    const chainId = this.getChainId();
    // searchCriteria is an object that might have values that aren't predicate
    // methods. When providing any other value type (string, number, etc), we
    // consider this shorthand for "check the value at key for strict equality
    // with the provided value". To conform this object to be only methods, we
    // mapValues (lodash) such that every value on the object is a method that
    // returns a boolean.
    const predicateMethods = mapValues(searchCriteria, (predicate) => {
      return typeof predicate === 'function'
        ? predicate
        : (v: any) => v === predicate;
    });

    // If an initial list is provided we need to change it back into an object
    // first, so that it matches the shape of our state. This is done by the
    // lodash keyBy method. This is the edge case for this method, typically
    // initialList will be undefined.
    const transactionsToFilter = initialList
      ? keyBy(initialList, 'id')
      : this.state.transactions;

    // Combine sortBy and pickBy to transform our state object into an array of
    // matching transactions that are sorted by time.
    const filteredTransactions = sortBy(
      pickBy(transactionsToFilter, (transaction) => {
        if (filterToCurrentNetwork && transaction.chainId !== chainId) {
          return false;
        }
        // iterate over the predicateMethods keys to check if the transaction
        // matches the searchCriteria
        for (const [key, predicate] of Object.entries(predicateMethods)) {
          // We return false early as soon as we know that one of the specified
          // search criteria do not match the transaction. This prevents
          // needlessly checking all criteria when we already know the criteria
          // are not fully satisfied. We check both txParams and the base
          // object as predicate keys can be either.
          if (key in transaction.txParams) {
            if (predicate((transaction.txParams as any)[key]) === false) {
              return false;
            }
          } else if (predicate((transaction as any)[key]) === false) {
            return false;
          }
        }

        return true;
      }),
      'time',
    );
    if (limit !== undefined) {
      // We need to have all transactions of a given nonce in order to display
      // necessary details in the UI. We use the size of this set to determine
      // whether we have reached the limit provided, thus ensuring that all
      // transactions of nonces we include will be sent to the UI.
      const nonces = new Set();
      const txs = [];
      // By default, the transaction list we filter from is sorted by time ASC.
      // To ensure that filtered results prefers the newest transactions we
      // iterate from right to left, inserting transactions into front of a new
      // array. The original order is preserved, but we ensure that newest txs
      // are preferred.
      for (let i = filteredTransactions.length - 1; i > -1; i--) {
        const txMeta = filteredTransactions[i];
        const { nonce } = txMeta.txParams;
        if (!nonces.has(nonce)) {
          if (nonces.size < limit) {
            nonces.add(nonce);
          } else {
            continue;
          }
        }
        // Push transaction into the beginning of our array to ensure the
        // original order is preserved.
        txs.unshift(txMeta);
      }
      return txs;
    }
    return filteredTransactions;
  }

  private async signExternalTransaction(
    transactionParams: TransactionParams,
  ): Promise<string> {
    if (!this.sign) {
      throw new Error('No sign method defined.');
    }

    const normalizedTransactionParams = normalizeTxParams(transactionParams);
    const chainId = this.getChainId();
    const type = isEIP1559Transaction(normalizedTransactionParams)
      ? TransactionEnvelopeType.feeMarket
      : TransactionEnvelopeType.legacy;
    const updatedTransactionParams = {
      ...normalizedTransactionParams,
      type,
      gasLimit: normalizedTransactionParams.gas,
      chainId,
    };

    const { from } = updatedTransactionParams;
    const common = this.getCommonConfiguration();
    const unsignedTransaction = TransactionFactory.fromTxData(
      updatedTransactionParams,
      { common },
    );
    const signedTransaction = await this.sign(unsignedTransaction, from);

    const rawTransaction = bufferToHex(signedTransaction.serialize());
    return rawTransaction;
  }

  /**
   * Removes unapproved transactions from state.
   */
  clearUnapprovedTransactions() {
    const transactions = this.state.transactions.filter(
      ({ status }) => status !== TransactionStatus.unapproved,
    );
    this.update({ transactions: this.trimTransactionsForState(transactions) });
  }

  private addMetadata(transactionMeta: TransactionMeta) {
    const { transactions } = this.state;
    transactions.push(transactionMeta);
    this.update({ transactions: this.trimTransactionsForState(transactions) });
  }

  private async updateGasProperties(transactionMeta: TransactionMeta) {
    const isEIP1559Compatible = await this.getEIP1559Compatibility();
    const chainId = this.getChainId();

    await updateGas({
      ethQuery: this.ethQuery,
      providerConfig: this.getNetworkState().providerConfig,
      txMeta: transactionMeta,
    });

    await updateGasFees({
      eip1559: isEIP1559Compatible,
      ethQuery: this.ethQuery,
      getSavedGasFees: this.getSavedGasFees.bind(this, chainId),
      getGasFeeEstimates: this.getGasFeeEstimates.bind(this),
      txMeta: transactionMeta,
    });
  }

  private getCurrentChainTransactionsByStatus(status: TransactionStatus) {
    const chainId = this.getChainId();
    return this.state.transactions.filter(
      (transaction) =>
        transaction.status === status && transaction.chainId === chainId,
    );
  }

  private onBootCleanup() {
    this.submitApprovedTransactions();
  }

  /**
   * Create approvals for all unapproved transactions on current chain.
   */
  private createApprovalsForUnapprovedTransactions() {
    const unapprovedTransactions = this.getCurrentChainTransactionsByStatus(
      TransactionStatus.unapproved,
    );

    for (const transactionMeta of unapprovedTransactions) {
      this.processApproval(transactionMeta, {
        shouldShowRequest: false,
      }).catch((error) => {
        if (error?.code === errorCodes.provider.userRejectedRequest) {
          return;
        }
        /* istanbul ignore next */
        console.error('Error during persisted transaction approval', error);
      });
    }
  }

  /**
   * Force to submit approved transactions on current chain.
   */
  private submitApprovedTransactions() {
    const approvedTransactions = this.getCurrentChainTransactionsByStatus(
      TransactionStatus.approved,
    );
    for (const transactionMeta of approvedTransactions) {
      if (this.beforeApproveOnInit(transactionMeta)) {
        this.approveTransaction(transactionMeta.id).catch((error) => {
          /* istanbul ignore next */
          console.error('Error while submitting persisted transaction', error);
        });
      }
    }
  }

  private async processApproval(
    transactionMeta: TransactionMeta,
    {
      isExisting = false,
      requireApproval,
      shouldShowRequest = true,
      actionId,
    }: {
      isExisting?: boolean;
      requireApproval?: boolean | undefined;
      shouldShowRequest?: boolean;
      actionId?: string;
    },
  ): Promise<string> {
    const transactionId = transactionMeta.id;
    let resultCallbacks: AcceptResultCallbacks | undefined;
    const { meta, isCompleted } = this.isTransactionCompleted(transactionId);
    const finishedPromise = isCompleted
      ? Promise.resolve(meta)
      : this.waitForTransactionFinished(transactionId);

    if (meta && !isExisting && !isCompleted) {
      try {
        if (requireApproval !== false) {
          const acceptResult = await this.requestApproval(transactionMeta, {
            shouldShowRequest,
          });

          resultCallbacks = acceptResult.resultCallbacks;

          if (resultCallbacks) {
            this.hub.once(`${transactionId}:publish-skip`, () => {
              resultCallbacks?.success();

              // Remove the reference to prevent additional reports once submitted.
              resultCallbacks = undefined;
            });
          }
        }

        const { isCompleted: isTxCompleted } =
          this.isTransactionCompleted(transactionId);

        if (!isTxCompleted) {
          await this.approveTransaction(transactionId);
          const updatedTransactionMeta = this.getTransaction(
            transactionId,
          ) as TransactionMeta;
          this.hub.emit('transaction-approved', {
            transactionMeta: updatedTransactionMeta,
            actionId,
          });
        }
      } catch (error: any) {
        const { isCompleted: isTxCompleted } =
          this.isTransactionCompleted(transactionId);
        if (!isTxCompleted) {
          if (error?.code === errorCodes.provider.userRejectedRequest) {
            this.cancelTransaction(transactionId, actionId);

            throw providerErrors.userRejectedRequest(
              'MetaMask Tx Signature: User denied transaction signature.',
            );
          } else {
            this.failTransaction(meta, error, actionId);
          }
        }
      }
    }

    const finalMeta = await finishedPromise;

    switch (finalMeta?.status) {
      case TransactionStatus.failed:
        resultCallbacks?.error(finalMeta.error);
        throw rpcErrors.internal(finalMeta.error.message);

      case TransactionStatus.submitted:
        resultCallbacks?.success();
        return finalMeta.hash as string;

      default:
        const internalError = rpcErrors.internal(
          `MetaMask Tx Signature: Unknown problem: ${JSON.stringify(
            finalMeta || transactionId,
          )}`,
        );

        resultCallbacks?.error(internalError);
        throw internalError;
    }
  }

  /**
   * Approves a transaction and updates it's status in state. If this is not a
   * retry transaction, a nonce will be generated. The transaction is signed
   * using the sign configuration property, then published to the blockchain.
   * A `<tx.id>:finished` hub event is fired after success or failure.
   *
   * @param transactionId - The ID of the transaction to approve.
   */
  private async approveTransaction(transactionId: string) {
    const { transactions } = this.state;
    const releaseLock = await this.mutex.acquire();
    const chainId = this.getChainId();
    const index = transactions.findIndex(({ id }) => transactionId === id);
    const transactionMeta = transactions[index];
    const {
      txParams: { nonce, from },
    } = transactionMeta;
    let nonceLock;
    try {
      if (!this.sign) {
        releaseLock();
        this.failTransaction(
          transactionMeta,
          new Error('No sign method defined.'),
        );
        return;
      } else if (!chainId) {
        releaseLock();
        this.failTransaction(transactionMeta, new Error('No chainId defined.'));
        return;
      }

      if (this.inProcessOfSigning.has(transactionId)) {
        log('Skipping approval as signing in progress', transactionId);
        return;
      }

      const { approved: status } = TransactionStatus;
      let nonceToUse = nonce;
      // if a nonce already exists on the transactionMeta it means this is a speedup or cancel transaction
      // so we want to reuse that nonce and hope that it beats the previous attempt to chain. Otherwise use a new locked nonce
      if (!nonceToUse) {
        nonceLock = await this.nonceTracker.getNonceLock(from);
        nonceToUse = addHexPrefix(nonceLock.nextNonce.toString(16));
      }

      transactionMeta.status = status;
      transactionMeta.txParams.nonce = nonceToUse;
      transactionMeta.txParams.chainId = chainId;

      const baseTxParams = {
        ...transactionMeta.txParams,
        gasLimit: transactionMeta.txParams.gas,
      };
      this.updateTransaction(
        transactionMeta,
        'TransactionController#approveTransaction - Transaction approved',
      );

      const isEIP1559 = isEIP1559Transaction(transactionMeta.txParams);

      const txParams: TransactionParams = isEIP1559
        ? {
            ...baseTxParams,
            estimatedBaseFee: transactionMeta.txParams.estimatedBaseFee,
            // specify type 2 if maxFeePerGas and maxPriorityFeePerGas are set
            type: '0x2',
          }
        : baseTxParams;

      const rawTx = await this.signTransaction(transactionMeta, txParams);

      if (!this.beforePublish(transactionMeta)) {
        log('Skipping publishing transaction based on hook');
        this.hub.emit(`${transactionMeta.id}:publish-skip`, transactionMeta);
        return;
      }

      if (!rawTx) {
        return;
      }

      const hash = await this.publishTransaction(rawTx);
      transactionMeta.hash = hash;
      transactionMeta.status = TransactionStatus.submitted;
      transactionMeta.submittedTime = new Date().getTime();
      this.hub.emit('transaction-submitted', {
        transactionMeta,
      });
      this.updateTransaction(
        transactionMeta,
        'TransactionController#approveTransaction - Transaction submitted',
      );
      this.hub.emit(`${transactionMeta.id}:finished`, transactionMeta);
    } catch (error: any) {
      this.failTransaction(transactionMeta, error);
    } finally {
      this.inProcessOfSigning.delete(transactionId);
      // must set transaction to submitted/failed before releasing lock
      if (nonceLock) {
        nonceLock.releaseLock();
      }
      releaseLock();
    }
  }

  private async publishTransaction(rawTransaction: string): Promise<string> {
    return await query(this.ethQuery, 'sendRawTransaction', [rawTransaction]);
  }

  /**
   * Cancels a transaction based on its ID by setting its status to "rejected"
   * and emitting a `<tx.id>:finished` hub event.
   *
   * @param transactionId - The ID of the transaction to cancel.
   * @param actionId - The actionId passed from UI
   */
  private cancelTransaction(transactionId: string, actionId?: string) {
    const transactionMeta = this.state.transactions.find(
      ({ id }) => id === transactionId,
    );
    if (!transactionMeta) {
      return;
    }
    transactionMeta.status = TransactionStatus.rejected;
    this.hub.emit(`${transactionMeta.id}:finished`, transactionMeta);
    this.hub.emit('transaction-rejected', {
      transactionMeta,
      actionId,
    });
    const transactions = this.state.transactions.filter(
      ({ id }) => id !== transactionId,
    );
    this.update({ transactions: this.trimTransactionsForState(transactions) });
  }

  /**
   * Trim the amount of transactions that are set on the state. Checks
   * if the length of the tx history is longer then desired persistence
   * limit and then if it is removes the oldest confirmed or rejected tx.
   * Pending or unapproved transactions will not be removed by this
   * operation. For safety of presenting a fully functional transaction UI
   * representation, this function will not break apart transactions with the
   * same nonce, created on the same day, per network. Not accounting for transactions of the same
   * nonce, same day and network combo can result in confusing or broken experiences
   * in the UI. The transactions are then updated using the BaseController update.
   *
   * @param transactions - The transactions to be applied to the state.
   * @returns The trimmed list of transactions.
   */
  private trimTransactionsForState(
    transactions: TransactionMeta[],
  ): TransactionMeta[] {
    const nonceNetworkSet = new Set();

    const txsToKeep = transactions
      .sort((a, b) => (a.time > b.time ? -1 : 1)) // Descending time order
      .filter((tx) => {
        const { chainId, status, txParams, time } = tx;

        if (txParams) {
          const key = `${txParams.nonce}-${convertHexToDecimal(
            chainId,
          )}-${new Date(time).toDateString()}`;

          if (nonceNetworkSet.has(key)) {
            return true;
          } else if (
            nonceNetworkSet.size < this.config.txHistoryLimit ||
            !this.isFinalState(status)
          ) {
            nonceNetworkSet.add(key);
            return true;
          }
        }

        return false;
      });

    txsToKeep.reverse(); // Ascending time order
    return txsToKeep;
  }

  /**
   * Determines if the transaction is in a final state.
   *
   * @param status - The transaction status.
   * @returns Whether the transaction is in a final state.
   */
  private isFinalState(status: TransactionStatus): boolean {
    return (
      status === TransactionStatus.rejected ||
      status === TransactionStatus.confirmed ||
      status === TransactionStatus.failed
    );
  }

  /**
   * Whether the transaction has at least completed all local processing.
   *
   * @param status - The transaction status.
   * @returns Whether the transaction is in a final state.
   */
  private isLocalFinalState(status: TransactionStatus): boolean {
    return [
      TransactionStatus.confirmed,
      TransactionStatus.failed,
      TransactionStatus.rejected,
      TransactionStatus.submitted,
    ].includes(status);
  }

  private async requestApproval(
    txMeta: TransactionMeta,
    { shouldShowRequest }: { shouldShowRequest: boolean },
  ): Promise<AddResult> {
    const id = this.getApprovalId(txMeta);
    const { origin } = txMeta;
    const type = ApprovalType.Transaction;
    const requestData = { txId: txMeta.id };

    return (await this.messagingSystem.call(
      'ApprovalController:addRequest',
      {
        id,
        origin: origin || ORIGIN_METAMASK,
        type,
        requestData,
        expectsResult: true,
      },
      shouldShowRequest,
    )) as Promise<AddResult>;
  }

  private getTransaction(transactionId: string): TransactionMeta | undefined {
    const { transactions } = this.state;
    return transactions.find(({ id }) => id === transactionId);
  }

  private getApprovalId(txMeta: TransactionMeta) {
    return String(txMeta.id);
  }

  private isTransactionCompleted(transactionId: string): {
    meta?: TransactionMeta;
    isCompleted: boolean;
  } {
    const transaction = this.getTransaction(transactionId);

    if (!transaction) {
      return { meta: undefined, isCompleted: false };
    }

    const isCompleted = this.isLocalFinalState(transaction.status);

    return { meta: transaction, isCompleted };
  }

  private getChainId(): Hex {
    const { providerConfig } = this.getNetworkState();
    return providerConfig.chainId;
  }

  private prepareUnsignedEthTx(txParams: TransactionParams): TypedTransaction {
    return TransactionFactory.fromTxData(txParams, {
      common: this.getCommonConfiguration(),
      freeze: false,
    });
  }

  /**
   * `@ethereumjs/tx` uses `@ethereumjs/common` as a configuration tool for
   * specifying which chain, network, hardfork and EIPs to support for
   * a transaction. By referencing this configuration, and analyzing the fields
   * specified in txParams, @ethereumjs/tx is able to determine which EIP-2718
   * transaction type to use.
   *
   * @returns common configuration object
   */
  private getCommonConfiguration(): Common {
    const {
      providerConfig: { type: chain, chainId, nickname: name },
    } = this.getNetworkState();

    if (
      chain !== RPC &&
      chain !== NetworkType['linea-goerli'] &&
      chain !== NetworkType['linea-mainnet']
    ) {
      return new Common({ chain, hardfork: HARDFORK });
    }

    const customChainParams: Partial<ChainConfig> = {
      name,
      chainId: parseInt(chainId, 16),
      defaultHardfork: HARDFORK,
    };

    return Common.custom(customChainParams);
  }

  private onIncomingTransactions({
    added,
    updated,
  }: {
    added: TransactionMeta[];
    updated: TransactionMeta[];
  }) {
    const { transactions: currentTransactions } = this.state;

    const updatedTransactions = [
      ...added,
      ...currentTransactions.map((originalTransaction) => {
        const updatedTransaction = updated.find(
          ({ hash }) => hash === originalTransaction.hash,
        );

        return updatedTransaction ?? originalTransaction;
      }),
    ];

    this.update({
      transactions: this.trimTransactionsForState(updatedTransactions),
    });
  }

  private onUpdatedLastFetchedBlockNumbers({
    lastFetchedBlockNumbers,
    blockNumber,
  }: {
    lastFetchedBlockNumbers: {
      [key: string]: number;
    };
    blockNumber: number;
  }) {
    this.update({ lastFetchedBlockNumbers });
    this.hub.emit('incomingTransactionBlock', blockNumber);
  }

  private generateDappSuggestedGasFees(
    txParams: TransactionParams,
    origin?: string,
  ): DappSuggestedGasFees | undefined {
    if (!origin || origin === ORIGIN_METAMASK) {
      return undefined;
    }

    const { gasPrice, maxFeePerGas, maxPriorityFeePerGas, gas } = txParams;

    if (
      gasPrice === undefined &&
      maxFeePerGas === undefined &&
      maxPriorityFeePerGas === undefined &&
      gas === undefined
    ) {
      return undefined;
    }

    const dappSuggestedGasFees: DappSuggestedGasFees = {};

    if (gasPrice !== undefined) {
      dappSuggestedGasFees.gasPrice = gasPrice;
    } else if (
      maxFeePerGas !== undefined ||
      maxPriorityFeePerGas !== undefined
    ) {
      dappSuggestedGasFees.maxFeePerGas = maxFeePerGas;
      dappSuggestedGasFees.maxPriorityFeePerGas = maxPriorityFeePerGas;
    }

    if (gas !== undefined) {
      dappSuggestedGasFees.gas = gas;
    }

    return dappSuggestedGasFees;
  }

  /**
   * Validates and adds external provided transaction to state.
   *
   * @param transactionMeta - Nominated external transaction to be added to state.
   */
  private async addExternalTransaction(transactionMeta: TransactionMeta) {
    const chainId = this.getChainId();
    const { transactions } = this.state;
    const fromAddress = transactionMeta?.txParams?.from;
    const sameFromAndNetworkTransactions = transactions.filter(
      (transaction) =>
        transaction.txParams.from === fromAddress &&
        transaction.chainId === chainId,
    );
    const confirmedTxs = sameFromAndNetworkTransactions.filter(
      (transaction) => transaction.status === TransactionStatus.confirmed,
    );
    const pendingTxs = sameFromAndNetworkTransactions.filter(
      (transaction) => transaction.status === TransactionStatus.submitted,
    );

    validateConfirmedExternalTransaction(
      transactionMeta,
      confirmedTxs,
      pendingTxs,
    );

    // Make sure provided external transaction has non empty history array
    if (!(transactionMeta.history ?? []).length) {
      if (!this.isHistoryDisabled) {
        addInitialHistorySnapshot(transactionMeta);
      }
    }

    const updatedTransactions = [...transactions, transactionMeta];
    this.update({
      transactions: this.trimTransactionsForState(updatedTransactions),
    });
  }

  /**
   * Sets other txMeta statuses to dropped if the txMeta that has been confirmed has other transactions
   * in the transactions have the same nonce.
   *
   * @param transactionId - Used to identify original transaction.
   */
  private markNonceDuplicatesDropped(transactionId: string) {
    const chainId = this.getChainId();
    const transactionMeta = this.getTransaction(transactionId);
    const nonce = transactionMeta?.txParams?.nonce;
    const from = transactionMeta?.txParams?.from;
    const sameNonceTxs = this.state.transactions.filter(
      (transaction) =>
        transaction.txParams.from === from &&
        transaction.txParams.nonce === nonce &&
        transaction.chainId === chainId,
    );

    if (!sameNonceTxs.length) {
      return;
    }

    // Mark all same nonce transactions as dropped and give it a replacedBy hash
    for (const transaction of sameNonceTxs) {
      if (transaction.id === transactionId) {
        continue;
      }
      transaction.replacedBy = transactionMeta?.hash;
      transaction.replacedById = transactionMeta?.id;
      // Drop any transaction that wasn't previously failed (off chain failure)
      if (transaction.status !== TransactionStatus.failed) {
        this.setTransactionStatusDropped(transaction);
      }
    }
  }

  /**
   * Method to set transaction status to dropped.
   *
   * @param transactionMeta - TransactionMeta of transaction to be marked as dropped.
   */
  private setTransactionStatusDropped(transactionMeta: TransactionMeta) {
    transactionMeta.status = TransactionStatus.dropped;
    this.hub.emit('transaction-dropped', {
      transactionMeta,
    });
    this.updateTransaction(
      transactionMeta,
      'TransactionController#setTransactionStatusDropped - Transaction dropped',
    );
  }

  /**
   * Get transaction with provided actionId.
   *
   * @param actionId - Unique ID to prevent duplicate requests
   * @returns the filtered transaction
   */
  private getTransactionWithActionId(actionId?: string) {
    return this.state.transactions.find(
      (transaction) => actionId && transaction.actionId === actionId,
    );
  }

  private async waitForTransactionFinished(
    transactionId: string,
  ): Promise<TransactionMeta> {
    return new Promise((resolve) => {
      this.hub.once(`${transactionId}:finished`, (txMeta) => {
        resolve(txMeta);
      });
    });
  }

  /**
   * Updates the r, s, and v properties of a TransactionMeta object
   * with values from a signed transaction.
   *
   * @param transactionMeta - The TransactionMeta object to update.
   * @param signedTx - The encompassing type for all transaction types containing r, s, and v values.
   */
  private async updateTransactionMetaRSV(
    transactionMeta: TransactionMeta,
    signedTx: TypedTransaction,
  ): Promise<void> {
    if (signedTx.r) {
      transactionMeta.r = addHexPrefix(signedTx.r.toString(16));
    }

    if (signedTx.s) {
      transactionMeta.s = addHexPrefix(signedTx.s.toString(16));
    }

    if (signedTx.v) {
      transactionMeta.v = addHexPrefix(signedTx.v.toString(16));
    }
  }

  private async getEIP1559Compatibility() {
    const currentNetworkIsEIP1559Compatible =
      await this.getCurrentNetworkEIP1559Compatibility();
    const currentAccountIsEIP1559Compatible =
      this.getCurrentAccountEIP1559Compatibility?.() ?? true;

    return (
      currentNetworkIsEIP1559Compatible && currentAccountIsEIP1559Compatible
    );
  }

  private addPendingTransactionTrackerListeners() {
    this.pendingTransactionTracker.hub.on(
      'transaction-confirmed',
      (transactionMeta: TransactionMeta) => {
        this.hub.emit('transaction-confirmed', { transactionMeta });
        this.hub.emit(`${transactionMeta.id}:confirmed`, transactionMeta);
      },
    );

    this.pendingTransactionTracker.hub.on(
      'transaction-dropped',
      this.setTransactionStatusDropped.bind(this),
    );

    this.pendingTransactionTracker.hub.on(
      'transaction-failed',
      this.failTransaction.bind(this),
    );

    this.pendingTransactionTracker.hub.on(
      'transaction-updated',
      this.updateTransaction.bind(this),
    );
  }

  private async signTransaction(
    transactionMeta: TransactionMeta,
    txParams: TransactionParams,
  ): Promise<string | undefined> {
    const unsignedEthTx = this.prepareUnsignedEthTx(txParams);
    this.inProcessOfSigning.add(transactionMeta.id);
    const signedTx = await this.sign?.(
      unsignedEthTx,
      txParams.from,
      ...this.getAdditionalSignArguments(transactionMeta),
    );

    if (!signedTx) {
      log('Skipping signed status as no signed transaction');
      return undefined;
    }

    if (!this.afterSign(transactionMeta, signedTx)) {
      this.updateTransaction(
        transactionMeta,
        'TransactionController#signTransaction - Update after sign',
      );

      log('Skipping signed status based on hook');

      return undefined;
    }

    await this.updateTransactionMetaRSV(transactionMeta, signedTx);
    transactionMeta.status = TransactionStatus.signed;
    this.updateTransaction(
      transactionMeta,
      'TransactionController#approveTransaction - Transaction signed',
    );

    const rawTx = bufferToHex(signedTx.serialize());
    transactionMeta.rawTx = rawTx;
    this.updateTransaction(
      transactionMeta,
      'TransactionController#approveTransaction - RawTransaction added',
    );
    return rawTx;
  }
}

export default TransactionController;<|MERGE_RESOLUTION|>--- conflicted
+++ resolved
@@ -33,15 +33,9 @@
 import MethodRegistry from 'eth-method-registry';
 import { addHexPrefix, bufferToHex } from 'ethereumjs-util';
 import { EventEmitter } from 'events';
-<<<<<<< HEAD
 import { keyBy, mapValues, merge, pickBy, sortBy } from 'lodash';
-import NonceTracker from 'nonce-tracker';
-import type { NonceLock } from 'nonce-tracker/dist/NonceTracker';
-=======
-import { merge, pickBy } from 'lodash';
 import { NonceTracker } from 'nonce-tracker';
 import type { NonceLock } from 'nonce-tracker';
->>>>>>> bb7f605e
 import { v1 as random } from 'uuid';
 
 import { EtherscanRemoteTransactionSource } from './helpers/EtherscanRemoteTransactionSource';
