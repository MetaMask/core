import { Hardfork, Common, type ChainConfig } from '@ethereumjs/common';
import type { TypedTransaction } from '@ethereumjs/tx';
import { TransactionFactory } from '@ethereumjs/tx';
import type {
  AcceptResultCallbacks,
  AddApprovalRequest,
  AddResult,
} from '@metamask/approval-controller';
import type {
  BaseConfig,
  BaseState,
  RestrictedControllerMessenger,
} from '@metamask/base-controller';
import { BaseController } from '@metamask/base-controller';
import {
  query,
  NetworkType,
  RPC,
  ApprovalType,
  ORIGIN_METAMASK,
  convertHexToDecimal,
} from '@metamask/controller-utils';
import EthQuery from '@metamask/eth-query';
import type { GasFeeState } from '@metamask/gas-fee-controller';
import type {
  BlockTracker,
  NetworkState,
  Provider,
} from '@metamask/network-controller';
import { errorCodes, rpcErrors, providerErrors } from '@metamask/rpc-errors';
import type { Hex } from '@metamask/utils';
import { Mutex } from 'async-mutex';
import MethodRegistry from 'eth-method-registry';
import { addHexPrefix, bufferToHex } from 'ethereumjs-util';
import { EventEmitter } from 'events';
import { merge, pickBy } from 'lodash';
import NonceTracker from 'nonce-tracker';
import type { NonceLock } from 'nonce-tracker/dist/NonceTracker';
import { v1 as random } from 'uuid';

import { EtherscanRemoteTransactionSource } from './helpers/EtherscanRemoteTransactionSource';
import { IncomingTransactionHelper } from './helpers/IncomingTransactionHelper';
import { PendingTransactionTracker } from './helpers/PendingTransactionTracker';
import type {
  DappSuggestedGasFees,
  TransactionParams,
  TransactionMeta,
  TransactionReceipt,
  SecurityProviderRequest,
  SendFlowHistoryEntry,
  WalletDevice,
} from './types';
import { TransactionType, TransactionStatus } from './types';
import { validateConfirmedExternalTransaction } from './utils/external-transactions';
import { estimateGas, updateGas } from './utils/gas';
import { updateGasFees } from './utils/gas-fees';
import {
  addInitialHistorySnapshot,
  updateTransactionHistory,
} from './utils/history';
import { determineTransactionType } from './utils/transaction-type';
import {
  getAndFormatTransactionsForNonceTracker,
  getIncreasedPriceFromExisting,
  normalizeTxParams,
  isEIP1559Transaction,
  isFeeMarketEIP1559Values,
  isGasPriceValue,
  validateGasValues,
  validateIfTransactionUnapproved,
  validateMinimumIncrease,
} from './utils/utils';
import {
  validateTransactionOrigin,
  validateTxParams,
} from './utils/validation';

export const HARDFORK = Hardfork.London;

/**
 * @type Result
 * @property result - Promise resolving to a new transaction hash
 * @property transactionMeta - Meta information about this new transaction
 */
export interface Result {
  result: Promise<string>;
  transactionMeta: TransactionMeta;
}

export interface GasPriceValue {
  gasPrice: string;
}

export interface FeeMarketEIP1559Values {
  maxFeePerGas: string;
  maxPriorityFeePerGas: string;
}

/**
 * @type TransactionConfig
 *
 * Transaction controller configuration
 * @property provider - Provider used to create a new underlying EthQuery instance
 * @property sign - Method used to sign transactions
 */
export interface TransactionConfig extends BaseConfig {
  sign?: (txParams: TransactionParams, from: string) => Promise<any>;
  txHistoryLimit: number;
}

/**
 * @type MethodData
 *
 * Method data registry object
 * @property registryMethod - Registry method raw string
 * @property parsedRegistryMethod - Registry method object, containing name and method arguments
 */
export interface MethodData {
  registryMethod: string;
  parsedRegistryMethod: Record<string, unknown>;
}

/**
 * @type TransactionState
 *
 * Transaction controller state
 * @property transactions - A list of TransactionMeta objects
 * @property methodData - Object containing all known method data information
 */
export interface TransactionState extends BaseState {
  transactions: TransactionMeta[];
  methodData: { [key: string]: MethodData };
  lastFetchedBlockNumbers: { [key: string]: number };
}

/**
 * Multiplier used to determine a transaction's increased gas fee during cancellation
 */
export const CANCEL_RATE = 1.5;

/**
 * Multiplier used to determine a transaction's increased gas fee during speed up
 */
export const SPEED_UP_RATE = 1.1;

/**
 * The name of the {@link TransactionController}.
 */
const controllerName = 'TransactionController';

/**
 * The external actions available to the {@link TransactionController}.
 */
type AllowedActions = AddApprovalRequest;

/**
 * The messenger of the {@link TransactionController}.
 */
export type TransactionControllerMessenger = RestrictedControllerMessenger<
  typeof controllerName,
  AllowedActions,
  never,
  AllowedActions['type'],
  never
>;

type Events = {
  ['transaction-approved']: [
    { transactionMeta: TransactionMeta; actionId?: string },
  ];
  ['transaction-confirmed']: [{ transactionMeta: TransactionMeta }];

  ['transaction-dropped']: [{ transactionMeta: TransactionMeta }];
  ['transaction-failed']: [
    {
      actionId?: string;
      error: string;
      transactionMeta: TransactionMeta;
    },
  ];
  ['transaction-new-swap']: [transactionMeta: TransactionMeta];
  ['transaction-new-swap-approval']: [transactionMeta: TransactionMeta];
  ['transaction-rejected']: [
    { transactionMeta: TransactionMeta; actionId?: string },
  ];
  ['transaction-submitted']: [
    { transactionMeta: TransactionMeta; actionId?: string },
  ];
  ['transaction-post-balance-updated']: [transactionMeta: TransactionMeta];
  [key: `${string}:finished`]: [transactionMeta: TransactionMeta];
  [key: `${string}:confirmed`]: [transactionMeta: TransactionMeta];
  [key: `${string}:speedup`]: [transactionMeta: TransactionMeta];
  ['unapprovedTransaction']: [transactionMeta: TransactionMeta];
  ['incomingTransactionBlock']: [blockNumber: number];
};

export interface TransactionControllerEventEmitter extends EventEmitter {
  on<T extends keyof Events>(
    eventName: T,
    listener: (...args: Events[T]) => void,
  ): this;

  emit<T extends keyof Events>(eventName: T, ...args: Events[T]): boolean;
}

/**
 * Controller responsible for submitting and managing transactions.
 */
export class TransactionController extends BaseController<
  TransactionConfig,
  TransactionState
> {
  private ethQuery: EthQuery;

  private readonly isHistoryDisabled: boolean;

  private readonly isSendFlowHistoryDisabled: boolean;

  private readonly nonceTracker: NonceTracker;

  private registry: any;

  private readonly provider: Provider;

  private readonly handle?: ReturnType<typeof setTimeout>;

  private readonly mutex = new Mutex();

  private readonly getNetworkState: () => NetworkState;

  private readonly getCurrentAccountEIP1559Compatibility: () => Promise<boolean>;

  private readonly getCurrentNetworkEIP1559Compatibility: () => Promise<boolean>;

  private readonly getGasFeeEstimates: () => Promise<GasFeeState>;

  private readonly getPermittedAccounts: (origin?: string) => Promise<string[]>;

  private readonly getSelectedAddress: () => string;

  private readonly messagingSystem: TransactionControllerMessenger;

  private readonly incomingTransactionHelper: IncomingTransactionHelper;

  private readonly securityProviderRequest?: SecurityProviderRequest;

  private readonly pendingTransactionTracker: PendingTransactionTracker;

<<<<<<< HEAD
  private readonly afterSign: (
    transactionMeta: TransactionMeta,
    signedTx: TypedTransaction,
  ) => boolean;

  private readonly beforeApproveOnInit: (
    transactionMeta: TransactionMeta,
  ) => boolean;

  private readonly beforeCheckPendingTransaction: (
    transactionMeta: TransactionMeta,
  ) => boolean;

  private readonly beforePublish: (transactionMeta: TransactionMeta) => boolean;

  private readonly getAdditionalSignArguments: (
    transactionMeta: TransactionMeta,
  ) => (TransactionMeta | undefined)[];

  private failTransaction(transactionMeta: TransactionMeta, error: Error) {
=======
  private failTransaction(
    transactionMeta: TransactionMeta,
    error: Error,
    actionId?: string,
  ) {
>>>>>>> 1d0afa35
    const newTransactionMeta = {
      ...transactionMeta,
      error,
      status: TransactionStatus.failed,
    };
    this.hub.emit('transaction-failed', {
      actionId,
      error: error.message,
      transactionMeta: newTransactionMeta,
    });
    this.updateTransaction(
      newTransactionMeta,
      'TransactionController#failTransaction - Add error message and set status to failed',
    );
    this.hub.emit(`${transactionMeta.id}:finished`, newTransactionMeta);
  }

  private async registryLookup(fourBytePrefix: string): Promise<MethodData> {
    const registryMethod = await this.registry.lookup(fourBytePrefix);
    const parsedRegistryMethod = this.registry.parse(registryMethod);
    return { registryMethod, parsedRegistryMethod };
  }

  /**
   * EventEmitter instance used to listen to specific transactional events
   */
  hub = new EventEmitter() as TransactionControllerEventEmitter;

  /**
   * Name of this controller used during composition
   */
  override name = 'TransactionController';

  /**
   * Method used to sign transactions
   */
  sign?: (
    transaction: TypedTransaction,
    from: string,
    transactionMeta?: TransactionMeta,
  ) => Promise<TypedTransaction>;

  /**
   * Creates a TransactionController instance.
   *
   * @param options - The controller options.
   * @param options.blockTracker - The block tracker used to poll for new blocks data.
   * @param options.disableHistory - Whether to disable storing history in transaction metadata.
   * @param options.disableSendFlowHistory - Explicitly disable transaction metadata history.
   * @param options.getCurrentAccountEIP1559Compatibility - Whether or not the account supports EIP-1559.
   * @param options.getCurrentNetworkEIP1559Compatibility - Whether or not the network supports EIP-1559.
   * @param options.getGasFeeEstimates - Callback to retrieve gas fee estimates.
   * @param options.getNetworkState - Gets the state of the network controller.
   * @param options.getPermittedAccounts - Get accounts that a given origin has permissions for.
   * @param options.getSelectedAddress - Gets the address of the currently selected account.
   * @param options.incomingTransactions - Configuration options for incoming transaction support.
   * @param options.incomingTransactions.includeTokenTransfers - Whether or not to include ERC20 token transfers.
   * @param options.incomingTransactions.isEnabled - Whether or not incoming transaction retrieval is enabled.
   * @param options.incomingTransactions.queryEntireHistory - Whether to initially query the entire transaction history or only recent blocks.
   * @param options.incomingTransactions.updateTransactions - Whether to update local transactions using remote transaction data.
   * @param options.messenger - The controller messenger.
   * @param options.onNetworkStateChange - Allows subscribing to network controller state changes.
   * @param options.pendingTransactions - Configuration options for pending transaction support.
   * @param options.pendingTransactions.isResubmitEnabled - Whether transaction publishing is automatically retried.
   * @param options.provider - The provider used to create the underlying EthQuery instance.
   * @param options.securityProviderRequest - A function for verifying a transaction, whether it is malicious or not.
   * @param options.hooks - The controller hooks.
   * @param options.hooks.afterSign - Additional logic to execute after signing a transaction. Return false to not change the status to signed.
   * @param options.hooks.beforeApproveOnInit - Additional logic to execute before starting an approval flow for a transaction during initialization. Return false to skip the transaction.
   * @param options.hooks.beforeCheckPendingTransaction - Additional logic to execute before checking pending transactions. Return false to prevent the broadcast of the transaction.
   * @param options.hooks.beforePublish - Additional logic to execute before publishing a transaction. Return false to prevent the broadcast of the transaction.
   * @param options.hooks.getAdditionalSignArguments - Returns additional arguments required to sign a transaction.
   * @param config - Initial options used to configure this controller.
   * @param state - Initial state to set on this controller.
   */
  constructor(
    {
      blockTracker,
      disableHistory,
      disableSendFlowHistory,
      getCurrentAccountEIP1559Compatibility,
      getCurrentNetworkEIP1559Compatibility,
      getGasFeeEstimates,
      getNetworkState,
      getPermittedAccounts,
      getSelectedAddress,
      incomingTransactions = {},
      messenger,
      onNetworkStateChange,
      pendingTransactions = {},
      provider,
      securityProviderRequest,
      hooks = {},
    }: {
      blockTracker: BlockTracker;
      disableHistory: boolean;
      disableSendFlowHistory: boolean;
      getCurrentAccountEIP1559Compatibility: () => Promise<boolean>;
      getCurrentNetworkEIP1559Compatibility: () => Promise<boolean>;
      getGasFeeEstimates?: () => Promise<GasFeeState>;
      getNetworkState: () => NetworkState;
      getPermittedAccounts: (origin?: string) => Promise<string[]>;
      getSelectedAddress: () => string;
      incomingTransactions?: {
        includeTokenTransfers?: boolean;
        isEnabled?: () => boolean;
        queryEntireHistory?: boolean;
        updateTransactions?: boolean;
      };
      messenger: TransactionControllerMessenger;
      onNetworkStateChange: (listener: (state: NetworkState) => void) => void;
      pendingTransactions?: {
        isResubmitEnabled?: boolean;
      };
      provider: Provider;
      securityProviderRequest?: SecurityProviderRequest;
      hooks: {
        afterSign?: (
          transactionMeta: TransactionMeta,
          signedTx: TypedTransaction,
        ) => boolean;
        beforeApproveOnInit?: (transactionMeta: TransactionMeta) => boolean;
        beforeCheckPendingTransaction?: (
          transactionMeta: TransactionMeta,
        ) => boolean;
        beforePublish?: (transactionMeta: TransactionMeta) => boolean;
        getAdditionalSignArguments?: (
          transactionMeta: TransactionMeta,
        ) => (TransactionMeta | undefined)[];
      };
    },
    config?: Partial<TransactionConfig>,
    state?: Partial<TransactionState>,
  ) {
    super(config, state);

    this.defaultConfig = {
      txHistoryLimit: 40,
    };

    this.defaultState = {
      methodData: {},
      transactions: [],
      lastFetchedBlockNumbers: {},
    };

    this.initialize();

    this.provider = provider;
    this.messagingSystem = messenger;
    this.getNetworkState = getNetworkState;
    // @ts-expect-error TODO: Provider type alignment
    this.ethQuery = new EthQuery(provider);
    this.isSendFlowHistoryDisabled = disableSendFlowHistory ?? false;
    this.isHistoryDisabled = disableHistory ?? false;
    this.registry = new MethodRegistry({ provider });
    this.getCurrentAccountEIP1559Compatibility =
      getCurrentAccountEIP1559Compatibility;
    this.getCurrentNetworkEIP1559Compatibility =
      getCurrentNetworkEIP1559Compatibility;
    this.getGasFeeEstimates =
      getGasFeeEstimates || (() => Promise.resolve({} as GasFeeState));
    this.getPermittedAccounts = getPermittedAccounts;
    this.getSelectedAddress = getSelectedAddress;
    this.securityProviderRequest = securityProviderRequest;

    this.afterSign = hooks?.afterSign ?? (() => true);
    this.beforeApproveOnInit =
      hooks?.beforeApproveOnInit ??
      /* istanbul ignore next */
      (() => true);
    this.beforeCheckPendingTransaction =
      hooks?.beforeCheckPendingTransaction ??
      /* istanbul ignore next */
      (() => true);
    this.beforePublish = hooks?.beforePublish ?? (() => true);
    this.getAdditionalSignArguments =
      hooks?.getAdditionalSignArguments ?? (() => []);

    this.nonceTracker = new NonceTracker({
      provider,
      blockTracker,
      getPendingTransactions: (address) =>
        getAndFormatTransactionsForNonceTracker(
          address,
          TransactionStatus.submitted,
          this.state.transactions,
        ),
      getConfirmedTransactions: (address) =>
        getAndFormatTransactionsForNonceTracker(
          address,
          TransactionStatus.confirmed,
          this.state.transactions,
        ),
    });

    this.incomingTransactionHelper = new IncomingTransactionHelper({
      blockTracker,
      getCurrentAccount: getSelectedAddress,
      getLastFetchedBlockNumbers: () => this.state.lastFetchedBlockNumbers,
      getNetworkState,
      isEnabled: incomingTransactions.isEnabled,
      queryEntireHistory: incomingTransactions.queryEntireHistory,
      remoteTransactionSource: new EtherscanRemoteTransactionSource({
        includeTokenTransfers: incomingTransactions.includeTokenTransfers,
      }),
      transactionLimit: this.config.txHistoryLimit,
      updateTransactions: incomingTransactions.updateTransactions,
    });

    this.incomingTransactionHelper.hub.on(
      'transactions',
      this.onIncomingTransactions.bind(this),
    );

    this.incomingTransactionHelper.hub.on(
      'updatedLastFetchedBlockNumbers',
      this.onUpdatedLastFetchedBlockNumbers.bind(this),
    );

    this.pendingTransactionTracker = new PendingTransactionTracker({
      approveTransaction: this.approveTransaction.bind(this),
      blockTracker,
      getChainId: this.getChainId.bind(this),
      getEthQuery: () => this.ethQuery,
      getTransactions: () => this.state.transactions,
      isResubmitEnabled: pendingTransactions.isResubmitEnabled,
      nonceTracker: this.nonceTracker,
<<<<<<< HEAD
      hooks: {
        beforeCheckPendingTransaction:
          this.beforeCheckPendingTransaction.bind(this),
        beforePublish: this.beforePublish.bind(this),
      },
=======
      onStateChange: this.subscribe.bind(this),
      publishTransaction: this.publishTransaction.bind(this),
>>>>>>> 1d0afa35
    });

    this.addPendingTransactionTrackerListeners();

    onNetworkStateChange(() => {
      // @ts-expect-error TODO: Provider type alignment
      this.ethQuery = new EthQuery(this.provider);
      this.registry = new MethodRegistry({ provider: this.provider });
    });
  }

  /**
   * Handle new method data request.
   *
   * @param fourBytePrefix - The method prefix.
   * @returns The method data object corresponding to the given signature prefix.
   */
  async handleMethodData(fourBytePrefix: string): Promise<MethodData> {
    const releaseLock = await this.mutex.acquire();
    try {
      const { methodData } = this.state;
      const knownMethod = Object.keys(methodData).find(
        (knownFourBytePrefix) => fourBytePrefix === knownFourBytePrefix,
      );
      if (knownMethod) {
        return methodData[fourBytePrefix];
      }
      const registry = await this.registryLookup(fourBytePrefix);
      this.update({
        methodData: { ...methodData, ...{ [fourBytePrefix]: registry } },
      });
      return registry;
    } finally {
      releaseLock();
    }
  }

  /**
   * Add a new unapproved transaction to state. Parameters will be validated, a
   * unique transaction id will be generated, and gas and gasPrice will be calculated
   * if not provided. If A `<tx.id>:unapproved` hub event will be emitted once added.
   *
   * @param txParams - Standard parameters for an Ethereum transaction.
   * @param opts - Additional options to control how the transaction is added.
   * @param opts.actionId - Unique ID to prevent duplicate requests.
   * @param opts.deviceConfirmedOn - An enum to indicate what device confirmed the transaction.
   * @param opts.method - RPC method that requested the transaction.
   * @param opts.origin - The origin of the transaction request, such as a dApp hostname.
   * @param opts.requireApproval - Whether the transaction requires approval by the user, defaults to true unless explicitly disabled.
   * @param opts.securityAlertResponse - Response from security validator.
   * @param opts.sendFlowHistory - The sendFlowHistory entries to add.
   * @param opts.type - Type of transaction to add, such as 'cancel' or 'swap'.
   * @returns Object containing a promise resolving to the transaction hash if approved.
   */
  async addTransaction(
    txParams: TransactionParams,
    {
      actionId,
      deviceConfirmedOn,
      method,
      origin,
      requireApproval,
      securityAlertResponse,
      sendFlowHistory,
      type,
    }: {
      actionId?: string;
      deviceConfirmedOn?: WalletDevice;
      method?: string;
      origin?: string;
      requireApproval?: boolean | undefined;
      securityAlertResponse?: Record<string, unknown>;
      sendFlowHistory?: SendFlowHistoryEntry[];
      type?: TransactionType;
    } = {},
  ): Promise<Result> {
    const chainId = this.getChainId();
    const { transactions } = this.state;
    txParams = normalizeTxParams(txParams);
    const isEIP1559Compatible = await this.getEIP1559Compatibility();
    validateTxParams(txParams, isEIP1559Compatible);
    if (origin) {
      await validateTransactionOrigin(
        await this.getPermittedAccounts(origin),
        this.getSelectedAddress(),
        txParams.from,
        origin,
      );
    }

    const dappSuggestedGasFees = this.generateDappSuggestedGasFees(
      txParams,
      origin,
    );

    const transactionType =
      type ?? (await determineTransactionType(txParams, this.ethQuery)).type;

    const existingTransactionMeta = this.getTransactionWithActionId(actionId);
    // If a request to add a transaction with the same actionId is submitted again, a new transaction will not be created for it.
    const transactionMeta: TransactionMeta = existingTransactionMeta || {
      // Add actionId to txMeta to check if same actionId is seen again
      actionId,
      chainId,
      dappSuggestedGasFees,
      deviceConfirmedOn,
      id: random(),
      origin,
      securityAlertResponse,
      status: TransactionStatus.unapproved as TransactionStatus.unapproved,
      time: Date.now(),
      txParams,
      userEditedGasLimit: false,
      verifiedOnBlockchain: false,
      type: transactionType,
    };

    await updateGas({
      ethQuery: this.ethQuery,
      providerConfig: this.getNetworkState().providerConfig,
      txMeta: transactionMeta,
    });

    await updateGasFees({
      eip1559: isEIP1559Compatible,
      ethQuery: this.ethQuery,
      getGasFeeEstimates: this.getGasFeeEstimates.bind(this),
      txMeta: transactionMeta,
    });

    // Checks if a transaction already exists with a given actionId
    if (!existingTransactionMeta) {
      // Set security provider response
      if (method && this.securityProviderRequest) {
        const securityProviderResponse = await this.securityProviderRequest(
          transactionMeta,
          method,
        );
        transactionMeta.securityProviderResponse = securityProviderResponse;
      }

      if (!this.isSendFlowHistoryDisabled) {
        transactionMeta.sendFlowHistory = sendFlowHistory ?? [];
      }
      // Initial history push
      if (!this.isHistoryDisabled) {
        addInitialHistorySnapshot(transactionMeta);
      }
      transactions.push(transactionMeta);
      this.update({
        transactions: this.trimTransactionsForState(transactions),
      });
      this.hub.emit(`unapprovedTransaction`, transactionMeta);
    }

    return {
      result: this.processApproval(transactionMeta, {
        isExisting: Boolean(existingTransactionMeta),
        requireApproval,
        actionId,
      }),
      transactionMeta,
    };
  }

  startIncomingTransactionPolling() {
    this.incomingTransactionHelper.start();
  }

  stopIncomingTransactionPolling() {
    this.incomingTransactionHelper.stop();
  }

  async updateIncomingTransactions() {
    await this.incomingTransactionHelper.update();
  }

  /**
   * Creates approvals for all unapproved transactions persisted.
   */
  initApprovals() {
    const chainId = this.getChainId();
    const unapprovedTxs = this.state.transactions.filter(
      (transaction) =>
        transaction.status === TransactionStatus.unapproved &&
        transaction.chainId === chainId,
    );

    for (const txMeta of unapprovedTxs) {
      this.processApproval(txMeta, {
        shouldShowRequest: false,
      }).catch((error) => {
        if (error?.code === errorCodes.provider.userRejectedRequest) {
          return;
        }
        console.error('Error during persisted transaction approval', error);
      });
    }
  }

  /**
   * Attempts to cancel a transaction based on its ID by setting its status to "rejected"
   * and emitting a `<tx.id>:finished` hub event.
   *
   * @param transactionId - The ID of the transaction to cancel.
   * @param gasValues - The gas values to use for the cancellation transaction.
   * @param options - The options for the cancellation transaction.
   * @param options.actionId - Unique ID to prevent duplicate requests.
   * @param options.estimatedBaseFee - The estimated base fee of the transaction.
   */
  async stopTransaction(
    transactionId: string,
    gasValues?: GasPriceValue | FeeMarketEIP1559Values,
    {
      estimatedBaseFee,
      actionId,
    }: { estimatedBaseFee?: string; actionId?: string } = {},
  ) {
    if (gasValues) {
      validateGasValues(gasValues);
    }
    const transactionMeta = this.state.transactions.find(
      ({ id }) => id === transactionId,
    );
    if (!transactionMeta) {
      return;
    }

    if (!this.sign) {
      throw new Error('No sign method defined.');
    }

    // gasPrice (legacy non EIP1559)
    const minGasPrice = getIncreasedPriceFromExisting(
      transactionMeta.txParams.gasPrice,
      CANCEL_RATE,
    );

    const gasPriceFromValues = isGasPriceValue(gasValues) && gasValues.gasPrice;

    const newGasPrice =
      (gasPriceFromValues &&
        validateMinimumIncrease(gasPriceFromValues, minGasPrice)) ||
      minGasPrice;

    // maxFeePerGas (EIP1559)
    const existingMaxFeePerGas = transactionMeta.txParams?.maxFeePerGas;
    const minMaxFeePerGas = getIncreasedPriceFromExisting(
      existingMaxFeePerGas,
      CANCEL_RATE,
    );
    const maxFeePerGasValues =
      isFeeMarketEIP1559Values(gasValues) && gasValues.maxFeePerGas;
    const newMaxFeePerGas =
      (maxFeePerGasValues &&
        validateMinimumIncrease(maxFeePerGasValues, minMaxFeePerGas)) ||
      (existingMaxFeePerGas && minMaxFeePerGas);

    // maxPriorityFeePerGas (EIP1559)
    const existingMaxPriorityFeePerGas =
      transactionMeta.txParams?.maxPriorityFeePerGas;
    const minMaxPriorityFeePerGas = getIncreasedPriceFromExisting(
      existingMaxPriorityFeePerGas,
      CANCEL_RATE,
    );
    const maxPriorityFeePerGasValues =
      isFeeMarketEIP1559Values(gasValues) && gasValues.maxPriorityFeePerGas;
    const newMaxPriorityFeePerGas =
      (maxPriorityFeePerGasValues &&
        validateMinimumIncrease(
          maxPriorityFeePerGasValues,
          minMaxPriorityFeePerGas,
        )) ||
      (existingMaxPriorityFeePerGas && minMaxPriorityFeePerGas);

    const txParams =
      newMaxFeePerGas && newMaxPriorityFeePerGas
        ? {
            from: transactionMeta.txParams.from,
            gasLimit: transactionMeta.txParams.gas,
            maxFeePerGas: newMaxFeePerGas,
            maxPriorityFeePerGas: newMaxPriorityFeePerGas,
            type: 2,
            nonce: transactionMeta.txParams.nonce,
            to: transactionMeta.txParams.from,
            value: '0x0',
          }
        : {
            from: transactionMeta.txParams.from,
            gasLimit: transactionMeta.txParams.gas,
            gasPrice: newGasPrice,
            nonce: transactionMeta.txParams.nonce,
            to: transactionMeta.txParams.from,
            value: '0x0',
          };

    const unsignedEthTx = this.prepareUnsignedEthTx(txParams);

    const signedTx = await this.sign(
      unsignedEthTx,
      transactionMeta.txParams.from,
    );
    await this.updateTransactionMetaRSV(transactionMeta, signedTx);
    const rawTx = bufferToHex(signedTx.serialize());
    await query(this.ethQuery, 'sendRawTransaction', [rawTx]);
    transactionMeta.estimatedBaseFee = estimatedBaseFee;
    transactionMeta.status = TransactionStatus.cancelled;

    // stopTransaction has no approval request, so we assume the user has already approved the transaction
    this.hub.emit('transaction-approved', { transactionMeta, actionId });
    this.hub.emit('transaction-submitted', { transactionMeta, actionId });

    this.hub.emit(`${transactionMeta.id}:finished`, transactionMeta);
  }

  /**
   * Attempts to speed up a transaction increasing transaction gasPrice by ten percent.
   *
   * @param transactionId - The ID of the transaction to speed up.
   * @param gasValues - The gas values to use for the speed up transaction.
   * @param options - The options for the speed up transaction.
   * @param options.actionId - Unique ID to prevent duplicate requests
   * @param options.estimatedBaseFee - The estimated base fee of the transaction.
   */
  async speedUpTransaction(
    transactionId: string,
    gasValues?: GasPriceValue | FeeMarketEIP1559Values,
    {
      actionId,
      estimatedBaseFee,
    }: { actionId?: string; estimatedBaseFee?: string } = {},
  ) {
    // If transaction is found for same action id, do not create a new speed up transaction.
    if (this.getTransactionWithActionId(actionId)) {
      return;
    }

    if (gasValues) {
      validateGasValues(gasValues);
    }
    const transactionMeta = this.state.transactions.find(
      ({ id }) => id === transactionId,
    );
    /* istanbul ignore next */
    if (!transactionMeta) {
      return;
    }

    /* istanbul ignore next */
    if (!this.sign) {
      throw new Error('No sign method defined.');
    }

    const { transactions } = this.state;

    // gasPrice (legacy non EIP1559)
    const minGasPrice = getIncreasedPriceFromExisting(
      transactionMeta.txParams.gasPrice,
      SPEED_UP_RATE,
    );

    const gasPriceFromValues = isGasPriceValue(gasValues) && gasValues.gasPrice;

    const newGasPrice =
      (gasPriceFromValues &&
        validateMinimumIncrease(gasPriceFromValues, minGasPrice)) ||
      minGasPrice;

    // maxFeePerGas (EIP1559)
    const existingMaxFeePerGas = transactionMeta.txParams?.maxFeePerGas;
    const minMaxFeePerGas = getIncreasedPriceFromExisting(
      existingMaxFeePerGas,
      SPEED_UP_RATE,
    );
    const maxFeePerGasValues =
      isFeeMarketEIP1559Values(gasValues) && gasValues.maxFeePerGas;
    const newMaxFeePerGas =
      (maxFeePerGasValues &&
        validateMinimumIncrease(maxFeePerGasValues, minMaxFeePerGas)) ||
      (existingMaxFeePerGas && minMaxFeePerGas);

    // maxPriorityFeePerGas (EIP1559)
    const existingMaxPriorityFeePerGas =
      transactionMeta.txParams?.maxPriorityFeePerGas;
    const minMaxPriorityFeePerGas = getIncreasedPriceFromExisting(
      existingMaxPriorityFeePerGas,
      SPEED_UP_RATE,
    );
    const maxPriorityFeePerGasValues =
      isFeeMarketEIP1559Values(gasValues) && gasValues.maxPriorityFeePerGas;
    const newMaxPriorityFeePerGas =
      (maxPriorityFeePerGasValues &&
        validateMinimumIncrease(
          maxPriorityFeePerGasValues,
          minMaxPriorityFeePerGas,
        )) ||
      (existingMaxPriorityFeePerGas && minMaxPriorityFeePerGas);

    const txParams =
      newMaxFeePerGas && newMaxPriorityFeePerGas
        ? {
            ...transactionMeta.txParams,
            gasLimit: transactionMeta.txParams.gas,
            maxFeePerGas: newMaxFeePerGas,
            maxPriorityFeePerGas: newMaxPriorityFeePerGas,
            type: 2,
          }
        : {
            ...transactionMeta.txParams,
            gasLimit: transactionMeta.txParams.gas,
            gasPrice: newGasPrice,
          };

    const unsignedEthTx = this.prepareUnsignedEthTx(txParams);

    const signedTx = await this.sign(
      unsignedEthTx,
      transactionMeta.txParams.from,
    );
    await this.updateTransactionMetaRSV(transactionMeta, signedTx);
    const rawTx = bufferToHex(signedTx.serialize());
    const hash = await query(this.ethQuery, 'sendRawTransaction', [rawTx]);
    const baseTransactionMeta = {
      ...transactionMeta,
      estimatedBaseFee,
      id: random(),
      time: Date.now(),
      hash,
      actionId,
      originalGasEstimate: transactionMeta.txParams.gas,
      type: TransactionType.retry,
    };
    const newTransactionMeta =
      newMaxFeePerGas && newMaxPriorityFeePerGas
        ? {
            ...baseTransactionMeta,
            txParams: {
              ...transactionMeta.txParams,
              maxFeePerGas: newMaxFeePerGas,
              maxPriorityFeePerGas: newMaxPriorityFeePerGas,
            },
          }
        : {
            ...baseTransactionMeta,
            txParams: {
              ...transactionMeta.txParams,
              gasPrice: newGasPrice,
            },
          };
    transactions.push(newTransactionMeta);
    this.update({ transactions: this.trimTransactionsForState(transactions) });

    // speedUpTransaction has no approval request, so we assume the user has already approved the transaction
    this.hub.emit('transaction-approved', {
      transactionMeta: newTransactionMeta,
      actionId,
    });
    this.hub.emit('transaction-submitted', {
      transactionMeta: newTransactionMeta,
      actionId,
    });

    this.hub.emit(`${transactionMeta.id}:speedup`, newTransactionMeta);
  }

  /**
   * Estimates required gas for a given transaction.
   *
   * @param transaction - The transaction to estimate gas for.
   * @returns The gas and gas price.
   */
  async estimateGas(transaction: TransactionParams) {
    const { estimatedGas, simulationFails } = await estimateGas(
      transaction,
      this.ethQuery,
    );

    return { gas: estimatedGas, simulationFails };
  }

  /**
   * Updates an existing transaction in state.
   *
   * @param transactionMeta - The new transaction to store in state.
   * @param note - A note or update reason to include in the transaction history.
   */
  updateTransaction(transactionMeta: TransactionMeta, note: string) {
    const { transactions } = this.state;
    transactionMeta.txParams = normalizeTxParams(transactionMeta.txParams);
    validateTxParams(transactionMeta.txParams);
    if (!this.isHistoryDisabled) {
      updateTransactionHistory(transactionMeta, note);
    }
    const index = transactions.findIndex(({ id }) => transactionMeta.id === id);
    transactions[index] = transactionMeta;
    this.update({ transactions: this.trimTransactionsForState(transactions) });
  }

  /**
   * Removes all transactions from state, optionally based on the current network.
   *
   * @param ignoreNetwork - Determines whether to wipe all transactions, or just those on the
   * current network. If `true`, all transactions are wiped.
   * @param address - If specified, only transactions originating from this address will be
   * wiped on current network.
   */
  wipeTransactions(ignoreNetwork?: boolean, address?: string) {
    /* istanbul ignore next */
    if (ignoreNetwork && !address) {
      this.update({ transactions: [] });
      return;
    }
    const currentChainId = this.getChainId();
    const newTransactions = this.state.transactions.filter(
      ({ chainId, txParams }) => {
        const isMatchingNetwork = ignoreNetwork || chainId === currentChainId;

        if (!isMatchingNetwork) {
          return true;
        }

        const isMatchingAddress =
          !address || txParams.from?.toLowerCase() === address.toLowerCase();

        return !isMatchingAddress;
      },
    );

    this.update({
      transactions: this.trimTransactionsForState(newTransactions),
    });
  }

  startIncomingTransactionProcessing() {
    this.incomingTransactionHelper.start();
  }

  stopIncomingTransactionProcessing() {
    this.incomingTransactionHelper.stop();
  }

  /**
   * Adds external provided transaction to state as confirmed transaction.
   *
   * @param transactionMeta - TransactionMeta to add transactions.
   * @param transactionReceipt - TransactionReceipt of the external transaction.
   * @param baseFeePerGas - Base fee per gas of the external transaction.
   */
  async confirmExternalTransaction(
    transactionMeta: TransactionMeta,
    transactionReceipt: TransactionReceipt,
    baseFeePerGas: Hex,
  ) {
    // Run validation and add external transaction to state.
    this.addExternalTransaction(transactionMeta);

    try {
      const transactionId = transactionMeta.id;

      // Make sure status is confirmed and define gasUsed as in receipt.
      transactionMeta.status = TransactionStatus.confirmed;
      transactionMeta.txReceipt = transactionReceipt;
      if (baseFeePerGas) {
        transactionMeta.baseFeePerGas = baseFeePerGas;
      }

      // Update same nonce local transactions as dropped and define replacedBy properties.
      this.markNonceDuplicatesDropped(transactionId);

      // Update external provided transaction with updated gas values and confirmed status.
      this.updateTransaction(
        transactionMeta,
        'TransactionController:confirmExternalTransaction - Add external transaction',
      );

      this.hub.emit('transaction-confirmed', {
        transactionMeta,
      });
    } catch (error) {
      console.error(error);
    }
  }

  /**
   * Append new send flow history to a transaction.
   *
   * @param transactionID - The ID of the transaction to update.
   * @param currentSendFlowHistoryLength - The length of the current sendFlowHistory array.
   * @param sendFlowHistoryToAdd - The sendFlowHistory entries to add.
   * @returns The updated transactionMeta.
   */
  updateTransactionSendFlowHistory(
    transactionID: string,
    currentSendFlowHistoryLength: number,
    sendFlowHistoryToAdd: SendFlowHistoryEntry[],
  ): TransactionMeta {
    if (this.isSendFlowHistoryDisabled) {
      throw new Error(
        'Send flow history is disabled for the current transaction controller',
      );
    }

    const transactionMeta = this.getTransaction(transactionID);

    if (!transactionMeta) {
      throw new Error(
        `Cannot update send flow history as no transaction metadata found`,
      );
    }

    validateIfTransactionUnapproved(
      transactionMeta,
      'updateTransactionSendFlowHistory',
    );

    if (
      currentSendFlowHistoryLength ===
      (transactionMeta?.sendFlowHistory?.length || 0)
    ) {
      transactionMeta.sendFlowHistory = [
        ...(transactionMeta?.sendFlowHistory ?? []),
        ...sendFlowHistoryToAdd,
      ];
      this.updateTransaction(
        transactionMeta,
        'TransactionController:updateTransactionSendFlowHistory - sendFlowHistory updated',
      );
    }

    return this.getTransaction(transactionID) as TransactionMeta;
  }

  /**
   * Update the gas values of a transaction.
   *
   * @param transactionId - The ID of the transaction to update.
   * @param gasValues - Gas values to update.
   * @param gasValues.gas - Same as transaction.gasLimit.
   * @param gasValues.gasLimit - Maxmimum number of units of gas to use for this transaction.
   * @param gasValues.gasPrice - Price per gas for legacy transactions.
   * @param gasValues.maxPriorityFeePerGas - Maximum amount per gas to give to validator as incentive.
   * @param gasValues.maxFeePerGas - Maximum amount per gas to pay for the transaction, including the priority fee.
   * @param gasValues.estimateUsed - Which estimate level was used.
   * @param gasValues.estimateSuggested - Which estimate level that the API suggested.
   * @param gasValues.defaultGasEstimates - The default estimate for gas.
   * @param gasValues.originalGasEstimate - Original estimate for gas.
   * @param gasValues.userEditedGasLimit - The gas limit supplied by user.
   * @param gasValues.userFeeLevel - Estimate level user selected.
   * @returns The updated transactionMeta.
   */
  updateTransactionGasFees(
    transactionId: string,
    {
      defaultGasEstimates,
      estimateUsed,
      estimateSuggested,
      gas,
      gasLimit,
      gasPrice,
      maxPriorityFeePerGas,
      maxFeePerGas,
      originalGasEstimate,
      userEditedGasLimit,
      userFeeLevel,
    }: {
      defaultGasEstimates?: string;
      estimateUsed?: string;
      estimateSuggested?: string;
      gas?: string;
      gasLimit?: string;
      gasPrice?: string;
      maxPriorityFeePerGas?: string;
      maxFeePerGas?: string;
      originalGasEstimate?: string;
      userEditedGasLimit?: boolean;
      userFeeLevel?: string;
    },
  ): TransactionMeta {
    const transactionMeta = this.getTransaction(transactionId);

    if (!transactionMeta) {
      throw new Error(
        `Cannot update transaction as no transaction metadata found`,
      );
    }

    validateIfTransactionUnapproved(
      transactionMeta,
      'updateTransactionGasFees',
    );

    let transactionGasFees = {
      txParams: {
        gas,
        gasLimit,
        gasPrice,
        maxPriorityFeePerGas,
        maxFeePerGas,
      },
      defaultGasEstimates,
      estimateUsed,
      estimateSuggested,
      originalGasEstimate,
      userEditedGasLimit,
      userFeeLevel,
    } as any;

    // only update what is defined
    transactionGasFees.txParams = pickBy(transactionGasFees.txParams);
    transactionGasFees = pickBy(transactionGasFees);

    // merge updated gas values with existing transaction meta
    const updatedMeta = merge(transactionMeta, transactionGasFees);

    this.updateTransaction(
      updatedMeta,
      'TransactionController:updateTransactionGasFees - gas values updated',
    );

    return this.getTransaction(transactionId) as TransactionMeta;
  }

  /**
   * Update the previous gas values of a transaction.
   *
   * @param transactionId - The ID of the transaction to update.
   * @param previousGas - Previous gas values to update.
   * @param previousGas.gasLimit - Maxmimum number of units of gas to use for this transaction.
   * @param previousGas.maxFeePerGas - Maximum amount per gas to pay for the transaction, including the priority fee.
   * @param previousGas.maxPriorityFeePerGas - Maximum amount per gas to give to validator as incentive.
   * @returns The updated transactionMeta.
   */
  updatePreviousGasParams(
    transactionId: string,
    {
      gasLimit,
      maxFeePerGas,
      maxPriorityFeePerGas,
    }: {
      gasLimit?: string;
      maxFeePerGas?: string;
      maxPriorityFeePerGas?: string;
    },
  ): TransactionMeta {
    const transactionMeta = this.getTransaction(transactionId);

    if (!transactionMeta) {
      throw new Error(
        `Cannot update transaction as no transaction metadata found`,
      );
    }

    validateIfTransactionUnapproved(transactionMeta, 'updatePreviousGasParams');

    const transactionPreviousGas = {
      previousGas: {
        gasLimit,
        maxFeePerGas,
        maxPriorityFeePerGas,
      },
    } as any;

    // only update what is defined
    transactionPreviousGas.previousGas = pickBy(
      transactionPreviousGas.previousGas,
    );

    // merge updated previous gas values with existing transaction meta
    const updatedMeta = merge(transactionMeta, transactionPreviousGas);

    this.updateTransaction(
      updatedMeta,
      'TransactionController:updatePreviousGasParams - Previous gas values updated',
    );

    return this.getTransaction(transactionId) as TransactionMeta;
  }

  /**
   * Gets the next nonce according to the nonce-tracker.
   * Ensure `releaseLock` is called once processing of the `nonce` value is complete.
   *
   * @param address - The hex string address for the transaction.
   * @returns object with the `nextNonce` `nonceDetails`, and the releaseLock.
   */
  async getNonceLock(address: string): Promise<NonceLock> {
    return this.nonceTracker.getNonceLock(address);
  }

  private async processApproval(
    transactionMeta: TransactionMeta,
    {
      isExisting = false,
      requireApproval,
      shouldShowRequest = true,
      actionId,
    }: {
      isExisting?: boolean;
      requireApproval?: boolean | undefined;
      shouldShowRequest?: boolean;
      actionId?: string;
    },
  ): Promise<string> {
    const transactionId = transactionMeta.id;
    let resultCallbacks: AcceptResultCallbacks | undefined;
    const { meta, isCompleted } = this.isTransactionCompleted(transactionId);
    const finishedPromise = isCompleted
      ? Promise.resolve(meta)
      : this.waitForTransactionFinished(transactionId);

    if (meta && !isExisting && !isCompleted) {
      try {
        if (requireApproval !== false) {
          const acceptResult = await this.requestApproval(transactionMeta, {
            shouldShowRequest,
          });
          resultCallbacks = acceptResult.resultCallbacks;
        }

        const { isCompleted: isTxCompleted } =
          this.isTransactionCompleted(transactionId);

        if (!isTxCompleted) {
          await this.approveTransaction(transactionId);
          const updatedTransactionMeta = this.getTransaction(
            transactionId,
          ) as TransactionMeta;
          this.hub.emit('transaction-approved', {
            transactionMeta: updatedTransactionMeta,
            actionId,
          });
        }
      } catch (error: any) {
        const { isCompleted: isTxCompleted } =
          this.isTransactionCompleted(transactionId);
        if (!isTxCompleted) {
          if (error?.code === errorCodes.provider.userRejectedRequest) {
            this.cancelTransaction(transactionId, actionId);

            throw providerErrors.userRejectedRequest(
              'User rejected the transaction',
            );
          } else {
            this.failTransaction(meta, error, actionId);
          }
        }
      }
    }

    const finalMeta = await finishedPromise;

    switch (finalMeta?.status) {
      case TransactionStatus.failed:
        resultCallbacks?.error(finalMeta.error);
        throw rpcErrors.internal(finalMeta.error.message);

      case TransactionStatus.cancelled:
        const cancelError = rpcErrors.internal(
          'User cancelled the transaction',
        );
        resultCallbacks?.error(cancelError);
        throw cancelError;

      case TransactionStatus.submitted:
        resultCallbacks?.success();
        return finalMeta.hash as string;

      default:
        const internalError = rpcErrors.internal(
          `MetaMask Tx Signature: Unknown problem: ${JSON.stringify(
            finalMeta || transactionId,
          )}`,
        );

        resultCallbacks?.error(internalError);
        throw internalError;
    }
  }

  /**
   * Approves a transaction and updates it's status in state. If this is not a
   * retry transaction, a nonce will be generated. The transaction is signed
   * using the sign configuration property, then published to the blockchain.
   * A `<tx.id>:finished` hub event is fired after success or failure.
   *
   * @param transactionId - The ID of the transaction to approve.
   */
  private async approveTransaction(transactionId: string) {
    const { transactions } = this.state;
    const releaseLock = await this.mutex.acquire();
    const chainId = this.getChainId();
    const index = transactions.findIndex(({ id }) => transactionId === id);
    const transactionMeta = transactions[index];
    const {
      txParams: { nonce, from },
    } = transactionMeta;
    let nonceLock;
    try {
      if (!this.sign) {
        releaseLock();
        this.failTransaction(
          transactionMeta,
          new Error('No sign method defined.'),
        );
        return;
      } else if (!chainId) {
        releaseLock();
        this.failTransaction(transactionMeta, new Error('No chainId defined.'));
        return;
      }

      const { approved: status } = TransactionStatus;
      let nonceToUse = nonce;
      // if a nonce already exists on the transactionMeta it means this is a speedup or cancel transaction
      // so we want to reuse that nonce and hope that it beats the previous attempt to chain. Otherwise use a new locked nonce
      if (!nonceToUse) {
        nonceLock = await this.nonceTracker.getNonceLock(from);
        nonceToUse = addHexPrefix(nonceLock.nextNonce.toString(16));
      }

      transactionMeta.status = status;
      transactionMeta.txParams.nonce = nonceToUse;
      transactionMeta.txParams.chainId = chainId;

      const baseTxParams = {
        ...transactionMeta.txParams,
        gasLimit: transactionMeta.txParams.gas,
      };

      const isEIP1559 = isEIP1559Transaction(transactionMeta.txParams);

      const txParams = isEIP1559
        ? {
            ...baseTxParams,
            maxFeePerGas: transactionMeta.txParams.maxFeePerGas,
            maxPriorityFeePerGas: transactionMeta.txParams.maxPriorityFeePerGas,
            estimatedBaseFee: transactionMeta.txParams.estimatedBaseFee,
            // specify type 2 if maxFeePerGas and maxPriorityFeePerGas are set
            type: 2,
          }
        : baseTxParams;

      // delete gasPrice if maxFeePerGas and maxPriorityFeePerGas are set
      if (isEIP1559) {
        delete txParams.gasPrice;
      }

      if (!this.beforePublish(transactionMeta)) {
        transactionMeta.status = TransactionStatus.approved;
        this.updateTransaction(
          transactionMeta,
          'TransactionController#approveTransaction - Transaction approved',
        );
      }

      const unsignedEthTx = this.prepareUnsignedEthTx(txParams);
      const signedTx = await this.sign(
        unsignedEthTx,
        from,
        ...this.getAdditionalSignArguments(transactionMeta),
      );
      if (!this.afterSign(transactionMeta, signedTx)) {
        return;
      }

      await this.updateTransactionMetaRSV(transactionMeta, signedTx);
      transactionMeta.status = TransactionStatus.signed;
      this.updateTransaction(
        transactionMeta,
        'TransactionController#approveTransaction - Transaction signed',
      );

      const rawTx = bufferToHex(signedTx.serialize());
      transactionMeta.rawTx = rawTx;
      this.updateTransaction(
        transactionMeta,
        'TransactionController#approveTransaction - RawTransaction added',
      );
      const hash = await this.publishTransaction(rawTx);
      transactionMeta.hash = hash;
      transactionMeta.status = TransactionStatus.submitted;
      transactionMeta.submittedTime = new Date().getTime();
      this.hub.emit('transaction-submitted', {
        transactionMeta,
      });
      this.updateTransaction(
        transactionMeta,
        'TransactionController#approveTransaction - Transaction submitted',
      );
      this.hub.emit(`${transactionMeta.id}:finished`, transactionMeta);
    } catch (error: any) {
      this.failTransaction(transactionMeta, error);
    } finally {
      // must set transaction to submitted/failed before releasing lock
      if (nonceLock) {
        nonceLock.releaseLock();
      }
      releaseLock();
    }
  }

  private async publishTransaction(rawTransaction: string): Promise<string> {
    return await query(this.ethQuery, 'sendRawTransaction', [rawTransaction]);
  }

  /**
   * Cancels a transaction based on its ID by setting its status to "rejected"
   * and emitting a `<tx.id>:finished` hub event.
   *
   * @param transactionId - The ID of the transaction to cancel.
   * @param actionId - The actionId passed from UI
   */
  private cancelTransaction(transactionId: string, actionId?: string) {
    const transactionMeta = this.state.transactions.find(
      ({ id }) => id === transactionId,
    );
    if (!transactionMeta) {
      return;
    }
    transactionMeta.status = TransactionStatus.rejected;
    this.hub.emit(`${transactionMeta.id}:finished`, transactionMeta);
    this.hub.emit('transaction-rejected', {
      transactionMeta,
      actionId,
    });
    const transactions = this.state.transactions.filter(
      ({ id }) => id !== transactionId,
    );
    this.update({ transactions: this.trimTransactionsForState(transactions) });
  }

  /**
   * Trim the amount of transactions that are set on the state. Checks
   * if the length of the tx history is longer then desired persistence
   * limit and then if it is removes the oldest confirmed or rejected tx.
   * Pending or unapproved transactions will not be removed by this
   * operation. For safety of presenting a fully functional transaction UI
   * representation, this function will not break apart transactions with the
   * same nonce, created on the same day, per network. Not accounting for transactions of the same
   * nonce, same day and network combo can result in confusing or broken experiences
   * in the UI. The transactions are then updated using the BaseController update.
   *
   * @param transactions - The transactions to be applied to the state.
   * @returns The trimmed list of transactions.
   */
  private trimTransactionsForState(
    transactions: TransactionMeta[],
  ): TransactionMeta[] {
    const nonceNetworkSet = new Set();

    const txsToKeep = transactions
      .sort((a, b) => (a.time > b.time ? -1 : 1)) // Descending time order
      .filter((tx) => {
        const { chainId, status, txParams, time } = tx;

        if (txParams) {
          const key = `${txParams.nonce}-${convertHexToDecimal(
            chainId,
          )}-${new Date(time).toDateString()}`;

          if (nonceNetworkSet.has(key)) {
            return true;
          } else if (
            nonceNetworkSet.size < this.config.txHistoryLimit ||
            !this.isFinalState(status)
          ) {
            nonceNetworkSet.add(key);
            return true;
          }
        }

        return false;
      });

    txsToKeep.reverse(); // Ascending time order
    return txsToKeep;
  }

  /**
   * Determines if the transaction is in a final state.
   *
   * @param status - The transaction status.
   * @returns Whether the transaction is in a final state.
   */
  private isFinalState(status: TransactionStatus): boolean {
    return (
      status === TransactionStatus.rejected ||
      status === TransactionStatus.confirmed ||
      status === TransactionStatus.failed ||
      status === TransactionStatus.cancelled
    );
  }

  /**
   * Whether the transaction has at least completed all local processing.
   *
   * @param status - The transaction status.
   * @returns Whether the transaction is in a final state.
   */
  private isLocalFinalState(status: TransactionStatus): boolean {
    return [
      TransactionStatus.cancelled,
      TransactionStatus.confirmed,
      TransactionStatus.failed,
      TransactionStatus.rejected,
      TransactionStatus.submitted,
    ].includes(status);
  }

  private async requestApproval(
    txMeta: TransactionMeta,
    { shouldShowRequest }: { shouldShowRequest: boolean },
  ): Promise<AddResult> {
    const id = this.getApprovalId(txMeta);
    const { origin } = txMeta;
    const type = ApprovalType.Transaction;
    const requestData = { txId: txMeta.id };

    return (await this.messagingSystem.call(
      'ApprovalController:addRequest',
      {
        id,
        origin: origin || ORIGIN_METAMASK,
        type,
        requestData,
        expectsResult: true,
      },
      shouldShowRequest,
    )) as Promise<AddResult>;
  }

  private getTransaction(transactionId: string): TransactionMeta | undefined {
    const { transactions } = this.state;
    return transactions.find(({ id }) => id === transactionId);
  }

  private getApprovalId(txMeta: TransactionMeta) {
    return String(txMeta.id);
  }

  private isTransactionCompleted(transactionId: string): {
    meta?: TransactionMeta;
    isCompleted: boolean;
  } {
    const transaction = this.getTransaction(transactionId);

    if (!transaction) {
      return { meta: undefined, isCompleted: false };
    }

    const isCompleted = this.isLocalFinalState(transaction.status);

    return { meta: transaction, isCompleted };
  }

  private getChainId(): Hex {
    const { providerConfig } = this.getNetworkState();
    return providerConfig.chainId;
  }

  private prepareUnsignedEthTx(
    txParams: Record<string, unknown>,
  ): TypedTransaction {
    return TransactionFactory.fromTxData(txParams, {
      common: this.getCommonConfiguration(),
      freeze: false,
    });
  }

  /**
   * `@ethereumjs/tx` uses `@ethereumjs/common` as a configuration tool for
   * specifying which chain, network, hardfork and EIPs to support for
   * a transaction. By referencing this configuration, and analyzing the fields
   * specified in txParams, @ethereumjs/tx is able to determine which EIP-2718
   * transaction type to use.
   *
   * @returns common configuration object
   */
  private getCommonConfiguration(): Common {
    const {
      providerConfig: { type: chain, chainId, nickname: name },
    } = this.getNetworkState();

    if (
      chain !== RPC &&
      chain !== NetworkType['linea-goerli'] &&
      chain !== NetworkType['linea-mainnet']
    ) {
      return new Common({ chain, hardfork: HARDFORK });
    }

    const customChainParams: Partial<ChainConfig> = {
      name,
      chainId: parseInt(chainId, 16),
      defaultHardfork: HARDFORK,
    };

    return Common.custom(customChainParams);
  }

  private onIncomingTransactions({
    added,
    updated,
  }: {
    added: TransactionMeta[];
    updated: TransactionMeta[];
  }) {
    const { transactions: currentTransactions } = this.state;

    const updatedTransactions = [
      ...added,
      ...currentTransactions.map((originalTransaction) => {
        const updatedTransaction = updated.find(
          ({ hash }) => hash === originalTransaction.hash,
        );

        return updatedTransaction ?? originalTransaction;
      }),
    ];

    this.update({
      transactions: this.trimTransactionsForState(updatedTransactions),
    });
  }

  private onUpdatedLastFetchedBlockNumbers({
    lastFetchedBlockNumbers,
    blockNumber,
  }: {
    lastFetchedBlockNumbers: {
      [key: string]: number;
    };
    blockNumber: number;
  }) {
    this.update({ lastFetchedBlockNumbers });
    this.hub.emit('incomingTransactionBlock', blockNumber);
  }

  private generateDappSuggestedGasFees(
    txParams: TransactionParams,
    origin?: string,
  ): DappSuggestedGasFees | undefined {
    if (!origin || origin === ORIGIN_METAMASK) {
      return undefined;
    }

    const { gasPrice, maxFeePerGas, maxPriorityFeePerGas, gas } = txParams;

    if (
      gasPrice === undefined &&
      maxFeePerGas === undefined &&
      maxPriorityFeePerGas === undefined &&
      gas === undefined
    ) {
      return undefined;
    }

    const dappSuggestedGasFees: DappSuggestedGasFees = {};

    if (gasPrice !== undefined) {
      dappSuggestedGasFees.gasPrice = gasPrice;
    } else if (
      maxFeePerGas !== undefined ||
      maxPriorityFeePerGas !== undefined
    ) {
      dappSuggestedGasFees.maxFeePerGas = maxFeePerGas;
      dappSuggestedGasFees.maxPriorityFeePerGas = maxPriorityFeePerGas;
    }

    if (gas !== undefined) {
      dappSuggestedGasFees.gas = gas;
    }

    return dappSuggestedGasFees;
  }

  /**
   * Validates and adds external provided transaction to state.
   *
   * @param transactionMeta - Nominated external transaction to be added to state.
   */
  private async addExternalTransaction(transactionMeta: TransactionMeta) {
    const chainId = this.getChainId();
    const { transactions } = this.state;
    const fromAddress = transactionMeta?.txParams?.from;
    const sameFromAndNetworkTransactions = transactions.filter(
      (transaction) =>
        transaction.txParams.from === fromAddress &&
        transaction.chainId === chainId,
    );
    const confirmedTxs = sameFromAndNetworkTransactions.filter(
      (transaction) => transaction.status === TransactionStatus.confirmed,
    );
    const pendingTxs = sameFromAndNetworkTransactions.filter(
      (transaction) => transaction.status === TransactionStatus.submitted,
    );

    validateConfirmedExternalTransaction(
      transactionMeta,
      confirmedTxs,
      pendingTxs,
    );

    // Make sure provided external transaction has non empty history array
    if (!(transactionMeta.history ?? []).length) {
      if (!this.isHistoryDisabled) {
        addInitialHistorySnapshot(transactionMeta);
      }
    }

    const updatedTransactions = [...transactions, transactionMeta];
    this.update({
      transactions: this.trimTransactionsForState(updatedTransactions),
    });
  }

  /**
   * Sets other txMeta statuses to dropped if the txMeta that has been confirmed has other transactions
   * in the transactions have the same nonce.
   *
   * @param transactionId - Used to identify original transaction.
   */
  private markNonceDuplicatesDropped(transactionId: string) {
    const chainId = this.getChainId();
    const transactionMeta = this.getTransaction(transactionId);
    const nonce = transactionMeta?.txParams?.nonce;
    const from = transactionMeta?.txParams?.from;
    const sameNonceTxs = this.state.transactions.filter(
      (transaction) =>
        transaction.txParams.from === from &&
        transaction.txParams.nonce === nonce &&
        transaction.chainId === chainId,
    );

    if (!sameNonceTxs.length) {
      return;
    }

    // Mark all same nonce transactions as dropped and give it a replacedBy hash
    for (const transaction of sameNonceTxs) {
      if (transaction.id === transactionId) {
        continue;
      }
      transaction.replacedBy = transactionMeta?.hash;
      transaction.replacedById = transactionMeta?.id;
      // Drop any transaction that wasn't previously failed (off chain failure)
      if (transaction.status !== TransactionStatus.failed) {
        this.setTransactionStatusDropped(transaction);
      }
    }
  }

  /**
   * Method to set transaction status to dropped.
   *
   * @param transactionMeta - TransactionMeta of transaction to be marked as dropped.
   */
  private setTransactionStatusDropped(transactionMeta: TransactionMeta) {
    transactionMeta.status = TransactionStatus.dropped;
    this.hub.emit('transaction-dropped', {
      transactionMeta,
    });
    this.updateTransaction(
      transactionMeta,
      'TransactionController#setTransactionStatusDropped - Transaction dropped',
    );
  }

  /**
   * Get transaction with provided actionId.
   *
   * @param actionId - Unique ID to prevent duplicate requests
   * @returns the filtered transaction
   */
  private getTransactionWithActionId(actionId?: string) {
    return this.state.transactions.find(
      (transaction) => actionId && transaction.actionId === actionId,
    );
  }

  private async waitForTransactionFinished(
    transactionId: string,
  ): Promise<TransactionMeta> {
    return new Promise((resolve) => {
      this.hub.once(`${transactionId}:finished`, (txMeta) => {
        resolve(txMeta);
      });
    });
  }

  /**
   * Updates the r, s, and v properties of a TransactionMeta object
   * with values from a signed transaction.
   *
   * @param transactionMeta - The TransactionMeta object to update.
   * @param signedTx - The encompassing type for all transaction types containing r, s, and v values.
   */
  private async updateTransactionMetaRSV(
    transactionMeta: TransactionMeta,
    signedTx: TypedTransaction,
  ): Promise<void> {
    if (signedTx.r) {
      transactionMeta.r = addHexPrefix(signedTx.r.toString(16));
    }

    if (signedTx.s) {
      transactionMeta.s = addHexPrefix(signedTx.s.toString(16));
    }

    if (signedTx.v) {
      transactionMeta.v = addHexPrefix(signedTx.v.toString(16));
    }
  }

  private async getEIP1559Compatibility() {
    const currentNetworkIsEIP1559Compatible =
      await this.getCurrentNetworkEIP1559Compatibility();
    const currentAccountIsEIP1559Compatible =
      this.getCurrentAccountEIP1559Compatibility?.() ?? true;

    return (
      currentNetworkIsEIP1559Compatible && currentAccountIsEIP1559Compatible
    );
  }

  private addPendingTransactionTrackerListeners() {
    this.pendingTransactionTracker.hub.on(
      'transaction-confirmed',
      (transactionMeta: TransactionMeta) => {
        this.hub.emit('transaction-confirmed', { transactionMeta });
        this.hub.emit(`${transactionMeta.id}:confirmed`, transactionMeta);
      },
    );

    this.pendingTransactionTracker.hub.on(
      'transaction-dropped',
      this.setTransactionStatusDropped.bind(this),
    );

    this.pendingTransactionTracker.hub.on(
      'transaction-failed',
      this.failTransaction.bind(this),
    );

    this.pendingTransactionTracker.hub.on(
      'transaction-updated',
      this.updateTransaction.bind(this),
    );
  }
}

export default TransactionController;<|MERGE_RESOLUTION|>--- conflicted
+++ resolved
@@ -246,7 +246,6 @@
 
   private readonly pendingTransactionTracker: PendingTransactionTracker;
 
-<<<<<<< HEAD
   private readonly afterSign: (
     transactionMeta: TransactionMeta,
     signedTx: TypedTransaction,
@@ -266,14 +265,11 @@
     transactionMeta: TransactionMeta,
   ) => (TransactionMeta | undefined)[];
 
-  private failTransaction(transactionMeta: TransactionMeta, error: Error) {
-=======
   private failTransaction(
     transactionMeta: TransactionMeta,
     error: Error,
     actionId?: string,
   ) {
->>>>>>> 1d0afa35
     const newTransactionMeta = {
       ...transactionMeta,
       error,
@@ -502,16 +498,13 @@
       getTransactions: () => this.state.transactions,
       isResubmitEnabled: pendingTransactions.isResubmitEnabled,
       nonceTracker: this.nonceTracker,
-<<<<<<< HEAD
+      onStateChange: this.subscribe.bind(this),
+      publishTransaction: this.publishTransaction.bind(this),
       hooks: {
         beforeCheckPendingTransaction:
           this.beforeCheckPendingTransaction.bind(this),
         beforePublish: this.beforePublish.bind(this),
       },
-=======
-      onStateChange: this.subscribe.bind(this),
-      publishTransaction: this.publishTransaction.bind(this),
->>>>>>> 1d0afa35
     });
 
     this.addPendingTransactionTrackerListeners();
