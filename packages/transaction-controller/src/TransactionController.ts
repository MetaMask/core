--- conflicted
+++ resolved
@@ -1528,7 +1528,6 @@
         delete txParams.gasPrice;
       }
 
-<<<<<<< HEAD
       if (!this.beforePublish(transactionMeta)) {
         transactionMeta.status = TransactionStatus.approved;
         this.updateTransaction(
@@ -1545,17 +1544,6 @@
       if (!rawTx) {
         return;
       }
-=======
-      const unsignedEthTx = this.prepareUnsignedEthTx(txParams);
-      this.inProcessOfSigning.add(transactionId);
-      const signedTx = await this.sign(unsignedEthTx, from);
-      await this.updateTransactionMetaRSV(transactionMeta, signedTx);
-      transactionMeta.status = TransactionStatus.signed;
-      this.updateTransaction(
-        transactionMeta,
-        'TransactionController#approveTransaction - Transaction signed',
-      );
->>>>>>> b4a0775d
 
       const hash = await this.publishTransaction(rawTx);
       transactionMeta.hash = hash;
@@ -2034,6 +2022,7 @@
     const { txParams } = transactionMeta;
 
     const unsignedEthTx = this.prepareUnsignedEthTx(txParams);
+    this.inProcessOfSigning.add(transactionMeta.id);
     const signedTx = await this.sign?.(
       unsignedEthTx,
       txParams.from,
