--- conflicted
+++ resolved
@@ -15,18 +15,8 @@
   GasPriceValue,
   FeeMarketEIP1559Values,
 } from './TransactionController';
-<<<<<<< HEAD
 import { TransactionType } from './types';
-import type {
-  InferTransactionTypeResult,
-  TransactionStatus,
-  Transaction,
-  TransactionMeta,
-} from './types';
-=======
-import { TransactionStatus } from './types';
-import type { Transaction, TransactionMeta } from './types';
->>>>>>> 223a1132
+import type { Transaction, TransactionMeta, TransactionStatus } from './types';
 
 export const ESTIMATE_GAS_ERROR = 'eth_estimateGas rpc method error';
 
@@ -254,7 +244,25 @@
 }
 
 /**
-<<<<<<< HEAD
+ * Validates that a transaction is unapproved.
+ * Throws if the transaction is not unapproved.
+ *
+ * @param transactionMeta - The transaction metadata to check.
+ * @param fnName - The name of the function calling this helper.
+ */
+export function validateIfTransactionUnapproved(
+  transactionMeta: TransactionMeta | undefined,
+  fnName: string,
+) {
+  if (transactionMeta?.status !== TransactionStatus.unapproved) {
+    throw new Error(
+      `Can only call ${fnName} on an unapproved transaction.
+      Current tx status: ${transactionMeta?.status}`,
+    );
+  }
+}
+
+/**
  * Determines the type of the transaction by analyzing the txParams.
  * It will never return TRANSACTION_TYPE_CANCEL or TRANSACTION_TYPE_RETRY as these
  * represent specific events that we control from the extension and are added manually
@@ -365,22 +373,4 @@
     ? contractCode !== '0x' && contractCode !== '0x0'
     : false;
   return { contractCode, isContractAddress };
-=======
- * Validates that a transaction is unapproved.
- * Throws if the transaction is not unapproved.
- *
- * @param transactionMeta - The transaction metadata to check.
- * @param fnName - The name of the function calling this helper.
- */
-export function validateIfTransactionUnapproved(
-  transactionMeta: TransactionMeta | undefined,
-  fnName: string,
-) {
-  if (transactionMeta?.status !== TransactionStatus.unapproved) {
-    throw new Error(
-      `Can only call ${fnName} on an unapproved transaction.
-      Current tx status: ${transactionMeta?.status}`,
-    );
-  }
->>>>>>> 223a1132
 }