import {
  convertHexToDecimal,
  isValidHexAddress,
} from '@metamask/controller-utils';
<<<<<<< HEAD
import type { Hex } from '@metamask/utils';
import { ethErrors } from 'eth-rpc-errors';
=======
import { rpcErrors } from '@metamask/rpc-errors';
>>>>>>> 762882df
import { addHexPrefix, isHexString } from 'ethereumjs-util';
import type { Transaction as NonceTrackerTransaction } from 'nonce-tracker/dist/NonceTracker';

import type {
  GasPriceValue,
  FeeMarketEIP1559Values,
} from './TransactionController';
import { TransactionStatus } from './types';
import type { TransactionParams, TransactionMeta } from './types';

export const ESTIMATE_GAS_ERROR = 'eth_estimateGas rpc method error';

const NORMALIZERS: { [param in keyof TransactionParams]: any } = {
  data: (data: string) => addHexPrefix(data),
  from: (from: string) => addHexPrefix(from).toLowerCase(),
  gas: (gas: string) => addHexPrefix(gas),
  gasLimit: (gas: string) => addHexPrefix(gas),
  gasPrice: (gasPrice: string) => addHexPrefix(gasPrice),
  nonce: (nonce: string) => addHexPrefix(nonce),
  to: (to: string) => addHexPrefix(to).toLowerCase(),
  value: (value: string) => addHexPrefix(value),
  maxFeePerGas: (maxFeePerGas: string) => addHexPrefix(maxFeePerGas),
  maxPriorityFeePerGas: (maxPriorityFeePerGas: string) =>
    addHexPrefix(maxPriorityFeePerGas),
  estimatedBaseFee: (maxPriorityFeePerGas: string) =>
    addHexPrefix(maxPriorityFeePerGas),
  type: (type: string) => (type === '0x0' ? '0x0' : undefined),
};

/**
 * Normalizes properties on transaction params.
 *
 * @param txParams - The transaction params to normalize.
 * @returns Normalized transaction params.
 */
export function normalizeTxParams(txParams: TransactionParams) {
  const normalizedTxParams: TransactionParams = { from: '' };
  let key: keyof TransactionParams;
  for (key in NORMALIZERS) {
    if (txParams[key as keyof TransactionParams]) {
      normalizedTxParams[key] = NORMALIZERS[key](txParams[key]) as never;
    }
  }
  return normalizedTxParams;
}

/**
 * Validates the transaction params for required properties and throws in
 * the event of any validation error.
 *
 * @param txParams - Transaction params object to validate.
 * @param isEIP1559Compatible - whether or not the current network supports EIP-1559 transactions.
 */
export function validateTxParams(
  txParams: TransactionParams,
  isEIP1559Compatible = true,
) {
  if (
    !txParams.from ||
    typeof txParams.from !== 'string' ||
    !isValidHexAddress(txParams.from)
  ) {
    throw rpcErrors.invalidParams(
      `Invalid "from" address: ${txParams.from} must be a valid string.`,
    );
  }

  if (isEIP1559Transaction(txParams) && !isEIP1559Compatible) {
    throw ethErrors.rpc.invalidParams(
      'Invalid transaction params: params specify an EIP-1559 transaction but the current network does not support EIP-1559',
    );
  }

  if (txParams.to === '0x' || txParams.to === undefined) {
    if (txParams.data) {
      delete txParams.to;
    } else {
      throw rpcErrors.invalidParams(
        `Invalid "to" address: ${txParams.to} must be a valid string.`,
      );
    }
  } else if (txParams.to !== undefined && !isValidHexAddress(txParams.to)) {
    throw rpcErrors.invalidParams(
      `Invalid "to" address: ${txParams.to} must be a valid string.`,
    );
  }

  if (txParams.value !== undefined) {
    const value = txParams.value.toString();
    if (value.includes('-')) {
      throw rpcErrors.invalidParams(
        `Invalid "value": ${value} is not a positive number.`,
      );
    }

    if (value.includes('.')) {
      throw rpcErrors.invalidParams(
        `Invalid "value": ${value} number must be denominated in wei.`,
      );
    }
    const intValue = parseInt(txParams.value, 10);
    const isValid =
      Number.isFinite(intValue) &&
      !Number.isNaN(intValue) &&
      !isNaN(Number(value)) &&
      Number.isSafeInteger(intValue);
    if (!isValid) {
      throw rpcErrors.invalidParams(
        `Invalid "value": ${value} number must be a valid number.`,
      );
    }
  }
}

/**
 * Checks if a transaction is EIP-1559 by checking for the existence of
 * maxFeePerGas and maxPriorityFeePerGas within its parameters.
 *
 * @param txParams - Transaction params object to add.
 * @returns Boolean that is true if the transaction is EIP-1559 (has maxFeePerGas and maxPriorityFeePerGas), otherwise returns false.
 */
export function isEIP1559Transaction(txParams: TransactionParams): boolean {
  const hasOwnProp = (obj: TransactionParams, key: string) =>
    Object.prototype.hasOwnProperty.call(obj, key);
  return (
    hasOwnProp(txParams, 'maxFeePerGas') &&
    hasOwnProp(txParams, 'maxPriorityFeePerGas')
  );
}

export const validateGasValues = (
  gasValues: GasPriceValue | FeeMarketEIP1559Values,
) => {
  Object.keys(gasValues).forEach((key) => {
    const value = (gasValues as any)[key];
    if (typeof value !== 'string' || !isHexString(value)) {
      throw new TypeError(
        `expected hex string for ${key} but received: ${value}`,
      );
    }
  });
};

export const isFeeMarketEIP1559Values = (
  gasValues?: GasPriceValue | FeeMarketEIP1559Values,
): gasValues is FeeMarketEIP1559Values =>
  (gasValues as FeeMarketEIP1559Values)?.maxFeePerGas !== undefined ||
  (gasValues as FeeMarketEIP1559Values)?.maxPriorityFeePerGas !== undefined;

export const isGasPriceValue = (
  gasValues?: GasPriceValue | FeeMarketEIP1559Values,
): gasValues is GasPriceValue =>
  (gasValues as GasPriceValue)?.gasPrice !== undefined;

export const getIncreasedPriceHex = (value: number, rate: number): string =>
  addHexPrefix(`${parseInt(`${value * rate}`, 10).toString(16)}`);

export const getIncreasedPriceFromExisting = (
  value: string | undefined,
  rate: number,
): string => {
  return getIncreasedPriceHex(convertHexToDecimal(value), rate);
};

/**
 * Validates that the proposed value is greater than or equal to the minimum value.
 *
 * @param proposed - The proposed value.
 * @param min - The minimum value.
 * @returns The proposed value.
 * @throws Will throw if the proposed value is too low.
 */
export function validateMinimumIncrease(proposed: string, min: string) {
  const proposedDecimal = convertHexToDecimal(proposed);
  const minDecimal = convertHexToDecimal(min);
  if (proposedDecimal >= minDecimal) {
    return proposed;
  }
  const errorMsg = `The proposed value: ${proposedDecimal} should meet or exceed the minimum value: ${minDecimal}`;
  throw new Error(errorMsg);
}

/**
 * Helper function to filter and format transactions for the nonce tracker.
 *
 * @param fromAddress - Address of the account from which the transactions to filter from are sent.
 * @param transactionStatus - Status of the transactions for which to filter.
 * @param transactions - Array of transactionMeta objects that have been prefiltered.
 * @returns Array of transactions formatted for the nonce tracker.
 */
export function getAndFormatTransactionsForNonceTracker(
  fromAddress: string,
  transactionStatus: TransactionStatus,
  transactions: TransactionMeta[],
): NonceTrackerTransaction[] {
  return transactions
    .filter(
      ({ status, txParams: { from } }) =>
        status === transactionStatus &&
        from.toLowerCase() === fromAddress.toLowerCase(),
    )
    .map(({ status, txParams: { from, gas, value, nonce } }) => {
      // the only value we care about is the nonce
      // but we need to return the other values to satisfy the type
      // TODO: refactor nonceTracker to not require this
      return {
        status,
        history: [{}],
        txParams: {
          from: from ?? '',
          gas: gas ?? '',
          value: value ?? '',
          nonce: nonce ?? '',
        },
      };
    });
}

/**
 * Validates that a transaction is unapproved.
 * Throws if the transaction is not unapproved.
 *
 * @param transactionMeta - The transaction metadata to check.
 * @param fnName - The name of the function calling this helper.
 */
export function validateIfTransactionUnapproved(
  transactionMeta: TransactionMeta | undefined,
  fnName: string,
) {
  if (transactionMeta?.status !== TransactionStatus.unapproved) {
    throw new Error(
      `Can only call ${fnName} on an unapproved transaction.
      Current tx status: ${transactionMeta?.status}`,
    );
  }
}<|MERGE_RESOLUTION|>--- conflicted
+++ resolved
@@ -2,12 +2,7 @@
   convertHexToDecimal,
   isValidHexAddress,
 } from '@metamask/controller-utils';
-<<<<<<< HEAD
-import type { Hex } from '@metamask/utils';
-import { ethErrors } from 'eth-rpc-errors';
-=======
 import { rpcErrors } from '@metamask/rpc-errors';
->>>>>>> 762882df
 import { addHexPrefix, isHexString } from 'ethereumjs-util';
 import type { Transaction as NonceTrackerTransaction } from 'nonce-tracker/dist/NonceTracker';
 
