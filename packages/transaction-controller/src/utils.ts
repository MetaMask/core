--- conflicted
+++ resolved
@@ -1,13 +1,8 @@
-<<<<<<< HEAD
 import {
+  convertHexToDecimal,
   ORIGIN_METAMASK,
-  convertHexToDecimal,
-  isValidHexAddress,
 } from '@metamask/controller-utils';
 import { providerErrors, rpcErrors } from '@metamask/rpc-errors';
-=======
-import { convertHexToDecimal } from '@metamask/controller-utils';
->>>>>>> 93ac28e6
 import { addHexPrefix, isHexString } from 'ethereumjs-util';
 import type { Transaction as NonceTrackerTransaction } from 'nonce-tracker/dist/NonceTracker';
 
@@ -52,75 +47,6 @@
     }
   }
   return normalizedTxParams;
-}
-
-/**
-<<<<<<< HEAD
- * Validates the transaction params for required properties and throws in
- * the event of any validation error.
- *
- * @param txParams - Transaction params object to validate.
- * @param isEIP1559Compatible - whether or not the current network supports EIP-1559 transactions.
- */
-export function validateTxParams(
-  txParams: TransactionParams,
-  isEIP1559Compatible = true,
-) {
-  if (
-    !txParams.from ||
-    typeof txParams.from !== 'string' ||
-    !isValidHexAddress(txParams.from)
-  ) {
-    throw rpcErrors.invalidParams(
-      `Invalid "from" address: ${txParams.from} must be a valid string.`,
-    );
-  }
-
-  if (isEIP1559Transaction(txParams) && !isEIP1559Compatible) {
-    throw rpcErrors.invalidParams(
-      'Invalid transaction params: params specify an EIP-1559 transaction but the current network does not support EIP-1559',
-    );
-  }
-
-  if (txParams.to === '0x' || txParams.to === undefined) {
-    if (txParams.data) {
-      delete txParams.to;
-    } else {
-      throw rpcErrors.invalidParams(
-        `Invalid "to" address: ${txParams.to} must be a valid string.`,
-      );
-    }
-  } else if (txParams.to !== undefined && !isValidHexAddress(txParams.to)) {
-    throw rpcErrors.invalidParams(
-      `Invalid "to" address: ${txParams.to} must be a valid string.`,
-    );
-  }
-
-  if (txParams.value !== undefined) {
-    const value = txParams.value.toString();
-    if (value.includes('-')) {
-      throw rpcErrors.invalidParams(
-        `Invalid "value": ${value} is not a positive number.`,
-      );
-    }
-
-    if (value.includes('.')) {
-      throw rpcErrors.invalidParams(
-        `Invalid "value": ${value} number must be denominated in wei.`,
-      );
-    }
-    const intValue = parseInt(txParams.value, 10);
-    const isValid =
-      Number.isFinite(intValue) &&
-      !Number.isNaN(intValue) &&
-      !isNaN(Number(value)) &&
-      Number.isSafeInteger(intValue);
-    if (!isValid) {
-      throw rpcErrors.invalidParams(
-        `Invalid "value": ${value} number must be a valid number.`,
-      );
-    }
-  }
 }
 
 /**
@@ -160,8 +86,6 @@
 }
 
 /**
-=======
->>>>>>> 93ac28e6
  * Checks if a transaction is EIP-1559 by checking for the existence of
  * maxFeePerGas and maxPriorityFeePerGas within its parameters.
  *
