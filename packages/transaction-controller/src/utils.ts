import { Interface } from '@ethersproject/abi';
import {
  convertHexToDecimal,
  isValidHexAddress,
} from '@metamask/controller-utils';
<<<<<<< HEAD
import { abiERC20 } from '@metamask/metamask-eth-abis';
=======
>>>>>>> db2aef24
import { rpcErrors } from '@metamask/rpc-errors';
import { addHexPrefix, isHexString } from 'ethereumjs-util';
import type { Transaction as NonceTrackerTransaction } from 'nonce-tracker/dist/NonceTracker';

import type {
  GasPriceValue,
  FeeMarketEIP1559Values,
} from './TransactionController';
import { TransactionStatus } from './types';
import type { TransactionParams, TransactionMeta } from './types';

export const ESTIMATE_GAS_ERROR = 'eth_estimateGas rpc method error';

const NORMALIZERS: { [param in keyof TransactionParams]: any } = {
  data: (data: string) => addHexPrefix(data),
  from: (from: string) => addHexPrefix(from).toLowerCase(),
  gas: (gas: string) => addHexPrefix(gas),
  gasLimit: (gas: string) => addHexPrefix(gas),
  gasPrice: (gasPrice: string) => addHexPrefix(gasPrice),
  nonce: (nonce: string) => addHexPrefix(nonce),
  to: (to: string) => addHexPrefix(to).toLowerCase(),
  value: (value: string) => addHexPrefix(value),
  maxFeePerGas: (maxFeePerGas: string) => addHexPrefix(maxFeePerGas),
  maxPriorityFeePerGas: (maxPriorityFeePerGas: string) =>
    addHexPrefix(maxPriorityFeePerGas),
  estimatedBaseFee: (maxPriorityFeePerGas: string) =>
    addHexPrefix(maxPriorityFeePerGas),
  type: (type: string) => (type === '0x0' ? '0x0' : undefined),
};

/**
 * Normalizes properties on transaction params.
 *
 * @param txParams - The transaction params to normalize.
 * @returns Normalized transaction params.
 */
export function normalizeTxParams(txParams: TransactionParams) {
  const normalizedTxParams: TransactionParams = { from: '' };
  let key: keyof TransactionParams;
  for (key in NORMALIZERS) {
    if (txParams[key as keyof TransactionParams]) {
      normalizedTxParams[key] = NORMALIZERS[key](txParams[key]) as never;
    }
  }
  return normalizedTxParams;
}

/**
 * Validates the transaction params for required properties and throws in
 * the event of any validation error.
 *
 * @param txParams - Transaction params object to validate.
 * @param isEIP1559Compatible - whether or not the current network supports EIP-1559 transactions.
 */
<<<<<<< HEAD
export function validateTxParams(txParams: TransactionParams) {
  validateFrom(txParams);
  validateRecipient(txParams);
  validateInputValue(txParams.value);
  validateInputData(txParams.data);
}

/**
 * Validates input data for transactions.
 *
 * @param value - The input data to validate.
 * @throws Throws invalid params if the input data is invalid.
 */
function validateInputData(value?: string) {
  if (value) {
    const ERC20Interface = new Interface(abiERC20);
    try {
      ERC20Interface.parseTransaction({ data: value });
    } catch (error: any) {
      if (error.message.match(/BUFFER_OVERRUN/u)) {
        throw rpcErrors.invalidParams(
          'Invalid transaction params: data out-of-bounds, BUFFER_OVERRUN.',
        );
      }
    }
=======
export function validateTxParams(
  txParams: TransactionParams,
  isEIP1559Compatible = true,
) {
  if (
    !txParams.from ||
    typeof txParams.from !== 'string' ||
    !isValidHexAddress(txParams.from)
  ) {
    throw rpcErrors.invalidParams(
      `Invalid "from" address: ${txParams.from} must be a valid string.`,
    );
  }

  if (isEIP1559Transaction(txParams) && !isEIP1559Compatible) {
    throw rpcErrors.invalidParams(
      'Invalid transaction params: params specify an EIP-1559 transaction but the current network does not support EIP-1559',
    );
  }

  if (txParams.to === '0x' || txParams.to === undefined) {
    if (txParams.data) {
      delete txParams.to;
    } else {
      throw rpcErrors.invalidParams(
        `Invalid "to" address: ${txParams.to} must be a valid string.`,
      );
    }
  } else if (txParams.to !== undefined && !isValidHexAddress(txParams.to)) {
    throw rpcErrors.invalidParams(
      `Invalid "to" address: ${txParams.to} must be a valid string.`,
    );
>>>>>>> db2aef24
  }
}

/**
 * Validates an input value, ensuring it is a valid positive integer number
 * denominated in wei.
 *
 * @param value - The input value to validate, expressed as a string.
 * @throws Throws an error if the input value is not a valid positive integer
 * number denominated in wei.
 * - If the input value contains a hyphen (-), it is considered invalid.
 * - If the input value contains a decimal point (.), it is considered invalid.
 * - If the input value is not a finite number, is NaN, or is not a safe integer, it is considered invalid.
 */
function validateInputValue(value?: string) {
  if (value !== undefined) {
    if (value.includes('-')) {
      throw rpcErrors.invalidParams(
        `Invalid "value": ${value} is not a positive number.`,
      );
    }

    if (value.includes('.')) {
      throw rpcErrors.invalidParams(
        `Invalid "value": ${value} number must be denominated in wei.`,
      );
    }
    const intValue = parseInt(value, 10);
    const isValid =
      Number.isFinite(intValue) &&
      !Number.isNaN(intValue) &&
      !isNaN(Number(value)) &&
      Number.isSafeInteger(intValue);
    if (!isValid) {
      throw rpcErrors.invalidParams(
        `Invalid "value": ${value} number must be a valid number.`,
      );
    }
  }
}
/**
 * Validates the recipient address in a transaction's parameters.
 *
 * @param txParams - The transaction parameters object to validate.
 * @throws Throws an error if the recipient address is invalid:
 * - If the recipient address is an empty string ('0x') or undefined and the transaction contains data,
 * the "to" field is removed from the transaction parameters.
 * - If the recipient address is not a valid hexadecimal Ethereum address, an error is thrown.
 */
function validateRecipient(txParams: TransactionParams) {
  if (txParams.to === '0x' || txParams.to === undefined) {
    if (txParams.data) {
      delete txParams.to;
    } else {
      throw new Error(
        `Invalid "to" address: ${txParams.to} must be a valid string.`,
      );
    }
  } else if (txParams.to !== undefined && !isValidHexAddress(txParams.to)) {
    throw new Error(
      `Invalid "to" address: ${txParams.to} must be a valid string.`,
    );
  }
}
/**
 * Validates the recipient address in a transaction's parameters.
 *
 * @param txParams - The transaction parameters object to validate.
 * @throws Throws an error if the recipient address is invalid:
 * - If the recipient address is an empty string ('0x') or undefined and the transaction contains data,
 * the "to" field is removed from the transaction parameters.
 * - If the recipient address is not a valid hexadecimal Ethereum address, an error is thrown.
 */
function validateFrom(txParams: TransactionParams) {
  if (
    !txParams.from ||
    typeof txParams.from !== 'string' ||
    !isValidHexAddress(txParams.from)
  ) {
    throw new Error(
      `Invalid "from" address: ${txParams.from} must be a valid string.`,
    );
  }
}

/**
 * Checks if a transaction is EIP-1559 by checking for the existence of
 * maxFeePerGas and maxPriorityFeePerGas within its parameters.
 *
 * @param txParams - Transaction params object to add.
 * @returns Boolean that is true if the transaction is EIP-1559 (has maxFeePerGas and maxPriorityFeePerGas), otherwise returns false.
 */
export function isEIP1559Transaction(txParams: TransactionParams): boolean {
  const hasOwnProp = (obj: TransactionParams, key: string) =>
    Object.prototype.hasOwnProperty.call(obj, key);
  return (
    hasOwnProp(txParams, 'maxFeePerGas') &&
    hasOwnProp(txParams, 'maxPriorityFeePerGas')
  );
}

export const validateGasValues = (
  gasValues: GasPriceValue | FeeMarketEIP1559Values,
) => {
  Object.keys(gasValues).forEach((key) => {
    const value = (gasValues as any)[key];
    if (typeof value !== 'string' || !isHexString(value)) {
      throw new TypeError(
        `expected hex string for ${key} but received: ${value}`,
      );
    }
  });
};

export const isFeeMarketEIP1559Values = (
  gasValues?: GasPriceValue | FeeMarketEIP1559Values,
): gasValues is FeeMarketEIP1559Values =>
  (gasValues as FeeMarketEIP1559Values)?.maxFeePerGas !== undefined ||
  (gasValues as FeeMarketEIP1559Values)?.maxPriorityFeePerGas !== undefined;

export const isGasPriceValue = (
  gasValues?: GasPriceValue | FeeMarketEIP1559Values,
): gasValues is GasPriceValue =>
  (gasValues as GasPriceValue)?.gasPrice !== undefined;

export const getIncreasedPriceHex = (value: number, rate: number): string =>
  addHexPrefix(`${parseInt(`${value * rate}`, 10).toString(16)}`);

export const getIncreasedPriceFromExisting = (
  value: string | undefined,
  rate: number,
): string => {
  return getIncreasedPriceHex(convertHexToDecimal(value), rate);
};

/**
 * Validates that the proposed value is greater than or equal to the minimum value.
 *
 * @param proposed - The proposed value.
 * @param min - The minimum value.
 * @returns The proposed value.
 * @throws Will throw if the proposed value is too low.
 */
export function validateMinimumIncrease(proposed: string, min: string) {
  const proposedDecimal = convertHexToDecimal(proposed);
  const minDecimal = convertHexToDecimal(min);
  if (proposedDecimal >= minDecimal) {
    return proposed;
  }
  const errorMsg = `The proposed value: ${proposedDecimal} should meet or exceed the minimum value: ${minDecimal}`;
  throw new Error(errorMsg);
}

/**
 * Helper function to filter and format transactions for the nonce tracker.
 *
 * @param fromAddress - Address of the account from which the transactions to filter from are sent.
 * @param transactionStatus - Status of the transactions for which to filter.
 * @param transactions - Array of transactionMeta objects that have been prefiltered.
 * @returns Array of transactions formatted for the nonce tracker.
 */
export function getAndFormatTransactionsForNonceTracker(
  fromAddress: string,
  transactionStatus: TransactionStatus,
  transactions: TransactionMeta[],
): NonceTrackerTransaction[] {
  return transactions
    .filter(
      ({ status, txParams: { from } }) =>
        status === transactionStatus &&
        from.toLowerCase() === fromAddress.toLowerCase(),
    )
    .map(({ status, txParams: { from, gas, value, nonce } }) => {
      // the only value we care about is the nonce
      // but we need to return the other values to satisfy the type
      // TODO: refactor nonceTracker to not require this
      return {
        status,
        history: [{}],
        txParams: {
          from: from ?? '',
          gas: gas ?? '',
          value: value ?? '',
          nonce: nonce ?? '',
        },
      };
    });
}

/**
 * Validates that a transaction is unapproved.
 * Throws if the transaction is not unapproved.
 *
 * @param transactionMeta - The transaction metadata to check.
 * @param fnName - The name of the function calling this helper.
 */
export function validateIfTransactionUnapproved(
  transactionMeta: TransactionMeta | undefined,
  fnName: string,
) {
  if (transactionMeta?.status !== TransactionStatus.unapproved) {
    throw new Error(
      `Can only call ${fnName} on an unapproved transaction.
      Current tx status: ${transactionMeta?.status}`,
    );
  }
}<|MERGE_RESOLUTION|>--- conflicted
+++ resolved
@@ -3,10 +3,7 @@
   convertHexToDecimal,
   isValidHexAddress,
 } from '@metamask/controller-utils';
-<<<<<<< HEAD
 import { abiERC20 } from '@metamask/metamask-eth-abis';
-=======
->>>>>>> db2aef24
 import { rpcErrors } from '@metamask/rpc-errors';
 import { addHexPrefix, isHexString } from 'ethereumjs-util';
 import type { Transaction as NonceTrackerTransaction } from 'nonce-tracker/dist/NonceTracker';
@@ -61,8 +58,16 @@
  * @param txParams - Transaction params object to validate.
  * @param isEIP1559Compatible - whether or not the current network supports EIP-1559 transactions.
  */
-<<<<<<< HEAD
-export function validateTxParams(txParams: TransactionParams) {
+export function validateTxParams(
+  txParams: TransactionParams,
+  isEIP1559Compatible = true,
+) {
+  if (isEIP1559Transaction(txParams) && !isEIP1559Compatible) {
+    throw rpcErrors.invalidParams(
+      'Invalid transaction params: params specify an EIP-1559 transaction but the current network does not support EIP-1559',
+    );
+  }
+
   validateFrom(txParams);
   validateRecipient(txParams);
   validateInputValue(txParams.value);
@@ -87,40 +92,6 @@
         );
       }
     }
-=======
-export function validateTxParams(
-  txParams: TransactionParams,
-  isEIP1559Compatible = true,
-) {
-  if (
-    !txParams.from ||
-    typeof txParams.from !== 'string' ||
-    !isValidHexAddress(txParams.from)
-  ) {
-    throw rpcErrors.invalidParams(
-      `Invalid "from" address: ${txParams.from} must be a valid string.`,
-    );
-  }
-
-  if (isEIP1559Transaction(txParams) && !isEIP1559Compatible) {
-    throw rpcErrors.invalidParams(
-      'Invalid transaction params: params specify an EIP-1559 transaction but the current network does not support EIP-1559',
-    );
-  }
-
-  if (txParams.to === '0x' || txParams.to === undefined) {
-    if (txParams.data) {
-      delete txParams.to;
-    } else {
-      throw rpcErrors.invalidParams(
-        `Invalid "to" address: ${txParams.to} must be a valid string.`,
-      );
-    }
-  } else if (txParams.to !== undefined && !isValidHexAddress(txParams.to)) {
-    throw rpcErrors.invalidParams(
-      `Invalid "to" address: ${txParams.to} must be a valid string.`,
-    );
->>>>>>> db2aef24
   }
 }
 
