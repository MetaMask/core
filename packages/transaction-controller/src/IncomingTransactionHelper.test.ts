--- conflicted
+++ resolved
@@ -52,12 +52,7 @@
   hash: '0x1',
   status: TransactionStatus.submitted,
   time: 0,
-<<<<<<< HEAD
   txParams: { to: '0x1', gasUsed: '0x1' },
-  transactionHash: '0x1',
-=======
-  transaction: { to: '0x1', gasUsed: '0x1' },
->>>>>>> ae439857
 } as unknown as TransactionMeta;
 
 const TRANSACTION_MOCK_2: TransactionMeta = {
@@ -65,12 +60,7 @@
   hash: '0x2',
   chainId: '0x1',
   time: 1,
-<<<<<<< HEAD
   txParams: { to: '0x1' },
-  transactionHash: '0x2',
-=======
-  transaction: { to: '0x1' },
->>>>>>> ae439857
 } as unknown as TransactionMeta;
 
 const createRemoteTransactionSourceMock = (
