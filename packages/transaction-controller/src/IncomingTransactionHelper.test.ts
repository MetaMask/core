--- conflicted
+++ resolved
@@ -145,12 +145,7 @@
         expect(remoteTransactionSource.fetchTransactions).toHaveBeenCalledWith({
           address: ADDERSS_MOCK,
           currentChainId: NETWORK_STATE_MOCK.providerConfig.chainId,
-<<<<<<< HEAD
-          fromBlock: expect.any(Number),
-=======
-          currentNetworkId: NETWORK_STATE_MOCK.networkId,
           fromBlock: undefined,
->>>>>>> 8c33c8d6
           limit: CONTROLLER_ARGS_MOCK.transactionLimit,
         });
       });
