--- conflicted
+++ resolved
@@ -5,11 +5,6 @@
 import { useFakeTimers } from 'sinon';
 
 import { advanceTime } from '../../../../tests/helpers';
-<<<<<<< HEAD
-=======
-import type { RemoteTransactionSource } from '../types';
-import type { IncomingTransactionHelper } from './IncomingTransactionHelper';
->>>>>>> ddbd5dbc
 import { MultichainTrackingHelper } from './MultichainTrackingHelper';
 import type { PendingTransactionTracker } from './PendingTransactionTracker';
 
@@ -177,8 +172,6 @@
       mockPendingTransactionTrackers[chainId] = mockPendingTransactionTracker;
       return mockPendingTransactionTracker;
     });
-  const mockCreateRemoteTransactionSource = () =>
-    ({} as RemoteTransactionSource);
 
   const options = {
     isMultichainEnabled: true,
@@ -192,7 +185,6 @@
     removePendingTransactionTrackerListeners: jest.fn(),
     createNonceTracker: mockCreateNonceTracker,
     createPendingTransactionTracker: mockCreatePendingTransactionTracker,
-    createRemoteTransactionSource: mockCreateRemoteTransactionSource,
     onNetworkStateChange: jest.fn(),
     ...opts,
   };
@@ -310,16 +302,6 @@
         chainId: '0x1',
       });
 
-<<<<<<< HEAD
-=======
-      expect(options.createIncomingTransactionHelper).toHaveBeenCalledTimes(1);
-      expect(options.createIncomingTransactionHelper).toHaveBeenCalledWith({
-        blockTracker: MOCK_BLOCK_TRACKERS.mainnet,
-        remoteTransactionSource: expect.anything(),
-        chainId: '0x1',
-      });
-
->>>>>>> ddbd5dbc
       expect(options.createPendingTransactionTracker).toHaveBeenCalledTimes(1);
       expect(options.createPendingTransactionTracker).toHaveBeenCalledWith({
         provider: MOCK_PROVIDERS.mainnet,
