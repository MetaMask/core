import type { Hex } from '@metamask/utils';

import { IncomingTransactionHelper } from './IncomingTransactionHelper';
import type { TransactionControllerMessenger } from '..';
import { flushPromises } from '../../../../tests/helpers';
import { TransactionStatus, TransactionType } from '../types';
import type { RemoteTransactionSource, TransactionMeta } from '../types';
import { getIncomingTransactionsPollingInterval } from '../utils/feature-flags';

jest.useFakeTimers();

jest.mock('../utils/feature-flags');

// eslint-disable-next-line jest/prefer-spy-on
console.error = jest.fn();

const CHAIN_ID_MOCK = '0x1' as const;
const ADDRESS_MOCK = '0x1';
const SYSTEM_TIME_MOCK = 1000 * 60 * 60 * 24 * 2;
const MESSENGER_MOCK = {} as unknown as TransactionControllerMessenger;
const TAG_MOCK = 'test1';
const TAG_2_MOCK = 'test2';
const CLIENT_MOCK = 'test-client';

const CONTROLLER_ARGS_MOCK: ConstructorParameters<
  typeof IncomingTransactionHelper
>[0] = {
  getCurrentAccount: () => {
    return {
      id: '58def058-d35f-49a1-a7ab-e2580565f6f5',
      address: ADDRESS_MOCK,
      type: 'eip155:eoa' as const,
      options: {},
      methods: [],
      scopes: ['eip155:0'],
      metadata: {
        name: 'Account 1',
        keyring: { type: 'HD Key Tree' },
        importTime: 1631619180000,
        lastSelected: 1631619180000,
      },
    };
  },
  getLocalTransactions: () => [],
  messenger: MESSENGER_MOCK,
  remoteTransactionSource: {} as RemoteTransactionSource,
};

const TRANSACTION_MOCK: TransactionMeta = {
  id: '1',
  chainId: '0x1',
  hash: '0x1',
  status: TransactionStatus.submitted,
  time: 0,
  txParams: { from: '0x2', to: '0x1', gasUsed: '0x1' },
} as unknown as TransactionMeta;

const TRANSACTION_MOCK_2: TransactionMeta = {
  id: '2',
  hash: '0x2',
  chainId: '0x1',
  time: 1,
  txParams: { from: '0x3', to: '0x1' },
} as unknown as TransactionMeta;

const createRemoteTransactionSourceMock = (
  remoteTransactions: TransactionMeta[],
  {
    chainIds,
    error,
  }: {
    chainIds?: Hex[];
    error?: boolean;
  } = {},
): RemoteTransactionSource => ({
  getSupportedChains: jest.fn(() => chainIds ?? [CHAIN_ID_MOCK]),
  fetchTransactions: jest.fn(() =>
    error
      ? Promise.reject(new Error('Test Error'))
      : Promise.resolve(remoteTransactions),
  ),
});

/**
 * Emulate running the interval.
 *
 * @param helper - The instance of IncomingTransactionHelper to use.
 * @param options - The options.
 * @param options.start - Whether to start the helper.
 * @param options.error - Whether to simulate an error in the incoming-transactions listener.
 * @returns The event data and listeners.
 */
async function runInterval(
  helper: IncomingTransactionHelper,
  { start, error }: { start?: boolean; error?: boolean } = {},
): Promise<{
  transactions: TransactionMeta[];
  incomingTransactionsListener: jest.Mock;
}> {
  const incomingTransactionsListener = jest.fn();

  if (error) {
    incomingTransactionsListener.mockImplementation(() => {
      throw new Error('Test Error');
    });
  }

  helper.hub.addListener('transactions', incomingTransactionsListener);

  if (start !== false) {
    helper.start();
  }

  jest.runOnlyPendingTimers();

  await flushPromises();

  return {
    transactions: incomingTransactionsListener.mock.calls[0]?.[0],
    incomingTransactionsListener,
  };
}

describe('IncomingTransactionHelper', () => {
  beforeEach(() => {
    jest.resetAllMocks();
    jest.clearAllTimers();
    jest.setSystemTime(SYSTEM_TIME_MOCK);

    jest
      .mocked(getIncomingTransactionsPollingInterval)
      .mockReturnValue(1000 * 30);
  });

  describe('on interval', () => {
    // eslint-disable-next-line jest/expect-expect
    it('handles errors', async () => {
      const helper = new IncomingTransactionHelper({
        ...CONTROLLER_ARGS_MOCK,
        remoteTransactionSource: createRemoteTransactionSourceMock([
          TRANSACTION_MOCK_2,
        ]),
      });

      await runInterval(helper, { error: true });
    });

    it('fetches remote transactions using remote transaction source', async () => {
      const remoteTransactionSource = createRemoteTransactionSourceMock([]);

      const helper = new IncomingTransactionHelper({
        ...CONTROLLER_ARGS_MOCK,
        remoteTransactionSource,
      });

      await runInterval(helper);

      expect(remoteTransactionSource.fetchTransactions).toHaveBeenCalledTimes(
        1,
      );

      expect(remoteTransactionSource.fetchTransactions).toHaveBeenCalledWith({
        address: ADDRESS_MOCK,
        includeTokenTransfers: true,
        tags: ['automatic-polling'],
        updateTransactions: false,
      });
    });

    describe('emits transactions event', () => {
      it('if new transaction fetched', async () => {
        const helper = new IncomingTransactionHelper({
          ...CONTROLLER_ARGS_MOCK,
          remoteTransactionSource: createRemoteTransactionSourceMock([
            TRANSACTION_MOCK_2,
          ]),
        });

        const { transactions } = await runInterval(helper);

        expect(transactions).toStrictEqual([TRANSACTION_MOCK_2]);
      });

      it('sorted by time in ascending order', async () => {
        const firstTransaction = { ...TRANSACTION_MOCK, time: 5 };
        const secondTransaction = { ...TRANSACTION_MOCK, time: 6 };
        const thirdTransaction = { ...TRANSACTION_MOCK, time: 7 };

        const helper = new IncomingTransactionHelper({
          ...CONTROLLER_ARGS_MOCK,
          remoteTransactionSource: createRemoteTransactionSourceMock([
            firstTransaction,
            thirdTransaction,
            secondTransaction,
          ]),
        });

        const { transactions } = await runInterval(helper);

        expect(transactions).toStrictEqual([
          firstTransaction,
          secondTransaction,
          thirdTransaction,
        ]);
      });

      it('excluding duplicates already in local transactions', async () => {
        const helper = new IncomingTransactionHelper({
          ...CONTROLLER_ARGS_MOCK,
          getLocalTransactions: (): TransactionMeta[] => [TRANSACTION_MOCK],
          remoteTransactionSource: createRemoteTransactionSourceMock([
            TRANSACTION_MOCK,
            TRANSACTION_MOCK_2,
          ]),
        });

        const { transactions } = await runInterval(helper);

        expect(transactions).toStrictEqual([TRANSACTION_MOCK_2]);
      });

      it('including transactions with existing hash but unique from', async () => {
        const localTransaction = {
          ...TRANSACTION_MOCK,
          txParams: { from: '0x4' },
        };

        const helper = new IncomingTransactionHelper({
          ...CONTROLLER_ARGS_MOCK,
          getLocalTransactions: (): TransactionMeta[] => [localTransaction],
          remoteTransactionSource: createRemoteTransactionSourceMock([
            TRANSACTION_MOCK,
            TRANSACTION_MOCK_2,
          ]),
        });

        const { transactions } = await runInterval(helper);

        expect(transactions).toStrictEqual([
          TRANSACTION_MOCK,
          TRANSACTION_MOCK_2,
          localTransaction,
        ]);
      });

      it('does not if disabled', async () => {
        const helper = new IncomingTransactionHelper({
          ...CONTROLLER_ARGS_MOCK,
          remoteTransactionSource: createRemoteTransactionSourceMock([
            TRANSACTION_MOCK,
          ]),
          isEnabled: jest
            .fn()
            .mockReturnValueOnce(true)
            .mockReturnValueOnce(false),
        });

        const { incomingTransactionsListener } = await runInterval(helper);

        expect(incomingTransactionsListener).not.toHaveBeenCalled();
      });

      it('does not if no remote transactions', async () => {
        const helper = new IncomingTransactionHelper({
          ...CONTROLLER_ARGS_MOCK,
          remoteTransactionSource: createRemoteTransactionSourceMock([]),
        });

        const { incomingTransactionsListener } = await runInterval(helper);

        expect(incomingTransactionsListener).not.toHaveBeenCalled();
      });

      it('does not if error fetching transactions', async () => {
        const helper = new IncomingTransactionHelper({
          ...CONTROLLER_ARGS_MOCK,
          remoteTransactionSource: createRemoteTransactionSourceMock(
            [TRANSACTION_MOCK],
            { error: true },
          ),
        });

        const { incomingTransactionsListener } = await runInterval(helper);

        expect(incomingTransactionsListener).not.toHaveBeenCalled();
      });

      it('does not if not started', async () => {
        const helper = new IncomingTransactionHelper({
          ...CONTROLLER_ARGS_MOCK,
          remoteTransactionSource: createRemoteTransactionSourceMock([
            TRANSACTION_MOCK,
          ]),
        });

        const { incomingTransactionsListener } = await runInterval(helper, {
          start: false,
        });

        expect(incomingTransactionsListener).not.toHaveBeenCalled();
      });

      it('does not if no unique transactions', async () => {
        const helper = new IncomingTransactionHelper({
          ...CONTROLLER_ARGS_MOCK,
          getLocalTransactions: (): TransactionMeta[] => [TRANSACTION_MOCK],
          remoteTransactionSource: createRemoteTransactionSourceMock([
            TRANSACTION_MOCK,
          ]),
        });

        const { incomingTransactionsListener } = await runInterval(helper, {
          start: false,
        });

        expect(incomingTransactionsListener).not.toHaveBeenCalled();
      });

      it('does not if all unique transactions are truncated', async () => {
        const helper = new IncomingTransactionHelper({
          ...CONTROLLER_ARGS_MOCK,
<<<<<<< HEAD
=======
          trimTransactions: (): TransactionMeta[] => [],
>>>>>>> e0087ced
          remoteTransactionSource: createRemoteTransactionSourceMock([
            TRANSACTION_MOCK,
          ]),
        });

        const { incomingTransactionsListener } = await runInterval(helper, {
          start: false,
        });

        expect(incomingTransactionsListener).not.toHaveBeenCalled();
      });
    });
  });

  describe('start', () => {
    it('adds timeout', async () => {
      const helper = new IncomingTransactionHelper({
        ...CONTROLLER_ARGS_MOCK,
        remoteTransactionSource: createRemoteTransactionSourceMock([]),
      });

      helper.start();

      await flushPromises();

      expect(jest.getTimerCount()).toBe(1);
    });

    it('does nothing if already started', async () => {
      const helper = new IncomingTransactionHelper({
        ...CONTROLLER_ARGS_MOCK,
        remoteTransactionSource: createRemoteTransactionSourceMock([]),
      });

      helper.start();

      await flushPromises();

      helper.start();

      expect(jest.getTimerCount()).toBe(1);
    });

    it('does nothing if disabled', async () => {
      const helper = new IncomingTransactionHelper({
        ...CONTROLLER_ARGS_MOCK,
        isEnabled: (): boolean => false,
        remoteTransactionSource: createRemoteTransactionSourceMock([]),
      });

      helper.start();

      expect(jest.getTimerCount()).toBe(0);
    });

    it('does not queue additional updates if first is still running', async () => {
      const remoteTransactionSource = createRemoteTransactionSourceMock([]);

      const helper = new IncomingTransactionHelper({
        ...CONTROLLER_ARGS_MOCK,
        remoteTransactionSource,
      });

      helper.start();
      helper.stop();

      helper.start();
      helper.stop();

      helper.start();

      await flushPromises();

      expect(jest.getTimerCount()).toBe(1);

      expect(remoteTransactionSource.fetchTransactions).toHaveBeenCalledTimes(
        1,
      );
    });
  });

  describe('stop', () => {
    it('removes timeout', async () => {
      const helper = new IncomingTransactionHelper({
        ...CONTROLLER_ARGS_MOCK,
        remoteTransactionSource: createRemoteTransactionSourceMock([]),
      });

      helper.start();
      helper.stop();

      expect(jest.getTimerCount()).toBe(0);
    });
  });

  describe('update', () => {
    it('emits transactions event', async () => {
      const listener = jest.fn();

      const helper = new IncomingTransactionHelper({
        ...CONTROLLER_ARGS_MOCK,
        remoteTransactionSource: createRemoteTransactionSourceMock([
          TRANSACTION_MOCK_2,
        ]),
      });

      helper.hub.on('transactions', listener);

      await helper.update();

      expect(listener).toHaveBeenCalledTimes(1);
      expect(listener).toHaveBeenCalledWith([TRANSACTION_MOCK_2]);
    });

    it('including transactions with same hash but different types', async () => {
      const localTransaction = {
        ...TRANSACTION_MOCK,
        type: TransactionType.simpleSend,
      };

      const remoteTransaction = {
        ...TRANSACTION_MOCK,
        type: TransactionType.incoming,
      };

      const helper = new IncomingTransactionHelper({
        ...CONTROLLER_ARGS_MOCK,
        getLocalTransactions: (): TransactionMeta[] => [localTransaction],
        remoteTransactionSource: createRemoteTransactionSourceMock([
          remoteTransaction,
        ]),
      });

      const listener = jest.fn();
      helper.hub.on('transactions', listener);
      await helper.update();

      expect(listener).toHaveBeenCalledWith([
        remoteTransaction,
        localTransaction,
      ]);
    });

    it('excluding transactions with same hash and type', async () => {
      const localTransaction = {
        ...TRANSACTION_MOCK,
        type: TransactionType.simpleSend,
      };

      const remoteTransaction = {
        ...TRANSACTION_MOCK,
        type: TransactionType.simpleSend,
      };
      const helper = new IncomingTransactionHelper({
        ...CONTROLLER_ARGS_MOCK,
        getLocalTransactions: (): TransactionMeta[] => [localTransaction],
        remoteTransactionSource: createRemoteTransactionSourceMock([
          remoteTransaction,
        ]),
      });

      const listener = jest.fn();
      helper.hub.on('transactions', listener);
      await helper.update();

      expect(listener).not.toHaveBeenCalled();
    });

    it('includes correct tags in remote transaction source request', async () => {
      const remoteTransactionSource = createRemoteTransactionSourceMock([]);

      const helper = new IncomingTransactionHelper({
        ...CONTROLLER_ARGS_MOCK,
        client: CLIENT_MOCK,
        remoteTransactionSource,
      });

      await helper.update({ isInterval: false, tags: [TAG_MOCK, TAG_2_MOCK] });

      expect(remoteTransactionSource.fetchTransactions).toHaveBeenCalledWith(
        expect.objectContaining({
          tags: [CLIENT_MOCK, TAG_MOCK, TAG_2_MOCK],
        }),
      );
    });
  });
});<|MERGE_RESOLUTION|>--- conflicted
+++ resolved
@@ -319,10 +319,6 @@
       it('does not if all unique transactions are truncated', async () => {
         const helper = new IncomingTransactionHelper({
           ...CONTROLLER_ARGS_MOCK,
-<<<<<<< HEAD
-=======
-          trimTransactions: (): TransactionMeta[] => [],
->>>>>>> e0087ced
           remoteTransactionSource: createRemoteTransactionSourceMock([
             TRANSACTION_MOCK,
           ]),
