--- conflicted
+++ resolved
@@ -120,11 +120,8 @@
         expect(listener.mock.calls[0][0]).toStrictEqual({
           ...TRANSACTION_META_MOCK,
           gasFeeEstimates: GAS_FEE_FLOW_RESPONSE_MOCK.estimates,
-<<<<<<< HEAD
           layer1GasFee: LAYER1_GAS_FEE_MOCK,
-=======
           gasFeeEstimatesLoaded: true,
->>>>>>> c5dbb372
         });
       });
 
@@ -228,11 +225,7 @@
         expect(listener).toHaveBeenCalledTimes(0);
       });
 
-<<<<<<< HEAD
-      it('no fee flow matches transaction', async () => {
-=======
       it('no gas fee flow matches transaction and already loaded', async () => {
->>>>>>> c5dbb372
         const listener = jest.fn();
 
         gasFeeFlowMock.matchesTransaction.mockReturnValue(false);
