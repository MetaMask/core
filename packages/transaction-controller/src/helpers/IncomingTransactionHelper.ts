import type { AccountsController } from '@metamask/accounts-controller';
import type { Hex } from '@metamask/utils';
import EventEmitter from 'events';

import {
  createModuleLogger,
  incomingTransactionsLogger as log,
} from '../logger';
import type { RemoteTransactionSource, TransactionMeta } from '../types';

export type IncomingTransactionOptions = {
  includeTokenTransfers?: boolean;
  isEnabled?: () => boolean;
  queryEntireHistory?: boolean;
  updateTransactions?: boolean;
};

const INTERVAL = 1000 * 30; // 30 Seconds

export class IncomingTransactionHelper {
  hub: EventEmitter;

  #getCache: () => Record<string, unknown>;

  #getCurrentAccount: () => ReturnType<
    AccountsController['getSelectedAccount']
  >;

  #getChainIds: () => Hex[];

  #getLocalTransactions: () => TransactionMeta[];

  #includeTokenTransfers?: boolean;

  #isEnabled: () => boolean;

  #isRunning: boolean;

<<<<<<< HEAD
  #queryEntireHistory?: boolean;
=======
  #log: debug.Debugger;

  #mutex = new Mutex();
>>>>>>> ddbd5dbc

  #remoteTransactionSource: RemoteTransactionSource;

  #timeoutId?: unknown;

  #trimTransactions: (transactions: TransactionMeta[]) => TransactionMeta[];

  #updateCache: (fn: (cache: Record<string, unknown>) => void) => void;

  #updateTransactions?: boolean;

  constructor({
    getCache,
    getCurrentAccount,
    getChainIds,
    getLocalTransactions,
    includeTokenTransfers,
    isEnabled,
    queryEntireHistory,
    remoteTransactionSource,
    trimTransactions,
    updateCache,
    updateTransactions,
  }: {
    getCache: () => Record<string, unknown>;
    getCurrentAccount: () => ReturnType<
      AccountsController['getSelectedAccount']
    >;
    getChainIds: () => Hex[];
    getLocalTransactions: () => TransactionMeta[];
    includeTokenTransfers?: boolean;
    isEnabled?: () => boolean;
    queryEntireHistory?: boolean;
    remoteTransactionSource: RemoteTransactionSource;
    trimTransactions: (transactions: TransactionMeta[]) => TransactionMeta[];
    updateCache: (fn: (cache: Record<string, unknown>) => void) => void;
    updateTransactions?: boolean;
  }) {
    this.hub = new EventEmitter();

    this.#getCache = getCache;
    this.#getCurrentAccount = getCurrentAccount;
    this.#getChainIds = getChainIds;
    this.#getLocalTransactions = getLocalTransactions;
    this.#includeTokenTransfers = includeTokenTransfers;
    this.#isEnabled = isEnabled ?? (() => true);
    this.#isRunning = false;
<<<<<<< HEAD
    this.#queryEntireHistory = queryEntireHistory;
=======
    this.#log = createModuleLogger(log, getChainId());
    this.#queryEntireHistory = queryEntireHistory ?? true;
>>>>>>> ddbd5dbc
    this.#remoteTransactionSource = remoteTransactionSource;
    this.#trimTransactions = trimTransactions;
    this.#updateCache = updateCache;
    this.#updateTransactions = updateTransactions;
  }

  start() {
    if (this.#isRunning) {
      return;
    }

    if (!this.#canStart()) {
      return;
    }

<<<<<<< HEAD
=======
    this.#log('Starting polling');

    // TODO: Either fix this lint violation or explain why it's necessary to ignore.
>>>>>>> ddbd5dbc
    // eslint-disable-next-line @typescript-eslint/no-misused-promises
    this.#timeoutId = setTimeout(() => this.#onInterval(), INTERVAL);
    this.#isRunning = true;

    log('Started polling');
  }

  stop() {
<<<<<<< HEAD
    if (this.#timeoutId) {
      clearTimeout(this.#timeoutId as number);
    }

=======
>>>>>>> ddbd5dbc
    if (!this.#isRunning) {
      return;
    }

<<<<<<< HEAD
    this.#isRunning = false;

    log('Stopped polling');
=======
    // TODO: Either fix this lint violation or explain why it's necessary to ignore.
    // eslint-disable-next-line @typescript-eslint/no-misused-promises
    this.#blockTracker.removeListener('latest', this.#onLatestBlock);
    this.#isRunning = false;

    this.#log('Stopped polling');
>>>>>>> ddbd5dbc
  }

  async #onInterval() {
    try {
      await this.update({ isInterval: true });
    } catch (error) {
      console.error('Error while checking incoming transactions', error);
    }

<<<<<<< HEAD
    if (this.#isRunning) {
      // eslint-disable-next-line @typescript-eslint/no-misused-promises
      this.#timeoutId = setTimeout(() => this.#onInterval(), INTERVAL);
    }
  }

  async update({ isInterval }: { isInterval?: boolean } = {}): Promise<void> {
    log('Checking for incoming transactions', {
      isInterval: Boolean(isInterval),
    });

    if (!this.#canStart()) {
      return;
    }

    const account = this.#getCurrentAccount();
    const chainIds = this.#getChainIds();
    const cache = this.#getCache();
    const includeTokenTransfers = this.#includeTokenTransfers ?? true;
    const queryEntireHistory = this.#queryEntireHistory ?? true;
    const updateTransactions = this.#updateTransactions ?? false;

    let remoteTransactions: TransactionMeta[] = [];

    try {
      remoteTransactions =
        await this.#remoteTransactionSource.fetchTransactions({
          address: account.address as Hex,
          cache,
          chainIds,
          includeTokenTransfers,
          queryEntireHistory,
          updateCache: this.#updateCache,
          updateTransactions,
=======
    this.#log('Checking');

    try {
      if (!this.#canStart()) {
        return;
      }

      const latestBlockNumber = parseInt(
        latestBlockNumberHex || (await this.#blockTracker.getLatestBlock()),
        16,
      );

      const additionalLastFetchedKeys =
        this.#remoteTransactionSource.getLastBlockVariations?.() ?? [];

      const fromBlock = this.#getFromBlock(latestBlockNumber);
      const account = this.#getCurrentAccount();
      const chainId = this.#getChainId();

      let remoteTransactions = [];

      try {
        remoteTransactions =
          await this.#remoteTransactionSource.fetchTransactions({
            address: account.address,
            chainId,
            fromBlock,
            limit: this.#transactionLimit,
          });
        // TODO: Replace `any` with type
        // eslint-disable-next-line @typescript-eslint/no-explicit-any
      } catch (error: any) {
        this.#log('Error while fetching remote transactions', error);
        return;
      }

      if (!this.#updateTransactions) {
        const address = account.address.toLowerCase();
        remoteTransactions = remoteTransactions.filter(
          (tx) => tx.txParams.to?.toLowerCase() === address,
        );
      }

      const localTransactions = !this.#updateTransactions
        ? []
        : this.#getLocalTransactions();

      const newTransactions = this.#getNewTransactions(
        remoteTransactions,
        localTransactions,
      );

      const updatedTransactions = this.#getUpdatedTransactions(
        remoteTransactions,
        localTransactions,
      );

      if (newTransactions.length > 0 || updatedTransactions.length > 0) {
        this.#sortTransactionsByTime(newTransactions);
        this.#sortTransactionsByTime(updatedTransactions);

        this.#log('Found incoming transactions', {
          new: newTransactions,
          updated: updatedTransactions,
>>>>>>> ddbd5dbc
        });
    } catch (error: unknown) {
      log('Error while fetching remote transactions', error);
      return;
    }

    if (!remoteTransactions.length) {
      return;
    }

    this.#sortTransactionsByTime(remoteTransactions);

    log(
      'Found potential transactions',
      remoteTransactions.length,
      remoteTransactions,
    );

    const localTransactions = this.#getLocalTransactions();

    const uniqueTransactions = remoteTransactions.filter(
      (tx) =>
        !localTransactions.some(
          (currentTx) =>
            currentTx.hash?.toLowerCase() === tx.hash?.toLowerCase() &&
            currentTx.txParams.from?.toLowerCase() ===
              tx.txParams.from?.toLowerCase(),
        ),
    );

    if (!uniqueTransactions.length) {
      log('All transactions are already known');
      return;
    }

    log(
      'Found unique transactions',
      uniqueTransactions.length,
      uniqueTransactions,
    );

    const trimmedTransactions = this.#trimTransactions([
      ...uniqueTransactions,
      ...localTransactions,
    ]);

    const uniqueTransactionIds = uniqueTransactions.map((tx) => tx.id);

    const newTransactions = trimmedTransactions.filter((tx) =>
      uniqueTransactionIds.includes(tx.id),
    );

    if (!newTransactions.length) {
      log('All unique transactions truncated due to limit');
      return;
    }

    log('Adding new transactions', newTransactions.length, newTransactions);

<<<<<<< HEAD
    this.hub.emit('transactions', newTransactions);
  }

  #sortTransactionsByTime(transactions: TransactionMeta[]) {
    transactions.sort((a, b) => (a.time < b.time ? -1 : 1));
=======
  #getBlockNumberKey(additionalKeys: string[]): string {
    const chainId = this.#getChainId();
    const currentAccount = this.#getCurrentAccount()?.address.toLowerCase();

    return [chainId, currentAccount, ...additionalKeys].join('#');
>>>>>>> ddbd5dbc
  }

  #canStart(): boolean {
    const isEnabled = this.#isEnabled();
<<<<<<< HEAD
    const chainIds = this.#getChainIds();

    const supportedChainIds =
      this.#remoteTransactionSource.getSupportedChains();

    const isAnyChainSupported = chainIds.some((chainId) =>
      supportedChainIds.includes(chainId),
    );
=======
    const chainId = this.#getChainId();

    const isSupportedNetwork =
      this.#remoteTransactionSource.isSupportedNetwork(chainId);
>>>>>>> ddbd5dbc

    return isEnabled && isAnyChainSupported;
  }
}<|MERGE_RESOLUTION|>--- conflicted
+++ resolved
@@ -2,10 +2,7 @@
 import type { Hex } from '@metamask/utils';
 import EventEmitter from 'events';
 
-import {
-  createModuleLogger,
-  incomingTransactionsLogger as log,
-} from '../logger';
+import { incomingTransactionsLogger as log } from '../logger';
 import type { RemoteTransactionSource, TransactionMeta } from '../types';
 
 export type IncomingTransactionOptions = {
@@ -36,13 +33,7 @@
 
   #isRunning: boolean;
 
-<<<<<<< HEAD
   #queryEntireHistory?: boolean;
-=======
-  #log: debug.Debugger;
-
-  #mutex = new Mutex();
->>>>>>> ddbd5dbc
 
   #remoteTransactionSource: RemoteTransactionSource;
 
@@ -90,12 +81,7 @@
     this.#includeTokenTransfers = includeTokenTransfers;
     this.#isEnabled = isEnabled ?? (() => true);
     this.#isRunning = false;
-<<<<<<< HEAD
     this.#queryEntireHistory = queryEntireHistory;
-=======
-    this.#log = createModuleLogger(log, getChainId());
-    this.#queryEntireHistory = queryEntireHistory ?? true;
->>>>>>> ddbd5dbc
     this.#remoteTransactionSource = remoteTransactionSource;
     this.#trimTransactions = trimTransactions;
     this.#updateCache = updateCache;
@@ -111,12 +97,8 @@
       return;
     }
 
-<<<<<<< HEAD
-=======
-    this.#log('Starting polling');
-
-    // TODO: Either fix this lint violation or explain why it's necessary to ignore.
->>>>>>> ddbd5dbc
+    log('Starting polling');
+
     // eslint-disable-next-line @typescript-eslint/no-misused-promises
     this.#timeoutId = setTimeout(() => this.#onInterval(), INTERVAL);
     this.#isRunning = true;
@@ -125,29 +107,17 @@
   }
 
   stop() {
-<<<<<<< HEAD
     if (this.#timeoutId) {
       clearTimeout(this.#timeoutId as number);
     }
 
-=======
->>>>>>> ddbd5dbc
     if (!this.#isRunning) {
       return;
     }
 
-<<<<<<< HEAD
     this.#isRunning = false;
 
     log('Stopped polling');
-=======
-    // TODO: Either fix this lint violation or explain why it's necessary to ignore.
-    // eslint-disable-next-line @typescript-eslint/no-misused-promises
-    this.#blockTracker.removeListener('latest', this.#onLatestBlock);
-    this.#isRunning = false;
-
-    this.#log('Stopped polling');
->>>>>>> ddbd5dbc
   }
 
   async #onInterval() {
@@ -157,7 +127,6 @@
       console.error('Error while checking incoming transactions', error);
     }
 
-<<<<<<< HEAD
     if (this.#isRunning) {
       // eslint-disable-next-line @typescript-eslint/no-misused-promises
       this.#timeoutId = setTimeout(() => this.#onInterval(), INTERVAL);
@@ -192,72 +161,6 @@
           queryEntireHistory,
           updateCache: this.#updateCache,
           updateTransactions,
-=======
-    this.#log('Checking');
-
-    try {
-      if (!this.#canStart()) {
-        return;
-      }
-
-      const latestBlockNumber = parseInt(
-        latestBlockNumberHex || (await this.#blockTracker.getLatestBlock()),
-        16,
-      );
-
-      const additionalLastFetchedKeys =
-        this.#remoteTransactionSource.getLastBlockVariations?.() ?? [];
-
-      const fromBlock = this.#getFromBlock(latestBlockNumber);
-      const account = this.#getCurrentAccount();
-      const chainId = this.#getChainId();
-
-      let remoteTransactions = [];
-
-      try {
-        remoteTransactions =
-          await this.#remoteTransactionSource.fetchTransactions({
-            address: account.address,
-            chainId,
-            fromBlock,
-            limit: this.#transactionLimit,
-          });
-        // TODO: Replace `any` with type
-        // eslint-disable-next-line @typescript-eslint/no-explicit-any
-      } catch (error: any) {
-        this.#log('Error while fetching remote transactions', error);
-        return;
-      }
-
-      if (!this.#updateTransactions) {
-        const address = account.address.toLowerCase();
-        remoteTransactions = remoteTransactions.filter(
-          (tx) => tx.txParams.to?.toLowerCase() === address,
-        );
-      }
-
-      const localTransactions = !this.#updateTransactions
-        ? []
-        : this.#getLocalTransactions();
-
-      const newTransactions = this.#getNewTransactions(
-        remoteTransactions,
-        localTransactions,
-      );
-
-      const updatedTransactions = this.#getUpdatedTransactions(
-        remoteTransactions,
-        localTransactions,
-      );
-
-      if (newTransactions.length > 0 || updatedTransactions.length > 0) {
-        this.#sortTransactionsByTime(newTransactions);
-        this.#sortTransactionsByTime(updatedTransactions);
-
-        this.#log('Found incoming transactions', {
-          new: newTransactions,
-          updated: updatedTransactions,
->>>>>>> ddbd5dbc
         });
     } catch (error: unknown) {
       log('Error while fetching remote transactions', error);
@@ -317,24 +220,15 @@
 
     log('Adding new transactions', newTransactions.length, newTransactions);
 
-<<<<<<< HEAD
     this.hub.emit('transactions', newTransactions);
   }
 
   #sortTransactionsByTime(transactions: TransactionMeta[]) {
     transactions.sort((a, b) => (a.time < b.time ? -1 : 1));
-=======
-  #getBlockNumberKey(additionalKeys: string[]): string {
-    const chainId = this.#getChainId();
-    const currentAccount = this.#getCurrentAccount()?.address.toLowerCase();
-
-    return [chainId, currentAccount, ...additionalKeys].join('#');
->>>>>>> ddbd5dbc
   }
 
   #canStart(): boolean {
     const isEnabled = this.#isEnabled();
-<<<<<<< HEAD
     const chainIds = this.#getChainIds();
 
     const supportedChainIds =
@@ -343,12 +237,6 @@
     const isAnyChainSupported = chainIds.some((chainId) =>
       supportedChainIds.includes(chainId),
     );
-=======
-    const chainId = this.#getChainId();
-
-    const isSupportedNetwork =
-      this.#remoteTransactionSource.isSupportedNetwork(chainId);
->>>>>>> ddbd5dbc
 
     return isEnabled && isAnyChainSupported;
   }
