import type { AccountsController } from '@metamask/accounts-controller';
import type { Hex } from '@metamask/utils';
<<<<<<< HEAD
=======
import { Mutex } from 'async-mutex';
// This package purposefully relies on Node's EventEmitter module.
// eslint-disable-next-line import/no-nodejs-modules
>>>>>>> 3a7d6802
import EventEmitter from 'events';

import { incomingTransactionsLogger as log } from '../logger';
import type { RemoteTransactionSource, TransactionMeta } from '../types';

export type IncomingTransactionOptions = {
  includeTokenTransfers?: boolean;
  isEnabled?: () => boolean;
  queryEntireHistory?: boolean;
  updateTransactions?: boolean;
};

const INTERVAL = 1000 * 30; // 30 Seconds

export class IncomingTransactionHelper {
  hub: EventEmitter;

  #getCache: () => Record<string, unknown>;

  #getCurrentAccount: () => ReturnType<
    AccountsController['getSelectedAccount']
  >;

  #getChainIds: () => Hex[];

  #getLocalTransactions: () => TransactionMeta[];

  #includeTokenTransfers?: boolean;

  #isEnabled: () => boolean;

  #isRunning: boolean;

  #queryEntireHistory?: boolean;

  #remoteTransactionSource: RemoteTransactionSource;

  #timeoutId?: unknown;

  #trimTransactions: (transactions: TransactionMeta[]) => TransactionMeta[];

  #updateCache: (fn: (cache: Record<string, unknown>) => void) => void;

  #updateTransactions?: boolean;

  constructor({
    getCache,
    getCurrentAccount,
    getChainIds,
    getLocalTransactions,
    includeTokenTransfers,
    isEnabled,
    queryEntireHistory,
    remoteTransactionSource,
    trimTransactions,
    updateCache,
    updateTransactions,
  }: {
    getCache: () => Record<string, unknown>;
    getCurrentAccount: () => ReturnType<
      AccountsController['getSelectedAccount']
    >;
    getChainIds: () => Hex[];
    getLocalTransactions: () => TransactionMeta[];
    includeTokenTransfers?: boolean;
    isEnabled?: () => boolean;
    queryEntireHistory?: boolean;
    remoteTransactionSource: RemoteTransactionSource;
    trimTransactions: (transactions: TransactionMeta[]) => TransactionMeta[];
    updateCache: (fn: (cache: Record<string, unknown>) => void) => void;
    updateTransactions?: boolean;
  }) {
    this.hub = new EventEmitter();

    this.#getCache = getCache;
    this.#getCurrentAccount = getCurrentAccount;
    this.#getChainIds = getChainIds;
    this.#getLocalTransactions = getLocalTransactions;
    this.#includeTokenTransfers = includeTokenTransfers;
    this.#isEnabled = isEnabled ?? (() => true);
    this.#isRunning = false;
    this.#queryEntireHistory = queryEntireHistory;
    this.#remoteTransactionSource = remoteTransactionSource;
    this.#trimTransactions = trimTransactions;
    this.#updateCache = updateCache;
    this.#updateTransactions = updateTransactions;
  }

  start() {
    if (this.#isRunning) {
      return;
    }

    if (!this.#canStart()) {
      return;
    }

    log('Starting polling');

    // eslint-disable-next-line @typescript-eslint/no-misused-promises
    this.#timeoutId = setTimeout(() => this.#onInterval(), INTERVAL);
    this.#isRunning = true;

    log('Started polling');
  }

  stop() {
    if (this.#timeoutId) {
      clearTimeout(this.#timeoutId as number);
    }

    if (!this.#isRunning) {
      return;
    }

    this.#isRunning = false;

    log('Stopped polling');
  }

  async #onInterval() {
    try {
      await this.update({ isInterval: true });
    } catch (error) {
      console.error('Error while checking incoming transactions', error);
    }

    if (this.#isRunning) {
      // eslint-disable-next-line @typescript-eslint/no-misused-promises
      this.#timeoutId = setTimeout(() => this.#onInterval(), INTERVAL);
    }
  }

  async update({ isInterval }: { isInterval?: boolean } = {}): Promise<void> {
    log('Checking for incoming transactions', {
      isInterval: Boolean(isInterval),
    });

    if (!this.#canStart()) {
      return;
    }

    const account = this.#getCurrentAccount();
    const chainIds = this.#getChainIds();
    const cache = this.#getCache();
    const includeTokenTransfers = this.#includeTokenTransfers ?? true;
    const queryEntireHistory = this.#queryEntireHistory ?? true;
    const updateTransactions = this.#updateTransactions ?? false;

    let remoteTransactions: TransactionMeta[] = [];

    try {
      remoteTransactions =
        await this.#remoteTransactionSource.fetchTransactions({
          address: account.address as Hex,
          cache,
          chainIds,
          includeTokenTransfers,
          queryEntireHistory,
          updateCache: this.#updateCache,
          updateTransactions,
        });
    } catch (error: unknown) {
      log('Error while fetching remote transactions', error);
      return;
    }

    if (!remoteTransactions.length) {
      return;
    }

    this.#sortTransactionsByTime(remoteTransactions);

    log(
      'Found potential transactions',
      remoteTransactions.length,
      remoteTransactions,
    );

    const localTransactions = this.#getLocalTransactions();

    const uniqueTransactions = remoteTransactions.filter(
      (tx) =>
        !localTransactions.some(
          (currentTx) =>
            currentTx.hash?.toLowerCase() === tx.hash?.toLowerCase() &&
            currentTx.txParams.from?.toLowerCase() ===
              tx.txParams.from?.toLowerCase(),
        ),
    );

    if (!uniqueTransactions.length) {
      log('All transactions are already known');
      return;
    }

    log(
      'Found unique transactions',
      uniqueTransactions.length,
      uniqueTransactions,
    );

    const trimmedTransactions = this.#trimTransactions([
      ...uniqueTransactions,
      ...localTransactions,
    ]);

    const uniqueTransactionIds = uniqueTransactions.map((tx) => tx.id);

    const newTransactions = trimmedTransactions.filter((tx) =>
      uniqueTransactionIds.includes(tx.id),
    );

    if (!newTransactions.length) {
      log('All unique transactions truncated due to limit');
      return;
    }

    log('Adding new transactions', newTransactions.length, newTransactions);

    this.hub.emit('transactions', newTransactions);
  }

  #sortTransactionsByTime(transactions: TransactionMeta[]) {
    transactions.sort((a, b) => (a.time < b.time ? -1 : 1));
  }

  #canStart(): boolean {
    const isEnabled = this.#isEnabled();
    const chainIds = this.#getChainIds();

    const supportedChainIds =
      this.#remoteTransactionSource.getSupportedChains();

    const isAnyChainSupported = chainIds.some((chainId) =>
      supportedChainIds.includes(chainId),
    );

    return isEnabled && isAnyChainSupported;
  }
}<|MERGE_RESOLUTION|>--- conflicted
+++ resolved
@@ -1,11 +1,7 @@
 import type { AccountsController } from '@metamask/accounts-controller';
 import type { Hex } from '@metamask/utils';
-<<<<<<< HEAD
-=======
-import { Mutex } from 'async-mutex';
 // This package purposefully relies on Node's EventEmitter module.
 // eslint-disable-next-line import/no-nodejs-modules
->>>>>>> 3a7d6802
 import EventEmitter from 'events';
 
 import { incomingTransactionsLogger as log } from '../logger';
