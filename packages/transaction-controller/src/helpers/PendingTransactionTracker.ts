--- conflicted
+++ resolved
@@ -104,13 +104,8 @@
     getChainId: () => Hex | undefined;
     getEthQuery: () => EthQuery | undefined;
     getTransactions: () => TransactionMeta[];
-<<<<<<< HEAD
-    isResubmitEnabled?: boolean;
+    isResubmitEnabled?: () => boolean;
     getGlobalLock: (chainId: Hex) => Promise<() => void>;
-=======
-    isResubmitEnabled?: () => boolean;
-    getGlobalLock: () => Promise<() => void>;
->>>>>>> 63a10686
     publishTransaction: (ethQuery: EthQuery, rawTx: string) => Promise<string>;
     hooks?: {
       beforeCheckPendingTransaction?: (
@@ -262,17 +257,12 @@
     );
   }
 
-<<<<<<< HEAD
   async #resubmitTransactions(
     latestBlockNumber: string,
     chainId: Hex,
     ethQuery: EthQuery,
   ) {
-    if (!this.#isResubmitEnabled || !this.#running) {
-=======
-  async #resubmitTransactions(latestBlockNumber: string) {
     if (!this.#isResubmitEnabled() || !this.#running) {
->>>>>>> 63a10686
       return;
     }
 
