import { query } from '@metamask/controller-utils';
import type EthQuery from '@metamask/eth-query';
import type {
  BlockTracker,
  NetworkClientId,
} from '@metamask/network-controller';
import type { Hex } from '@metamask/utils';
// This package purposefully relies on Node's EventEmitter module.
// eslint-disable-next-line import-x/no-nodejs-modules
import EventEmitter from 'events';
import { cloneDeep, merge } from 'lodash';

import { TransactionPoller } from './TransactionPoller';
import { createModuleLogger, projectLogger } from '../logger';
import type { TransactionControllerMessenger } from '../TransactionController';
import type { TransactionMeta, TransactionReceipt } from '../types';
import { TransactionStatus, TransactionType } from '../types';

/**
 * We wait this many blocks before emitting a 'transaction-dropped' event
 * This is because we could be talking to a node that is out of sync
 */
const DROPPED_BLOCK_COUNT = 3;

const RECEIPT_STATUS_SUCCESS = '0x1';
const RECEIPT_STATUS_FAILURE = '0x0';
const MAX_RETRY_BLOCK_DISTANCE = 50;

const KNOWN_TRANSACTION_ERRORS = [
  'replacement transaction underpriced',
  'known transaction',
  'gas price too low to replace',
  'transaction with the same hash was already imported',
  'gateway timeout',
  'nonce too low',
];

const log = createModuleLogger(projectLogger, 'pending-transactions');

type SuccessfulTransactionReceipt = TransactionReceipt & {
  blockNumber: string;
  blockHash: string;
};

type Events = {
  'transaction-confirmed': [txMeta: TransactionMeta];
  'transaction-dropped': [txMeta: TransactionMeta];
  'transaction-failed': [txMeta: TransactionMeta, error: Error];
  'transaction-updated': [txMeta: TransactionMeta, note: string];
};

// This interface was created before this ESLint rule was added.
// Convert to a `type` in a future major version.
// eslint-disable-next-line @typescript-eslint/consistent-type-definitions
export interface PendingTransactionTrackerEventEmitter extends EventEmitter {
  on<T extends keyof Events>(
    eventName: T,
    listener: (...args: Events[T]) => void,
  ): this;

  emit<T extends keyof Events>(eventName: T, ...args: Events[T]): boolean;
}

export class PendingTransactionTracker {
  hub: PendingTransactionTrackerEventEmitter;

  readonly #droppedBlockCountByHash: Map<string, number>;

  readonly #getChainId: () => string;

  readonly #getEthQuery: (networkClientId?: NetworkClientId) => EthQuery;

  readonly #getNetworkClientId: () => NetworkClientId;

  readonly #getTransactions: () => TransactionMeta[];

  readonly #isResubmitEnabled: () => boolean;

  // TODO: Replace `any` with type
  // eslint-disable-next-line @typescript-eslint/no-explicit-any
  readonly #listener: any;

  readonly #log: debug.Debugger;

  readonly #getGlobalLock: () => Promise<() => void>;

  readonly #publishTransaction: (
    ethQuery: EthQuery,
    transactionMeta: TransactionMeta,
  ) => Promise<string>;

  #running: boolean;

  readonly #transactionPoller: TransactionPoller;

  readonly #beforeCheckPendingTransaction: (
    transactionMeta: TransactionMeta,
  ) => Promise<boolean>;

  constructor({
    blockTracker,
    getChainId,
    getEthQuery,
    getGlobalLock,
    getNetworkClientId,
    getTransactions,
    hooks,
    isResubmitEnabled,
    messenger,
    publishTransaction,
  }: {
    blockTracker: BlockTracker;
    getChainId: () => Hex;
    getEthQuery: (networkClientId?: NetworkClientId) => EthQuery;
    getNetworkClientId: () => string;
    getTransactions: () => TransactionMeta[];
    isResubmitEnabled?: () => boolean;
    getGlobalLock: () => Promise<() => void>;
    publishTransaction: (
      ethQuery: EthQuery,
      transactionMeta: TransactionMeta,
    ) => Promise<string>;
    hooks?: {
      beforeCheckPendingTransaction?: (
        transactionMeta: TransactionMeta,
      ) => Promise<boolean>;
    };
    messenger: TransactionControllerMessenger;
  }) {
    this.hub = new EventEmitter() as PendingTransactionTrackerEventEmitter;

    this.#droppedBlockCountByHash = new Map();
    this.#getChainId = getChainId;
    this.#getEthQuery = getEthQuery;
    this.#getNetworkClientId = getNetworkClientId;
    this.#getTransactions = getTransactions;
    this.#isResubmitEnabled = isResubmitEnabled ?? (() => true);
    this.#listener = this.#onLatestBlock.bind(this);
    this.#getGlobalLock = getGlobalLock;
    this.#publishTransaction = publishTransaction;
    this.#running = false;
<<<<<<< HEAD
    this.#transactionPoller = new TransactionPoller(blockTracker);
=======
    this.#transactionPoller = new TransactionPoller({
      blockTracker,
      chainId: getChainId(),
      messenger,
    });
    this.#beforePublish = hooks?.beforePublish ?? (() => true);
>>>>>>> 327dee1e
    this.#beforeCheckPendingTransaction =
      hooks?.beforeCheckPendingTransaction ??
      /* istanbul ignore next */
      (() => Promise.resolve(true));

    this.#log = createModuleLogger(
      log,
      `${getChainId()}:${getNetworkClientId()}`,
    );
  }

  startIfPendingTransactions = () => {
    const pendingTransactions = this.#getPendingTransactions();

    if (pendingTransactions.length) {
      this.#start(pendingTransactions);
    } else {
      this.stop();
    }
  };

  /**
   * Force checks the network if the given transaction is confirmed and updates it's status.
   *
   * @param txMeta - The transaction to check
   */
  async forceCheckTransaction(txMeta: TransactionMeta) {
    const releaseLock = await this.#getGlobalLock();

    try {
      await this.#checkTransaction(txMeta);
    } catch (error) {
      /* istanbul ignore next */
      this.#log('Failed to check transaction', error);
    } finally {
      releaseLock();
    }
  }

  #start(pendingTransactions: TransactionMeta[]) {
    this.#transactionPoller.setPendingTransactions(pendingTransactions);

    if (this.#running) {
      return;
    }

    this.#transactionPoller.start(this.#listener);
    this.#running = true;

    this.#log('Started polling');
  }

  stop() {
    if (!this.#running) {
      return;
    }

    this.#transactionPoller.stop();
    this.#running = false;

    this.#log('Stopped polling');
  }

  async #onLatestBlock(latestBlockNumber: string) {
    const releaseLock = await this.#getGlobalLock();

    try {
      await this.#checkTransactions();
    } catch (error) {
      /* istanbul ignore next */
      this.#log('Failed to check transactions', error);
    } finally {
      releaseLock();
    }

    try {
      await this.#resubmitTransactions(latestBlockNumber);
    } catch (error) {
      /* istanbul ignore next */
      this.#log('Failed to resubmit transactions', error);
    }
  }

  async #checkTransactions() {
    this.#log('Checking transactions');

    const pendingTransactions = this.#getPendingTransactions();

    if (!pendingTransactions.length) {
      this.#log('No pending transactions to check');
      return;
    }

    this.#log('Found pending transactions to check', {
      count: pendingTransactions.length,
      ids: pendingTransactions.map((tx) => tx.id),
    });

    await Promise.all(
      pendingTransactions.map((tx) => this.#checkTransaction(tx)),
    );
  }

  async #resubmitTransactions(latestBlockNumber: string) {
    if (!this.#isResubmitEnabled() || !this.#running) {
      return;
    }

    this.#log('Resubmitting transactions');

    const pendingTransactions = this.#getPendingTransactions();

    if (!pendingTransactions.length) {
      this.#log('No pending transactions to resubmit');
      return;
    }

    this.#log('Found pending transactions to resubmit', {
      count: pendingTransactions.length,
      ids: pendingTransactions.map((tx) => tx.id),
    });

    for (const txMeta of pendingTransactions) {
      try {
        await this.#resubmitTransaction(txMeta, latestBlockNumber);
        // TODO: Replace `any` with type
        // eslint-disable-next-line @typescript-eslint/no-explicit-any
      } catch (error: any) {
        /* istanbul ignore next */
        const errorMessage =
          error.value?.message?.toLowerCase() ||
          error.message?.toLowerCase() ||
          String(error);

        if (this.#isKnownTransactionError(errorMessage)) {
          this.#log('Ignoring known transaction error', errorMessage);
          continue;
        }

        this.#warnTransaction(
          txMeta,
          error.message,
          'There was an error when resubmitting this transaction.',
        );
      }
    }
  }

  #isKnownTransactionError(errorMessage: string) {
    return KNOWN_TRANSACTION_ERRORS.some((knownError) =>
      errorMessage.includes(knownError),
    );
  }

  async #resubmitTransaction(
    txMeta: TransactionMeta,
    latestBlockNumber: string,
  ) {
    if (!this.#isResubmitDue(txMeta, latestBlockNumber)) {
      return;
    }

    if (!(await this.#beforeCheckPendingTransaction(txMeta))) {
      return;
    }

    const ethQuery = this.#getEthQuery(txMeta.networkClientId);
    await this.#publishTransaction(ethQuery, txMeta);

    const retryCount = (txMeta.retryCount ?? 0) + 1;

    this.#updateTransaction(
      merge({}, txMeta, { retryCount }),
      'PendingTransactionTracker:transaction-retry - Retry count increased',
    );
  }

  #isResubmitDue(txMeta: TransactionMeta, latestBlockNumber: string): boolean {
    const txMetaWithFirstRetryBlockNumber = cloneDeep(txMeta);

    if (!txMetaWithFirstRetryBlockNumber.firstRetryBlockNumber) {
      txMetaWithFirstRetryBlockNumber.firstRetryBlockNumber = latestBlockNumber;

      this.#updateTransaction(
        txMetaWithFirstRetryBlockNumber,
        'PendingTransactionTracker:#isResubmitDue - First retry block number set',
      );
    }

    const { firstRetryBlockNumber } = txMetaWithFirstRetryBlockNumber;

    const blocksSinceFirstRetry =
      Number.parseInt(latestBlockNumber, 16) -
      Number.parseInt(firstRetryBlockNumber, 16);

    const retryCount = txMeta.retryCount || 0;

    // Exponential backoff to limit retries at publishing
    // Capped at ~15 minutes between retries
    const requiredBlocksSinceFirstRetry = Math.min(
      MAX_RETRY_BLOCK_DISTANCE,
      Math.pow(2, retryCount),
    );

    return blocksSinceFirstRetry >= requiredBlocksSinceFirstRetry;
  }

  async #checkTransaction(txMeta: TransactionMeta) {
    const { hash, id } = txMeta;

    if (!hash && (await this.#beforeCheckPendingTransaction(txMeta))) {
      const error = new Error(
        'We had an error while submitting this transaction, please try again.',
      );

      error.name = 'NoTxHashError';

      this.#failTransaction(txMeta, error);

      return;
    }

    if (this.#isNonceTaken(txMeta)) {
      this.#log('Nonce already taken', id);
      this.#dropTransaction(txMeta);
      return;
    }

    try {
      const receipt = await this.#getTransactionReceipt(hash);
      const isSuccess = receipt?.status === RECEIPT_STATUS_SUCCESS;
      const isFailure = receipt?.status === RECEIPT_STATUS_FAILURE;

      if (isFailure) {
        this.#log('Transaction receipt has failed status');

        this.#failTransaction(
          txMeta,
          new Error('Transaction dropped or replaced'),
        );

        return;
      }

      const { blockNumber, blockHash } = receipt || {};

      if (isSuccess && blockNumber && blockHash) {
        await this.#onTransactionConfirmed(txMeta, {
          ...receipt,
          blockNumber,
          blockHash,
        });

        return;
      }
      // TODO: Replace `any` with type
      // eslint-disable-next-line @typescript-eslint/no-explicit-any
    } catch (error: any) {
      this.#log('Failed to check transaction', id, error);

      this.#warnTransaction(
        txMeta,
        error.message,
        'There was a problem loading this transaction.',
      );

      return;
    }

    if (await this.#isTransactionDropped(txMeta)) {
      this.#dropTransaction(txMeta);
    }
  }

  async #onTransactionConfirmed(
    txMeta: TransactionMeta,
    receipt: SuccessfulTransactionReceipt,
  ) {
    const { id } = txMeta;
    const { blockHash } = receipt;

    this.#log('Transaction confirmed', id);

    const { baseFeePerGas, timestamp: blockTimestamp } =
      await this.#getBlockByHash(blockHash, false);

    const updatedTxMeta = cloneDeep(txMeta);
    updatedTxMeta.baseFeePerGas = baseFeePerGas;
    updatedTxMeta.blockTimestamp = blockTimestamp;
    updatedTxMeta.status = TransactionStatus.confirmed;
    updatedTxMeta.txParams = {
      ...updatedTxMeta.txParams,
      gasUsed: receipt.gasUsed,
    };
    updatedTxMeta.txReceipt = receipt;
    updatedTxMeta.verifiedOnBlockchain = true;

    this.#updateTransaction(
      updatedTxMeta,
      'PendingTransactionTracker:#onTransactionConfirmed - Transaction confirmed',
    );

    this.hub.emit('transaction-confirmed', updatedTxMeta);
  }

  async #isTransactionDropped(txMeta: TransactionMeta) {
    const {
      hash,
      id,
      txParams: { nonce, from },
    } = txMeta;

    /* istanbul ignore next */
    if (!nonce || !hash) {
      return false;
    }

    const networkNextNonceHex = await this.#getNetworkTransactionCount(from);
    const networkNextNonceNumber = parseInt(networkNextNonceHex, 16);
    const nonceNumber = parseInt(nonce, 16);

    if (nonceNumber >= networkNextNonceNumber) {
      return false;
    }

    let droppedBlockCount = this.#droppedBlockCountByHash.get(hash);

    if (droppedBlockCount === undefined) {
      droppedBlockCount = 0;
      this.#droppedBlockCountByHash.set(hash, droppedBlockCount);
    }

    if (droppedBlockCount < DROPPED_BLOCK_COUNT) {
      this.#log('Incrementing dropped block count', { id, droppedBlockCount });
      this.#droppedBlockCountByHash.set(hash, droppedBlockCount + 1);
      return false;
    }

    this.#log('Hit dropped block count', id);

    this.#droppedBlockCountByHash.delete(hash);
    return true;
  }

  #isNonceTaken(txMeta: TransactionMeta): boolean {
    const { id, txParams } = txMeta;

    return this.#getChainTransactions().some(
      (tx) =>
        tx.id !== id &&
        tx.txParams.from === txParams.from &&
        tx.status === TransactionStatus.confirmed &&
        tx.txParams.nonce === txParams.nonce &&
        tx.type !== TransactionType.incoming,
    );
  }

  #getPendingTransactions(): TransactionMeta[] {
    return this.#getNetworkClientTransactions().filter(
      (tx) =>
        tx.status === TransactionStatus.submitted &&
        !tx.verifiedOnBlockchain &&
        !tx.isUserOperation,
    );
  }

  #warnTransaction(txMeta: TransactionMeta, error: string, message: string) {
    this.#updateTransaction(
      {
        ...txMeta,
        warning: { error, message },
      },
      'PendingTransactionTracker:#warnTransaction - Warning added',
    );
  }

  #failTransaction(txMeta: TransactionMeta, error: Error) {
    this.#log('Transaction failed', txMeta.id, error);
    this.hub.emit('transaction-failed', txMeta, error);
  }

  #dropTransaction(txMeta: TransactionMeta) {
    this.#log('Transaction dropped', txMeta.id);
    this.hub.emit('transaction-dropped', txMeta);
  }

  #updateTransaction(txMeta: TransactionMeta, note: string) {
    this.hub.emit('transaction-updated', txMeta, note);
  }

  async #getTransactionReceipt(
    txHash?: string,
  ): Promise<TransactionReceipt | undefined> {
    return await query(this.#getEthQuery(), 'getTransactionReceipt', [txHash]);
  }

  async #getBlockByHash(
    blockHash: string,
    includeTransactionDetails: boolean,
    // TODO: Replace `any` with type
    // eslint-disable-next-line @typescript-eslint/no-explicit-any
  ): Promise<any> {
    return await query(this.#getEthQuery(), 'getBlockByHash', [
      blockHash,
      includeTransactionDetails,
    ]);
  }

  async #getNetworkTransactionCount(address: string): Promise<string> {
    return await query(this.#getEthQuery(), 'getTransactionCount', [address]);
  }

  #getChainTransactions(): TransactionMeta[] {
    const chainId = this.#getChainId();
    return this.#getTransactions().filter((tx) => tx.chainId === chainId);
  }

  #getNetworkClientTransactions(): TransactionMeta[] {
    const networkClientId = this.#getNetworkClientId();
    return this.#getTransactions().filter(
      (tx) => tx.networkClientId === networkClientId,
    );
  }
}<|MERGE_RESOLUTION|>--- conflicted
+++ resolved
@@ -139,16 +139,13 @@
     this.#getGlobalLock = getGlobalLock;
     this.#publishTransaction = publishTransaction;
     this.#running = false;
-<<<<<<< HEAD
-    this.#transactionPoller = new TransactionPoller(blockTracker);
-=======
+
     this.#transactionPoller = new TransactionPoller({
       blockTracker,
       chainId: getChainId(),
       messenger,
     });
-    this.#beforePublish = hooks?.beforePublish ?? (() => true);
->>>>>>> 327dee1e
+    
     this.#beforeCheckPendingTransaction =
       hooks?.beforeCheckPendingTransaction ??
       /* istanbul ignore next */
