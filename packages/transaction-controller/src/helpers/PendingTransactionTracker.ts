import { query } from '@metamask/controller-utils';
import type EthQuery from '@metamask/eth-query';
import type {
  BlockTracker,
  NetworkClientId,
} from '@metamask/network-controller';
import { createModuleLogger } from '@metamask/utils';
import EventEmitter from 'events';
import type { NonceTracker } from 'nonce-tracker';

import { projectLogger } from '../logger';
import type { TransactionMeta, TransactionReceipt } from '../types';
import { TransactionStatus, TransactionType } from '../types';

/**
 * We wait this many blocks before emitting a 'transaction-dropped' event
 * This is because we could be talking to a node that is out of sync
 */
const DROPPED_BLOCK_COUNT = 3;

const RECEIPT_STATUS_SUCCESS = '0x1';
const RECEIPT_STATUS_FAILURE = '0x0';
const MAX_RETRY_BLOCK_DISTANCE = 50;

const KNOWN_TRANSACTION_ERRORS = [
  'replacement transaction underpriced',
  'known transaction',
  'gas price too low to replace',
  'transaction with the same hash was already imported',
  'gateway timeout',
  'nonce too low',
];

const log = createModuleLogger(projectLogger, 'pending-transactions');

type SuccessfulTransactionReceipt = TransactionReceipt & {
  blockNumber: string;
  blockHash: string;
};

type Events = {
  'transaction-confirmed': [txMeta: TransactionMeta];
  'transaction-dropped': [txMeta: TransactionMeta];
  'transaction-failed': [txMeta: TransactionMeta, error: Error];
  'transaction-updated': [txMeta: TransactionMeta, note: string];
};

// This interface was created before this ESLint rule was added.
// Convert to a `type` in a future major version.
// eslint-disable-next-line @typescript-eslint/consistent-type-definitions
export interface PendingTransactionTrackerEventEmitter extends EventEmitter {
  on<T extends keyof Events>(
    eventName: T,
    listener: (...args: Events[T]) => void,
  ): this;

  emit<T extends keyof Events>(eventName: T, ...args: Events[T]): boolean;
}

export class PendingTransactionTracker {
  hub: PendingTransactionTrackerEventEmitter;

  #approveTransaction: (transactionId: string) => Promise<void>;

  #blockTracker: BlockTracker;

  #droppedBlockCountByHash: Map<string, number>;

  #getChainId: () => string;

  #getEthQuery: (networkClientId?: NetworkClientId) => EthQuery;

  #getTransactions: () => TransactionMeta[];

  #isResubmitEnabled: boolean;

  // TODO: Replace `any` with type
  // eslint-disable-next-line @typescript-eslint/no-explicit-any
  #listener: any;

  #nonceTracker: NonceTracker;

<<<<<<< HEAD
=======
  #onStateChange: (listener: () => void) => void;

>>>>>>> 527ecec6
  #publishTransaction: (ethQuery: EthQuery, rawTx: string) => Promise<string>;

  #running: boolean;

  #beforeCheckPendingTransaction: (transactionMeta: TransactionMeta) => boolean;

  #beforePublish: (transactionMeta: TransactionMeta) => boolean;

  constructor({
    approveTransaction,
    blockTracker,
    getChainId,
    getEthQuery,
    getTransactions,
    isResubmitEnabled,
    nonceTracker,
    publishTransaction,
    hooks,
  }: {
    approveTransaction: (transactionId: string) => Promise<void>;
    blockTracker: BlockTracker;
    getChainId: () => string;
    getEthQuery: (networkClientId?: NetworkClientId) => EthQuery;
    getTransactions: () => TransactionMeta[];
    isResubmitEnabled?: boolean;
    nonceTracker: NonceTracker;
<<<<<<< HEAD
=======
    onStateChange: (listener: () => void) => void;
>>>>>>> 527ecec6
    publishTransaction: (ethQuery: EthQuery, rawTx: string) => Promise<string>;
    hooks?: {
      beforeCheckPendingTransaction?: (
        transactionMeta: TransactionMeta,
      ) => boolean;
      beforePublish?: (transactionMeta: TransactionMeta) => boolean;
    };
  }) {
    this.hub = new EventEmitter() as PendingTransactionTrackerEventEmitter;

    this.#approveTransaction = approveTransaction;
    this.#blockTracker = blockTracker;
    this.#droppedBlockCountByHash = new Map();
    this.#getChainId = getChainId;
    this.#getEthQuery = getEthQuery;
    this.#getTransactions = getTransactions;
    this.#isResubmitEnabled = isResubmitEnabled ?? true;
    this.#listener = this.#onLatestBlock.bind(this);
    this.#nonceTracker = nonceTracker;
    this.#publishTransaction = publishTransaction;
    this.#running = false;
    this.#beforePublish = hooks?.beforePublish ?? (() => true);
    this.#beforeCheckPendingTransaction =
      hooks?.beforeCheckPendingTransaction ?? (() => true);
  }

<<<<<<< HEAD
  onStateChange = (state: TransactionState) => {
    const pendingTransactions = this.#getPendingTransactions(
      state.transactions,
    );
=======
    this.#onStateChange(() => {
      const pendingTransactions = this.#getPendingTransactions();
>>>>>>> 527ecec6

    if (pendingTransactions.length) {
      this.#start();
    } else {
      this.stop();
    }
  }

  #start() {
    if (this.#running) {
      return;
    }

    this.#blockTracker.on('latest', this.#listener);
    this.#running = true;

    log('Started polling');
  }

  stop() {
    if (!this.#running) {
      return;
    }

    this.#blockTracker.removeListener('latest', this.#listener);
    this.#running = false;

    log('Stopped polling');
  }

  async #onLatestBlock(latestBlockNumber: string) {
    const nonceGlobalLock = await this.#nonceTracker.getGlobalLock();

    try {
      await this.#checkTransactions();
    } catch (error) {
      /* istanbul ignore next */
      log('Failed to check transactions', error);
    } finally {
      nonceGlobalLock.releaseLock();
    }

    try {
      await this.#resubmitTransactions(latestBlockNumber);
    } catch (error) {
      /* istanbul ignore next */
      log('Failed to resubmit transactions', error);
    }
  }

  async #checkTransactions() {
    log('Checking transactions');

    const pendingTransactions = this.#getPendingTransactions();

    if (!pendingTransactions.length) {
      log('No pending transactions to check');
      return;
    }

    log('Found pending transactions to check', {
      count: pendingTransactions.length,
      ids: pendingTransactions.map((tx) => tx.id),
    });

    await Promise.all(
      pendingTransactions.map((tx) => this.#checkTransaction(tx)),
    );
  }

  async #resubmitTransactions(latestBlockNumber: string) {
    if (!this.#isResubmitEnabled || !this.#running) {
      return;
    }

    log('Resubmitting transactions');

    const pendingTransactions = this.#getPendingTransactions();

    if (!pendingTransactions.length) {
      log('No pending transactions to resubmit');
      return;
    }

    log('Found pending transactions to resubmit', {
      count: pendingTransactions.length,
      ids: pendingTransactions.map((tx) => tx.id),
    });

    for (const txMeta of pendingTransactions) {
      try {
        await this.#resubmitTransaction(txMeta, latestBlockNumber);
        // TODO: Replace `any` with type
        // eslint-disable-next-line @typescript-eslint/no-explicit-any
      } catch (error: any) {
        /* istanbul ignore next */
        const errorMessage =
          error.value?.message?.toLowerCase() || error.message.toLowerCase();

        if (this.#isKnownTransactionError(errorMessage)) {
          log('Ignoring known transaction error', errorMessage);
          return;
        }

        this.#warnTransaction(
          txMeta,
          error.message,
          'There was an error when resubmitting this transaction.',
        );
      }
    }
  }

  #isKnownTransactionError(errorMessage: string) {
    return KNOWN_TRANSACTION_ERRORS.some((knownError) =>
      errorMessage.includes(knownError),
    );
  }

  async #resubmitTransaction(
    txMeta: TransactionMeta,
    latestBlockNumber: string,
  ) {
    if (!this.#isResubmitDue(txMeta, latestBlockNumber)) {
      return;
    }

    log('Resubmitting transaction', txMeta.id);

    const { rawTx } = txMeta;

    if (!this.#beforePublish(txMeta)) {
      return;
    }

    if (!rawTx?.length) {
      log('Approving transaction as no raw value');
      await this.#approveTransaction(txMeta.id);
      return;
    }

    const ethQuery = this.#getEthQuery(txMeta.networkClientId);
    await this.#publishTransaction(ethQuery, rawTx);

    txMeta.retryCount = (txMeta.retryCount ?? 0) + 1;

    this.#updateTransaction(
      txMeta,
      'PendingTransactionTracker:transaction-retry - Retry count increased',
    );
  }

  #isResubmitDue(txMeta: TransactionMeta, latestBlockNumber: string): boolean {
    if (!txMeta.firstRetryBlockNumber) {
      txMeta.firstRetryBlockNumber = latestBlockNumber;

      this.#updateTransaction(
        txMeta,
        'PendingTransactionTracker:#isResubmitDue - First retry block number set',
      );
    }

    const firstRetryBlockNumber =
      txMeta.firstRetryBlockNumber || latestBlockNumber;

    const blocksSinceFirstRetry =
      Number.parseInt(latestBlockNumber, 16) -
      Number.parseInt(firstRetryBlockNumber, 16);

    const retryCount = txMeta.retryCount || 0;

    // Exponential backoff to limit retries at publishing
    // Capped at ~15 minutes between retries
    const requiredBlocksSinceFirstRetry = Math.min(
      MAX_RETRY_BLOCK_DISTANCE,
      Math.pow(2, retryCount),
    );

    return blocksSinceFirstRetry >= requiredBlocksSinceFirstRetry;
  }

  async #checkTransaction(txMeta: TransactionMeta) {
    const { hash, id } = txMeta;

    if (!hash && this.#beforeCheckPendingTransaction(txMeta)) {
      const error = new Error(
        'We had an error while submitting this transaction, please try again.',
      );

      error.name = 'NoTxHashError';

      this.#failTransaction(txMeta, error);

      return;
    }

    if (this.#isNonceTaken(txMeta)) {
      log('Nonce already taken', id);
      this.#dropTransaction(txMeta);
      return;
    }

    try {
      const receipt = await this.#getTransactionReceipt(hash);
      const isSuccess = receipt?.status === RECEIPT_STATUS_SUCCESS;
      const isFailure = receipt?.status === RECEIPT_STATUS_FAILURE;

      if (isFailure) {
        log('Transaction receipt has failed status');

        this.#failTransaction(
          txMeta,
          new Error('Transaction dropped or replaced'),
        );

        return;
      }

      const { blockNumber, blockHash } = receipt || {};

      if (isSuccess && blockNumber && blockHash) {
        await this.#onTransactionConfirmed(txMeta, {
          ...receipt,
          blockNumber,
          blockHash,
        });

        return;
      }
      // TODO: Replace `any` with type
      // eslint-disable-next-line @typescript-eslint/no-explicit-any
    } catch (error: any) {
      log('Failed to check transaction', id, error);

      this.#warnTransaction(
        txMeta,
        error.message,
        'There was a problem loading this transaction.',
      );

      return;
    }

    if (await this.#isTransactionDropped(txMeta)) {
      this.#dropTransaction(txMeta);
    }
  }

  async #onTransactionConfirmed(
    txMeta: TransactionMeta,
    receipt: SuccessfulTransactionReceipt,
  ) {
    const { id } = txMeta;
    const { blockHash } = receipt;

    log('Transaction confirmed', id);

    const { baseFeePerGas, timestamp: blockTimestamp } =
      await this.#getBlockByHash(blockHash, false);

    txMeta.baseFeePerGas = baseFeePerGas;
    txMeta.blockTimestamp = blockTimestamp;
    txMeta.status = TransactionStatus.confirmed;
    txMeta.txParams.gasUsed = receipt.gasUsed;
    txMeta.txReceipt = receipt;
    txMeta.verifiedOnBlockchain = true;

    this.#updateTransaction(
      txMeta,
      'PendingTransactionTracker:#onTransactionConfirmed - Transaction confirmed',
    );

    this.hub.emit('transaction-confirmed', txMeta);
  }

  async #isTransactionDropped(txMeta: TransactionMeta) {
    const {
      hash,
      id,
      txParams: { nonce, from },
    } = txMeta;

    /* istanbul ignore next */
    if (!nonce || !hash) {
      return false;
    }

    const networkNextNonceHex = await this.#getNetworkTransactionCount(from);
    const networkNextNonceNumber = parseInt(networkNextNonceHex, 16);
    const nonceNumber = parseInt(nonce, 16);

    if (nonceNumber >= networkNextNonceNumber) {
      return false;
    }

    let droppedBlockCount = this.#droppedBlockCountByHash.get(hash);

    if (droppedBlockCount === undefined) {
      droppedBlockCount = 0;
      this.#droppedBlockCountByHash.set(hash, droppedBlockCount);
    }

    if (droppedBlockCount < DROPPED_BLOCK_COUNT) {
      log('Incrementing dropped block count', { id, droppedBlockCount });
      this.#droppedBlockCountByHash.set(hash, droppedBlockCount + 1);
      return false;
    }

    log('Hit dropped block count', id);

    this.#droppedBlockCountByHash.delete(hash);
    return true;
  }

  #isNonceTaken(txMeta: TransactionMeta): boolean {
    const { id, txParams } = txMeta;

    return this.#getCurrentChainTransactions().some(
      (tx) =>
        tx.id !== id &&
        tx.txParams.from === txParams.from &&
        tx.status === TransactionStatus.confirmed &&
        tx.txParams.nonce === txParams.nonce &&
        tx.type !== TransactionType.incoming,
    );
  }

  #getPendingTransactions(): TransactionMeta[] {
    return this.#getCurrentChainTransactions().filter(
      (tx) =>
        tx.status === TransactionStatus.submitted &&
        !tx.verifiedOnBlockchain &&
        !tx.isUserOperation,
    );
  }

  #warnTransaction(txMeta: TransactionMeta, error: string, message: string) {
    txMeta.warning = {
      error,
      message,
    };

    this.#updateTransaction(
      txMeta,
      'PendingTransactionTracker:#warnTransaction - Warning added',
    );
  }

  #failTransaction(txMeta: TransactionMeta, error: Error) {
    log('Transaction failed', txMeta.id, error);
    this.hub.emit('transaction-failed', txMeta, error);
  }

  #dropTransaction(txMeta: TransactionMeta) {
    log('Transaction dropped', txMeta.id);
    this.hub.emit('transaction-dropped', txMeta);
  }

  #updateTransaction(txMeta: TransactionMeta, note: string) {
    this.hub.emit('transaction-updated', txMeta, note);
  }

  async #getTransactionReceipt(
    txHash?: string,
  ): Promise<TransactionReceipt | undefined> {
    return await query(this.#getEthQuery(), 'getTransactionReceipt', [txHash]);
  }

  async #getBlockByHash(
    blockHash: string,
    includeTransactionDetails: boolean,
    // TODO: Replace `any` with type
    // eslint-disable-next-line @typescript-eslint/no-explicit-any
  ): Promise<any> {
    return await query(this.#getEthQuery(), 'getBlockByHash', [
      blockHash,
      includeTransactionDetails,
    ]);
  }

  async #getNetworkTransactionCount(address: string): Promise<string> {
    return await query(this.#getEthQuery(), 'getTransactionCount', [address]);
  }

  #getCurrentChainTransactions(): TransactionMeta[] {
    const currentChainId = this.#getChainId();

    return this.#getTransactions().filter(
      (tx) => tx.chainId === currentChainId,
    );
  }
}<|MERGE_RESOLUTION|>--- conflicted
+++ resolved
@@ -80,11 +80,6 @@
 
   #nonceTracker: NonceTracker;
 
-<<<<<<< HEAD
-=======
-  #onStateChange: (listener: () => void) => void;
-
->>>>>>> 527ecec6
   #publishTransaction: (ethQuery: EthQuery, rawTx: string) => Promise<string>;
 
   #running: boolean;
@@ -111,10 +106,6 @@
     getTransactions: () => TransactionMeta[];
     isResubmitEnabled?: boolean;
     nonceTracker: NonceTracker;
-<<<<<<< HEAD
-=======
-    onStateChange: (listener: () => void) => void;
->>>>>>> 527ecec6
     publishTransaction: (ethQuery: EthQuery, rawTx: string) => Promise<string>;
     hooks?: {
       beforeCheckPendingTransaction?: (
@@ -141,15 +132,8 @@
       hooks?.beforeCheckPendingTransaction ?? (() => true);
   }
 
-<<<<<<< HEAD
-  onStateChange = (state: TransactionState) => {
-    const pendingTransactions = this.#getPendingTransactions(
-      state.transactions,
-    );
-=======
-    this.#onStateChange(() => {
-      const pendingTransactions = this.#getPendingTransactions();
->>>>>>> 527ecec6
+  onStateChange = () => {
+    const pendingTransactions = this.#getPendingTransactions();
 
     if (pendingTransactions.length) {
       this.#start();
