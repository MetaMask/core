--- conflicted
+++ resolved
@@ -71,17 +71,15 @@
 
   #nonceTracker: NonceTracker;
 
-<<<<<<< HEAD
+  #onStateChange: (listener: (state: TransactionState) => void) => void;
+
+  #publishTransaction: (rawTx: string) => Promise<string>;
+
+  #running: boolean;
+
   #beforeCheckPendingTransaction: (transactionMeta: TransactionMeta) => boolean;
 
   #beforePublish: (transactionMeta: TransactionMeta) => boolean;
-=======
-  #onStateChange: (listener: (state: TransactionState) => void) => void;
-
-  #publishTransaction: (rawTx: string) => Promise<string>;
-
-  #running: boolean;
->>>>>>> 1d0afa35
 
   constructor({
     approveTransaction,
@@ -91,12 +89,9 @@
     getTransactions,
     isResubmitEnabled,
     nonceTracker,
-<<<<<<< HEAD
-    hooks,
-=======
     onStateChange,
     publishTransaction,
->>>>>>> 1d0afa35
+    hooks,
   }: {
     approveTransaction: (transactionId: string) => Promise<void>;
     blockTracker: BlockTracker;
@@ -105,17 +100,14 @@
     getTransactions: () => TransactionMeta[];
     isResubmitEnabled?: boolean;
     nonceTracker: NonceTracker;
-<<<<<<< HEAD
+    onStateChange: (listener: (state: TransactionState) => void) => void;
+    publishTransaction: (rawTx: string) => Promise<string>;
     hooks?: {
       beforeCheckPendingTransaction?: (
         transactionMeta: TransactionMeta,
       ) => boolean;
       beforePublish?: (transactionMeta: TransactionMeta) => boolean;
     };
-=======
-    onStateChange: (listener: (state: TransactionState) => void) => void;
-    publishTransaction: (rawTx: string) => Promise<string>;
->>>>>>> 1d0afa35
   }) {
     this.hub = new EventEmitter() as PendingTransactionTrackerEventEmitter;
 
@@ -128,20 +120,15 @@
     this.#isResubmitEnabled = isResubmitEnabled ?? true;
     this.#listener = this.#onLatestBlock.bind(this);
     this.#nonceTracker = nonceTracker;
-<<<<<<< HEAD
-
+    this.#onStateChange = onStateChange;
+    this.#publishTransaction = publishTransaction;
+    this.#running = false;
     this.#beforePublish = hooks?.beforePublish
       ? hooks.beforePublish
       : () => true;
     this.#beforeCheckPendingTransaction = hooks?.beforeCheckPendingTransaction
       ? hooks.beforeCheckPendingTransaction
       : () => true;
-  }
-=======
-    this.#onStateChange = onStateChange;
-    this.#publishTransaction = publishTransaction;
-    this.#running = false;
->>>>>>> 1d0afa35
 
     this.#onStateChange((state) => {
       const pendingTransactions = this.#getPendingTransactions(
