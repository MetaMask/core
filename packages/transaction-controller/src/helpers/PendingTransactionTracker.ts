--- conflicted
+++ resolved
@@ -463,14 +463,9 @@
   #getPendingTransactions(): TransactionMeta[] {
     return this.#getCurrentChainTransactions().filter(
       (tx) =>
-<<<<<<< HEAD
-        tx.status === TransactionStatus.submitted && !tx.verifiedOnBlockchain,
-=======
         tx.status === TransactionStatus.submitted &&
-        tx.chainId === currentChainId &&
         !tx.verifiedOnBlockchain &&
         !tx.isUserOperation,
->>>>>>> 76787cee
     );
   }
 
