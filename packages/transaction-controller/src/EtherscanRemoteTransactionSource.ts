import { BNToHex } from '@metamask/controller-utils';
import type { Hex } from '@metamask/utils';
import { BN } from 'ethereumjs-util';
import { v1 as random } from 'uuid';

import { ETHERSCAN_SUPPORTED_NETWORKS } from './constants';
import type {
  EtherscanTokenTransactionMeta,
  EtherscanTransactionMeta,
  EtherscanTransactionMetaBase,
  EtherscanTransactionRequest,
  EtherscanTransactionResponse,
} from './etherscan';
import {
  fetchEtherscanTokenTransactions,
  fetchEtherscanTransactions,
} from './etherscan';
import type {
  RemoteTransactionSource,
  RemoteTransactionSourceRequest,
  TransactionMeta,
} from './types';
import { TransactionStatus } from './types';

/**
 * A RemoteTransactionSource that fetches transaction data from Etherscan.
 */
export class EtherscanRemoteTransactionSource
  implements RemoteTransactionSource
{
  #apiKey?: string;

  #includeTokenTransfers: boolean;

  constructor({
    apiKey,
    includeTokenTransfers,
  }: { apiKey?: string; includeTokenTransfers?: boolean } = {}) {
    this.#apiKey = apiKey;
    this.#includeTokenTransfers = includeTokenTransfers ?? true;
  }

  isSupportedNetwork(chainId: Hex): boolean {
    return Object.keys(ETHERSCAN_SUPPORTED_NETWORKS).includes(chainId);
  }

  async fetchTransactions(
    request: RemoteTransactionSourceRequest,
  ): Promise<TransactionMeta[]> {
    const etherscanRequest: EtherscanTransactionRequest = {
      ...request,
      apiKey: this.#apiKey,
      chainId: request.currentChainId,
    };

    const transactionPromise = fetchEtherscanTransactions(etherscanRequest);

    const tokenTransactionPromise = this.#includeTokenTransfers
      ? fetchEtherscanTokenTransactions(etherscanRequest)
      : Promise.resolve({
          result: [] as EtherscanTokenTransactionMeta[],
        } as EtherscanTransactionResponse<EtherscanTokenTransactionMeta>);

    const [etherscanTransactions, etherscanTokenTransactions] =
      await Promise.all([transactionPromise, tokenTransactionPromise]);

    const transactions = etherscanTransactions.result.map((tx) =>
      this.#normalizeTransaction(tx, request.currentChainId),
    );

    const tokenTransactions = etherscanTokenTransactions.result.map((tx) =>
      this.#normalizeTokenTransaction(tx, request.currentChainId),
    );

    return [...transactions, ...tokenTransactions];
  }

  #normalizeTransaction(
    txMeta: EtherscanTransactionMeta,
    currentChainId: Hex,
  ): TransactionMeta {
    const base = this.#normalizeTransactionBase(txMeta, currentChainId);

    return {
      ...base,
      txParams: {
        ...base.txParams,
        data: txMeta.input,
      },
      ...(txMeta.isError === '0'
        ? { status: TransactionStatus.confirmed }
        : {
            error: new Error('Transaction failed'),
            status: TransactionStatus.failed,
          }),
    };
  }

  #normalizeTokenTransaction(
    txMeta: EtherscanTokenTransactionMeta,
    currentChainId: Hex,
  ): TransactionMeta {
    const base = this.#normalizeTransactionBase(txMeta, currentChainId);

    return {
      ...base,
      isTransfer: true,
      transferInformation: {
        contractAddress: txMeta.contractAddress,
        decimals: Number(txMeta.tokenDecimal),
        symbol: txMeta.tokenSymbol,
      },
    };
  }

  #normalizeTransactionBase(
    txMeta: EtherscanTransactionMetaBase,
    currentChainId: Hex,
  ): TransactionMeta {
    const time = parseInt(txMeta.timeStamp, 10) * 1000;

    return {
      blockNumber: txMeta.blockNumber,
      chainId: currentChainId,
      hash: txMeta.hash,
      id: random({ msecs: time }),
      status: TransactionStatus.confirmed,
      time,
<<<<<<< HEAD
      transaction: {
        chainId: currentChainId,
=======
      txParams: {
>>>>>>> a7f63611
        from: txMeta.from,
        gas: BNToHex(new BN(txMeta.gas)),
        gasPrice: BNToHex(new BN(txMeta.gasPrice)),
        gasUsed: BNToHex(new BN(txMeta.gasUsed)),
        nonce: BNToHex(new BN(txMeta.nonce)),
        to: txMeta.to,
        value: BNToHex(new BN(txMeta.value)),
      },
      verifiedOnBlockchain: false,
    };
  }
}<|MERGE_RESOLUTION|>--- conflicted
+++ resolved
@@ -126,12 +126,8 @@
       id: random({ msecs: time }),
       status: TransactionStatus.confirmed,
       time,
-<<<<<<< HEAD
-      transaction: {
+      txParams: {
         chainId: currentChainId,
-=======
-      txParams: {
->>>>>>> a7f63611
         from: txMeta.from,
         gas: BNToHex(new BN(txMeta.gas)),
         gasPrice: BNToHex(new BN(txMeta.gasPrice)),
