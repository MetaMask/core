import { BNToHex } from '@metamask/controller-utils';
import type { Hex } from '@metamask/utils';
import { BN } from 'ethereumjs-util';
import { v1 as random } from 'uuid';

import { ETHERSCAN_SUPPORTED_NETWORKS } from './constants';
import type {
  EtherscanTokenTransactionMeta,
  EtherscanTransactionMeta,
  EtherscanTransactionMetaBase,
  EtherscanTransactionRequest,
  EtherscanTransactionResponse,
} from './etherscan';
import {
  fetchEtherscanTokenTransactions,
  fetchEtherscanTransactions,
} from './etherscan';
import { incomingTransactionsLogger as log } from './logger';
import type {
  RemoteTransactionSource,
  RemoteTransactionSourceRequest,
  TransactionMeta,
} from './types';
import { TransactionStatus } from './types';

/**
 * A RemoteTransactionSource that fetches transaction data from Etherscan.
 */
export class EtherscanRemoteTransactionSource
  implements RemoteTransactionSource
{
  #includeTokenTransfers: boolean;

  #isTokenRequestPending: boolean;

  constructor({
    includeTokenTransfers,
  }: { includeTokenTransfers?: boolean } = {}) {
    this.#includeTokenTransfers = includeTokenTransfers ?? true;
    this.#isTokenRequestPending = false;
  }

  isSupportedNetwork(chainId: Hex): boolean {
    return Object.keys(ETHERSCAN_SUPPORTED_NETWORKS).includes(chainId);
  }

  getLastBlockVariations(): string[] {
    return [this.#isTokenRequestPending ? 'token' : 'normal'];
  }

  async fetchTransactions(
    request: RemoteTransactionSourceRequest,
  ): Promise<TransactionMeta[]> {
    const etherscanRequest: EtherscanTransactionRequest = {
      ...request,
      chainId: request.currentChainId,
    };

    const transactions = this.#isTokenRequestPending
      ? await this.#fetchTokenTransactions(request, etherscanRequest)
      : await this.#fetchNormalTransactions(request, etherscanRequest);

    if (this.#includeTokenTransfers) {
      this.#isTokenRequestPending = !this.#isTokenRequestPending;
    }

    return transactions;
  }

  #fetchNormalTransactions = async (
    request: RemoteTransactionSourceRequest,
    etherscanRequest: EtherscanTransactionRequest,
  ) => {
    const { currentNetworkId, currentChainId } = request;

    const etherscanTransactions = await fetchEtherscanTransactions(
      etherscanRequest,
    );

    return this.#getResponseTransactions(etherscanTransactions).map((tx) =>
      this.#normalizeTransaction(tx, currentNetworkId, currentChainId),
    );
  };

  #fetchTokenTransactions = async (
    request: RemoteTransactionSourceRequest,
    etherscanRequest: EtherscanTransactionRequest,
  ) => {
    const { currentNetworkId, currentChainId } = request;

<<<<<<< HEAD
    const transactions = etherscanTransactions.result.map((tx) =>
      this.#normalizeTransaction(tx, request.currentChainId),
    );

    const tokenTransactions = etherscanTokenTransactions.result.map((tx) =>
      this.#normalizeTokenTransaction(tx, request.currentChainId),
=======
    const etherscanTransactions = await fetchEtherscanTokenTransactions(
      etherscanRequest,
    );

    return this.#getResponseTransactions(etherscanTransactions).map((tx) =>
      this.#normalizeTokenTransaction(tx, currentNetworkId, currentChainId),
>>>>>>> 196c10fa
    );
  };

  #getResponseTransactions<T extends EtherscanTransactionMetaBase>(
    response: EtherscanTransactionResponse<T>,
  ): T[] {
    let result = response.result as T[];

    if (response.status === '0') {
      result = [];

      if (response.result.length) {
        log('Ignored Etherscan request error', {
          message: response.result,
          type: this.#isTokenRequestPending ? 'token' : 'normal',
        });
      }
    }

    return result;
  }

  #normalizeTransaction(
    txMeta: EtherscanTransactionMeta,
    currentChainId: Hex,
  ): TransactionMeta {
    const base = this.#normalizeTransactionBase(txMeta, currentChainId);

    return {
      ...base,
      txParams: {
        ...base.txParams,
        data: txMeta.input,
      },
      ...(txMeta.isError === '0'
        ? { status: TransactionStatus.confirmed }
        : {
            error: new Error('Transaction failed'),
            status: TransactionStatus.failed,
          }),
    };
  }

  #normalizeTokenTransaction(
    txMeta: EtherscanTokenTransactionMeta,
    currentChainId: Hex,
  ): TransactionMeta {
    const base = this.#normalizeTransactionBase(txMeta, currentChainId);

    return {
      ...base,
      isTransfer: true,
      transferInformation: {
        contractAddress: txMeta.contractAddress,
        decimals: Number(txMeta.tokenDecimal),
        symbol: txMeta.tokenSymbol,
      },
    };
  }

  #normalizeTransactionBase(
    txMeta: EtherscanTransactionMetaBase,
    currentChainId: Hex,
  ): TransactionMeta {
    const time = parseInt(txMeta.timeStamp, 10) * 1000;

    return {
      blockNumber: txMeta.blockNumber,
      chainId: currentChainId,
      hash: txMeta.hash,
      id: random({ msecs: time }),
      status: TransactionStatus.confirmed,
      time,
      txParams: {
        chainId: currentChainId,
        from: txMeta.from,
        gas: BNToHex(new BN(txMeta.gas)),
        gasPrice: BNToHex(new BN(txMeta.gasPrice)),
        gasUsed: BNToHex(new BN(txMeta.gasUsed)),
        nonce: BNToHex(new BN(txMeta.nonce)),
        to: txMeta.to,
        value: BNToHex(new BN(txMeta.value)),
      },
      verifiedOnBlockchain: false,
    };
  }
}<|MERGE_RESOLUTION|>--- conflicted
+++ resolved
@@ -71,14 +71,14 @@
     request: RemoteTransactionSourceRequest,
     etherscanRequest: EtherscanTransactionRequest,
   ) => {
-    const { currentNetworkId, currentChainId } = request;
+    const { currentChainId } = request;
 
     const etherscanTransactions = await fetchEtherscanTransactions(
       etherscanRequest,
     );
 
     return this.#getResponseTransactions(etherscanTransactions).map((tx) =>
-      this.#normalizeTransaction(tx, currentNetworkId, currentChainId),
+      this.#normalizeTransaction(tx, currentChainId),
     );
   };
 
@@ -86,23 +86,14 @@
     request: RemoteTransactionSourceRequest,
     etherscanRequest: EtherscanTransactionRequest,
   ) => {
-    const { currentNetworkId, currentChainId } = request;
+    const { currentChainId } = request;
 
-<<<<<<< HEAD
-    const transactions = etherscanTransactions.result.map((tx) =>
-      this.#normalizeTransaction(tx, request.currentChainId),
-    );
-
-    const tokenTransactions = etherscanTokenTransactions.result.map((tx) =>
-      this.#normalizeTokenTransaction(tx, request.currentChainId),
-=======
     const etherscanTransactions = await fetchEtherscanTokenTransactions(
       etherscanRequest,
     );
 
     return this.#getResponseTransactions(etherscanTransactions).map((tx) =>
-      this.#normalizeTokenTransaction(tx, currentNetworkId, currentChainId),
->>>>>>> 196c10fa
+      this.#normalizeTokenTransaction(tx, currentChainId),
     );
   };
 
