--- conflicted
+++ resolved
@@ -181,7 +181,6 @@
         expectEstimateGasNotCalled();
       });
 
-<<<<<<< HEAD
       it('to estimate if custom network', async () => {
         updateGasRequest.isCustomNetwork = true;
 
@@ -199,9 +198,6 @@
       });
 
       it('to estimate if transaction type is 0x4', async () => {
-=======
-      it('to estimate if no to parameter', async () => {
->>>>>>> 018f0062
         updateGasRequest.isCustomNetwork = false;
         updateGasRequest.txMeta.txParams.type = TransactionEnvelopeType.setCode;
 
@@ -220,7 +216,7 @@
         );
       });
 
-      it('to estimate if not custom network and no to parameter', async () => {
+      it('to estimate if no to parameter', async () => {
         updateGasRequest.txMeta.txParams.type =
           TransactionEnvelopeType.feeMarket;
         const gasEstimation = Math.ceil(GAS_MOCK * DEFAULT_GAS_MULTIPLIER);
