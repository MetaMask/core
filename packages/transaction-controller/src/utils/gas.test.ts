/* eslint-disable jsdoc/require-jsdoc */

import { query } from '@metamask/controller-utils';
import type EthQuery from '@metamask/eth-query';

import { CHAIN_IDS } from '../constants';
import type { TransactionMeta } from '../types';
import type { UpdateGasRequest } from './gas';
import {
  addGasBuffer,
  estimateGas,
  updateGas,
  FIXED_GAS,
  DEFAULT_GAS_MULTIPLIER,
} from './gas';

jest.mock('@metamask/controller-utils', () => ({
  ...jest.requireActual('@metamask/controller-utils'),
  query: jest.fn(),
}));

const GAS_MOCK = 100;
const BLOCK_GAS_LIMIT_MOCK = 1234567;
const BLOCK_NUMBER_MOCK = '0x5678';
// TODO: Replace `any` with type
// eslint-disable-next-line @typescript-eslint/no-explicit-any
const ETH_QUERY_MOCK = {} as any as EthQuery;

const TRANSACTION_META_MOCK = {
  txParams: {
    data: '0x1',
    to: '0x2',
  },
  // TODO: Replace `any` with type
  // eslint-disable-next-line @typescript-eslint/no-explicit-any
} as any as TransactionMeta;

const UPDATE_GAS_REQUEST_MOCK = {
  txMeta: TRANSACTION_META_MOCK,
  chainId: '0x0',
  isCustomNetwork: false,
  ethQuery: ETH_QUERY_MOCK,
} as UpdateGasRequest;

function toHex(value: number) {
  return `0x${value.toString(16)}`;
}

describe('gas', () => {
  const queryMock = jest.mocked(query);
  let updateGasRequest: UpdateGasRequest;

  function mockQuery({
    getCodeResponse,
    getBlockByNumberResponse,
    estimateGasResponse,
    estimateGasError,
  }: {
    // TODO: Replace `any` with type
    // eslint-disable-next-line @typescript-eslint/no-explicit-any
    getCodeResponse?: any;
    // TODO: Replace `any` with type
    // eslint-disable-next-line @typescript-eslint/no-explicit-any
    getBlockByNumberResponse?: any;
    // TODO: Replace `any` with type
    // eslint-disable-next-line @typescript-eslint/no-explicit-any
    estimateGasResponse?: any;
    // TODO: Replace `any` with type
    // eslint-disable-next-line @typescript-eslint/no-explicit-any
    estimateGasError?: any;
  }) {
    if (getCodeResponse !== undefined) {
      queryMock.mockResolvedValueOnce(getCodeResponse);
    }

    if (getBlockByNumberResponse !== undefined) {
      queryMock.mockResolvedValueOnce(getBlockByNumberResponse);
    }

    if (estimateGasError) {
      queryMock.mockRejectedValueOnce(estimateGasError);
    } else {
      queryMock.mockResolvedValueOnce(estimateGasResponse);
    }
  }

  function expectEstimateGasNotCalled() {
    expect(queryMock).not.toHaveBeenCalledWith(
      expect.anything(),
      'estimateGas',
      expect.anything(),
    );
  }

  beforeEach(() => {
    jest.resetAllMocks();

    updateGasRequest = JSON.parse(JSON.stringify(UPDATE_GAS_REQUEST_MOCK));
  });

  describe('updateGas', () => {
    describe('sets gas', () => {
      afterEach(() => {
        // eslint-disable-next-line jest/no-standalone-expect
        expect(updateGasRequest.txMeta.defaultGasEstimates?.gas).toBe(
          updateGasRequest.txMeta.txParams.gas,
        );
      });

      it('to request value if set', async () => {
        updateGasRequest.txMeta.txParams.gas = toHex(GAS_MOCK);

        await updateGas(updateGasRequest);

        expect(updateGasRequest.txMeta.txParams.gas).toBe(toHex(GAS_MOCK));
        expect(updateGasRequest.txMeta.originalGasEstimate).toBeUndefined();
        expectEstimateGasNotCalled();
      });

      it('to estimate if custom network', async () => {
        updateGasRequest.isCustomNetwork = true;

        mockQuery({
          getBlockByNumberResponse: { gasLimit: toHex(BLOCK_GAS_LIMIT_MOCK) },
          estimateGasResponse: toHex(GAS_MOCK),
        });

        await updateGas(updateGasRequest);

        expect(updateGasRequest.txMeta.txParams.gas).toBe(toHex(GAS_MOCK));
        expect(updateGasRequest.txMeta.originalGasEstimate).toBe(
          updateGasRequest.txMeta.txParams.gas,
        );
      });

      it('to estimate if not custom network and no to parameter', async () => {
        updateGasRequest.providerConfig.type = NetworkType.mainnet;
        const gasEstimation = Math.ceil(GAS_MOCK * DEFAULT_GAS_MULTIPLIER);
        delete updateGasRequest.txMeta.txParams.to;
        mockQuery({
          getBlockByNumberResponse: { gasLimit: toHex(BLOCK_GAS_LIMIT_MOCK) },
          estimateGasResponse: toHex(GAS_MOCK),
        });

        await updateGas(updateGasRequest);

        expect(updateGasRequest.txMeta.txParams.gas).toBe(toHex(gasEstimation));
        expect(updateGasRequest.txMeta.originalGasEstimate).toBe(
          updateGasRequest.txMeta.txParams.gas,
        );
      });

      it('to estimate if estimate greater than 90% of block gas limit', async () => {
        const estimatedGas = Math.ceil(BLOCK_GAS_LIMIT_MOCK * 0.9 + 10);

        mockQuery({
          getBlockByNumberResponse: { gasLimit: toHex(BLOCK_GAS_LIMIT_MOCK) },
          estimateGasResponse: toHex(estimatedGas),
        });

        await updateGas(updateGasRequest);

        expect(updateGasRequest.txMeta.txParams.gas).toBe(toHex(estimatedGas));
        expect(updateGasRequest.txMeta.originalGasEstimate).toBe(
          updateGasRequest.txMeta.txParams.gas,
        );
      });

      it('to padded estimate if padded estimate less than 90% of block gas limit', async () => {
        const blockGasLimit90Percent = BLOCK_GAS_LIMIT_MOCK * 0.9;
        const estimatedGasPadded = Math.ceil(blockGasLimit90Percent - 10);
        const estimatedGas = Math.round(estimatedGasPadded / 1.5);

        mockQuery({
          getBlockByNumberResponse: { gasLimit: toHex(BLOCK_GAS_LIMIT_MOCK) },
          estimateGasResponse: toHex(estimatedGas),
        });

        await updateGas(updateGasRequest);

        expect(updateGasRequest.txMeta.txParams.gas).toBe(
          toHex(estimatedGasPadded),
        );
        expect(updateGasRequest.txMeta.originalGasEstimate).toBe(
          updateGasRequest.txMeta.txParams.gas,
        );
      });

      it('to padded estimate using chain multiplier if padded estimate less than 90% of block gas limit', async () => {
        const blockGasLimit90Percent = BLOCK_GAS_LIMIT_MOCK * 0.9;
        const estimatedGasPadded = Math.ceil(blockGasLimit90Percent - 10);
        const estimatedGas = estimatedGasPadded; // Optimism multiplier is 1

        updateGasRequest.chainId = CHAIN_IDS.OPTIMISM;

        mockQuery({
          getBlockByNumberResponse: { gasLimit: toHex(BLOCK_GAS_LIMIT_MOCK) },
          estimateGasResponse: toHex(estimatedGas),
        });

        await updateGas(updateGasRequest);

        expect(updateGasRequest.txMeta.txParams.gas).toBe(
          toHex(estimatedGasPadded),
        );
        expect(updateGasRequest.txMeta.originalGasEstimate).toBe(
          updateGasRequest.txMeta.txParams.gas,
        );
      });

      it('to 90% of block gas limit if padded estimate only is greater than 90% of block gas limit', async () => {
        const blockGasLimit90Percent = Math.round(BLOCK_GAS_LIMIT_MOCK * 0.9);
        const estimatedGasPadded = blockGasLimit90Percent + 10;
        const estimatedGas = Math.ceil(estimatedGasPadded / 1.5);

        mockQuery({
          getBlockByNumberResponse: { gasLimit: toHex(BLOCK_GAS_LIMIT_MOCK) },
          estimateGasResponse: toHex(estimatedGas),
        });

        await updateGas(updateGasRequest);

        expect(updateGasRequest.txMeta.txParams.gas).toBe(
          toHex(blockGasLimit90Percent),
        );
        expect(updateGasRequest.txMeta.originalGasEstimate).toBe(
          updateGasRequest.txMeta.txParams.gas,
        );
      });

      describe('to fixed value', () => {
<<<<<<< HEAD
        it('if not custom network and no to parameter', async () => {
          updateGasRequest.isCustomNetwork = false;
          delete updateGasRequest.txMeta.txParams.to;

          await updateGas(updateGasRequest);

          expect(updateGasRequest.txMeta.txParams.gas).toBe(FIXED_GAS);
          expect(updateGasRequest.txMeta.originalGasEstimate).toBe(
            updateGasRequest.txMeta.txParams.gas,
          );
          expectEstimateGasNotCalled();
        });

=======
>>>>>>> a0a381c2
        it('if not custom network and to parameter and no data and no code', async () => {
          updateGasRequest.isCustomNetwork = false;
          delete updateGasRequest.txMeta.txParams.data;

          mockQuery({
            getCodeResponse: null,
          });

          await updateGas(updateGasRequest);

          expect(updateGasRequest.txMeta.txParams.gas).toBe(FIXED_GAS);
          expect(updateGasRequest.txMeta.originalGasEstimate).toBe(
            updateGasRequest.txMeta.txParams.gas,
          );
          expectEstimateGasNotCalled();
        });

        it('if not custom network and to parameter and no data and empty code', async () => {
          updateGasRequest.isCustomNetwork = false;
          delete updateGasRequest.txMeta.txParams.data;

          mockQuery({
            getCodeResponse: '0x',
          });

          await updateGas(updateGasRequest);

          expect(updateGasRequest.txMeta.txParams.gas).toBe(FIXED_GAS);
          expect(updateGasRequest.txMeta.originalGasEstimate).toBe(
            updateGasRequest.txMeta.txParams.gas,
          );
          expectEstimateGasNotCalled();
        });
      });
    });

    describe('on estimate query error', () => {
      it('sets gas to 95% of block gas limit', async () => {
        const fallbackGas = Math.floor(BLOCK_GAS_LIMIT_MOCK * 0.95);

        mockQuery({
          getBlockByNumberResponse: {
            gasLimit: toHex(BLOCK_GAS_LIMIT_MOCK),
          },
          estimateGasError: { message: 'TestError', errorKey: 'TestKey' },
        });

        await updateGas(updateGasRequest);

        expect(updateGasRequest.txMeta.txParams.gas).toBe(toHex(fallbackGas));
        expect(updateGasRequest.txMeta.originalGasEstimate).toBe(
          updateGasRequest.txMeta.txParams.gas,
        );
      });

      it('sets simulationFails property', async () => {
        mockQuery({
          getBlockByNumberResponse: {
            gasLimit: toHex(BLOCK_GAS_LIMIT_MOCK),
            number: BLOCK_NUMBER_MOCK,
          },
          estimateGasError: { message: 'TestError', errorKey: 'TestKey' },
        });

        await updateGas(updateGasRequest);

        expect(updateGasRequest.txMeta.simulationFails).toStrictEqual({
          reason: 'TestError',
          errorKey: 'TestKey',
          debug: {
            blockGasLimit: toHex(BLOCK_GAS_LIMIT_MOCK),
            blockNumber: BLOCK_NUMBER_MOCK,
          },
        });
      });
    });
  });

  describe('estimateGas', () => {
    it('returns block gas limit and estimated gas', async () => {
      mockQuery({
        getBlockByNumberResponse: { gasLimit: toHex(BLOCK_GAS_LIMIT_MOCK) },
        estimateGasResponse: toHex(GAS_MOCK),
      });

      const result = await estimateGas(
        { ...TRANSACTION_META_MOCK.txParams, data: undefined },
        ETH_QUERY_MOCK,
      );

      expect(result).toStrictEqual({
        estimatedGas: toHex(GAS_MOCK),
        blockGasLimit: toHex(BLOCK_GAS_LIMIT_MOCK),
        simulationFails: undefined,
      });
    });

    it('returns simulationFails on error', async () => {
      mockQuery({
        getBlockByNumberResponse: {
          gasLimit: toHex(BLOCK_GAS_LIMIT_MOCK),
          number: BLOCK_NUMBER_MOCK,
        },
        estimateGasError: { message: 'TestError', errorKey: 'TestKey' },
      });

      const result = await estimateGas(
        TRANSACTION_META_MOCK.txParams,
        ETH_QUERY_MOCK,
      );

      expect(result).toStrictEqual({
        estimatedGas: expect.any(String),
        blockGasLimit: toHex(BLOCK_GAS_LIMIT_MOCK),
        simulationFails: {
          reason: 'TestError',
          errorKey: 'TestKey',
          debug: {
            blockGasLimit: toHex(BLOCK_GAS_LIMIT_MOCK),
            blockNumber: BLOCK_NUMBER_MOCK,
          },
        },
      });
    });

    it('returns estimated gas as 95% of block gas limit on error', async () => {
      const fallbackGas = Math.floor(BLOCK_GAS_LIMIT_MOCK * 0.95);

      mockQuery({
        getBlockByNumberResponse: {
          gasLimit: toHex(BLOCK_GAS_LIMIT_MOCK),
        },
        estimateGasError: { message: 'TestError', errorKey: 'TestKey' },
      });

      const result = await estimateGas(
        TRANSACTION_META_MOCK.txParams,
        ETH_QUERY_MOCK,
      );

      expect(result).toStrictEqual({
        estimatedGas: toHex(fallbackGas),
        blockGasLimit: toHex(BLOCK_GAS_LIMIT_MOCK),
        simulationFails: expect.any(Object),
      });
    });
  });

  describe('addGasBuffer', () => {
    it('returns estimated gas if greater than 90% of block gas limit', () => {
      const estimatedGas = Math.ceil(BLOCK_GAS_LIMIT_MOCK * 0.9 + 10);

      const result = addGasBuffer(
        toHex(estimatedGas),
        toHex(BLOCK_GAS_LIMIT_MOCK),
        1.5,
      );

      expect(result).toBe(toHex(estimatedGas));
    });

    it('returns padded estimate if less than 90% of block gas limit', () => {
      const blockGasLimit90Percent = BLOCK_GAS_LIMIT_MOCK * 0.9;
      const estimatedGasPadded = Math.ceil(blockGasLimit90Percent - 10);
      const estimatedGas = Math.round(estimatedGasPadded / 1.5);

      const result = addGasBuffer(
        toHex(estimatedGas),
        toHex(BLOCK_GAS_LIMIT_MOCK),
        1.5,
      );

      expect(result).toBe(toHex(estimatedGasPadded));
    });

    it('returns 90% of block gas limit if padded estimate only is greater than 90% of block gas limit', () => {
      const blockGasLimit90Percent = Math.round(BLOCK_GAS_LIMIT_MOCK * 0.9);
      const estimatedGasPadded = blockGasLimit90Percent + 10;
      const estimatedGas = Math.ceil(estimatedGasPadded / 1.5);

      const result = addGasBuffer(
        toHex(estimatedGas),
        toHex(BLOCK_GAS_LIMIT_MOCK),
        1.5,
      );

      expect(result).toBe(toHex(blockGasLimit90Percent));
    });
  });
});<|MERGE_RESOLUTION|>--- conflicted
+++ resolved
@@ -229,22 +229,6 @@
       });
 
       describe('to fixed value', () => {
-<<<<<<< HEAD
-        it('if not custom network and no to parameter', async () => {
-          updateGasRequest.isCustomNetwork = false;
-          delete updateGasRequest.txMeta.txParams.to;
-
-          await updateGas(updateGasRequest);
-
-          expect(updateGasRequest.txMeta.txParams.gas).toBe(FIXED_GAS);
-          expect(updateGasRequest.txMeta.originalGasEstimate).toBe(
-            updateGasRequest.txMeta.txParams.gas,
-          );
-          expectEstimateGasNotCalled();
-        });
-
-=======
->>>>>>> a0a381c2
         it('if not custom network and to parameter and no data and no code', async () => {
           updateGasRequest.isCustomNetwork = false;
           delete updateGasRequest.txMeta.txParams.data;
