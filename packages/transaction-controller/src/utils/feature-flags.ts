import { createModuleLogger, type Hex } from '@metamask/utils';

import { isValidSignature } from './signature';
import { projectLogger } from '../logger';
import type { TransactionControllerMessenger } from '../TransactionController';

export const FEATURE_FLAG_TRANSACTIONS = 'confirmations_transactions';
export const FEATURE_FLAG_EIP_7702 = 'confirmations_eip_7702';

const DEFAULT_BATCH_SIZE_LIMIT = 10;
<<<<<<< HEAD
const DEFAULT_GAS_ESTIMATE_FALLBACK_BLOCK_PERCENT = 35;

type GasEstimateFallback = {
  /**
   * The fallback gas estimate for a transaction.
   * This value is either a fixed hexadecimal number or a percentage multiplier.
   */
  value: number | Hex;

  /**
   * Indicates whether the gas estimate is a fixed hexadecimal number or a percentage multiplier.
   * - `true`: The gas estimate is a fixed hexadecimal number.
   * - `false`: The gas estimate is a percentage multiplier.
   */
  isFixedGas: boolean;
};
=======
const DEFAULT_ACCELERATED_POLLING_COUNT_MAX = 10;
const DEFAULT_ACCELERATED_POLLING_INTERVAL_MS = 3 * 1000;
>>>>>>> 7da5bd7d

export type TransactionControllerFeatureFlags = {
  [FEATURE_FLAG_EIP_7702]?: {
    /**
     * All contracts that support EIP-7702 batch transactions.
     * Keyed by chain ID.
     * First entry in each array is the contract that standard EOAs will be upgraded to.
     */
    contracts?: Record<
      Hex,
      {
        /** Address of the smart contract. */
        address: Hex;

        /** Signature to verify the contract is authentic. */
        signature: Hex;
      }[]
    >;

    /** Chains enabled for EIP-7702 batch transactions. */
    supportedChains?: Hex[];
  };

  [FEATURE_FLAG_TRANSACTIONS]?: {
    /** Maximum number of transactions that can be in an external batch. */
    batchSizeLimit?: number;

<<<<<<< HEAD
    /** Fallback gas estimation configurations per chain. */
    gasEstimateFallbacks?: {
      [chainId: Hex]: GasEstimateFallback;
    };

    /**
     * Default gas estimate fallback.
     * This value is used when no specific gas estimate fallback is found for a chain ID.
     */
    defaultGasEstimateFallback?: GasEstimateFallback;
=======
    acceleratedPolling?: {
      /**
       * Accelerated polling is used to speed up the polling process for
       * transactions that are not yet confirmed.
       */
      perChainConfig?: {
        /** Accelerated polling parameters on a per-chain basis. */

        [chainId: Hex]: {
          /**
           * Maximum number of polling requests that can be made in a row, before
           * the normal polling resumes.
           */
          countMax?: number;

          /** Interval between polling requests in milliseconds. */
          intervalMs?: number;
        };
      };

      /** Default `countMax` in case no chain-specific parameter is set. */
      defaultCountMax?: number;

      /** Default `intervalMs` in case no chain-specific parameter is set. */
      defaultIntervalMs?: number;
    };
>>>>>>> 7da5bd7d
  };
};

const log = createModuleLogger(projectLogger, 'feature-flags');

/**
 * Retrieves the supported EIP-7702 chains.
 *
 * @param messenger - The controller messenger instance.
 * @returns The supported chains.
 */
export function getEIP7702SupportedChains(
  messenger: TransactionControllerMessenger,
): Hex[] {
  const featureFlags = getFeatureFlags(messenger);
  return featureFlags?.[FEATURE_FLAG_EIP_7702]?.supportedChains ?? [];
}

/**
 * Retrieves the supported EIP-7702 contract addresses for a given chain ID.
 *
 * @param chainId - The chain ID.
 * @param messenger - The controller messenger instance.
 * @param publicKey - The public key used to validate the contract authenticity.
 * @returns The supported contract addresses.
 */
export function getEIP7702ContractAddresses(
  chainId: Hex,
  messenger: TransactionControllerMessenger,
  publicKey: Hex,
): Hex[] {
  const featureFlags = getFeatureFlags(messenger);

  const contracts =
    featureFlags?.[FEATURE_FLAG_EIP_7702]?.contracts?.[
      chainId.toLowerCase() as Hex
    ] ?? [];

  return contracts
    .filter((contract) =>
      isValidSignature(
        [contract.address, chainId],
        contract.signature,
        publicKey,
      ),
    )
    .map((contract) => contract.address);
}

/**
 * Retrieves the EIP-7702 upgrade contract address.
 *
 * @param chainId - The chain ID.
 * @param messenger - The controller messenger instance.
 * @param publicKey - The public key used to validate the contract authenticity.
 * @returns The upgrade contract address.
 */
export function getEIP7702UpgradeContractAddress(
  chainId: Hex,
  messenger: TransactionControllerMessenger,
  publicKey: Hex,
): Hex | undefined {
  return getEIP7702ContractAddresses(chainId, messenger, publicKey)?.[0];
}

/**
 * Retrieves the batch size limit.
 * Defaults to 10 if not set.
 *
 * @param messenger - The controller messenger instance.
 * @returns  The batch size limit.
 */
export function getBatchSizeLimit(
  messenger: TransactionControllerMessenger,
): number {
  const featureFlags = getFeatureFlags(messenger);
  return (
    featureFlags?.[FEATURE_FLAG_TRANSACTIONS]?.batchSizeLimit ??
    DEFAULT_BATCH_SIZE_LIMIT
  );
}

/**
<<<<<<< HEAD
 * Retrieves the gas estimate fallback for a given chain ID.
 * Defaults to the default gas estimate fallback if not set.
 *
 * @param chainId - The chain ID.
 * @param messenger - The controller messenger instance.
 * @returns The gas estimate fallback.
 */
export function getGasEstimateFallback(
  chainId: Hex,
  messenger: TransactionControllerMessenger,
): {
  gasEstimateFallback: number | Hex;
  isFixedGas: boolean;
} {
  const featureFlags = getFeatureFlags(messenger);

  const gasEstimateFallbackPerChain =
    featureFlags?.[FEATURE_FLAG_TRANSACTIONS]?.gasEstimateFallbacks?.[chainId];

  if (gasEstimateFallbackPerChain) {
    return {
      gasEstimateFallback: gasEstimateFallbackPerChain.value,
      isFixedGas: gasEstimateFallbackPerChain.isFixedGas,
    };
  }

  return getDefaultGasEstimateFallback(messenger);
}

/**
 * Retrieves the default gas estimate fallback.
 *
 * @param messenger - The controller messenger instance.
 * @returns The default gas estimate fallback.
 */
export function getDefaultGasEstimateFallback(
  messenger: TransactionControllerMessenger,
): {
  gasEstimateFallback: number | Hex;
  isFixedGas: boolean;
} {
  const featureFlags = getFeatureFlags(messenger);

  const defaultGasEstimateFallback =
    featureFlags?.[FEATURE_FLAG_TRANSACTIONS]?.defaultGasEstimateFallback;

  return {
    gasEstimateFallback:
      defaultGasEstimateFallback?.value ??
      DEFAULT_GAS_ESTIMATE_FALLBACK_BLOCK_PERCENT,
    isFixedGas: defaultGasEstimateFallback?.isFixedGas ?? false,
  };
=======
 * Retrieves the accelerated polling parameters for a given chain ID.
 *
 * @param chainId - The chain ID.
 * @param messenger - The controller messenger instance.
 * @returns The accelerated polling parameters: `countMax` and `intervalMs`.
 */
export function getAcceleratedPollingParams(
  chainId: Hex,
  messenger: TransactionControllerMessenger,
): { countMax: number; intervalMs: number } {
  const featureFlags = getFeatureFlags(messenger);

  const acceleratedPollingParams =
    featureFlags?.[FEATURE_FLAG_TRANSACTIONS]?.acceleratedPolling;

  const countMax =
    acceleratedPollingParams?.perChainConfig?.[chainId]?.countMax ||
    acceleratedPollingParams?.defaultCountMax ||
    DEFAULT_ACCELERATED_POLLING_COUNT_MAX;

  const intervalMs =
    acceleratedPollingParams?.perChainConfig?.[chainId]?.intervalMs ||
    acceleratedPollingParams?.defaultIntervalMs ||
    DEFAULT_ACCELERATED_POLLING_INTERVAL_MS;

  return { countMax, intervalMs };
>>>>>>> 7da5bd7d
}

/**
 * Retrieves the relevant feature flags from the remote feature flag controller.
 *
 * @param messenger - The messenger instance.
 * @returns The feature flags.
 */
function getFeatureFlags(
  messenger: TransactionControllerMessenger,
): TransactionControllerFeatureFlags {
  const featureFlags = messenger.call(
    'RemoteFeatureFlagController:getState',
  ).remoteFeatureFlags;

  log('Retrieved feature flags', featureFlags);

  return featureFlags as TransactionControllerFeatureFlags;
}<|MERGE_RESOLUTION|>--- conflicted
+++ resolved
@@ -8,7 +8,8 @@
 export const FEATURE_FLAG_EIP_7702 = 'confirmations_eip_7702';
 
 const DEFAULT_BATCH_SIZE_LIMIT = 10;
-<<<<<<< HEAD
+const DEFAULT_ACCELERATED_POLLING_COUNT_MAX = 10;
+const DEFAULT_ACCELERATED_POLLING_INTERVAL_MS = 3 * 1000;
 const DEFAULT_GAS_ESTIMATE_FALLBACK_BLOCK_PERCENT = 35;
 
 type GasEstimateFallback = {
@@ -25,10 +26,6 @@
    */
   isFixedGas: boolean;
 };
-=======
-const DEFAULT_ACCELERATED_POLLING_COUNT_MAX = 10;
-const DEFAULT_ACCELERATED_POLLING_INTERVAL_MS = 3 * 1000;
->>>>>>> 7da5bd7d
 
 export type TransactionControllerFeatureFlags = {
   [FEATURE_FLAG_EIP_7702]?: {
@@ -56,18 +53,6 @@
     /** Maximum number of transactions that can be in an external batch. */
     batchSizeLimit?: number;
 
-<<<<<<< HEAD
-    /** Fallback gas estimation configurations per chain. */
-    gasEstimateFallbacks?: {
-      [chainId: Hex]: GasEstimateFallback;
-    };
-
-    /**
-     * Default gas estimate fallback.
-     * This value is used when no specific gas estimate fallback is found for a chain ID.
-     */
-    defaultGasEstimateFallback?: GasEstimateFallback;
-=======
     acceleratedPolling?: {
       /**
        * Accelerated polling is used to speed up the polling process for
@@ -94,7 +79,17 @@
       /** Default `intervalMs` in case no chain-specific parameter is set. */
       defaultIntervalMs?: number;
     };
->>>>>>> 7da5bd7d
+
+    /** Fallback gas estimation configurations per chain. */
+    gasEstimateFallbacks?: {
+      [chainId: Hex]: GasEstimateFallback;
+    };
+
+    /**
+     * Default gas estimate fallback.
+     * This value is used when no specific gas estimate fallback is found for a chain ID.
+     */
+    defaultGasEstimateFallback?: GasEstimateFallback;
   };
 };
 
@@ -178,7 +173,35 @@
 }
 
 /**
-<<<<<<< HEAD
+ * Retrieves the accelerated polling parameters for a given chain ID.
+ *
+ * @param chainId - The chain ID.
+ * @param messenger - The controller messenger instance.
+ * @returns The accelerated polling parameters: `countMax` and `intervalMs`.
+ */
+export function getAcceleratedPollingParams(
+  chainId: Hex,
+  messenger: TransactionControllerMessenger,
+): { countMax: number; intervalMs: number } {
+  const featureFlags = getFeatureFlags(messenger);
+
+  const acceleratedPollingParams =
+    featureFlags?.[FEATURE_FLAG_TRANSACTIONS]?.acceleratedPolling;
+
+  const countMax =
+    acceleratedPollingParams?.perChainConfig?.[chainId]?.countMax ||
+    acceleratedPollingParams?.defaultCountMax ||
+    DEFAULT_ACCELERATED_POLLING_COUNT_MAX;
+
+  const intervalMs =
+    acceleratedPollingParams?.perChainConfig?.[chainId]?.intervalMs ||
+    acceleratedPollingParams?.defaultIntervalMs ||
+    DEFAULT_ACCELERATED_POLLING_INTERVAL_MS;
+
+  return { countMax, intervalMs };
+}
+
+/**
  * Retrieves the gas estimate fallback for a given chain ID.
  * Defaults to the default gas estimate fallback if not set.
  *
@@ -231,34 +254,6 @@
       DEFAULT_GAS_ESTIMATE_FALLBACK_BLOCK_PERCENT,
     isFixedGas: defaultGasEstimateFallback?.isFixedGas ?? false,
   };
-=======
- * Retrieves the accelerated polling parameters for a given chain ID.
- *
- * @param chainId - The chain ID.
- * @param messenger - The controller messenger instance.
- * @returns The accelerated polling parameters: `countMax` and `intervalMs`.
- */
-export function getAcceleratedPollingParams(
-  chainId: Hex,
-  messenger: TransactionControllerMessenger,
-): { countMax: number; intervalMs: number } {
-  const featureFlags = getFeatureFlags(messenger);
-
-  const acceleratedPollingParams =
-    featureFlags?.[FEATURE_FLAG_TRANSACTIONS]?.acceleratedPolling;
-
-  const countMax =
-    acceleratedPollingParams?.perChainConfig?.[chainId]?.countMax ||
-    acceleratedPollingParams?.defaultCountMax ||
-    DEFAULT_ACCELERATED_POLLING_COUNT_MAX;
-
-  const intervalMs =
-    acceleratedPollingParams?.perChainConfig?.[chainId]?.intervalMs ||
-    acceleratedPollingParams?.defaultIntervalMs ||
-    DEFAULT_ACCELERATED_POLLING_INTERVAL_MS;
-
-  return { countMax, intervalMs };
->>>>>>> 7da5bd7d
 }
 
 /**
