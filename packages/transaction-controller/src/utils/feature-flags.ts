import { createModuleLogger, type Hex } from '@metamask/utils';

import { isValidSignature } from './signature';
import { padHexToEvenLength } from './utils';
import { projectLogger } from '../logger';
import type { TransactionControllerMessenger } from '../TransactionController';

export const FEATURE_FLAG_TRANSACTIONS = 'confirmations_transactions';
export const FEATURE_FLAG_EIP_7702 = 'confirmations_eip_7702';

const DEFAULT_BATCH_SIZE_LIMIT = 10;
const DEFAULT_ACCELERATED_POLLING_COUNT_MAX = 10;
const DEFAULT_ACCELERATED_POLLING_INTERVAL_MS = 3 * 1000;
const DEFAULT_GAS_ESTIMATE_FALLBACK_BLOCK_PERCENT = 35;

type GasEstimateFallback = {
  /**
   * The fixed gas estimate fallback for a transaction.
   */
  fixed?: number;

  /**
   * The percentage multiplier gas estimate fallback for a transaction.
   */
  percentage?: number;
};

export type TransactionControllerFeatureFlags = {
  [FEATURE_FLAG_EIP_7702]?: {
    /**
     * All contracts that support EIP-7702 batch transactions.
     * Keyed by chain ID.
     * First entry in each array is the contract that standard EOAs will be upgraded to.
     */
    contracts?: Record<
      Hex,
      {
        /** Address of the smart contract. */
        address: Hex;

        /** Signature to verify the contract is authentic. */
        signature: Hex;
      }[]
    >;

    /** Chains enabled for EIP-7702 batch transactions. */
    supportedChains?: Hex[];
  };

  [FEATURE_FLAG_TRANSACTIONS]?: {
    /** Maximum number of transactions that can be in an external batch. */
    batchSizeLimit?: number;

    acceleratedPolling?: {
      /**
       * Accelerated polling is used to speed up the polling process for
       * transactions that are not yet confirmed.
       */
      perChainConfig?: {
        /** Accelerated polling parameters on a per-chain basis. */
        [chainId: Hex]: {
          /**
           * Maximum number of polling requests that can be made in a row, before
           * the normal polling resumes.
           */
          countMax?: number;

          /** Interval between polling requests in milliseconds. */
          intervalMs?: number;
        };
      };

      /** Default `countMax` in case no chain-specific parameter is set. */
      defaultCountMax?: number;

      /** Default `intervalMs` in case no chain-specific parameter is set. */
      defaultIntervalMs?: number;
    };

<<<<<<< HEAD
    /** Gas estimate fallback is used as a fallback in case of failure to obtain the gas estimate values. */
    gasEstimateFallback?: {
      /** Gas estimate fallback per-chain basis. */
      perChainConfig?: {
        [chainId: Hex]: GasEstimateFallback;
      };

      /**
       * Default gas estimate fallback.
       * This value is used when no specific gas estimate fallback is found for a chain ID.
       */
      default?: GasEstimateFallback;
=======
    gasFeeRandomisation?: {
      /** Randomised gas fee digits per chainId. */
      randomisedGasFeeDigits?: Record<Hex, number>;

      /** Number of digits to preserve for randomised gas fee digits. */
      preservedNumberOfDigits?: number;
>>>>>>> 3729ef38
    };
  };
};

const log = createModuleLogger(projectLogger, 'feature-flags');

/**
 * Retrieves the supported EIP-7702 chains.
 *
 * @param messenger - The controller messenger instance.
 * @returns The supported chains.
 */
export function getEIP7702SupportedChains(
  messenger: TransactionControllerMessenger,
): Hex[] {
  const featureFlags = getFeatureFlags(messenger);
  return featureFlags?.[FEATURE_FLAG_EIP_7702]?.supportedChains ?? [];
}

/**
 * Retrieves the supported EIP-7702 contract addresses for a given chain ID.
 *
 * @param chainId - The chain ID.
 * @param messenger - The controller messenger instance.
 * @param publicKey - The public key used to validate the contract authenticity.
 * @returns The supported contract addresses.
 */
export function getEIP7702ContractAddresses(
  chainId: Hex,
  messenger: TransactionControllerMessenger,
  publicKey: Hex,
): Hex[] {
  const featureFlags = getFeatureFlags(messenger);

  const contracts =
    featureFlags?.[FEATURE_FLAG_EIP_7702]?.contracts?.[
      chainId.toLowerCase() as Hex
    ] ?? [];

  return contracts
    .filter((contract) =>
      isValidSignature(
        [contract.address, padHexToEvenLength(chainId) as Hex],
        contract.signature,
        publicKey,
      ),
    )
    .map((contract) => contract.address);
}

/**
 * Retrieves the EIP-7702 upgrade contract address.
 *
 * @param chainId - The chain ID.
 * @param messenger - The controller messenger instance.
 * @param publicKey - The public key used to validate the contract authenticity.
 * @returns The upgrade contract address.
 */
export function getEIP7702UpgradeContractAddress(
  chainId: Hex,
  messenger: TransactionControllerMessenger,
  publicKey: Hex,
): Hex | undefined {
  return getEIP7702ContractAddresses(chainId, messenger, publicKey)?.[0];
}

/**
 * Retrieves the batch size limit.
 * Defaults to 10 if not set.
 *
 * @param messenger - The controller messenger instance.
 * @returns  The batch size limit.
 */
export function getBatchSizeLimit(
  messenger: TransactionControllerMessenger,
): number {
  const featureFlags = getFeatureFlags(messenger);
  return (
    featureFlags?.[FEATURE_FLAG_TRANSACTIONS]?.batchSizeLimit ??
    DEFAULT_BATCH_SIZE_LIMIT
  );
}

/**
 * Retrieves the accelerated polling parameters for a given chain ID.
 *
 * @param chainId - The chain ID.
 * @param messenger - The controller messenger instance.
 * @returns The accelerated polling parameters: `countMax` and `intervalMs`.
 */
export function getAcceleratedPollingParams(
  chainId: Hex,
  messenger: TransactionControllerMessenger,
): { countMax: number; intervalMs: number } {
  const featureFlags = getFeatureFlags(messenger);

  const acceleratedPollingParams =
    featureFlags?.[FEATURE_FLAG_TRANSACTIONS]?.acceleratedPolling;

  const countMax =
    acceleratedPollingParams?.perChainConfig?.[chainId]?.countMax ||
    acceleratedPollingParams?.defaultCountMax ||
    DEFAULT_ACCELERATED_POLLING_COUNT_MAX;

  const intervalMs =
    acceleratedPollingParams?.perChainConfig?.[chainId]?.intervalMs ||
    acceleratedPollingParams?.defaultIntervalMs ||
    DEFAULT_ACCELERATED_POLLING_INTERVAL_MS;

  return { countMax, intervalMs };
}

/**
<<<<<<< HEAD
 * Retrieves the gas estimate fallback for a given chain ID.
 * Defaults to the default gas estimate fallback if not set.
 *
 * @param chainId - The chain ID.
 * @param messenger - The controller messenger instance.
 * @returns The gas estimate fallback.
 */
export function getGasEstimateFallback(
  chainId: Hex,
  messenger: TransactionControllerMessenger,
): {
  fixed?: number;
  percentage: number;
} {
  const featureFlags = getFeatureFlags(messenger);

  const gasEstimateFallbackFlags =
    featureFlags?.[FEATURE_FLAG_TRANSACTIONS]?.gasEstimateFallback;

  const chainFlags = gasEstimateFallbackFlags?.perChainConfig?.[chainId];

  const percentage =
    chainFlags?.percentage ??
    gasEstimateFallbackFlags?.default?.percentage ??
    DEFAULT_GAS_ESTIMATE_FALLBACK_BLOCK_PERCENT;

  const fixed = chainFlags?.fixed ?? gasEstimateFallbackFlags?.default?.fixed;

  return { fixed, percentage };
=======
 * Retrieves the gas fee randomisation parameters.
 *
 * @param messenger - The controller messenger instance.
 * @returns The gas fee randomisation parameters.
 */
export function getGasFeeRandomisation(
  messenger: TransactionControllerMessenger,
): {
  randomisedGasFeeDigits: Record<Hex, number>;
  preservedNumberOfDigits: number | undefined;
} {
  const featureFlags = getFeatureFlags(messenger);

  const gasFeeRandomisation =
    featureFlags?.[FEATURE_FLAG_TRANSACTIONS]?.gasFeeRandomisation || {};

  return {
    randomisedGasFeeDigits: gasFeeRandomisation.randomisedGasFeeDigits || {},
    preservedNumberOfDigits: gasFeeRandomisation.preservedNumberOfDigits,
  };
>>>>>>> 3729ef38
}

/**
 * Retrieves the relevant feature flags from the remote feature flag controller.
 *
 * @param messenger - The messenger instance.
 * @returns The feature flags.
 */
function getFeatureFlags(
  messenger: TransactionControllerMessenger,
): TransactionControllerFeatureFlags {
  const featureFlags = messenger.call(
    'RemoteFeatureFlagController:getState',
  ).remoteFeatureFlags;

  log('Retrieved feature flags', featureFlags);

  return featureFlags as TransactionControllerFeatureFlags;
}<|MERGE_RESOLUTION|>--- conflicted
+++ resolved
@@ -77,7 +77,14 @@
       defaultIntervalMs?: number;
     };
 
-<<<<<<< HEAD
+    gasFeeRandomisation?: {
+      /** Randomised gas fee digits per chainId. */
+      randomisedGasFeeDigits?: Record<Hex, number>;
+
+      /** Number of digits to preserve for randomised gas fee digits. */
+      preservedNumberOfDigits?: number;
+    };
+
     /** Gas estimate fallback is used as a fallback in case of failure to obtain the gas estimate values. */
     gasEstimateFallback?: {
       /** Gas estimate fallback per-chain basis. */
@@ -90,14 +97,6 @@
        * This value is used when no specific gas estimate fallback is found for a chain ID.
        */
       default?: GasEstimateFallback;
-=======
-    gasFeeRandomisation?: {
-      /** Randomised gas fee digits per chainId. */
-      randomisedGasFeeDigits?: Record<Hex, number>;
-
-      /** Number of digits to preserve for randomised gas fee digits. */
-      preservedNumberOfDigits?: number;
->>>>>>> 3729ef38
     };
   };
 };
@@ -211,7 +210,29 @@
 }
 
 /**
-<<<<<<< HEAD
+ * Retrieves the gas fee randomisation parameters.
+ *
+ * @param messenger - The controller messenger instance.
+ * @returns The gas fee randomisation parameters.
+ */
+export function getGasFeeRandomisation(
+  messenger: TransactionControllerMessenger,
+): {
+  randomisedGasFeeDigits: Record<Hex, number>;
+  preservedNumberOfDigits: number | undefined;
+} {
+  const featureFlags = getFeatureFlags(messenger);
+
+  const gasFeeRandomisation =
+    featureFlags?.[FEATURE_FLAG_TRANSACTIONS]?.gasFeeRandomisation || {};
+
+  return {
+    randomisedGasFeeDigits: gasFeeRandomisation.randomisedGasFeeDigits || {},
+    preservedNumberOfDigits: gasFeeRandomisation.preservedNumberOfDigits,
+  };
+}
+
+/**
  * Retrieves the gas estimate fallback for a given chain ID.
  * Defaults to the default gas estimate fallback if not set.
  *
@@ -241,28 +262,6 @@
   const fixed = chainFlags?.fixed ?? gasEstimateFallbackFlags?.default?.fixed;
 
   return { fixed, percentage };
-=======
- * Retrieves the gas fee randomisation parameters.
- *
- * @param messenger - The controller messenger instance.
- * @returns The gas fee randomisation parameters.
- */
-export function getGasFeeRandomisation(
-  messenger: TransactionControllerMessenger,
-): {
-  randomisedGasFeeDigits: Record<Hex, number>;
-  preservedNumberOfDigits: number | undefined;
-} {
-  const featureFlags = getFeatureFlags(messenger);
-
-  const gasFeeRandomisation =
-    featureFlags?.[FEATURE_FLAG_TRANSACTIONS]?.gasFeeRandomisation || {};
-
-  return {
-    randomisedGasFeeDigits: gasFeeRandomisation.randomisedGasFeeDigits || {},
-    preservedNumberOfDigits: gasFeeRandomisation.preservedNumberOfDigits,
-  };
->>>>>>> 3729ef38
 }
 
 /**
