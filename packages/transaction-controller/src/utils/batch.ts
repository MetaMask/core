import type {
  AcceptResultCallbacks,
  AddResult,
} from '@metamask/approval-controller';
import { ORIGIN_METAMASK } from '@metamask/controller-utils';
import type EthQuery from '@metamask/eth-query';
import type {
  FetchGasFeeEstimateOptions,
  GasFeeState,
} from '@metamask/gas-fee-controller';
import { rpcErrors } from '@metamask/rpc-errors';
import type { Hex } from '@metamask/utils';
import { bytesToHex, createModuleLogger } from '@metamask/utils';
import type { WritableDraft } from 'immer/dist/internal.js';
import { parse, v4 } from 'uuid';

import {
  ERROR_MESSGE_PUBLIC_KEY,
  doesChainSupportEIP7702,
  generateEIP7702BatchTransaction,
  isAccountUpgradedToEIP7702,
} from './eip7702';
import {
  getBatchSizeLimit,
  getEIP7702SupportedChains,
  getEIP7702UpgradeContractAddress,
} from './feature-flags';
import { simulateGasBatch } from './gas';
import { validateBatchRequest } from './validation';
import type { TransactionControllerState } from '..';
import {
  determineTransactionType,
  TransactionStatus,
  type BatchTransactionParams,
  type TransactionController,
  type TransactionControllerMessenger,
  type TransactionMeta,
} from '..';
import { DefaultGasFeeFlow } from '../gas-flows/DefaultGasFeeFlow';
import type { PendingTransactionTracker } from '../helpers/PendingTransactionTracker';
import { CollectPublishHook } from '../hooks/CollectPublishHook';
import { SequentialPublishBatchHook } from '../hooks/SequentialPublishBatchHook';
import { projectLogger } from '../logger';
import type {
  NestedTransactionMetadata,
  SecurityAlertResponse,
  TransactionBatchSingleRequest,
  PublishBatchHook,
  PublishBatchHookTransaction,
  PublishHook,
  TransactionBatchRequest,
  ValidateSecurityRequest,
  IsAtomicBatchSupportedResult,
  IsAtomicBatchSupportedResultEntry,
  TransactionBatchMeta,
} from '../types';
import {
  TransactionEnvelopeType,
  type TransactionBatchResult,
  type TransactionParams,
  TransactionType,
} from '../types';

type UpdateStateCallback = (
  callback: (
    state: WritableDraft<TransactionControllerState>,
  ) => void | TransactionControllerState,
) => void;

type AddTransactionBatchRequest = {
  addTransaction: TransactionController['addTransaction'];
  getChainId: (networkClientId: string) => Hex;
  getEthQuery: (networkClientId: string) => EthQuery;
  getInternalAccounts: () => Hex[];
  getTransaction: (id: string) => TransactionMeta;
  isSimulationEnabled: () => boolean;
  messenger: TransactionControllerMessenger;
  publishBatchHook?: PublishBatchHook;
  publicKeyEIP7702?: Hex;
  request: TransactionBatchRequest;
  updateTransaction: (
    options: { transactionId: string },
    callback: (transactionMeta: TransactionMeta) => void,
  ) => void;
  publishTransaction: (
    _ethQuery: EthQuery,
    transactionMeta: TransactionMeta,
  ) => Promise<Hex>;
  getPendingTransactionTracker: (
    networkClientId: string,
  ) => PendingTransactionTracker;
  update: UpdateStateCallback;
  getGasFeeEstimates: (
    options: FetchGasFeeEstimateOptions,
  ) => Promise<GasFeeState>;
};

type IsAtomicBatchSupportedRequestInternal = {
  address: Hex;
  chainIds?: Hex[];
  getEthQuery: (chainId: Hex) => EthQuery;
  messenger: TransactionControllerMessenger;
  publicKeyEIP7702?: Hex;
};

const log = createModuleLogger(projectLogger, 'batch');

export const ERROR_MESSAGE_NO_UPGRADE_CONTRACT =
  'Upgrade contract address not found';

/**
 * Add a batch transaction.
 *
 * @param request - The request object including the user request and necessary callbacks.
 * @returns The batch result object including the batch ID.
 */
export async function addTransactionBatch(
  request: AddTransactionBatchRequest,
): Promise<TransactionBatchResult> {
  const { getInternalAccounts, messenger, request: userRequest } = request;
  const sizeLimit = getBatchSizeLimit(messenger);

  validateBatchRequest({
    internalAccounts: getInternalAccounts(),
    request: userRequest,
    sizeLimit,
  });

  const { useHook } = userRequest;

  log('Adding', userRequest);

  if (useHook) {
    return await addTransactionBatchWithHook(request);
  }

  return await addTransactionBatchWith7702(request);
}

/**
 * Determine which chains support atomic batch transactions for the given account.
 *
 * @param request - The request object including the account address and necessary callbacks.
 * @returns The chain IDs that support atomic batch transactions.
 */
export async function isAtomicBatchSupported(
  request: IsAtomicBatchSupportedRequestInternal,
): Promise<IsAtomicBatchSupportedResult> {
  const {
    address,
    chainIds,
    getEthQuery,
    messenger,
    publicKeyEIP7702: publicKey,
  } = request;

  if (!publicKey) {
    throw rpcErrors.internal(ERROR_MESSGE_PUBLIC_KEY);
  }

  const chainIds7702 = getEIP7702SupportedChains(messenger);

  const filteredChainIds = chainIds7702.filter(
    (chainId) => !chainIds || chainIds.includes(chainId),
  );

  const resultsRaw: (IsAtomicBatchSupportedResultEntry | undefined)[] =
    await Promise.all(
      filteredChainIds.map(async (chainId) => {
        try {
          const ethQuery = getEthQuery(chainId);

          const { isSupported, delegationAddress } =
            await isAccountUpgradedToEIP7702(
              address,
              chainId,
              publicKey,
              messenger,
              ethQuery,
            );

          const upgradeContractAddress = getEIP7702UpgradeContractAddress(
            chainId,
            messenger,
            publicKey,
          );

          return {
            chainId,
            delegationAddress,
            isSupported,
            upgradeContractAddress,
          };
        } catch (error) {
          log('Error checking atomic batch support', chainId, error);
          return undefined;
        }
      }),
    );

  const results = resultsRaw.filter(
    (result): result is IsAtomicBatchSupportedResultEntry => Boolean(result),
  );

  log('Atomic batch supported results', results);

  return results;
}

/**
 * Generate a transaction batch ID.
 *
 * @returns  A unique batch ID as a hexadecimal string.
 */
function generateBatchId(): Hex {
  const idString = v4();
  const idBytes = new Uint8Array(parse(idString));
  return bytesToHex(idBytes);
}

/**
 * Generate the metadata for a nested transaction.
 *
 * @param request - The batch request.
 * @param singleRequest - The request for a single transaction.
 * @param ethQuery - The EthQuery instance used to interact with the Ethereum blockchain.
 * @returns The metadata for the nested transaction.
 */
async function getNestedTransactionMeta(
  request: TransactionBatchRequest,
  singleRequest: TransactionBatchSingleRequest,
  ethQuery: EthQuery,
): Promise<NestedTransactionMetadata> {
  const { from } = request;
  const { params } = singleRequest;

  const { type } = await determineTransactionType(
    { from, ...params },
    ethQuery,
  );

  return {
    ...params,
    type,
  };
}

/**
 * Process a batch transaction using an EIP-7702 transaction.
 *
 * @param request - The request object including the user request and necessary callbacks.
 * @returns The batch result object including the batch ID.
 */
async function addTransactionBatchWith7702(
  request: AddTransactionBatchRequest,
) {
  const {
    addTransaction,
    getChainId,
    messenger,
    publicKeyEIP7702,
    request: userRequest,
  } = request;

  const {
    batchId: batchIdOverride,
    from,
    networkClientId,
    origin,
    requireApproval,
    securityAlertId,
    transactions,
    validateSecurity,
  } = userRequest;

  const chainId = getChainId(networkClientId);
  const ethQuery = request.getEthQuery(networkClientId);
  const isChainSupported = doesChainSupportEIP7702(chainId, messenger);

  if (!isChainSupported) {
    log('Chain does not support EIP-7702', chainId);
    throw rpcErrors.internal('Chain does not support EIP-7702');
  }

  if (!publicKeyEIP7702) {
    throw rpcErrors.internal(ERROR_MESSGE_PUBLIC_KEY);
  }

  const { delegationAddress, isSupported } = await isAccountUpgradedToEIP7702(
    from,
    chainId,
    publicKeyEIP7702,
    messenger,
    ethQuery,
  );

  log('Account', { delegationAddress, isSupported });

  if (!isSupported && delegationAddress) {
    log('Account upgraded to unsupported contract', from, delegationAddress);
    throw rpcErrors.internal('Account upgraded to unsupported contract');
  }

  const nestedTransactions = await Promise.all(
    transactions.map((tx) =>
      getNestedTransactionMeta(userRequest, tx, ethQuery),
    ),
  );

  const batchParams = generateEIP7702BatchTransaction(from, nestedTransactions);

  const txParams: TransactionParams = {
    from,
    ...batchParams,
  };

  if (!isSupported) {
    const upgradeContractAddress = getEIP7702UpgradeContractAddress(
      chainId,
      messenger,
      publicKeyEIP7702,
    );

    if (!upgradeContractAddress) {
      throw rpcErrors.internal(ERROR_MESSAGE_NO_UPGRADE_CONTRACT);
    }

    txParams.type = TransactionEnvelopeType.setCode;
    txParams.authorizationList = [{ address: upgradeContractAddress }];
  }

  if (validateSecurity) {
    const securityRequest: ValidateSecurityRequest = {
      method: 'eth_sendTransaction',
      params: [
        {
          ...txParams,
          authorizationList: undefined,
          type: TransactionEnvelopeType.feeMarket,
        },
      ],
      delegationMock: txParams.authorizationList?.[0]?.address,
      origin,
    };

    log('Security request', securityRequest);

    validateSecurity(securityRequest, chainId).catch((error) => {
      log('Security validation failed', error);
    });
  }

  log('Adding batch transaction', txParams, networkClientId);

  const batchId = batchIdOverride ?? generateBatchId();

  const securityAlertResponse = securityAlertId
    ? ({ securityAlertId } as SecurityAlertResponse)
    : undefined;

  const { result } = await addTransaction(txParams, {
    batchId,
    nestedTransactions,
    networkClientId,
    origin,
    requireApproval,
    securityAlertResponse,
    type: TransactionType.batch,
  });

  // Wait for the transaction to be published.
  await result;

  return {
    batchId,
  };
}

/**
 * Process a batch transaction using a publish batch hook.
 *
 * @param request - The request object including the user request and necessary callbacks.
 * @returns The batch result object including the batch ID.
 */
async function addTransactionBatchWithHook(
  request: AddTransactionBatchRequest,
): Promise<TransactionBatchResult> {
  const {
    messenger,
    publishBatchHook: requestPublishBatchHook,
    request: userRequest,
    update,
    isSimulationEnabled,
  } = request;

  const {
    from,
    networkClientId,
    requireApproval,
    transactions: nestedTransactions,
    useHook,
  } = userRequest;

  let resultCallbacks: AcceptResultCallbacks | undefined;

  log('Adding transaction batch using hook', userRequest);

  const sequentialPublishBatchHook = new SequentialPublishBatchHook({
    publishTransaction: request.publishTransaction,
    getTransaction: request.getTransaction,
    getEthQuery: request.getEthQuery,
    getPendingTransactionTracker: request.getPendingTransactionTracker,
  });

  const publishBatchHook =
    requestPublishBatchHook ?? sequentialPublishBatchHook.getHook();

  const batchId = generateBatchId();
  const transactionCount = nestedTransactions.length;
  const collectHook = new CollectPublishHook(transactionCount);
  try {
    if (requireApproval && useHook) {
      const txBatchMeta = await prepareApprovalData({
        batchId,
<<<<<<< HEAD
        request,
=======
        chainId,
        from,
        isSimulationEnabled,
        nestedTransactions,
        networkClientId,
        origin,
        update,
>>>>>>> 255ca868
      });

      resultCallbacks = (await requestApproval(txBatchMeta, messenger))
        .resultCallbacks;
    }

    const publishHook = collectHook.getHook();
    const hookTransactions: Omit<PublishBatchHookTransaction, 'signedTx'>[] =
      [];

    for (const nestedTransaction of nestedTransactions) {
      const hookTransaction = await processTransactionWithHook(
        batchId,
        nestedTransaction,
        publishHook,
        request,
      );

      hookTransactions.push(hookTransaction);
    }

    const { signedTransactions } = await collectHook.ready();

    const transactions = hookTransactions.map((transaction, index) => ({
      ...transaction,
      signedTx: signedTransactions[index],
    }));

    log('Calling publish batch hook', { from, networkClientId, transactions });

    const result = await publishBatchHook({
      from,
      networkClientId,
      transactions,
    });

    log('Publish batch hook result', result);

    if (!result) {
      throw new Error('Publish batch hook did not return a result');
    }

    const transactionHashes = result.results.map(
      ({ transactionHash }) => transactionHash,
    );

    collectHook.success(transactionHashes);
    resultCallbacks?.success();

    log('Completed batch transaction with hook', transactionHashes);

    return {
      batchId,
    };
  } catch (error) {
    log('Publish batch hook failed', error);

    collectHook.error(error);
    resultCallbacks?.error(error as Error);

    throw error;
  } finally {
    log('Cleaning up publish batch hook', batchId);
    wipeTransactionBatchById(update, batchId);
  }
}

/**
 * Process a single transaction with a publish batch hook.
 *
 * @param batchId - ID of the transaction batch.
 * @param nestedTransaction - The nested transaction request.
 * @param publishHook - The publish hook to use for each transaction.
 * @param request - The request object including the user request and necessary callbacks.
 * @returns The single transaction request to be processed by the publish batch hook.
 */
async function processTransactionWithHook(
  batchId: Hex,
  nestedTransaction: TransactionBatchSingleRequest,
  publishHook: PublishHook,
  request: AddTransactionBatchRequest,
) {
  const { existingTransaction, params } = nestedTransaction;

  const {
    addTransaction,
    getTransaction,
    request: userRequest,
    updateTransaction,
  } = request;

  const { from, networkClientId } = userRequest;

  if (existingTransaction) {
    const { id, onPublish, signedTransaction } = existingTransaction;
    const transactionMeta = getTransaction(id);

    updateTransaction({ transactionId: id }, (_transactionMeta) => {
      _transactionMeta.batchId = batchId;
    });

    publishHook(transactionMeta, signedTransaction)
      .then(onPublish)
      .catch(() => {
        // Intentionally empty
      });

    log('Processed existing transaction with hook', {
      id,
      params,
    });

    return {
      id,
      params,
    };
  }

  const { transactionMeta } = await addTransaction(
    {
      ...params,
      from,
    },
    {
      batchId,
      disableGasBuffer: true,
      networkClientId,
      publishHook,
      requireApproval: false,
    },
  );

  const { id, txParams } = transactionMeta;
  const data = txParams.data as Hex | undefined;
  const gas = txParams.gas as Hex | undefined;
  const maxFeePerGas = txParams.maxFeePerGas as Hex | undefined;
  const maxPriorityFeePerGas = txParams.maxPriorityFeePerGas as Hex | undefined;
  const to = txParams.to as Hex | undefined;
  const value = txParams.value as Hex | undefined;

  const newParams: BatchTransactionParams = {
    data,
    gas,
    maxFeePerGas,
    maxPriorityFeePerGas,
    to,
    value,
  };

  log('Processed new transaction with hook', { id, params: newParams });

  return {
    id,
    params: newParams,
  };
}

/**
 * Requests approval for a transaction batch by interacting with the ApprovalController.
 *
 * @param txBatchMeta - Metadata for the transaction batch, including its ID and origin.
 * @param messenger - The messenger instance used to communicate with the ApprovalController.
 * @returns A promise that resolves to the result of adding the approval request.
 */
async function requestApproval(
  txBatchMeta: TransactionBatchMeta,
  messenger: TransactionControllerMessenger,
): Promise<AddResult> {
  const id = String(txBatchMeta.id);
  const { origin } = txBatchMeta;
  const type = 'transaction_batch';
  const requestData = { txBatchId: id };

  log('Requesting approval for transaction batch', id);
  return (await messenger.call(
    'ApprovalController:addRequest',
    {
      id,
      origin: origin || ORIGIN_METAMASK,
      requestData,
      expectsResult: true,
      type,
    },
    true,
  )) as Promise<AddResult>;
}

/**
 * Adds batch metadata to the transaction controller state.
 *
 * @param transactionBatchMeta - The transaction batch metadata to be added.
 * @param update - The update function to modify the transaction controller state.
 */
function addBatchMetadata(
  transactionBatchMeta: TransactionBatchMeta,
  update: UpdateStateCallback,
) {
  update((state) => {
    state.transactionBatches = [
      ...state.transactionBatches,
      transactionBatchMeta,
    ];
  });
}

/**
 * Wipes a specific transaction batch from the transaction controller state by its ID.
 *
 * @param update - The update function to modify the transaction controller state.
 * @param id - The ID of the transaction batch to be wiped.
 */
function wipeTransactionBatchById(
  update: UpdateStateCallback,
  id: string,
): void {
  update((state) => {
    state.transactionBatches = state.transactionBatches.filter(
      (batch) => batch.id !== id,
    );
  });
}

/**
<<<<<<< HEAD
 * Create a new batch metadata object.
 *
 * @param transactionBatchMeta - The transaction batch metadata object to be created.
 * @returns A new TransactionBatchMeta object.
 */
function newBatchMetadata(
  transactionBatchMeta: Omit<TransactionBatchMeta, 'time' | 'status'>,
): TransactionBatchMeta {
  return {
    ...transactionBatchMeta,
    time: Date.now(),
    status: TransactionStatus.unapproved,
  };
}

/**
=======
>>>>>>> 255ca868
 * Prepares the approval data for a transaction batch.
 *
 * @param options - The options object containing necessary parameters.
 * @param options.batchId - The batch ID for the transaction batch.
<<<<<<< HEAD
 * @param options.request - The request object including the user request and necessary callbacks.
=======
 * @param options.chainId - The chain ID of the transactions.
 * @param options.from - The sender's address.
 * @param options.isSimulationEnabled - A function to check if simulation is enabled.
 * @param options.nestedTransactions - The array of nested transactions.
 * @param options.networkClientId - The network client ID.
 * @param options.origin - The origin of the transaction batch.
 * @param options.update - The update function to modify the transaction controller state.
>>>>>>> 255ca868
 * @returns The prepared transaction batch metadata.
 */
async function prepareApprovalData({
  batchId,
<<<<<<< HEAD
  request,
}: {
  batchId: Hex;
  request: AddTransactionBatchRequest;
}): Promise<TransactionBatchMeta> {
  const {
    messenger,
    request: userRequest,
    isSimulationEnabled,
    getGasFeeEstimates,
    update,
    getEthQuery,
    getChainId,
  } = request;

  const {
    from,
    origin,
    networkClientId,
    transactions: nestedTransactions,
  } = userRequest;

=======
  chainId,
  from,
  isSimulationEnabled,
  nestedTransactions,
  networkClientId,
  origin,
  update,
}: {
  batchId: Hex;
  chainId: Hex;
  from: Hex;
  isSimulationEnabled: () => boolean;
  nestedTransactions: TransactionBatchSingleRequest[];
  networkClientId: string;
  origin?: string;
  update: UpdateStateCallback;
}): Promise<TransactionBatchMeta> {
>>>>>>> 255ca868
  if (!isSimulationEnabled()) {
    throw new Error(
      'Cannot create transaction batch as simulation not supported',
    );
  }
<<<<<<< HEAD
  log('Preparing approval data for batch');
  const chainId = getChainId(networkClientId);
=======
>>>>>>> 255ca868

  const { gasLimit } = await simulateGasBatch({
    chainId,
    from,
    transactions: nestedTransactions,
  });

<<<<<<< HEAD
  const txBatchMeta: TransactionBatchMeta = newBatchMetadata({
=======
  const txBatchMeta: TransactionBatchMeta = {
>>>>>>> 255ca868
    chainId,
    from,
    gas: gasLimit,
    id: batchId,
    networkClientId,
    origin,
    transactions: nestedTransactions,
<<<<<<< HEAD
  });

  const defaultGasFeeFlow = new DefaultGasFeeFlow();
  const gasFeeControllerData = await getGasFeeEstimates({
    networkClientId,
  });

  const gasFeeResponse = await defaultGasFeeFlow.getGasFees({
    ethQuery: getEthQuery(networkClientId),
    gasFeeControllerData,
    messenger,
    transactionMeta: {
      ...txBatchMeta,
      txParams: {
        from,
        gas: gasLimit,
      },
    },
  });

  txBatchMeta.gasFeeEstimates = gasFeeResponse.estimates;

  log('Saving transaction batch metadata', txBatchMeta);
=======
  };

>>>>>>> 255ca868
  addBatchMetadata(txBatchMeta, update);

  return txBatchMeta;
}<|MERGE_RESOLUTION|>--- conflicted
+++ resolved
@@ -422,17 +422,7 @@
     if (requireApproval && useHook) {
       const txBatchMeta = await prepareApprovalData({
         batchId,
-<<<<<<< HEAD
         request,
-=======
-        chainId,
-        from,
-        isSimulationEnabled,
-        nestedTransactions,
-        networkClientId,
-        origin,
-        update,
->>>>>>> 255ca868
       });
 
       resultCallbacks = (await requestApproval(txBatchMeta, messenger))
@@ -656,7 +646,6 @@
 }
 
 /**
-<<<<<<< HEAD
  * Create a new batch metadata object.
  *
  * @param transactionBatchMeta - The transaction batch metadata object to be created.
@@ -673,28 +662,15 @@
 }
 
 /**
-=======
->>>>>>> 255ca868
  * Prepares the approval data for a transaction batch.
  *
  * @param options - The options object containing necessary parameters.
  * @param options.batchId - The batch ID for the transaction batch.
-<<<<<<< HEAD
  * @param options.request - The request object including the user request and necessary callbacks.
-=======
- * @param options.chainId - The chain ID of the transactions.
- * @param options.from - The sender's address.
- * @param options.isSimulationEnabled - A function to check if simulation is enabled.
- * @param options.nestedTransactions - The array of nested transactions.
- * @param options.networkClientId - The network client ID.
- * @param options.origin - The origin of the transaction batch.
- * @param options.update - The update function to modify the transaction controller state.
->>>>>>> 255ca868
  * @returns The prepared transaction batch metadata.
  */
 async function prepareApprovalData({
   batchId,
-<<<<<<< HEAD
   request,
 }: {
   batchId: Hex;
@@ -717,35 +693,13 @@
     transactions: nestedTransactions,
   } = userRequest;
 
-=======
-  chainId,
-  from,
-  isSimulationEnabled,
-  nestedTransactions,
-  networkClientId,
-  origin,
-  update,
-}: {
-  batchId: Hex;
-  chainId: Hex;
-  from: Hex;
-  isSimulationEnabled: () => boolean;
-  nestedTransactions: TransactionBatchSingleRequest[];
-  networkClientId: string;
-  origin?: string;
-  update: UpdateStateCallback;
-}): Promise<TransactionBatchMeta> {
->>>>>>> 255ca868
   if (!isSimulationEnabled()) {
     throw new Error(
       'Cannot create transaction batch as simulation not supported',
     );
   }
-<<<<<<< HEAD
   log('Preparing approval data for batch');
   const chainId = getChainId(networkClientId);
-=======
->>>>>>> 255ca868
 
   const { gasLimit } = await simulateGasBatch({
     chainId,
@@ -753,11 +707,7 @@
     transactions: nestedTransactions,
   });
 
-<<<<<<< HEAD
   const txBatchMeta: TransactionBatchMeta = newBatchMetadata({
-=======
-  const txBatchMeta: TransactionBatchMeta = {
->>>>>>> 255ca868
     chainId,
     from,
     gas: gasLimit,
@@ -765,7 +715,6 @@
     networkClientId,
     origin,
     transactions: nestedTransactions,
-<<<<<<< HEAD
   });
 
   const defaultGasFeeFlow = new DefaultGasFeeFlow();
@@ -789,10 +738,6 @@
   txBatchMeta.gasFeeEstimates = gasFeeResponse.estimates;
 
   log('Saving transaction batch metadata', txBatchMeta);
-=======
-  };
-
->>>>>>> 255ca868
   addBatchMetadata(txBatchMeta, update);
 
   return txBatchMeta;
