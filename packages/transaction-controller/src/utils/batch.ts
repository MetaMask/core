--- conflicted
+++ resolved
@@ -4,15 +4,11 @@
 } from '@metamask/approval-controller';
 import { ORIGIN_METAMASK } from '@metamask/controller-utils';
 import type EthQuery from '@metamask/eth-query';
-<<<<<<< HEAD
 import type {
   FetchGasFeeEstimateOptions,
   GasFeeState,
 } from '@metamask/gas-fee-controller';
-import { rpcErrors } from '@metamask/rpc-errors';
-=======
 import { JsonRpcError, rpcErrors } from '@metamask/rpc-errors';
->>>>>>> 9067fc2e
 import type { Hex } from '@metamask/utils';
 import { bytesToHex, createModuleLogger } from '@metamask/utils';
 import type { WritableDraft } from 'immer/dist/internal.js';
@@ -438,6 +434,7 @@
   const publishBatchHook =
     (!disableHook && requestPublishBatchHook) ??
     (!disableSequential && sequentialPublishBatchHook.getHook());
+
   if (!publishBatchHook) {
     log(`No supported batch methods found`, {
       disable7702,
