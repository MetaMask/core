import type {
  AcceptResultCallbacks,
  AddResult,
} from '@metamask/approval-controller';
import { ORIGIN_METAMASK } from '@metamask/controller-utils';
import type EthQuery from '@metamask/eth-query';
import { rpcErrors } from '@metamask/rpc-errors';
import type { Hex } from '@metamask/utils';
import { bytesToHex, createModuleLogger } from '@metamask/utils';
import type { WritableDraft } from 'immer/dist/internal.js';
import { parse, v4 } from 'uuid';

import {
  ERROR_MESSGE_PUBLIC_KEY,
  doesChainSupportEIP7702,
  generateEIP7702BatchTransaction,
  isAccountUpgradedToEIP7702,
} from './eip7702';
import {
  getBatchSizeLimit,
  getEIP7702SupportedChains,
  getEIP7702UpgradeContractAddress,
} from './feature-flags';
import { simulateGasBatch } from './gas';
import { validateBatchRequest } from './validation';
import type { TransactionControllerState } from '..';
import {
  determineTransactionType,
  type BatchTransactionParams,
  type TransactionController,
  type TransactionControllerMessenger,
  type TransactionMeta,
} from '..';
import type { PendingTransactionTracker } from '../helpers/PendingTransactionTracker';
import { CollectPublishHook } from '../hooks/CollectPublishHook';
import { SequentialPublishBatchHook } from '../hooks/SequentialPublishBatchHook';
import { projectLogger } from '../logger';
import type {
  NestedTransactionMetadata,
  SecurityAlertResponse,
  TransactionBatchSingleRequest,
  PublishBatchHook,
  PublishBatchHookTransaction,
  PublishHook,
  TransactionBatchRequest,
  ValidateSecurityRequest,
  IsAtomicBatchSupportedResult,
  IsAtomicBatchSupportedResultEntry,
  TransactionBatchMeta,
} from '../types';
import {
  TransactionEnvelopeType,
  type TransactionBatchResult,
  type TransactionParams,
  TransactionType,
} from '../types';

type UpdateBatchMetadata = (
  callback: (
    state: WritableDraft<TransactionControllerState>,
  ) => void | TransactionControllerState,
) => void;

type AddTransactionBatchRequest = {
  addTransaction: TransactionController['addTransaction'];
  getChainId: (networkClientId: string) => Hex;
  getEthQuery: (networkClientId: string) => EthQuery;
  getInternalAccounts: () => Hex[];
  getTransaction: (id: string) => TransactionMeta;
  messenger: TransactionControllerMessenger;
  publishBatchHook?: PublishBatchHook;
  publicKeyEIP7702?: Hex;
  request: TransactionBatchRequest;
  updateTransaction: (
    options: { transactionId: string },
    callback: (transactionMeta: TransactionMeta) => void,
  ) => void;
  publishTransaction: (
    _ethQuery: EthQuery,
    transactionMeta: TransactionMeta,
  ) => Promise<Hex>;
  getPendingTransactionTracker: (
    networkClientId: string,
  ) => PendingTransactionTracker;
  update: UpdateBatchMetadata;
};

type IsAtomicBatchSupportedRequestInternal = {
  address: Hex;
  chainIds?: Hex[];
  getEthQuery: (chainId: Hex) => EthQuery;
  messenger: TransactionControllerMessenger;
  publicKeyEIP7702?: Hex;
};

const log = createModuleLogger(projectLogger, 'batch');

export const ERROR_MESSAGE_NO_UPGRADE_CONTRACT =
  'Upgrade contract address not found';

/**
 * Add a batch transaction.
 *
 * @param request - The request object including the user request and necessary callbacks.
 * @returns The batch result object including the batch ID.
 */
export async function addTransactionBatch(
  request: AddTransactionBatchRequest,
): Promise<TransactionBatchResult> {
  const { getInternalAccounts, messenger, request: userRequest } = request;
  const sizeLimit = getBatchSizeLimit(messenger);

  validateBatchRequest({
    internalAccounts: getInternalAccounts(),
    request: userRequest,
    sizeLimit,
  });

  const { useHook } = userRequest;

  log('Adding', userRequest);

  if (useHook) {
    return await addTransactionBatchWithHook(request);
  }

  return await addTransactionBatchWith7702(request);
}

/**
 * Determine which chains support atomic batch transactions for the given account.
 *
 * @param request - The request object including the account address and necessary callbacks.
 * @returns The chain IDs that support atomic batch transactions.
 */
export async function isAtomicBatchSupported(
  request: IsAtomicBatchSupportedRequestInternal,
): Promise<IsAtomicBatchSupportedResult> {
  const {
    address,
    chainIds,
    getEthQuery,
    messenger,
    publicKeyEIP7702: publicKey,
  } = request;

  if (!publicKey) {
    throw rpcErrors.internal(ERROR_MESSGE_PUBLIC_KEY);
  }

  const chainIds7702 = getEIP7702SupportedChains(messenger);

  const filteredChainIds = chainIds7702.filter(
    (chainId) => !chainIds || chainIds.includes(chainId),
  );

  const resultsRaw: (IsAtomicBatchSupportedResultEntry | undefined)[] =
    await Promise.all(
      filteredChainIds.map(async (chainId) => {
        try {
          const ethQuery = getEthQuery(chainId);

          const { isSupported, delegationAddress } =
            await isAccountUpgradedToEIP7702(
              address,
              chainId,
              publicKey,
              messenger,
              ethQuery,
            );

          const upgradeContractAddress = getEIP7702UpgradeContractAddress(
            chainId,
            messenger,
            publicKey,
          );

          return {
            chainId,
            delegationAddress,
            isSupported,
            upgradeContractAddress,
          };
        } catch (error) {
          log('Error checking atomic batch support', chainId, error);
          return undefined;
        }
      }),
    );

  const results = resultsRaw.filter(
    (result): result is IsAtomicBatchSupportedResultEntry => Boolean(result),
  );

  log('Atomic batch supported results', results);

  return results;
}

/**
 * Generate a transaction batch ID.
 *
 * @returns  A unique batch ID as a hexadecimal string.
 */
function generateBatchId(): Hex {
  const idString = v4();
  const idBytes = new Uint8Array(parse(idString));
  return bytesToHex(idBytes);
}

/**
 * Generate the metadata for a nested transaction.
 *
 * @param request - The batch request.
 * @param singleRequest - The request for a single transaction.
 * @param ethQuery - The EthQuery instance used to interact with the Ethereum blockchain.
 * @returns The metadata for the nested transaction.
 */
async function getNestedTransactionMeta(
  request: TransactionBatchRequest,
  singleRequest: TransactionBatchSingleRequest,
  ethQuery: EthQuery,
): Promise<NestedTransactionMetadata> {
  const { from } = request;
  const { params } = singleRequest;

  const { type } = await determineTransactionType(
    { from, ...params },
    ethQuery,
  );

  return {
    ...params,
    type,
  };
}

/**
 * Process a batch transaction using an EIP-7702 transaction.
 *
 * @param request - The request object including the user request and necessary callbacks.
 * @returns The batch result object including the batch ID.
 */
async function addTransactionBatchWith7702(
  request: AddTransactionBatchRequest,
) {
  const {
    addTransaction,
    getChainId,
    messenger,
    publicKeyEIP7702,
    request: userRequest,
  } = request;

  const {
    batchId: batchIdOverride,
    from,
    networkClientId,
    origin,
    requireApproval,
    securityAlertId,
    transactions,
    validateSecurity,
  } = userRequest;

  const chainId = getChainId(networkClientId);
  const ethQuery = request.getEthQuery(networkClientId);
  const isChainSupported = doesChainSupportEIP7702(chainId, messenger);

  if (!isChainSupported) {
    log('Chain does not support EIP-7702', chainId);
    throw rpcErrors.internal('Chain does not support EIP-7702');
  }

  if (!publicKeyEIP7702) {
    throw rpcErrors.internal(ERROR_MESSGE_PUBLIC_KEY);
  }

  const { delegationAddress, isSupported } = await isAccountUpgradedToEIP7702(
    from,
    chainId,
    publicKeyEIP7702,
    messenger,
    ethQuery,
  );

  log('Account', { delegationAddress, isSupported });

  if (!isSupported && delegationAddress) {
    log('Account upgraded to unsupported contract', from, delegationAddress);
    throw rpcErrors.internal('Account upgraded to unsupported contract');
  }

  const nestedTransactions = await Promise.all(
    transactions.map((tx) =>
      getNestedTransactionMeta(userRequest, tx, ethQuery),
    ),
  );

  const batchParams = generateEIP7702BatchTransaction(from, nestedTransactions);

  const txParams: TransactionParams = {
    from,
    ...batchParams,
  };

  if (!isSupported) {
    const upgradeContractAddress = getEIP7702UpgradeContractAddress(
      chainId,
      messenger,
      publicKeyEIP7702,
    );

    if (!upgradeContractAddress) {
      throw rpcErrors.internal(ERROR_MESSAGE_NO_UPGRADE_CONTRACT);
    }

    txParams.type = TransactionEnvelopeType.setCode;
    txParams.authorizationList = [{ address: upgradeContractAddress }];
  }

  if (validateSecurity) {
    const securityRequest: ValidateSecurityRequest = {
      method: 'eth_sendTransaction',
      params: [
        {
          ...txParams,
          authorizationList: undefined,
          type: TransactionEnvelopeType.feeMarket,
        },
      ],
      delegationMock: txParams.authorizationList?.[0]?.address,
    };

    log('Security request', securityRequest);

    validateSecurity(securityRequest, chainId).catch((error) => {
      log('Security validation failed', error);
    });
  }

  log('Adding batch transaction', txParams, networkClientId);

  const batchId = batchIdOverride ?? generateBatchId();

  const securityAlertResponse = securityAlertId
    ? ({ securityAlertId } as SecurityAlertResponse)
    : undefined;

  const { result } = await addTransaction(txParams, {
    batchId,
    nestedTransactions,
    networkClientId,
    origin,
    requireApproval,
    securityAlertResponse,
    type: TransactionType.batch,
  });

  // Wait for the transaction to be published.
  await result;

  return {
    batchId,
  };
}

/**
 * Process a batch transaction using a publish batch hook.
 *
 * @param request - The request object including the user request and necessary callbacks.
 * @returns The batch result object including the batch ID.
 */
async function addTransactionBatchWithHook(
  request: AddTransactionBatchRequest,
): Promise<TransactionBatchResult> {
  const {
    getChainId,
    messenger,
    publishBatchHook: requestPublishBatchHook,
    request: userRequest,
    update,
  } = request;

  const {
    from,
    networkClientId,
    origin,
    requireApproval,
    transactions: transactionBatches,
    useHook,
  } = userRequest;

  let resultCallbacks: AcceptResultCallbacks | undefined;
  let nestedTransactions: TransactionBatchSingleRequest[] = transactionBatches;

  log('Adding transaction batch using hook', userRequest);

  const sequentialPublishBatchHook = new SequentialPublishBatchHook({
    publishTransaction: request.publishTransaction,
    getTransaction: request.getTransaction,
    getEthQuery: request.getEthQuery,
    getPendingTransactionTracker: request.getPendingTransactionTracker,
  });

  const publishBatchHook =
    requestPublishBatchHook ?? sequentialPublishBatchHook.getHook();

  const chainId = getChainId(networkClientId);
  const batchId = generateBatchId();
  const transactionCount = nestedTransactions.length;
  const collectHook = new CollectPublishHook(transactionCount);
  try {
    console.log('Collecting publish hook >>>>', requireApproval, useHook);
    if (requireApproval && useHook) {
      const { gasLimit, transactions: transactionsWithGas } =
        await simulateGasBatch({
          chainId,
          from,
          transactions: nestedTransactions,
        });

      console.log('1 nestedTransactions before >>>>', nestedTransactions);
      // resigned the transactions with simulated gas
      nestedTransactions = transactionsWithGas;

      console.log('transactions simulated >>>>', transactionsWithGas);
      const txBatchMeta = newBatchMetadata({
        id: batchId,
        chainId,
        networkClientId,
        transactions: nestedTransactions,
        origin,
        from,
        gas: gasLimit,
      });

<<<<<<< HEAD
      addBatchMetadata(txBatchMeta, request.update);
=======
      addBatchMetadata(txBatchMeta, update);
>>>>>>> 3e3c8d29

      resultCallbacks = (await requestApproval(txBatchMeta, messenger))
        .resultCallbacks;
      console.log('resultCallbacks >>>>', resultCallbacks);
    }

    const publishHook = collectHook.getHook();
    const hookTransactions: Omit<PublishBatchHookTransaction, 'signedTx'>[] =
      [];
    console.log('1 >>>>', nestedTransactions);
    for (const nestedTransaction of nestedTransactions) {
      const hookTransaction = await processTransactionWithHook(
        batchId,
        nestedTransaction,
        publishHook,
        request,
      );

      hookTransactions.push(hookTransaction);
    }
    console.log('1.5 >>>>');

    const { signedTransactions } = await collectHook.ready();
    console.log('2 signedTransactions >>>>', signedTransactions);

    const transactions = hookTransactions.map((transaction, index) => ({
      ...transaction,
      signedTx: signedTransactions[index],
    }));

    log('Calling publish batch hook', { from, networkClientId, transactions });
    console.log('Calling publish batch hook', {
      from,
      networkClientId,
      transactions,
    });

    const result = await publishBatchHook({
      from,
      networkClientId,
      transactions,
    });

    log('Publish batch hook result', result);
    console.log('Publish batch hook result', result);

    if (!result) {
      throw new Error('Publish batch hook did not return a result');
    }

    const transactionHashes = result.results.map(
      ({ transactionHash }) => transactionHash,
    );

    collectHook.success(transactionHashes);
    resultCallbacks?.success();
    console.log('called successs', resultCallbacks);

    log('Completed batch transaction with hook', transactionHashes);

    return {
      batchId,
    };
  } catch (error) {
    log('Publish batch hook failed', error);

    collectHook.error(error);
    resultCallbacks?.error(error as Error);

    throw error;
  } finally {
    log('Cleaning up publish batch hook');
    wipeTransactionBatches(update);
  }
}

/**
 * Process a single transaction with a publish batch hook.
 *
 * @param batchId - ID of the transaction batch.
 * @param nestedTransaction - The nested transaction request.
 * @param publishHook - The publish hook to use for each transaction.
 * @param request - The request object including the user request and necessary callbacks.
 * @returns The single transaction request to be processed by the publish batch hook.
 */
async function processTransactionWithHook(
  batchId: Hex,
  nestedTransaction: TransactionBatchSingleRequest,
  publishHook: PublishHook,
  request: AddTransactionBatchRequest,
) {
  const { existingTransaction, params } = nestedTransaction;

  const {
    addTransaction,
    getTransaction,
    request: userRequest,
    updateTransaction,
  } = request;

  const { from, networkClientId } = userRequest;

  console.log('existingTransaction >>>>', existingTransaction);
  if (existingTransaction) {
    const { id, onPublish, signedTransaction } = existingTransaction;
    const transactionMeta = getTransaction(id);

    updateTransaction({ transactionId: id }, (_transactionMeta) => {
      _transactionMeta.batchId = batchId;
    });

    publishHook(transactionMeta, signedTransaction)
      .then(onPublish)
      .catch(() => {
        // Intentionally empty
      });

    log('Processed existing transaction with hook', {
      id,
      params,
    });
    console.log('Processed existing transaction with hook', {
      id,
      params,
    });

    return {
      id,
      params,
    };
  }

  const { transactionMeta } = await addTransaction(
    {
      ...params,
      from,
    },
    {
      batchId,
      disableGasBuffer: true,
      networkClientId,
      publishHook,
      requireApproval: false,
    },
  );

  const { id, txParams } = transactionMeta;
  const data = txParams.data as Hex | undefined;
  const gas = txParams.gas as Hex | undefined;
  const maxFeePerGas = txParams.maxFeePerGas as Hex | undefined;
  const maxPriorityFeePerGas = txParams.maxPriorityFeePerGas as Hex | undefined;
  const to = txParams.to as Hex | undefined;
  const value = txParams.value as Hex | undefined;

  const newParams: BatchTransactionParams = {
    data,
    gas,
    maxFeePerGas,
    maxPriorityFeePerGas,
    to,
    value,
  };

  log('Processed new transaction with hook', { id, params: newParams });

  return {
    id,
    params: newParams,
  };
}

/**
 * Requests approval for a transaction batch by interacting with the ApprovalController.
 *
 * @param txBatchMeta - Metadata for the transaction batch, including its ID and origin.
 * @param messenger - The messenger instance used to communicate with the ApprovalController.
 * @returns A promise that resolves to the result of adding the approval request.
 */
async function requestApproval(
  txBatchMeta: TransactionBatchMeta,
  messenger: TransactionControllerMessenger,
): Promise<AddResult> {
  const id = String(txBatchMeta.id);
  const { origin } = txBatchMeta;
  const type = 'transaction_batch';
  const requestData = { txBatchId: id };

  return (await messenger.call(
    'ApprovalController:addRequest',
    {
      id,
      origin: origin || ORIGIN_METAMASK,
      requestData,
      expectsResult: true,
      type,
    },
    true,
  )) as Promise<AddResult>;
}

/**
 * Create a new batch metadata object.
 *
 * @param transactionBatchMeta - The transaction batch metadata object to be created.
 * @returns A new TransactionBatchMeta object.
 */
function newBatchMetadata(
  transactionBatchMeta: Omit<TransactionBatchMeta, 'time'>,
): TransactionBatchMeta {
  return {
    ...transactionBatchMeta,
    time: Date.now(),
  };
}

/**
 * Adds batch metadata to the transaction controller state.
 *
 * @param transactionBatchMeta - The transaction batch metadata to be added.
 * @param update - The update function to modify the transaction controller state.
 */
function addBatchMetadata(
  transactionBatchMeta: TransactionBatchMeta,
  update: UpdateBatchMetadata,
) {
  update((state: WritableDraft<TransactionControllerState>) => {
<<<<<<< HEAD
    state.transactionBatches = trimTransactionBatchesForState([
      ...state.transactionBatches,
      transactionBatchMeta,
    ]);
  });
}

/**
 * Trims the transaction batches to respect the transaction history limit.
 *
 * @param transactionBatches - The array of transaction batches.
 * @param transactionHistoryLimit - The maximum number of transaction batches to keep.
 * @returns The trimmed array of transaction batches.
 */
function trimTransactionBatchesForState(
  transactionBatches: TransactionBatchMeta[],
  transactionHistoryLimit: number = 10,
): TransactionBatchMeta[] {
  return [...transactionBatches]
    .sort((a, b) => (a.time > b.time ? -1 : 1))
    .slice(0, transactionHistoryLimit)
    .reverse();
=======
    state.transactionBatches = [
      ...state.transactionBatches,
      transactionBatchMeta,
    ];
  });
}

/**
 * Wipes all transaction batches from the transaction controller state.
 *
 * @param update - The update function to modify the transaction controller state.
 */
function wipeTransactionBatches(update: UpdateBatchMetadata): void {
  update((state: WritableDraft<TransactionControllerState>) => {
    state.transactionBatches = [];
  });
>>>>>>> 3e3c8d29
}<|MERGE_RESOLUTION|>--- conflicted
+++ resolved
@@ -435,11 +435,7 @@
         gas: gasLimit,
       });
 
-<<<<<<< HEAD
-      addBatchMetadata(txBatchMeta, request.update);
-=======
       addBatchMetadata(txBatchMeta, update);
->>>>>>> 3e3c8d29
 
       resultCallbacks = (await requestApproval(txBatchMeta, messenger))
         .resultCallbacks;
@@ -666,30 +662,6 @@
   update: UpdateBatchMetadata,
 ) {
   update((state: WritableDraft<TransactionControllerState>) => {
-<<<<<<< HEAD
-    state.transactionBatches = trimTransactionBatchesForState([
-      ...state.transactionBatches,
-      transactionBatchMeta,
-    ]);
-  });
-}
-
-/**
- * Trims the transaction batches to respect the transaction history limit.
- *
- * @param transactionBatches - The array of transaction batches.
- * @param transactionHistoryLimit - The maximum number of transaction batches to keep.
- * @returns The trimmed array of transaction batches.
- */
-function trimTransactionBatchesForState(
-  transactionBatches: TransactionBatchMeta[],
-  transactionHistoryLimit: number = 10,
-): TransactionBatchMeta[] {
-  return [...transactionBatches]
-    .sort((a, b) => (a.time > b.time ? -1 : 1))
-    .slice(0, transactionHistoryLimit)
-    .reverse();
-=======
     state.transactionBatches = [
       ...state.transactionBatches,
       transactionBatchMeta,
@@ -706,5 +678,4 @@
   update((state: WritableDraft<TransactionControllerState>) => {
     state.transactionBatches = [];
   });
->>>>>>> 3e3c8d29
 }