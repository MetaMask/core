--- conflicted
+++ resolved
@@ -194,7 +194,6 @@
 }
 
 /**
-<<<<<<< HEAD
  * Determines whether the given value can be encoded as JSON.
  *
  * @param value - The value.
@@ -207,7 +206,9 @@
   } catch {
     return false;
   }
-=======
+}
+
+/**
  * Ensure a hex string is of even length by adding a leading 0 if necessary.
  * Any existing `0x` prefix is preserved but is not added if missing.
  *
@@ -220,5 +221,4 @@
   const evenData = data.length % 2 === 0 ? data : `0${data}`;
 
   return prefix + evenData;
->>>>>>> a24869b8
 }