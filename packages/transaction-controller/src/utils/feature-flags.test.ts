--- conflicted
+++ resolved
@@ -11,11 +11,8 @@
   getEIP7702ContractAddresses,
   getEIP7702SupportedChains,
   getEIP7702UpgradeContractAddress,
-<<<<<<< HEAD
+  getGasFeeRandomisation,
   getGasEstimateFallback,
-=======
-  getGasFeeRandomisation,
->>>>>>> 3729ef38
 } from './feature-flags';
 import { isValidSignature } from './signature';
 import type { TransactionControllerMessenger } from '..';
@@ -464,7 +461,54 @@
     });
   });
 
-<<<<<<< HEAD
+  describe('getGasFeeRandomisation', () => {
+    it('returns empty objects if no feature flags set', () => {
+      mockFeatureFlags({});
+
+      expect(getGasFeeRandomisation(controllerMessenger)).toStrictEqual({
+        randomisedGasFeeDigits: {},
+        preservedNumberOfDigits: undefined,
+      });
+    });
+
+    it('returns values from feature flags when set', () => {
+      mockFeatureFlags({
+        [FEATURE_FLAG_TRANSACTIONS]: {
+          gasFeeRandomisation: {
+            randomisedGasFeeDigits: {
+              [CHAIN_ID_MOCK]: 3,
+              [CHAIN_ID_2_MOCK]: 5,
+            },
+            preservedNumberOfDigits: 2,
+          },
+        },
+      });
+
+      expect(getGasFeeRandomisation(controllerMessenger)).toStrictEqual({
+        randomisedGasFeeDigits: {
+          [CHAIN_ID_MOCK]: 3,
+          [CHAIN_ID_2_MOCK]: 5,
+        },
+        preservedNumberOfDigits: 2,
+      });
+    });
+
+    it('returns empty randomisedGasFeeDigits if not set in feature flags', () => {
+      mockFeatureFlags({
+        [FEATURE_FLAG_TRANSACTIONS]: {
+          gasFeeRandomisation: {
+            preservedNumberOfDigits: 2,
+          },
+        },
+      });
+
+      expect(getGasFeeRandomisation(controllerMessenger)).toStrictEqual({
+        randomisedGasFeeDigits: {},
+        preservedNumberOfDigits: 2,
+      });
+    });
+  });
+
   describe('getGasEstimateFallback', () => {
     it('returns gas estimate fallback for specific chain ID from remote feature flag controller', () => {
       mockFeatureFlags({
@@ -517,53 +561,5 @@
     //     percentage: GAS_ESTIMATE_FALLBACK_MOCK,
     //   });
     // });
-=======
-  describe('getGasFeeRandomisation', () => {
-    it('returns empty objects if no feature flags set', () => {
-      mockFeatureFlags({});
-
-      expect(getGasFeeRandomisation(controllerMessenger)).toStrictEqual({
-        randomisedGasFeeDigits: {},
-        preservedNumberOfDigits: undefined,
-      });
-    });
-
-    it('returns values from feature flags when set', () => {
-      mockFeatureFlags({
-        [FEATURE_FLAG_TRANSACTIONS]: {
-          gasFeeRandomisation: {
-            randomisedGasFeeDigits: {
-              [CHAIN_ID_MOCK]: 3,
-              [CHAIN_ID_2_MOCK]: 5,
-            },
-            preservedNumberOfDigits: 2,
-          },
-        },
-      });
-
-      expect(getGasFeeRandomisation(controllerMessenger)).toStrictEqual({
-        randomisedGasFeeDigits: {
-          [CHAIN_ID_MOCK]: 3,
-          [CHAIN_ID_2_MOCK]: 5,
-        },
-        preservedNumberOfDigits: 2,
-      });
-    });
-
-    it('returns empty randomisedGasFeeDigits if not set in feature flags', () => {
-      mockFeatureFlags({
-        [FEATURE_FLAG_TRANSACTIONS]: {
-          gasFeeRandomisation: {
-            preservedNumberOfDigits: 2,
-          },
-        },
-      });
-
-      expect(getGasFeeRandomisation(controllerMessenger)).toStrictEqual({
-        randomisedGasFeeDigits: {},
-        preservedNumberOfDigits: 2,
-      });
-    });
->>>>>>> 3729ef38
   });
 });