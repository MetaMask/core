import { Messenger } from '@metamask/base-controller';
import type { RemoteFeatureFlagControllerGetStateAction } from '@metamask/remote-feature-flag-controller';
import type { Hex } from '@metamask/utils';

import type { TransactionControllerFeatureFlags } from './feature-flags';
import {
  FEATURE_FLAG_EIP_7702,
  FEATURE_FLAG_TRANSACTIONS,
  getAcceleratedPollingParams,
  getBatchSizeLimit,
  getEIP7702ContractAddresses,
  getEIP7702SupportedChains,
  getEIP7702UpgradeContractAddress,
  getDefaultGasEstimateFallback,
  getGasEstimateFallback,
} from './feature-flags';
import { isValidSignature } from './signature';
import type { TransactionControllerMessenger } from '..';

jest.mock('./signature');

const CHAIN_ID_MOCK = '0x123' as Hex;
const CHAIN_ID_2_MOCK = '0xabc' as Hex;
const ADDRESS_MOCK = '0x1234567890abcdef1234567890abcdef12345678' as Hex;
const ADDRESS_2_MOCK = '0xabcdef1234567890abcdef1234567890abcdef12' as Hex;
const PUBLIC_KEY_MOCK = '0x321' as Hex;
const SIGNATURE_MOCK = '0xcba' as Hex;

const DEFAULT_GAS_ESTIMATE_FALLBACK_MOCK = 35;
const DEFAULT_IS_FIXED_GAS_MOCK = false;
const CUSTOM_GAS_ESTIMATE_FALLBACK_MOCK = 50;
const CUSTOM_IS_FIXED_GAS_MOCK = true;
const CUSTOM_GAS_ESTIMATE_FALLBACK_HEX_MOCK = '0x5208' as Hex;

describe('Feature Flags Utils', () => {
  let baseMessenger: Messenger<
    RemoteFeatureFlagControllerGetStateAction,
    never
  >;

  let controllerMessenger: TransactionControllerMessenger;

  let getFeatureFlagsMock: jest.MockedFn<
    RemoteFeatureFlagControllerGetStateAction['handler']
  >;

  const isValidSignatureMock = jest.mocked(isValidSignature);

  /**
   * Mocks the feature flags returned by the remote feature flag controller.
   *
   * @param featureFlags - The feature flags to mock.
   */
  function mockFeatureFlags(featureFlags: TransactionControllerFeatureFlags) {
    getFeatureFlagsMock.mockReturnValue({
      cacheTimestamp: 0,
      remoteFeatureFlags: featureFlags,
    });
  }

  beforeEach(() => {
    jest.resetAllMocks();

    getFeatureFlagsMock = jest.fn();

    baseMessenger = new Messenger();

    baseMessenger.registerActionHandler(
      'RemoteFeatureFlagController:getState',
      getFeatureFlagsMock,
    );

    controllerMessenger = baseMessenger.getRestricted({
      name: 'TransactionController',
      allowedActions: ['RemoteFeatureFlagController:getState'],
      allowedEvents: [],
    });

    isValidSignatureMock.mockReturnValue(true);
  });

  describe('getEIP7702SupportedChains', () => {
    it('returns value from remote feature flag controller', () => {
      mockFeatureFlags({
        [FEATURE_FLAG_EIP_7702]: {
          supportedChains: [CHAIN_ID_MOCK, CHAIN_ID_2_MOCK],
        },
      });

      expect(getEIP7702SupportedChains(controllerMessenger)).toStrictEqual([
        CHAIN_ID_MOCK,
        CHAIN_ID_2_MOCK,
      ]);
    });

    it('returns empty array if undefined', () => {
      mockFeatureFlags({});
      expect(getEIP7702SupportedChains(controllerMessenger)).toStrictEqual([]);
    });
  });

  describe('getEIP7702ContractAddresses', () => {
    it('returns value from remote feature flag controller', () => {
      mockFeatureFlags({
        [FEATURE_FLAG_EIP_7702]: {
          contracts: {
            [CHAIN_ID_MOCK]: [
              { address: ADDRESS_MOCK, signature: SIGNATURE_MOCK },
              { address: ADDRESS_2_MOCK, signature: SIGNATURE_MOCK },
            ],
          },
        },
      });

      expect(
        getEIP7702ContractAddresses(
          CHAIN_ID_MOCK,
          controllerMessenger,
          PUBLIC_KEY_MOCK,
        ),
      ).toStrictEqual([ADDRESS_MOCK, ADDRESS_2_MOCK]);
    });

    it('returns empty array if undefined', () => {
      mockFeatureFlags({});

      expect(
        getEIP7702ContractAddresses(
          CHAIN_ID_MOCK,
          controllerMessenger,
          PUBLIC_KEY_MOCK,
        ),
      ).toStrictEqual([]);
    });

    it('returns empty array if chain ID not found', () => {
      mockFeatureFlags({
        [FEATURE_FLAG_EIP_7702]: {
          contracts: {
            [CHAIN_ID_2_MOCK]: [
              { address: ADDRESS_MOCK, signature: SIGNATURE_MOCK },
              { address: ADDRESS_2_MOCK, signature: SIGNATURE_MOCK },
            ],
          },
        },
      });

      expect(
        getEIP7702ContractAddresses(
          CHAIN_ID_MOCK,
          controllerMessenger,
          PUBLIC_KEY_MOCK,
        ),
      ).toStrictEqual([]);
    });

    it('does not return contracts with invalid signature', () => {
      isValidSignatureMock.mockReturnValueOnce(false).mockReturnValueOnce(true);

      mockFeatureFlags({
        [FEATURE_FLAG_EIP_7702]: {
          contracts: {
            [CHAIN_ID_MOCK]: [
              { address: ADDRESS_MOCK, signature: SIGNATURE_MOCK },
              { address: ADDRESS_2_MOCK, signature: SIGNATURE_MOCK },
            ],
          },
        },
      });

      expect(
        getEIP7702ContractAddresses(
          CHAIN_ID_MOCK,
          controllerMessenger,
          PUBLIC_KEY_MOCK,
        ),
      ).toStrictEqual([ADDRESS_2_MOCK]);
    });

    it('does not return contracts with missing signature', () => {
      isValidSignatureMock.mockReturnValueOnce(false).mockReturnValueOnce(true);

      mockFeatureFlags({
        [FEATURE_FLAG_EIP_7702]: {
          contracts: {
            [CHAIN_ID_MOCK]: [
              { address: ADDRESS_MOCK, signature: undefined as never },
              { address: ADDRESS_2_MOCK, signature: SIGNATURE_MOCK },
            ],
          },
        },
      });

      expect(
        getEIP7702ContractAddresses(
          CHAIN_ID_MOCK,
          controllerMessenger,
          PUBLIC_KEY_MOCK,
        ),
      ).toStrictEqual([ADDRESS_2_MOCK]);
    });
  });

  describe('getEIP7702UpgradeContractAddress', () => {
    it('returns first contract address for chain', () => {
      mockFeatureFlags({
        [FEATURE_FLAG_EIP_7702]: {
          contracts: {
            [CHAIN_ID_MOCK]: [
              { address: ADDRESS_MOCK, signature: SIGNATURE_MOCK },
              { address: ADDRESS_2_MOCK, signature: SIGNATURE_MOCK },
            ],
          },
        },
      });

      expect(
        getEIP7702UpgradeContractAddress(
          CHAIN_ID_MOCK,
          controllerMessenger,
          PUBLIC_KEY_MOCK,
        ),
      ).toStrictEqual(ADDRESS_MOCK);
    });

    it('returns undefined if no contract addresses', () => {
      mockFeatureFlags({});

      expect(
        getEIP7702UpgradeContractAddress(
          CHAIN_ID_MOCK,
          controllerMessenger,
          PUBLIC_KEY_MOCK,
        ),
      ).toBeUndefined();
    });

    it('returns undefined if empty contract addresses', () => {
      mockFeatureFlags({
        [FEATURE_FLAG_EIP_7702]: {
          contracts: {
            [CHAIN_ID_MOCK]: [],
          },
        },
      });

      expect(
        getEIP7702UpgradeContractAddress(
          CHAIN_ID_MOCK,
          controllerMessenger,
          PUBLIC_KEY_MOCK,
        ),
      ).toBeUndefined();
    });

    it('returns first contract address with valid signature', () => {
      isValidSignatureMock.mockReturnValueOnce(false).mockReturnValueOnce(true);

      mockFeatureFlags({
        [FEATURE_FLAG_EIP_7702]: {
          contracts: {
            [CHAIN_ID_MOCK]: [
              { address: ADDRESS_MOCK, signature: SIGNATURE_MOCK },
              { address: ADDRESS_2_MOCK, signature: SIGNATURE_MOCK },
            ],
          },
        },
      });

      expect(
        getEIP7702UpgradeContractAddress(
          CHAIN_ID_MOCK,
          controllerMessenger,
          PUBLIC_KEY_MOCK,
        ),
      ).toStrictEqual(ADDRESS_2_MOCK);
    });
  });

  describe('getBatchSizeLimit', () => {
    it('returns value from remote feature flag controller', () => {
      mockFeatureFlags({
        [FEATURE_FLAG_TRANSACTIONS]: {
          batchSizeLimit: 5,
        },
      });

      expect(getBatchSizeLimit(controllerMessenger)).toBe(5);
    });

    it('returns default value if undefined', () => {
      mockFeatureFlags({});
      expect(getBatchSizeLimit(controllerMessenger)).toBe(10);
    });
  });

<<<<<<< HEAD
  describe('getDefaultGasEstimateFallback', () => {
    it('returns default gas estimate fallback from remote feature flag controller', () => {
      mockFeatureFlags({
        [FEATURE_FLAG_TRANSACTIONS]: {
          defaultGasEstimateFallback: {
            value: CUSTOM_GAS_ESTIMATE_FALLBACK_MOCK,
            isFixedGas: CUSTOM_IS_FIXED_GAS_MOCK,
          },
        },
      });

      expect(getDefaultGasEstimateFallback(controllerMessenger)).toStrictEqual({
        gasEstimateFallback: CUSTOM_GAS_ESTIMATE_FALLBACK_MOCK,
        isFixedGas: CUSTOM_IS_FIXED_GAS_MOCK,
      });
    });

    it('returns default gas estimate fallback as Hex from remote feature flag controller', () => {
      mockFeatureFlags({
        [FEATURE_FLAG_TRANSACTIONS]: {
          defaultGasEstimateFallback: {
            value: CUSTOM_GAS_ESTIMATE_FALLBACK_HEX_MOCK,
            isFixedGas: CUSTOM_IS_FIXED_GAS_MOCK,
          },
        },
      });

      expect(getDefaultGasEstimateFallback(controllerMessenger)).toStrictEqual({
        gasEstimateFallback: CUSTOM_GAS_ESTIMATE_FALLBACK_HEX_MOCK,
        isFixedGas: CUSTOM_IS_FIXED_GAS_MOCK,
      });
    });

    it('returns default values if undefined', () => {
      mockFeatureFlags({});
      expect(getDefaultGasEstimateFallback(controllerMessenger)).toStrictEqual({
        gasEstimateFallback: DEFAULT_GAS_ESTIMATE_FALLBACK_MOCK,
        isFixedGas: DEFAULT_IS_FIXED_GAS_MOCK,
      });
    });
  });

  describe('getGasEstimateFallback', () => {
    it('returns gas estimate fallback for specific chain ID from remote feature flag controller', () => {
      mockFeatureFlags({
        [FEATURE_FLAG_TRANSACTIONS]: {
          gasEstimateFallbacks: {
            [CHAIN_ID_MOCK]: {
              value: CUSTOM_GAS_ESTIMATE_FALLBACK_MOCK,
              isFixedGas: CUSTOM_IS_FIXED_GAS_MOCK,
            },
          },
        },
      });

      expect(
        getGasEstimateFallback(CHAIN_ID_MOCK, controllerMessenger),
      ).toStrictEqual({
        gasEstimateFallback: CUSTOM_GAS_ESTIMATE_FALLBACK_MOCK,
        isFixedGas: CUSTOM_IS_FIXED_GAS_MOCK,
      });
    });

    it('returns gas estimate fallback as Hex for specific chain ID from remote feature flag controller', () => {
      mockFeatureFlags({
        [FEATURE_FLAG_TRANSACTIONS]: {
          gasEstimateFallbacks: {
            [CHAIN_ID_MOCK]: {
              value: CUSTOM_GAS_ESTIMATE_FALLBACK_HEX_MOCK,
              isFixedGas: CUSTOM_IS_FIXED_GAS_MOCK,
            },
          },
        },
      });

      expect(
        getGasEstimateFallback(CHAIN_ID_MOCK, controllerMessenger),
      ).toStrictEqual({
        gasEstimateFallback: CUSTOM_GAS_ESTIMATE_FALLBACK_HEX_MOCK,
        isFixedGas: CUSTOM_IS_FIXED_GAS_MOCK,
      });
    });

    it('returns default gas estimate fallback if specific chain ID is not found', () => {
      mockFeatureFlags({
        [FEATURE_FLAG_TRANSACTIONS]: {
          defaultGasEstimateFallback: {
            value: CUSTOM_GAS_ESTIMATE_FALLBACK_MOCK,
            isFixedGas: CUSTOM_IS_FIXED_GAS_MOCK,
          },
        },
      });

      expect(
        getGasEstimateFallback(CHAIN_ID_MOCK, controllerMessenger),
      ).toStrictEqual({
        gasEstimateFallback: CUSTOM_GAS_ESTIMATE_FALLBACK_MOCK,
        isFixedGas: CUSTOM_IS_FIXED_GAS_MOCK,
      });
    });

    it('returns default values if both specific chain ID and default are undefined', () => {
      mockFeatureFlags({});
      expect(
        getGasEstimateFallback(CHAIN_ID_MOCK, controllerMessenger),
      ).toStrictEqual({
        gasEstimateFallback: DEFAULT_GAS_ESTIMATE_FALLBACK_MOCK,
        isFixedGas: DEFAULT_IS_FIXED_GAS_MOCK,
=======
  describe('getAcceleratedPollingParams', () => {
    it('returns default values if no feature flags set', () => {
      mockFeatureFlags({});

      const params = getAcceleratedPollingParams(
        CHAIN_ID_MOCK as Hex,
        controllerMessenger,
      );

      expect(params).toStrictEqual({
        countMax: 10,
        intervalMs: 3000,
      });
    });

    it('returns values from chain-specific config when available', () => {
      mockFeatureFlags({
        [FEATURE_FLAG_TRANSACTIONS]: {
          acceleratedPolling: {
            perChainConfig: {
              [CHAIN_ID_MOCK]: {
                countMax: 5,
                intervalMs: 2000,
              },
            },
          },
        },
      });

      const params = getAcceleratedPollingParams(
        CHAIN_ID_MOCK as Hex,
        controllerMessenger,
      );

      expect(params).toStrictEqual({
        countMax: 5,
        intervalMs: 2000,
      });
    });

    it('returns default values from feature flag when no chain-specific config', () => {
      mockFeatureFlags({
        [FEATURE_FLAG_TRANSACTIONS]: {
          acceleratedPolling: {
            defaultCountMax: 15,
            defaultIntervalMs: 4000,
          },
        },
      });

      const params = getAcceleratedPollingParams(
        CHAIN_ID_MOCK as Hex,
        controllerMessenger,
      );

      expect(params).toStrictEqual({
        countMax: 15,
        intervalMs: 4000,
      });
    });

    it('uses chain-specific over default values', () => {
      mockFeatureFlags({
        [FEATURE_FLAG_TRANSACTIONS]: {
          acceleratedPolling: {
            defaultCountMax: 15,
            defaultIntervalMs: 4000,
            perChainConfig: {
              [CHAIN_ID_MOCK]: {
                countMax: 5,
                intervalMs: 2000,
              },
            },
          },
        },
      });

      const params = getAcceleratedPollingParams(
        CHAIN_ID_MOCK as Hex,
        controllerMessenger,
      );

      expect(params).toStrictEqual({
        countMax: 5,
        intervalMs: 2000,
      });
    });

    it('uses defaults if chain not found in perChainConfig', () => {
      mockFeatureFlags({
        [FEATURE_FLAG_TRANSACTIONS]: {
          acceleratedPolling: {
            defaultCountMax: 15,
            defaultIntervalMs: 4000,
            perChainConfig: {
              [CHAIN_ID_2_MOCK]: {
                countMax: 5,
                intervalMs: 2000,
              },
            },
          },
        },
      });

      const params = getAcceleratedPollingParams(
        CHAIN_ID_MOCK as Hex,
        controllerMessenger,
      );

      expect(params).toStrictEqual({
        countMax: 15,
        intervalMs: 4000,
      });
    });

    it('merges partial chain-specific config with defaults', () => {
      mockFeatureFlags({
        [FEATURE_FLAG_TRANSACTIONS]: {
          acceleratedPolling: {
            defaultCountMax: 15,
            defaultIntervalMs: 4000,
            perChainConfig: {
              [CHAIN_ID_MOCK]: {
                // Only specify countMax, intervalMs should use default
                countMax: 5,
              },
            },
          },
        },
      });

      const params = getAcceleratedPollingParams(
        CHAIN_ID_MOCK as Hex,
        controllerMessenger,
      );

      expect(params).toStrictEqual({
        countMax: 5,
        intervalMs: 4000,
>>>>>>> 7da5bd7d
      });
    });
  });
});<|MERGE_RESOLUTION|>--- conflicted
+++ resolved
@@ -294,116 +294,6 @@
     });
   });
 
-<<<<<<< HEAD
-  describe('getDefaultGasEstimateFallback', () => {
-    it('returns default gas estimate fallback from remote feature flag controller', () => {
-      mockFeatureFlags({
-        [FEATURE_FLAG_TRANSACTIONS]: {
-          defaultGasEstimateFallback: {
-            value: CUSTOM_GAS_ESTIMATE_FALLBACK_MOCK,
-            isFixedGas: CUSTOM_IS_FIXED_GAS_MOCK,
-          },
-        },
-      });
-
-      expect(getDefaultGasEstimateFallback(controllerMessenger)).toStrictEqual({
-        gasEstimateFallback: CUSTOM_GAS_ESTIMATE_FALLBACK_MOCK,
-        isFixedGas: CUSTOM_IS_FIXED_GAS_MOCK,
-      });
-    });
-
-    it('returns default gas estimate fallback as Hex from remote feature flag controller', () => {
-      mockFeatureFlags({
-        [FEATURE_FLAG_TRANSACTIONS]: {
-          defaultGasEstimateFallback: {
-            value: CUSTOM_GAS_ESTIMATE_FALLBACK_HEX_MOCK,
-            isFixedGas: CUSTOM_IS_FIXED_GAS_MOCK,
-          },
-        },
-      });
-
-      expect(getDefaultGasEstimateFallback(controllerMessenger)).toStrictEqual({
-        gasEstimateFallback: CUSTOM_GAS_ESTIMATE_FALLBACK_HEX_MOCK,
-        isFixedGas: CUSTOM_IS_FIXED_GAS_MOCK,
-      });
-    });
-
-    it('returns default values if undefined', () => {
-      mockFeatureFlags({});
-      expect(getDefaultGasEstimateFallback(controllerMessenger)).toStrictEqual({
-        gasEstimateFallback: DEFAULT_GAS_ESTIMATE_FALLBACK_MOCK,
-        isFixedGas: DEFAULT_IS_FIXED_GAS_MOCK,
-      });
-    });
-  });
-
-  describe('getGasEstimateFallback', () => {
-    it('returns gas estimate fallback for specific chain ID from remote feature flag controller', () => {
-      mockFeatureFlags({
-        [FEATURE_FLAG_TRANSACTIONS]: {
-          gasEstimateFallbacks: {
-            [CHAIN_ID_MOCK]: {
-              value: CUSTOM_GAS_ESTIMATE_FALLBACK_MOCK,
-              isFixedGas: CUSTOM_IS_FIXED_GAS_MOCK,
-            },
-          },
-        },
-      });
-
-      expect(
-        getGasEstimateFallback(CHAIN_ID_MOCK, controllerMessenger),
-      ).toStrictEqual({
-        gasEstimateFallback: CUSTOM_GAS_ESTIMATE_FALLBACK_MOCK,
-        isFixedGas: CUSTOM_IS_FIXED_GAS_MOCK,
-      });
-    });
-
-    it('returns gas estimate fallback as Hex for specific chain ID from remote feature flag controller', () => {
-      mockFeatureFlags({
-        [FEATURE_FLAG_TRANSACTIONS]: {
-          gasEstimateFallbacks: {
-            [CHAIN_ID_MOCK]: {
-              value: CUSTOM_GAS_ESTIMATE_FALLBACK_HEX_MOCK,
-              isFixedGas: CUSTOM_IS_FIXED_GAS_MOCK,
-            },
-          },
-        },
-      });
-
-      expect(
-        getGasEstimateFallback(CHAIN_ID_MOCK, controllerMessenger),
-      ).toStrictEqual({
-        gasEstimateFallback: CUSTOM_GAS_ESTIMATE_FALLBACK_HEX_MOCK,
-        isFixedGas: CUSTOM_IS_FIXED_GAS_MOCK,
-      });
-    });
-
-    it('returns default gas estimate fallback if specific chain ID is not found', () => {
-      mockFeatureFlags({
-        [FEATURE_FLAG_TRANSACTIONS]: {
-          defaultGasEstimateFallback: {
-            value: CUSTOM_GAS_ESTIMATE_FALLBACK_MOCK,
-            isFixedGas: CUSTOM_IS_FIXED_GAS_MOCK,
-          },
-        },
-      });
-
-      expect(
-        getGasEstimateFallback(CHAIN_ID_MOCK, controllerMessenger),
-      ).toStrictEqual({
-        gasEstimateFallback: CUSTOM_GAS_ESTIMATE_FALLBACK_MOCK,
-        isFixedGas: CUSTOM_IS_FIXED_GAS_MOCK,
-      });
-    });
-
-    it('returns default values if both specific chain ID and default are undefined', () => {
-      mockFeatureFlags({});
-      expect(
-        getGasEstimateFallback(CHAIN_ID_MOCK, controllerMessenger),
-      ).toStrictEqual({
-        gasEstimateFallback: DEFAULT_GAS_ESTIMATE_FALLBACK_MOCK,
-        isFixedGas: DEFAULT_IS_FIXED_GAS_MOCK,
-=======
   describe('getAcceleratedPollingParams', () => {
     it('returns default values if no feature flags set', () => {
       mockFeatureFlags({});
@@ -543,7 +433,118 @@
       expect(params).toStrictEqual({
         countMax: 5,
         intervalMs: 4000,
->>>>>>> 7da5bd7d
+      });
+    });
+  });
+
+  describe('getDefaultGasEstimateFallback', () => {
+    it('returns default gas estimate fallback from remote feature flag controller', () => {
+      mockFeatureFlags({
+        [FEATURE_FLAG_TRANSACTIONS]: {
+          defaultGasEstimateFallback: {
+            value: CUSTOM_GAS_ESTIMATE_FALLBACK_MOCK,
+            isFixedGas: CUSTOM_IS_FIXED_GAS_MOCK,
+          },
+        },
+      });
+
+      expect(getDefaultGasEstimateFallback(controllerMessenger)).toStrictEqual({
+        gasEstimateFallback: CUSTOM_GAS_ESTIMATE_FALLBACK_MOCK,
+        isFixedGas: CUSTOM_IS_FIXED_GAS_MOCK,
+      });
+    });
+
+    it('returns default gas estimate fallback as Hex from remote feature flag controller', () => {
+      mockFeatureFlags({
+        [FEATURE_FLAG_TRANSACTIONS]: {
+          defaultGasEstimateFallback: {
+            value: CUSTOM_GAS_ESTIMATE_FALLBACK_HEX_MOCK,
+            isFixedGas: CUSTOM_IS_FIXED_GAS_MOCK,
+          },
+        },
+      });
+
+      expect(getDefaultGasEstimateFallback(controllerMessenger)).toStrictEqual({
+        gasEstimateFallback: CUSTOM_GAS_ESTIMATE_FALLBACK_HEX_MOCK,
+        isFixedGas: CUSTOM_IS_FIXED_GAS_MOCK,
+      });
+    });
+
+    it('returns default values if undefined', () => {
+      mockFeatureFlags({});
+      expect(getDefaultGasEstimateFallback(controllerMessenger)).toStrictEqual({
+        gasEstimateFallback: DEFAULT_GAS_ESTIMATE_FALLBACK_MOCK,
+        isFixedGas: DEFAULT_IS_FIXED_GAS_MOCK,
+      });
+    });
+  });
+
+  describe('getGasEstimateFallback', () => {
+    it('returns gas estimate fallback for specific chain ID from remote feature flag controller', () => {
+      mockFeatureFlags({
+        [FEATURE_FLAG_TRANSACTIONS]: {
+          gasEstimateFallbacks: {
+            [CHAIN_ID_MOCK]: {
+              value: CUSTOM_GAS_ESTIMATE_FALLBACK_MOCK,
+              isFixedGas: CUSTOM_IS_FIXED_GAS_MOCK,
+            },
+          },
+        },
+      });
+
+      expect(
+        getGasEstimateFallback(CHAIN_ID_MOCK, controllerMessenger),
+      ).toStrictEqual({
+        gasEstimateFallback: CUSTOM_GAS_ESTIMATE_FALLBACK_MOCK,
+        isFixedGas: CUSTOM_IS_FIXED_GAS_MOCK,
+      });
+    });
+
+    it('returns gas estimate fallback as Hex for specific chain ID from remote feature flag controller', () => {
+      mockFeatureFlags({
+        [FEATURE_FLAG_TRANSACTIONS]: {
+          gasEstimateFallbacks: {
+            [CHAIN_ID_MOCK]: {
+              value: CUSTOM_GAS_ESTIMATE_FALLBACK_HEX_MOCK,
+              isFixedGas: CUSTOM_IS_FIXED_GAS_MOCK,
+            },
+          },
+        },
+      });
+
+      expect(
+        getGasEstimateFallback(CHAIN_ID_MOCK, controllerMessenger),
+      ).toStrictEqual({
+        gasEstimateFallback: CUSTOM_GAS_ESTIMATE_FALLBACK_HEX_MOCK,
+        isFixedGas: CUSTOM_IS_FIXED_GAS_MOCK,
+      });
+    });
+
+    it('returns default gas estimate fallback if specific chain ID is not found', () => {
+      mockFeatureFlags({
+        [FEATURE_FLAG_TRANSACTIONS]: {
+          defaultGasEstimateFallback: {
+            value: CUSTOM_GAS_ESTIMATE_FALLBACK_MOCK,
+            isFixedGas: CUSTOM_IS_FIXED_GAS_MOCK,
+          },
+        },
+      });
+
+      expect(
+        getGasEstimateFallback(CHAIN_ID_MOCK, controllerMessenger),
+      ).toStrictEqual({
+        gasEstimateFallback: CUSTOM_GAS_ESTIMATE_FALLBACK_MOCK,
+        isFixedGas: CUSTOM_IS_FIXED_GAS_MOCK,
+      });
+    });
+
+    it('returns default values if both specific chain ID and default are undefined', () => {
+      mockFeatureFlags({});
+      expect(
+        getGasEstimateFallback(CHAIN_ID_MOCK, controllerMessenger),
+      ).toStrictEqual({
+        gasEstimateFallback: DEFAULT_GAS_ESTIMATE_FALLBACK_MOCK,
+        isFixedGas: DEFAULT_IS_FIXED_GAS_MOCK,
       });
     });
   });
