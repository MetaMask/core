/*
 * For a detailed explanation regarding each configuration property and type check, visit:
 * https://jestjs.io/docs/configuration
 */

const merge = require('deepmerge');
const path = require('path');

const baseConfig = require('../../jest.config.packages');

const displayName = path.basename(__dirname);

module.exports = merge(baseConfig, {
  // The display name when running multiple projects
  displayName,

  // An object that configures minimum threshold enforcement for coverage results
  coverageThreshold: {
    global: {
<<<<<<< HEAD
      branches: 83.77,
      functions: 92.56,
      lines: 95.11,
      statements: 95.22,
=======
      branches: 84.02,
      functions: 93.33,
      lines: 95.75,
      statements: 95.84,
>>>>>>> c9df9df3
    },
  },

  // We rely on `XMLHttpRequest` to make requests
  testEnvironment: 'jsdom',
});<|MERGE_RESOLUTION|>--- conflicted
+++ resolved
@@ -17,17 +17,10 @@
   // An object that configures minimum threshold enforcement for coverage results
   coverageThreshold: {
     global: {
-<<<<<<< HEAD
-      branches: 83.77,
-      functions: 92.56,
-      lines: 95.11,
-      statements: 95.22,
-=======
       branches: 84.02,
       functions: 93.33,
-      lines: 95.75,
-      statements: 95.84,
->>>>>>> c9df9df3
+      lines: 95.61,
+      statements: 95.71,
     },
   },
 
