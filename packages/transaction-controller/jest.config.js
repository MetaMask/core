--- conflicted
+++ resolved
@@ -17,17 +17,10 @@
   // An object that configures minimum threshold enforcement for coverage results
   coverageThreshold: {
     global: {
-<<<<<<< HEAD
-      branches: 93.41,
-      functions: 97.51,
-      lines: 97.51,
-      statements: 98.23,
-=======
-      branches: 93.57,
-      functions: 97.56,
-      lines: 98.38,
-      statements: 98.39,
->>>>>>> 704d3ce1
+      branches: 93.23,
+      functions: 97.61,
+      lines: 98.26,
+      statements: 98.28,
     },
   },
 
