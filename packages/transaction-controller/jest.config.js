/*
 * For a detailed explanation regarding each configuration property and type check, visit:
 * https://jestjs.io/docs/configuration
 */

const merge = require('deepmerge');
const path = require('path');

const baseConfig = require('../../jest.config.packages');

const displayName = path.basename(__dirname);

module.exports = merge(baseConfig, {
  // The display name when running multiple projects
  displayName,

  // An object that configures minimum threshold enforcement for coverage results
  coverageThreshold: {
    global: {
<<<<<<< HEAD
      branches: 87.01,
      functions: 92.89,
      lines: 97.83,
      statements: 97.86,
=======
      branches: 89.11,
      functions: 94.76,
      lines: 98.56,
      statements: 98.58,
>>>>>>> c6f54241
    },
  },

  // We rely on `XMLHttpRequest` to make requests
  testEnvironment: 'jsdom',
});<|MERGE_RESOLUTION|>--- conflicted
+++ resolved
@@ -17,17 +17,10 @@
   // An object that configures minimum threshold enforcement for coverage results
   coverageThreshold: {
     global: {
-<<<<<<< HEAD
-      branches: 87.01,
-      functions: 92.89,
-      lines: 97.83,
-      statements: 97.86,
-=======
       branches: 89.11,
       functions: 94.76,
       lines: 98.56,
       statements: 98.58,
->>>>>>> c6f54241
     },
   },
 
