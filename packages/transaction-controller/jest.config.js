--- conflicted
+++ resolved
@@ -17,17 +17,10 @@
   // An object that configures minimum threshold enforcement for coverage results
   coverageThreshold: {
     global: {
-<<<<<<< HEAD
-      branches: 90.05,
-      functions: 95.12,
-      lines: 98.34,
-      statements: 98.31,
-=======
       branches: 91.89,
       functions: 98.86,
       lines: 98.96,
       statements: 98.97,
->>>>>>> e387b176
     },
   },
 
