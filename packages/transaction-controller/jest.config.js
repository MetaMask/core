--- conflicted
+++ resolved
@@ -17,17 +17,10 @@
   // An object that configures minimum threshold enforcement for coverage results
   coverageThreshold: {
     global: {
-<<<<<<< HEAD
-      branches: 92.28,
-      functions: 95.72,
-      lines: 97.75,
-      statements: 97.69,
-=======
-      branches: 93.23,
-      functions: 97.61,
-      lines: 98.26,
-      statements: 98.28,
->>>>>>> ddbd5dbc
+      branches: 91.76,
+      functions: 94.76,
+      lines: 96.83,
+      statements: 96.82,
     },
   },
 
