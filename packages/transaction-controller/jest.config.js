--- conflicted
+++ resolved
@@ -17,17 +17,10 @@
   // An object that configures minimum threshold enforcement for coverage results
   coverageThreshold: {
     global: {
-<<<<<<< HEAD
-      branches: 91.96,
-      functions: 95.61,
-      lines: 97.8,
-      statements: 97.74,
-=======
-      branches: 93.57,
-      functions: 97.56,
-      lines: 98.38,
-      statements: 98.39,
->>>>>>> 704d3ce1
+      branches: 92.52,
+      functions: 95.94,
+      lines: 97.93,
+      statements: 97.87,
     },
   },
 
