/*
 * For a detailed explanation regarding each configuration property and type check, visit:
 * https://jestjs.io/docs/configuration
 */

const merge = require('deepmerge');
const path = require('path');

const baseConfig = require('../../jest.config.packages');

const displayName = path.basename(__dirname);

module.exports = merge(baseConfig, {
  // The display name when running multiple projects
  displayName,

  // An object that configures minimum threshold enforcement for coverage results
  coverageThreshold: {
    global: {
<<<<<<< HEAD
      branches: 83.33,
      functions: 93.22,
      lines: 95.22,
=======
      branches: 81.29,
      functions: 94.49,
      lines: 95.24,
>>>>>>> 3a198f29
      statements: 95.34,
    },
  },

  // We rely on `XMLHttpRequest` to make requests
  testEnvironment: 'jsdom',
});<|MERGE_RESOLUTION|>--- conflicted
+++ resolved
@@ -17,16 +17,10 @@
   // An object that configures minimum threshold enforcement for coverage results
   coverageThreshold: {
     global: {
-<<<<<<< HEAD
-      branches: 83.33,
-      functions: 93.22,
-      lines: 95.22,
-=======
-      branches: 81.29,
-      functions: 94.49,
-      lines: 95.24,
->>>>>>> 3a198f29
-      statements: 95.34,
+      branches: 84.02,
+      functions: 92.68,
+      lines: 95.35,
+      statements: 95.46,
     },
   },
 
