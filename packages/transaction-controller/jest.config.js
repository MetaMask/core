--- conflicted
+++ resolved
@@ -17,17 +17,10 @@
   // An object that configures minimum threshold enforcement for coverage results
   coverageThreshold: {
     global: {
-<<<<<<< HEAD
-      branches: 93.36,
-      functions: 98.4,
-      lines: 98.72,
-      statements: 98.73,
-=======
       branches: 93.44,
       functions: 97.39,
       lines: 98.4,
       statements: 98.42,
->>>>>>> d64cc2d5
     },
   },
 
