--- conflicted
+++ resolved
@@ -17,17 +17,10 @@
   // An object that configures minimum threshold enforcement for coverage results
   coverageThreshold: {
     global: {
-<<<<<<< HEAD
-      branches: 84.51,
-      functions: 93.42,
-      lines: 95.96,
-      statements: 96.04,
-=======
       branches: 84.86,
-      functions: 93.12,
-      lines: 96.26,
-      statements: 96.33,
->>>>>>> 196c10fa
+      functions: 93.03,
+      lines: 96.07,
+      statements: 96.15,
     },
   },
 
