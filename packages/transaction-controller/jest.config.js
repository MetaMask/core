--- conflicted
+++ resolved
@@ -17,17 +17,10 @@
   // An object that configures minimum threshold enforcement for coverage results
   coverageThreshold: {
     global: {
-<<<<<<< HEAD
-      branches: 91.78,
-      functions: 95.53,
-      lines: 97.75,
-      statements: 97.69,
-=======
-      branches: 93.92,
-      functions: 97.56,
-      lines: 98.39,
-      statements: 98.4,
->>>>>>> bdd11ba1
+      branches: 91.98,
+      functions: 95.62,
+      lines: 97.81,
+      statements: 97.75,
     },
   },
 
