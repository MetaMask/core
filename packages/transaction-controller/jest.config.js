--- conflicted
+++ resolved
@@ -18,11 +18,7 @@
   coverageThreshold: {
     global: {
       branches: 91.76,
-<<<<<<< HEAD
-      functions: 94.69,
-=======
       functions: 94.62,
->>>>>>> 060c7299
       lines: 96.83,
       statements: 96.82,
     },
