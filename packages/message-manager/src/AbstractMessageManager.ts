--- conflicted
+++ resolved
@@ -37,15 +37,7 @@
 });
 
 /**
-<<<<<<< HEAD
  * Represents the request adding a message.
-=======
- * @type OriginalRequest
- *
- * Represents the original request object for adding a message.
- *
- * @property origin? - Is it is specified, represents the origin
->>>>>>> 232f0b8d
  */
 export type MessageRequest = {
   id?: string | number;
