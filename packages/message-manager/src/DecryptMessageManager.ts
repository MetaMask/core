import { ApprovalType } from '@metamask/controller-utils';
import type {
<<<<<<< HEAD
  ActionConstraint,
  EventConstraint,
  Messenger,
} from '@metamask/messenger';
=======
  ControllerGetStateAction,
  ControllerStateChangeEvent,
} from '@metamask/base-controller/next';
import { ApprovalType } from '@metamask/controller-utils';
import type { Messenger } from '@metamask/messenger';
import {} from '@metamask/messenger';
>>>>>>> c3717e8a

import type {
  AbstractMessage,
  AbstractMessageParams,
  AbstractMessageParamsMetamask,
  MessageManagerState,
  OriginalRequest,
  SecurityProviderRequest,
} from './AbstractMessageManager';
import { AbstractMessageManager } from './AbstractMessageManager';
import { normalizeMessageData, validateDecryptedMessageData } from './utils';

const managerName = 'DecryptMessageManager';

export type DecryptMessageManagerState = MessageManagerState<DecryptMessage>;

export type DecryptMessageManagerUnapprovedMessageAddedEvent = {
  type: `${typeof managerName}:unapprovedMessage`;
  payload: [AbstractMessageParamsMetamask];
};

export type DecryptMessageManagerUpdateBadgeEvent = {
  type: `${typeof managerName}:updateBadge`;
  payload: [];
};

<<<<<<< HEAD
export type DecryptMessageManagerMessenger = Messenger<
=======
type DecryptMessageManagerActions = ControllerGetStateAction<
>>>>>>> c3717e8a
  typeof managerName,
  DecryptMessageManagerState
>;

type DecryptMessageManagerEvents =
  | ControllerStateChangeEvent<typeof managerName, DecryptMessageManagerState>
  | DecryptMessageManagerUnapprovedMessageAddedEvent
<<<<<<< HEAD
  | DecryptMessageManagerUpdateBadgeEvent
=======
  | DecryptMessageManagerUpdateBadgeEvent;

export type DecryptMessageManagerMessenger = Messenger<
  typeof managerName,
  DecryptMessageManagerActions,
  DecryptMessageManagerEvents
>>>>>>> c3717e8a
>;

type DecryptMessageManagerOptions = {
  messenger: DecryptMessageManagerMessenger;
  securityProviderRequest?: SecurityProviderRequest;
  state?: MessageManagerState<DecryptMessage>;
  additionalFinishStatuses?: string[];
};

/**
 * @type DecryptMessage
 *
 * Represents and contains data about a 'eth_decrypt' type signature request.
 * These are created when a signature for an eth_decrypt call is requested.
 * @property id - An id to track and identify the message object
 * @property messageParams - The parameters to pass to the eth_decrypt method once the request is approved
 * @property type - The json-prc signing method for which a signature request has been made.
 * A 'DecryptMessage' which always has a 'eth_decrypt' type
 */
export type DecryptMessage = AbstractMessage & {
  messageParams: DecryptMessageParams;
};

/**
 * @type DecryptMessageParams
 *
 * Represents the parameters to pass to the eth_decrypt method once the request is approved.
 * @property data - A hex string conversion of the raw buffer data of the signature request
 */
export type DecryptMessageParams = AbstractMessageParams & {
  data: string;
};

/**
 * @type DecryptMessageParamsMetamask
 *
 * Represents the parameters to pass to the eth_decrypt method once the request is approved
 * plus data added by MetaMask.
 * @property metamaskId - Added for tracking and identification within MetaMask
 * @property data - A hex string conversion of the raw buffer data of the signature request
 * @property from - Address to sign this message from
 * @property origin? - Added for request origin identification
 */
// This interface was created before this ESLint rule was added.
// Convert to a `type` in a future major version.
// eslint-disable-next-line @typescript-eslint/consistent-type-definitions
export interface DecryptMessageParamsMetamask
  extends AbstractMessageParamsMetamask {
  data: string;
}

/**
 * Controller in charge of managing - storing, adding, removing, updating - DecryptMessages.
 */
export class DecryptMessageManager extends AbstractMessageManager<
  typeof managerName,
  DecryptMessage,
  DecryptMessageParams,
  DecryptMessageParamsMetamask,
  DecryptMessageManagerMessenger
> {
  constructor({
    additionalFinishStatuses,
    messenger,
    securityProviderRequest,
    state,
  }: DecryptMessageManagerOptions) {
    super({
      additionalFinishStatuses,
      messenger,
      name: managerName,
      securityProviderRequest,
      state,
    });
  }

  /**
   * Creates a new Message with an 'unapproved' status using the passed messageParams.
   * this.addMessage is called to add the new Message to this.messages, and to save the unapproved Messages.
   *
   * @param messageParams - The params for the personal_sign call to be made after the message is approved.
   * @param req - The original request object possibly containing the origin.
   * @returns Promise resolving to the raw data of the signature request.
   */
  async addUnapprovedMessageAsync(
    messageParams: DecryptMessageParams,
    req?: OriginalRequest,
  ): Promise<string> {
    validateDecryptedMessageData(messageParams);
    const messageId = await this.addUnapprovedMessage(messageParams, req);

    return new Promise((resolve, reject) => {
      this.internalEvents.once(
        `${messageId}:finished`,
        (data: DecryptMessage) => {
          switch (data.status) {
            case 'decrypted':
              return resolve(data.rawSig as string);
            case 'rejected':
              return reject(
                new Error(
                  'MetaMask DecryptMessage: User denied message decryption.',
                ),
              );
            case 'errored':
              return reject(
                new Error(
                  'MetaMask DecryptMessage: This message cannot be decrypted.',
                ),
              );
            default:
              return reject(
                new Error(
                  `MetaMask DecryptMessage: Unknown problem: ${JSON.stringify(
                    messageParams,
                  )}`,
                ),
              );
          }
        },
      );
    });
  }

  /**
   * Creates a new Message with an 'unapproved' status using the passed messageParams.
   * this.addMessage is called to add the new Message to this.messages, and to save the
   * unapproved Messages.
   *
   * @param messageParams - The params for the personal_sign call to be made after the message
   * is approved.
   * @param req - The original request object possibly containing the origin.
   * @returns The id of the newly created message.
   */
  async addUnapprovedMessage(
    messageParams: DecryptMessageParams,
    req?: OriginalRequest,
  ) {
    const updatedMessageParams = this.addRequestToMessageParams(
      messageParams,
      req,
    ) satisfies DecryptMessageParams;
    messageParams.data = normalizeMessageData(messageParams.data);

    const messageData = this.createUnapprovedMessage(
      updatedMessageParams,
      ApprovalType.EthDecrypt,
      req,
    ) satisfies DecryptMessage;

    const messageId = messageData.id;

    await this.addMessage(messageData);
    this.messenger.publish(`${managerName}:unapprovedMessage`, {
      ...updatedMessageParams,
      metamaskId: messageId,
    });
    return messageId;
  }

  /**
   * Removes the metamaskId property from passed messageParams and returns a promise which
   * resolves the updated messageParams.
   *
   * @param messageParams - The messageParams to modify.
   * @returns Promise resolving to the messageParams with the metamaskId property removed.
   */
  prepMessageForSigning(
    messageParams: DecryptMessageParamsMetamask,
  ): Promise<DecryptMessageParams> {
    delete messageParams.metamaskId;
    return Promise.resolve(messageParams);
  }
}<|MERGE_RESOLUTION|>--- conflicted
+++ resolved
@@ -1,18 +1,10 @@
-import { ApprovalType } from '@metamask/controller-utils';
 import type {
-<<<<<<< HEAD
-  ActionConstraint,
-  EventConstraint,
-  Messenger,
-} from '@metamask/messenger';
-=======
   ControllerGetStateAction,
   ControllerStateChangeEvent,
 } from '@metamask/base-controller/next';
 import { ApprovalType } from '@metamask/controller-utils';
 import type { Messenger } from '@metamask/messenger';
 import {} from '@metamask/messenger';
->>>>>>> c3717e8a
 
 import type {
   AbstractMessage,
@@ -39,11 +31,7 @@
   payload: [];
 };
 
-<<<<<<< HEAD
-export type DecryptMessageManagerMessenger = Messenger<
-=======
 type DecryptMessageManagerActions = ControllerGetStateAction<
->>>>>>> c3717e8a
   typeof managerName,
   DecryptMessageManagerState
 >;
@@ -51,16 +39,12 @@
 type DecryptMessageManagerEvents =
   | ControllerStateChangeEvent<typeof managerName, DecryptMessageManagerState>
   | DecryptMessageManagerUnapprovedMessageAddedEvent
-<<<<<<< HEAD
-  | DecryptMessageManagerUpdateBadgeEvent
-=======
   | DecryptMessageManagerUpdateBadgeEvent;
 
 export type DecryptMessageManagerMessenger = Messenger<
   typeof managerName,
   DecryptMessageManagerActions,
   DecryptMessageManagerEvents
->>>>>>> c3717e8a
 >;
 
 type DecryptMessageManagerOptions = {
