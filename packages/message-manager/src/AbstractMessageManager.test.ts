--- conflicted
+++ resolved
@@ -159,33 +159,32 @@
     expect(message.rawSig).toBe('rawSig');
   });
 
-<<<<<<< HEAD
-  it('sets message to one of the allowed statuses', () => {
-    const controller = new AbstractTestManager(undefined, undefined, [
-      'received',
-    ]);
-    controller.addMessage({
-      id: messageId,
-      messageParams: {
-        data: typedMessage,
-        from,
-      },
-      status: messageStatus,
-      time: messageTime,
-      type: messageType,
-    });
-    controller.setMessageStatusAndResult(messageId, 'rawSig', 'received');
-    const message = controller.getMessage(messageId);
-    if (!message) {
-      throw new Error('"message" is falsy');
-    }
-    expect(message.status).toBe('received');
-  });
-
-  it('should get correct unapproved messages', () => {
-=======
+  it('sets message to one of the allowed statuses', async () => {
+    const controller = new AbstractTestManager(
+      undefined,
+      undefined,
+      undefined,
+      ['test-status'],
+    );
+    await controller.addMessage({
+      id: messageId,
+      messageParams: {
+        data: typedMessage,
+        from,
+      },
+      status: messageStatus,
+      time: messageTime,
+      type: messageType,
+    });
+    controller.setMessageStatusAndResult(messageId, 'rawSig', 'test-status');
+    const message = controller.getMessage(messageId);
+    if (!message) {
+      throw new Error('"message" is falsy');
+    }
+    expect(message.status).toBe('test-status');
+  });
+
   it('should get correct unapproved messages', async () => {
->>>>>>> b470738e
     const firstMessageData = [
       {
         name: 'Message',
