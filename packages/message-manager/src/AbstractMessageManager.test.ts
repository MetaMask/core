--- conflicted
+++ resolved
@@ -1,10 +1,4 @@
-<<<<<<< HEAD
-=======
-import {
-  deriveStateFromMetadata,
-  type RestrictedMessenger,
-} from '@metamask/base-controller';
->>>>>>> 7f7fe99d
+import { deriveStateFromMetadata } from '@metamask/base-controller/next';
 import { ApprovalType } from '@metamask/controller-utils';
 import type { Messenger } from '@metamask/messenger';
 
@@ -75,7 +69,7 @@
   publish: jest.fn(),
   registerActionHandler: jest.fn(),
   registerInitialEventPayload: jest.fn(),
-} as unknown as Messenger<'TestManager', never, never>;
+} as unknown as Messenger<'TestManager'>;
 
 const MOCK_INITIAL_OPTIONS = {
   additionalFinishStatuses: undefined,
@@ -577,7 +571,7 @@
         deriveStateFromMetadata(
           controller.state,
           controller.metadata,
-          'anonymous',
+          'includeInDebugSnapshot',
         ),
       ).toMatchInlineSnapshot(`Object {}`);
     });
