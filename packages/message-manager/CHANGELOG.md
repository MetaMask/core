--- conflicted
+++ resolved
@@ -7,18 +7,16 @@
 
 ## [Unreleased]
 
-<<<<<<< HEAD
 ### Changed
 
 - **BREAKING:** Use new `Messenger` from `@metamask/messenger` ([#6545](https://github.com/MetaMask/core/pull/6545))
   - Previously, `AbstractMessageManager`, `DecryptMessageManager` and `EncryptionPublicKeyManager` accepted a `RestrictedMessenger` instance from `@metamask/base-controller`.
-=======
+
 ## [13.0.2]
 
 ### Changed
 
 - Bump `@metamask/base-controller` from `^8.4.1` to `^8.4.2` ([#6917](https://github.com/MetaMask/core/pull/6917))
->>>>>>> e4f2a09c
 
 ## [13.0.1]
 
