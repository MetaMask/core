--- conflicted
+++ resolved
@@ -9,16 +9,13 @@
 
 ### Changed
 
-<<<<<<< HEAD
 - Move peer dependencies for controller and service packages to direct dependencies ([#7209](https://github.com/MetaMask/core/pull/7209))
   - The dependencies moved are:
     - `@metamask/profile-sync-controller` (^27.0.0)
   - In clients, it is now possible for multiple versions of these packages to exist in the dependency tree.
     - For example, this scenario would be valid: a client relies on `@metamask/controller-a` 1.0.0 and `@metamask/controller-b` 1.0.0, and `@metamask/controller-b` depends on `@metamask/controller-a` 1.1.0.
   - Note, however, that the versions specified in the client's `package.json` always "win", and you are expected to keep them up to date so as not to break controller and service intercommunication.
-=======
-- Bump `@metamask/transaction-controller` from `^62.0.0` to `^62.1.0` ([#7215](https://github.com/MetaMask/core/pull/7153))
->>>>>>> c3310d25
+- Bump `@metamask/transaction-controller` from `^62.0.0` to `^62.1.0` ([#7215](https://github.com/MetaMask/core/pull/7215))
 
 ## [5.0.0]
 
