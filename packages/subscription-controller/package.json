--- conflicted
+++ resolved
@@ -47,18 +47,11 @@
     "test:watch": "NODE_OPTIONS=--experimental-vm-modules jest --watch"
   },
   "dependencies": {
-<<<<<<< HEAD
-    "@metamask/accounts-controller": "^33.2.0",
-    "@metamask/base-controller": "^8.4.2",
-    "@metamask/controller-utils": "^11.14.1",
-    "@metamask/polling-controller": "^14.0.2",
-    "@metamask/transaction-controller": "^60.10.0",
-=======
     "@metamask/base-controller": "^9.0.0",
     "@metamask/controller-utils": "^11.14.1",
     "@metamask/messenger": "^0.3.0",
     "@metamask/polling-controller": "^15.0.0",
->>>>>>> a7a5588c
+    "@metamask/transaction-controller": "^61.0.0",
     "@metamask/utils": "^11.8.1"
   },
   "devDependencies": {
