--- conflicted
+++ resolved
@@ -47,20 +47,15 @@
     "test:watch": "NODE_OPTIONS=--experimental-vm-modules jest --watch"
   },
   "dependencies": {
-<<<<<<< HEAD
     "@ethersproject/bignumber": "^5.7.0",
     "@ethersproject/contracts": "^5.7.0",
     "@ethersproject/providers": "^5.7.0",
     "@ethersproject/units": "^5.7.0",
-    "@metamask/base-controller": "^8.2.0",
+    "@metamask/base-controller": "^8.3.0",
     "@metamask/controller-utils": "^11.12.0",
     "@metamask/metamask-eth-abis": "^3.1.1",
     "@metamask/utils": "^11.4.2",
     "bignumber.js": "^9.1.2"
-=======
-    "@metamask/base-controller": "^8.3.0",
-    "@metamask/utils": "^11.4.2"
->>>>>>> 761cd352
   },
   "devDependencies": {
     "@metamask/accounts-controller": "^33.0.0",
