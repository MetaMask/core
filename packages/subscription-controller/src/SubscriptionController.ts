--- conflicted
+++ resolved
@@ -8,12 +8,8 @@
 import type { AuthenticationController } from '@metamask/profile-sync-controller';
 import type { TransactionMeta } from '@metamask/transaction-controller';
 import { TransactionType } from '@metamask/transaction-controller';
-<<<<<<< HEAD
-import { toCaipChainId, type Hex } from '@metamask/utils';
-=======
 import { type Hex } from '@metamask/utils';
 import { BigNumber } from 'bignumber.js';
->>>>>>> d47929fa
 
 import {
   ACTIVE_SUBSCRIPTION_STATUSES,
