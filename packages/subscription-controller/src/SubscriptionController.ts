--- conflicted
+++ resolved
@@ -24,11 +24,8 @@
   TokenPaymentInfo,
   UpdatePaymentMethodCardResponse,
   UpdatePaymentMethodOpts,
-<<<<<<< HEAD
+  CachedLastSelectedPaymentMethods,
   SubmitSponsorshipIntentsRequest,
-=======
-  CachedLastSelectedPaymentMethods,
->>>>>>> d0f2e518
 } from './types';
 import {
   PAYMENT_TYPES,
@@ -304,7 +301,7 @@
       this.getBillingPortalUrl.bind(this),
     );
 
-    this.messagingSystem.registerActionHandler(
+    this.messenger.registerActionHandler(
       `${controllerName}:submitSponsorshipIntents`,
       this.submitSponsorshipIntents.bind(this),
     );
@@ -520,32 +517,6 @@
   }
 
   /**
-<<<<<<< HEAD
-   * Submit sponsorship intents to the Subscription Service backend.
-   *
-   * This is intended to be used together with the crypto subscription flow.
-   * When the user has enabled the smart transaction feature, we will sponsor the gas fees for the subscription approval transaction.
-   *
-   * @param request - Request object containing the address and products.
-   * @example {
-   *   address: '0x1234567890123456789012345678901234567890',
-   *   products: [ProductType.Shield],
-   *   recurringInterval: RecurringInterval.Month,
-   *   billingCycles: 1,
-   * }
-   */
-  async submitSponsorshipIntents(request: SubmitSponsorshipIntentsRequest) {
-    this.#assertIsUserNotSubscribed({ products: request.products });
-
-    // verify if the user has trailed the provided products before
-    const hasTrailedBefore = this.state.trialedProducts.some((product) =>
-      request.products.includes(product),
-    );
-    // if the user has not trailed the provided products before, submit the sponsorship intents
-    if (!hasTrailedBefore) {
-      await this.#subscriptionService.submitSponsorshipIntents(request);
-    }
-=======
    * Cache the last selected payment method for a specific product.
    *
    * @param product - The product to cache the payment method for.
@@ -574,7 +545,33 @@
         [product]: paymentMethod,
       };
     });
->>>>>>> d0f2e518
+  }
+
+  /**
+   * Submit sponsorship intents to the Subscription Service backend.
+   *
+   * This is intended to be used together with the crypto subscription flow.
+   * When the user has enabled the smart transaction feature, we will sponsor the gas fees for the subscription approval transaction.
+   *
+   * @param request - Request object containing the address and products.
+   * @example {
+   *   address: '0x1234567890123456789012345678901234567890',
+   *   products: [ProductType.Shield],
+   *   recurringInterval: RecurringInterval.Month,
+   *   billingCycles: 1,
+   * }
+   */
+  async submitSponsorshipIntents(request: SubmitSponsorshipIntentsRequest) {
+    this.#assertIsUserNotSubscribed({ products: request.products });
+
+    // verify if the user has trailed the provided products before
+    const hasTrailedBefore = this.state.trialedProducts.some((product) =>
+      request.products.includes(product),
+    );
+    // if the user has not trailed the provided products before, submit the sponsorship intents
+    if (!hasTrailedBefore) {
+      await this.#subscriptionService.submitSponsorshipIntents(request);
+    }
   }
 
   /**
