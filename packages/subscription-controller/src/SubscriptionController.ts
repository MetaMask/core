import { BigNumber as EthersBigNumber } from '@ethersproject/bignumber';
import { BigNumber } from '@ethersproject/bignumber';
import { Contract } from '@ethersproject/contracts';
import { Web3Provider } from '@ethersproject/providers';
import type { AccountsControllerGetSelectedMultichainAccountAction } from '@metamask/accounts-controller';
import {
  BaseController,
  type StateMetadata,
  type ControllerStateChangeEvent,
  type ControllerGetStateAction,
  type RestrictedMessenger,
} from '@metamask/base-controller';
import { toHex } from '@metamask/controller-utils';
import type { GetGasFeeState } from '@metamask/gas-fee-controller';
import { abiERC20 } from '@metamask/metamask-eth-abis';
import type {
  AutoManagedNetworkClient,
  CustomNetworkClientConfiguration,
  NetworkControllerFindNetworkClientIdByChainIdAction,
  NetworkControllerGetNetworkClientByIdAction,
  NetworkControllerGetStateAction,
} from '@metamask/network-controller';
import type { AuthenticationController } from '@metamask/profile-sync-controller';
import {
  type Result,
  TransactionType,
  type TransactionController,
  type TransactionParams,
} from '@metamask/transaction-controller';
import type { Hex } from '@metamask/utils';

import {
  controllerName,
  SubscriptionControllerErrorMessage,
} from './constants';
<<<<<<< HEAD
import type { PaymentToken, PriceInfo } from './types';
import {
  PaymentType,
  type ISubscriptionService,
  type PaymentMethodChain,
  type ProductType,
  type Subscription,
} from './types';
import { generateActionId, getTxGasEstimates } from './utils';
=======
import {
  SubscriptionStatus,
  type ISubscriptionService,
  type PricingResponse,
  type ProductType,
  type StartSubscriptionRequest,
  type Subscription,
} from './types';
>>>>>>> d9b88678

export type SubscriptionControllerState = {
  subscriptions: Subscription[];
};

// Messenger Actions
export type SubscriptionControllerGetSubscriptionsAction = {
  type: `${typeof controllerName}:getSubscriptions`;
  handler: SubscriptionController['getSubscriptions'];
};
export type SubscriptionControllerCancelSubscriptionAction = {
  type: `${typeof controllerName}:cancelSubscription`;
  handler: SubscriptionController['cancelSubscription'];
};
export type SubscriptionControllerStartShieldSubscriptionWithCardAction = {
  type: `${typeof controllerName}:startShieldSubscriptionWithCard`;
  handler: SubscriptionController['startShieldSubscriptionWithCard'];
};
export type SubscriptionControllerGetPricingAction = {
  type: `${typeof controllerName}:getPricing`;
  handler: SubscriptionController['getPricing'];
};
<<<<<<< HEAD
type ActionsObj = CreateActionsObj<
  'getSubscriptions' | 'cancelSubscription' | 'getPriceInfo'
>;
=======
>>>>>>> d9b88678

export type SubscriptionControllerGetStateAction = ControllerGetStateAction<
  typeof controllerName,
  SubscriptionControllerState
>;
export type SubscriptionControllerActions =
  | SubscriptionControllerGetSubscriptionsAction
  | SubscriptionControllerCancelSubscriptionAction
  | SubscriptionControllerStartShieldSubscriptionWithCardAction
  | SubscriptionControllerGetPricingAction
  | SubscriptionControllerGetStateAction;

export type AllowedActions =
  | AuthenticationController.AuthenticationControllerGetBearerToken
  | NetworkControllerFindNetworkClientIdByChainIdAction
  | NetworkControllerGetStateAction
  | NetworkControllerGetNetworkClientByIdAction
  | AccountsControllerGetSelectedMultichainAccountAction
  | GetGasFeeState;

// Events
export type SubscriptionControllerStateChangeEvent = ControllerStateChangeEvent<
  typeof controllerName,
  SubscriptionControllerState
>;
export type SubscriptionControllerEvents =
  SubscriptionControllerStateChangeEvent;

export type AllowedEvents =
  AuthenticationController.AuthenticationControllerStateChangeEvent;

// Messenger
export type SubscriptionControllerMessenger = RestrictedMessenger<
  typeof controllerName,
  SubscriptionControllerActions | AllowedActions,
  SubscriptionControllerEvents | AllowedEvents,
  AllowedActions['type'],
  AllowedEvents['type']
>;

/**
 * Subscription Controller Options.
 */
export type SubscriptionControllerOptions = {
  messenger: SubscriptionControllerMessenger;

  /**
   * Initial state to set on this controller.
   */
  state?: Partial<SubscriptionControllerState>;

  /**
   * Subscription service to use for the subscription controller.
   */
  subscriptionService: ISubscriptionService;

  addTransactionFn: typeof TransactionController.prototype.addTransaction;

  estimateGasFeeFn: typeof TransactionController.prototype.estimateGasFee;
};

/**
 * Get the default state for the Subscription Controller.
 *
 * @returns The default state for the Subscription Controller.
 */
export function getDefaultSubscriptionControllerState(): SubscriptionControllerState {
  return {
    subscriptions: [],
  };
}

/**
 * Seedless Onboarding Controller State Metadata.
 *
 * This allows us to choose if fields of the state should be persisted or not
 * using the `persist` flag; and if they can be sent to Sentry or not, using
 * the `anonymous` flag.
 */
const subscriptionControllerMetadata: StateMetadata<SubscriptionControllerState> =
  {
    subscriptions: {
      persist: true,
      anonymous: false,
    },
  };

export class SubscriptionController extends BaseController<
  typeof controllerName,
  SubscriptionControllerState,
  SubscriptionControllerMessenger
> {
  readonly #subscriptionService: ISubscriptionService;

  readonly #addTransactionFn: typeof TransactionController.prototype.addTransaction;

  readonly #estimateGasFeeFn: typeof TransactionController.prototype.estimateGasFee;

  /**
   * Creates a new SubscriptionController instance.
   *
   * @param options - The options for the SubscriptionController.
   * @param options.messenger - A restricted messenger.
   * @param options.state - Initial state to set on this controller.
   * @param options.subscriptionService - The subscription service for communicating with subscription server.
   * @param options.addTransactionFn - The function to add a transaction.
   * @param options.estimateGasFeeFn - The function to estimate gas fee.
   */
  constructor({
    messenger,
    state,
    subscriptionService,
    addTransactionFn,
    estimateGasFeeFn,
  }: SubscriptionControllerOptions) {
    super({
      name: controllerName,
      metadata: subscriptionControllerMetadata,
      state: {
        ...getDefaultSubscriptionControllerState(),
        ...state,
      },
      messenger,
    });

    this.#subscriptionService = subscriptionService;
    this.#addTransactionFn = addTransactionFn;
    this.#estimateGasFeeFn = estimateGasFeeFn;
    this.#registerMessageHandlers();
  }

  /**
   * Constructor helper for registering this controller's messaging system
   * actions.
   */
  #registerMessageHandlers(): void {
    this.messagingSystem.registerActionHandler(
      'SubscriptionController:getSubscriptions',
      this.getSubscriptions.bind(this),
    );

    this.messagingSystem.registerActionHandler(
      'SubscriptionController:cancelSubscription',
      this.cancelSubscription.bind(this),
    );

    this.messagingSystem.registerActionHandler(
<<<<<<< HEAD
      'SubscriptionController:getPriceInfo',
      this.getPriceInfo.bind(this),
    );
=======
      'SubscriptionController:startShieldSubscriptionWithCard',
      this.startShieldSubscriptionWithCard.bind(this),
    );

    this.messagingSystem.registerActionHandler(
      'SubscriptionController:getPricing',
      this.getPricing.bind(this),
    );
  }

  /**
   * Gets the pricing information from the subscription service.
   *
   * @returns The pricing information.
   */
  async getPricing(): Promise<PricingResponse> {
    return await this.#subscriptionService.getPricing();
>>>>>>> d9b88678
  }

  async getSubscriptions() {
    const { subscriptions } =
      await this.#subscriptionService.getSubscriptions();

    this.update((state) => {
      state.subscriptions = subscriptions;
    });

    return subscriptions;
  }

  async cancelSubscription(request: { subscriptionId: string }) {
    this.#assertIsUserSubscribed({ subscriptionId: request.subscriptionId });

    await this.#subscriptionService.cancelSubscription({
      subscriptionId: request.subscriptionId,
    });

    this.update((state) => {
      state.subscriptions = state.subscriptions.map((subscription) =>
        subscription.id === request.subscriptionId
          ? { ...subscription, status: SubscriptionStatus.canceled }
          : subscription,
      );
    });
  }

<<<<<<< HEAD
  async getPriceInfo() {
    return await this.#subscriptionService.getPriceInfo();
  }

  /**
   * Create a crypto approve transaction for subscription payment
   *
   * @param request - The request object
   * @param request.chainId - The chain ID
   * @param request.tokenAddress - The address of the token
   * @param request.productType - The product type
   * @param request.interval - The interval
   * @returns The transaction raw or already allowed flag
   */
  async createCryptoApproveTransaction(request: {
    chainId: string;
    tokenAddress: string;
    productType: ProductType;
    interval: 'month' | 'year';
  }): Promise<{
    alreadyAllowed?: boolean;
    transactionResult?: Result;
  }> {
    const pricing = await this.#subscriptionService.getPriceInfo();
    const product = pricing.products.find(
      (p) => p.name === request.productType,
    );
    if (!product) {
      throw new Error('Product price not found');
    }

    const price = product.prices.find((p) => p.interval === request.interval);
    if (!price) {
      throw new Error('Price not found');
    }

    const chainsPaymentInfo = pricing.paymentMethods.find(
      (t) => t.type === PaymentType.CRYPTO,
    );
    if (!chainsPaymentInfo) {
      throw new Error('Chains payment info not found');
    }
    const chainPaymentInfo = chainsPaymentInfo.chains?.find(
      (t) => t.chainId === request.chainId,
    );
    if (!chainPaymentInfo) {
      throw new Error('Invalid chain id');
    }
    const tokenPaymentInfo = chainPaymentInfo.tokens.find(
      (t) => t.address === request.tokenAddress,
    );
    if (!tokenPaymentInfo) {
      throw new Error('Invalid token address');
    }

    const networkClientId = this.messagingSystem.call(
      'NetworkController:findNetworkClientIdByChainId',
      request.chainId as Hex,
    );

    const provider = this.#getSelectedNetworkClient()?.provider;
    if (!provider) {
      throw new Error('No provider found');
    }

    const tokenApproveAmount = this.#getTokenApproveAmount(
      price,
      tokenPaymentInfo,
    );
    // no need to create transaction if already allowed enough amount
    const allowance = await this.#getCryptoAllowance({
      tokenAddress: request.tokenAddress,
      chainPaymentInfo,
      chainId: request.chainId,
      provider,
    });
    if (allowance.gte(tokenApproveAmount)) {
      return {
        alreadyAllowed: true,
      };
    }

    const spender = chainPaymentInfo.paymentAddress;

    const ethersProvider = new Web3Provider(provider);
    const { address: walletAddress } =
      this.#getMultichainSelectedAccount() ?? {};
    if (!walletAddress) {
      throw new Error('No wallet address found');
    }

    const token = new Contract(request.tokenAddress, abiERC20, ethersProvider);
    // Build call data only
    const txData = token.interface.encodeFunctionData('approve', [
      spender,
      tokenApproveAmount,
    ]);
    const transactionParams = {
      to: request.tokenAddress,
      data: txData,
      from: walletAddress,
      value: '0',
    };

    const actionId = generateActionId().toString();
    const requestOptions = {
      actionId,
      networkClientId,
      requireApproval: true,
      type: TransactionType.tokenMethodApprove,
      origin: 'metamask',
    };

    const transactionParamsWithMaxGas: TransactionParams = {
      ...transactionParams,
      ...(await this.#calculateGasFees(
        transactionParams,
        networkClientId,
        request.chainId as Hex,
      )),
    };

    const result = await this.#addTransactionFn(
      transactionParamsWithMaxGas,
      requestOptions,
    );

    return {
      transactionResult: result,
    };
  }

  readonly #calculateGasFees = async (
    transactionParams: TransactionParams,
    networkClientId: string,
    chainId: Hex,
  ) => {
    const { gasFeeEstimates } = this.messagingSystem.call(
      'GasFeeController:getState',
    );
    const { estimates: txGasFeeEstimates } = await this.#estimateGasFeeFn({
      transactionParams,
      chainId,
      networkClientId,
    });
    const { maxFeePerGas, maxPriorityFeePerGas } = getTxGasEstimates({
      networkGasFeeEstimates: gasFeeEstimates,
      txGasFeeEstimates,
    });
    const maxGasLimit = toHex(transactionParams.gas ?? 0);

    return {
      maxFeePerGas,
      maxPriorityFeePerGas,
      gas: maxGasLimit,
    };
  };

  /**
   * Get the allowance of the crypto token for payment address
   *
   * @param request - The request object
   * @param request.tokenAddress - The address of the token
   * @param request.chainPaymentInfo - The chain payment info
   * @param request.chainId - The chain ID
   * @param request.provider - The network client provider
   * @returns The allowance of the crypto token
   */
  async #getCryptoAllowance(request: {
    tokenAddress: string;
    chainPaymentInfo: PaymentMethodChain;
    chainId: string;
    provider: AutoManagedNetworkClient<CustomNetworkClientConfiguration>['provider'];
  }) {
    const { provider } = request;

    const ethersProvider = new Web3Provider(provider);
    const { address: walletAddress } =
      this.#getMultichainSelectedAccount() ?? {};
    const contract = new Contract(
      request.tokenAddress,
      abiERC20,
      ethersProvider,
    );
    const allowance: BigNumber = await contract.allowance(
      walletAddress,
      request.chainPaymentInfo.paymentAddress,
    );
    return allowance;
  }

  #getMultichainSelectedAccount() {
    return this.messagingSystem.call(
      'AccountsController:getSelectedMultichainAccount',
    );
  }

  /**
   * Calculate total subscription price amount from price info
   * e.g: $8 per month * 12 months min billing cycles = $96
   *
   * @param price - The price info
   * @returns The price amount
   */
  #getSubscriptionPriceAmount(price: PriceInfo) {
    const amount = EthersBigNumber.from(price.unitAmount)
      .div(EthersBigNumber.from(10).pow(price.unitDecimals))
      .mul(price.minBillingCycles);
    return amount;
  }

  /**
   * Calculate token approve amount from price info
   *
   * @param price - The price info
   * @param tokenPaymentInfo - The token price info
   * @returns The token approve amount
   */
  #getTokenApproveAmount(price: PriceInfo, tokenPaymentInfo: PaymentToken) {
    const conversionRate = tokenPaymentInfo.conversionRate[price.currency];
    if (!conversionRate) {
      throw new Error('Conversion rate not found');
    }
    // conversion rate is a float string e.g: "1.0"
    // ether.js bignumber does not support float string, only handle integer string
    // we need to convert it to integer string or use bignumber.js
    const conversionRateBigNumber = BigNumber.from(Number(conversionRate));

    const amount = this.#getSubscriptionPriceAmount(price)
      .mul(EthersBigNumber.from(10).pow(tokenPaymentInfo.decimals))
      .div(conversionRateBigNumber);
    return amount;
  }

  #getSelectedNetworkClientId() {
    const { selectedNetworkClientId } = this.messagingSystem.call(
      'NetworkController:getState',
    );
    return selectedNetworkClientId;
  }

  #getSelectedNetworkClient() {
    const selectedNetworkClientId = this.#getSelectedNetworkClientId();
    const networkClient = this.messagingSystem.call(
      'NetworkController:getNetworkClientById',
      selectedNetworkClientId,
    );
    return networkClient;
=======
  async startShieldSubscriptionWithCard(request: StartSubscriptionRequest) {
    this.#assertIsUserNotSubscribed({ products: request.products });

    return await this.#subscriptionService.startSubscriptionWithCard(request);
  }

  #assertIsUserNotSubscribed({ products }: { products: ProductType[] }) {
    if (
      this.state.subscriptions.find((subscription) =>
        subscription.products.some((p) => products.includes(p.name)),
      )
    ) {
      throw new Error(SubscriptionControllerErrorMessage.UserAlreadySubscribed);
    }
>>>>>>> d9b88678
  }

  #assertIsUserSubscribed(request: { subscriptionId: string }) {
    if (
      !this.state.subscriptions.find(
        (subscription) => subscription.id === request.subscriptionId,
      )
    ) {
      throw new Error(SubscriptionControllerErrorMessage.UserNotSubscribed);
    }
  }
}<|MERGE_RESOLUTION|>--- conflicted
+++ resolved
@@ -33,18 +33,9 @@
   controllerName,
   SubscriptionControllerErrorMessage,
 } from './constants';
-<<<<<<< HEAD
-import type { PaymentToken, PriceInfo } from './types';
+import type { ChainPaymentInfo, ProductPrice, TokenPaymentInfo } from './types';
 import {
   PaymentType,
-  type ISubscriptionService,
-  type PaymentMethodChain,
-  type ProductType,
-  type Subscription,
-} from './types';
-import { generateActionId, getTxGasEstimates } from './utils';
-=======
-import {
   SubscriptionStatus,
   type ISubscriptionService,
   type PricingResponse,
@@ -52,7 +43,7 @@
   type StartSubscriptionRequest,
   type Subscription,
 } from './types';
->>>>>>> d9b88678
+import { generateActionId, getTxGasEstimates } from './utils';
 
 export type SubscriptionControllerState = {
   subscriptions: Subscription[];
@@ -75,12 +66,6 @@
   type: `${typeof controllerName}:getPricing`;
   handler: SubscriptionController['getPricing'];
 };
-<<<<<<< HEAD
-type ActionsObj = CreateActionsObj<
-  'getSubscriptions' | 'cancelSubscription' | 'getPriceInfo'
->;
-=======
->>>>>>> d9b88678
 
 export type SubscriptionControllerGetStateAction = ControllerGetStateAction<
   typeof controllerName,
@@ -228,11 +213,6 @@
     );
 
     this.messagingSystem.registerActionHandler(
-<<<<<<< HEAD
-      'SubscriptionController:getPriceInfo',
-      this.getPriceInfo.bind(this),
-    );
-=======
       'SubscriptionController:startShieldSubscriptionWithCard',
       this.startShieldSubscriptionWithCard.bind(this),
     );
@@ -250,7 +230,6 @@
    */
   async getPricing(): Promise<PricingResponse> {
     return await this.#subscriptionService.getPricing();
->>>>>>> d9b88678
   }
 
   async getSubscriptions() {
@@ -280,9 +259,10 @@
     });
   }
 
-<<<<<<< HEAD
-  async getPriceInfo() {
-    return await this.#subscriptionService.getPriceInfo();
+  async startShieldSubscriptionWithCard(request: StartSubscriptionRequest) {
+    this.#assertIsUserNotSubscribed({ products: request.products });
+
+    return await this.#subscriptionService.startSubscriptionWithCard(request);
   }
 
   /**
@@ -304,7 +284,7 @@
     alreadyAllowed?: boolean;
     transactionResult?: Result;
   }> {
-    const pricing = await this.#subscriptionService.getPriceInfo();
+    const pricing = await this.#subscriptionService.getPricing();
     const product = pricing.products.find(
       (p) => p.name === request.productType,
     );
@@ -318,7 +298,7 @@
     }
 
     const chainsPaymentInfo = pricing.paymentMethods.find(
-      (t) => t.type === PaymentType.CRYPTO,
+      (t) => t.type === PaymentType.byCrypto,
     );
     if (!chainsPaymentInfo) {
       throw new Error('Chains payment info not found');
@@ -451,7 +431,7 @@
    */
   async #getCryptoAllowance(request: {
     tokenAddress: string;
-    chainPaymentInfo: PaymentMethodChain;
+    chainPaymentInfo: ChainPaymentInfo;
     chainId: string;
     provider: AutoManagedNetworkClient<CustomNetworkClientConfiguration>['provider'];
   }) {
@@ -485,7 +465,7 @@
    * @param price - The price info
    * @returns The price amount
    */
-  #getSubscriptionPriceAmount(price: PriceInfo) {
+  #getSubscriptionPriceAmount(price: ProductPrice) {
     const amount = EthersBigNumber.from(price.unitAmount)
       .div(EthersBigNumber.from(10).pow(price.unitDecimals))
       .mul(price.minBillingCycles);
@@ -499,8 +479,14 @@
    * @param tokenPaymentInfo - The token price info
    * @returns The token approve amount
    */
-  #getTokenApproveAmount(price: PriceInfo, tokenPaymentInfo: PaymentToken) {
-    const conversionRate = tokenPaymentInfo.conversionRate[price.currency];
+  #getTokenApproveAmount(
+    price: ProductPrice,
+    tokenPaymentInfo: TokenPaymentInfo,
+  ) {
+    const conversionRate =
+      tokenPaymentInfo.conversionRate[
+        price.currency as keyof typeof tokenPaymentInfo.conversionRate
+      ];
     if (!conversionRate) {
       throw new Error('Conversion rate not found');
     }
@@ -529,11 +515,6 @@
       selectedNetworkClientId,
     );
     return networkClient;
-=======
-  async startShieldSubscriptionWithCard(request: StartSubscriptionRequest) {
-    this.#assertIsUserNotSubscribed({ products: request.products });
-
-    return await this.#subscriptionService.startSubscriptionWithCard(request);
   }
 
   #assertIsUserNotSubscribed({ products }: { products: ProductType[] }) {
@@ -544,7 +525,6 @@
     ) {
       throw new Error(SubscriptionControllerErrorMessage.UserAlreadySubscribed);
     }
->>>>>>> d9b88678
   }
 
   #assertIsUserSubscribed(request: { subscriptionId: string }) {
