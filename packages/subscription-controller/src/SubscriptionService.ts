import {
  getEnvUrls,
  SubscriptionControllerErrorMessage,
  type Env,
} from './constants';
import { SubscriptionServiceError } from './errors';
import type {
  AuthUtils,
  FetchFunction,
  GetSubscriptionsResponse,
  ISubscriptionService,
<<<<<<< HEAD
  PriceInfoResponse,
=======
  PricingResponse,
  StartSubscriptionRequest,
  StartSubscriptionResponse,
>>>>>>> d9b88678
} from './types';

export type SubscriptionServiceConfig = {
  env: Env;
  auth: AuthUtils;
  fetchFn: FetchFunction;
};

export const SUBSCRIPTION_URL = (env: Env, path: string) =>
  `${getEnvUrls(env).subscriptionApiUrl}/v1/${path}`;

export class SubscriptionService implements ISubscriptionService {
  readonly #env: Env;

  readonly #fetch: FetchFunction;

  public authUtils: AuthUtils;

  constructor(config: SubscriptionServiceConfig) {
    this.#env = config.env;
    this.authUtils = config.auth;
    this.#fetch = config.fetchFn;
  }

  async getSubscriptions(): Promise<GetSubscriptionsResponse> {
    const path = 'subscriptions';
    return await this.#makeRequest(path);
  }

  async cancelSubscription(params: { subscriptionId: string }): Promise<void> {
    const path = `subscriptions/${params.subscriptionId}`;
    return await this.#makeRequest(path, 'DELETE');
  }

<<<<<<< HEAD
  async getPriceInfo(): Promise<PriceInfoResponse> {
    const path = 'pricing';
    return await this.#makeRequest(path);
=======
  async startSubscriptionWithCard(
    request: StartSubscriptionRequest,
  ): Promise<StartSubscriptionResponse> {
    if (request.products.length === 0) {
      throw new SubscriptionServiceError(
        SubscriptionControllerErrorMessage.SubscriptionProductsEmpty,
      );
    }
    const path = 'subscriptions/card';

    return await this.#makeRequest(path, 'POST', request);
>>>>>>> d9b88678
  }

  async #makeRequest<Result>(
    path: string,
    method: 'GET' | 'POST' | 'DELETE' | 'PUT' | 'PATCH' = 'GET',
    body?: Record<string, unknown>,
  ): Promise<Result> {
    try {
      const headers = await this.#getAuthorizationHeader();
      const url = new URL(SUBSCRIPTION_URL(this.#env, path));

      const response = await this.#fetch(url.toString(), {
        method,
        headers: {
          'Content-Type': 'application/json',
          ...headers,
        },
        body: body ? JSON.stringify(body) : undefined,
      });

      return response;
    } catch (e) {
      const errorMessage =
        e instanceof Error ? e.message : JSON.stringify(e ?? 'unknown error');

      throw new SubscriptionServiceError(
        `failed to make request. ${errorMessage}`,
      );
    }
  }

  async #getAuthorizationHeader(): Promise<{ Authorization: string }> {
    const accessToken = await this.authUtils.getAccessToken();
    return { Authorization: `Bearer ${accessToken}` };
  }

  async getPricing(): Promise<PricingResponse> {
    const path = 'pricing';
    return await this.#makeRequest<PricingResponse>(path);
  }
}<|MERGE_RESOLUTION|>--- conflicted
+++ resolved
@@ -9,13 +9,9 @@
   FetchFunction,
   GetSubscriptionsResponse,
   ISubscriptionService,
-<<<<<<< HEAD
-  PriceInfoResponse,
-=======
   PricingResponse,
   StartSubscriptionRequest,
   StartSubscriptionResponse,
->>>>>>> d9b88678
 } from './types';
 
 export type SubscriptionServiceConfig = {
@@ -50,11 +46,6 @@
     return await this.#makeRequest(path, 'DELETE');
   }
 
-<<<<<<< HEAD
-  async getPriceInfo(): Promise<PriceInfoResponse> {
-    const path = 'pricing';
-    return await this.#makeRequest(path);
-=======
   async startSubscriptionWithCard(
     request: StartSubscriptionRequest,
   ): Promise<StartSubscriptionResponse> {
@@ -66,7 +57,11 @@
     const path = 'subscriptions/card';
 
     return await this.#makeRequest(path, 'POST', request);
->>>>>>> d9b88678
+  }
+
+  async getPricing(): Promise<PricingResponse> {
+    const path = 'pricing';
+    return await this.#makeRequest<PricingResponse>(path);
   }
 
   async #makeRequest<Result>(
@@ -102,9 +97,4 @@
     const accessToken = await this.authUtils.getAccessToken();
     return { Authorization: `Bearer ${accessToken}` };
   }
-
-  async getPricing(): Promise<PricingResponse> {
-    const path = 'pricing';
-    return await this.#makeRequest<PricingResponse>(path);
-  }
 }