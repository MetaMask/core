import { Messenger } from '@metamask/base-controller';

import {
  controllerName,
  SubscriptionControllerErrorMessage,
} from './constants';
import { SubscriptionServiceError } from './errors';
import {
  getDefaultSubscriptionControllerState,
  SubscriptionController,
  type AllowedActions,
  type AllowedEvents,
  type SubscriptionControllerMessenger,
  type SubscriptionControllerOptions,
  type SubscriptionControllerState,
} from './SubscriptionController';
import type {
  Subscription,
  PricingResponse,
  ProductPricing,
  PricingPaymentMethod,
  StartCryptoSubscriptionRequest,
  StartCryptoSubscriptionResponse,
} from './types';
import {
  PaymentType,
  ProductType,
  RecurringInterval,
  SubscriptionStatus,
} from './types';

// Mock data
const MOCK_SUBSCRIPTION: Subscription = {
  id: 'sub_123456789',
  products: [
    {
      name: ProductType.SHIELD,
      id: 'prod_shield_basic',
      currency: 'usd',
      amount: 900,
    },
  ],
  currentPeriodStart: '2024-01-01T00:00:00Z',
  currentPeriodEnd: '2024-02-01T00:00:00Z',
  status: SubscriptionStatus.active,
  interval: RecurringInterval.month,
  paymentMethod: {
    type: PaymentType.byCard,
  },
};

const MOCK_PRODUCT_PRICE: ProductPricing = {
  name: ProductType.SHIELD,
  prices: [
    {
      interval: RecurringInterval.month,
      currency: 'usd',
      unitAmount: 900,
      unitDecimals: 2,
      trialPeriodDays: 0,
      minBillingCycles: 1,
    },
  ],
};

const MOCK_PRICING_PAYMENT_METHOD: PricingPaymentMethod = {
  type: PaymentType.byCrypto,
  chains: [
    {
      chainId: '0x1',
      paymentAddress: '0xspender',
      tokens: [
        {
          address: '0xtoken',
          symbol: 'USDT',
          decimals: 18,
          conversionRate: { usd: '1.0' },
        },
      ],
    },
  ],
};

const MOCK_PRICE_INFO_RESPONSE: PricingResponse = {
  products: [MOCK_PRODUCT_PRICE],
  paymentMethods: [MOCK_PRICING_PAYMENT_METHOD],
};

/**
 * Creates a custom subscription messenger, in case tests need different permissions
 *
 * @param props - overrides
 * @param props.overrideEvents - override events
 * @returns base messenger, and messenger. You can pass this into the mocks below to mock messenger calls
 */
function createCustomSubscriptionMessenger(props?: {
  overrideEvents?: AllowedEvents['type'][];
}) {
  const baseMessenger = new Messenger<AllowedActions, AllowedEvents>();

  const messenger = baseMessenger.getRestricted<
    typeof controllerName,
    AllowedActions['type'],
    AllowedEvents['type']
  >({
    name: controllerName,
    allowedActions: [
      'AuthenticationController:getBearerToken',
      'AuthenticationController:performSignOut',
    ],
    allowedEvents: props?.overrideEvents ?? [
      'AuthenticationController:stateChange',
    ],
  });

  return {
    baseMessenger,
    messenger,
  };
}

/**
 * Jest Mock Utility to generate a mock Subscription Messenger
 *
 * @param overrideMessengers - override messengers if need to modify the underlying permissions
 * @param overrideMessengers.baseMessenger - base messenger to override
 * @param overrideMessengers.messenger - messenger to override
 * @returns series of mocks to actions that can be called
 */
function createMockSubscriptionMessenger(overrideMessengers?: {
  baseMessenger: Messenger<AllowedActions, AllowedEvents>;
  messenger: SubscriptionControllerMessenger;
}) {
  const { baseMessenger, messenger } =
    overrideMessengers ?? createCustomSubscriptionMessenger();

  const mockPerformSignOut = jest.fn();
  baseMessenger.registerActionHandler(
    'AuthenticationController:performSignOut',
    mockPerformSignOut,
  );

  return {
    baseMessenger,
    messenger,
    mockPerformSignOut,
  };
}

/**
 * Creates a mock subscription service for testing.
 *
 * @returns The mock service and related mocks.
 */
function createMockSubscriptionService() {
  const mockGetSubscriptions = jest.fn().mockImplementation();
  const mockCancelSubscription = jest.fn();
  const mockStartSubscriptionWithCard = jest.fn();
  const mockGetPricing = jest.fn();
  const mockStartSubscriptionWithCrypto = jest.fn();

  const mockService = {
    getSubscriptions: mockGetSubscriptions,
    cancelSubscription: mockCancelSubscription,
    startSubscriptionWithCard: mockStartSubscriptionWithCard,
    getPricing: mockGetPricing,
    startSubscriptionWithCrypto: mockStartSubscriptionWithCrypto,
  };

  return {
    mockService,
    mockGetSubscriptions,
    mockCancelSubscription,
    mockStartSubscriptionWithCard,
    mockGetPricing,
    mockStartSubscriptionWithCrypto,
  };
}

/**
 * Helper function to create controller with options.
 */
type WithControllerCallback<ReturnValue> = (params: {
  controller: SubscriptionController;
  initialState: SubscriptionControllerState;
  messenger: SubscriptionControllerMessenger;
  baseMessenger: Messenger<AllowedActions, AllowedEvents>;
  mockService: ReturnType<typeof createMockSubscriptionService>['mockService'];
  mockPerformSignOut: jest.Mock;
}) => Promise<ReturnValue> | ReturnValue;

type WithControllerOptions = Partial<SubscriptionControllerOptions>;

type WithControllerArgs<ReturnValue> =
  | [WithControllerCallback<ReturnValue>]
  | [WithControllerOptions, WithControllerCallback<ReturnValue>];

/**
 * Builds a controller based on the given options and calls the given function with that controller.
 *
 * @param args - Either a function, or an options bag + a function.
 * @returns Whatever the callback returns.
 */
async function withController<ReturnValue>(
  ...args: WithControllerArgs<ReturnValue>
) {
  const [{ ...rest }, fn] = args.length === 2 ? args : [{}, args[0]];
<<<<<<< HEAD
  const { messenger, baseMessenger } = createMockSubscriptionMessenger();
=======
  const { messenger, mockPerformSignOut } = createMockSubscriptionMessenger();
>>>>>>> 7a9e6201
  const { mockService } = createMockSubscriptionService();

  const controller = new SubscriptionController({
    messenger,
    subscriptionService: mockService,
    ...rest,
  });

  return await fn({
    controller,
    initialState: controller.state,
    messenger,
    baseMessenger,
    mockService,
    mockPerformSignOut,
  });
}

describe('SubscriptionController', () => {
  describe('constructor', () => {
    it('should be able to instantiate with default options', async () => {
      await withController(async ({ controller }) => {
        expect(controller.state).toStrictEqual(
          getDefaultSubscriptionControllerState(),
        );
      });
    });

    it('should be able to instantiate with initial state', () => {
      const { mockService } = createMockSubscriptionService();
      const { messenger } = createMockSubscriptionMessenger();
      const initialState: Partial<SubscriptionControllerState> = {
        subscriptions: [MOCK_SUBSCRIPTION],
      };

      const controller = new SubscriptionController({
        messenger,
        state: initialState,
        subscriptionService: mockService,
      });

      expect(controller).toBeDefined();
      expect(controller.state.subscriptions).toStrictEqual([MOCK_SUBSCRIPTION]);
    });

    it('should be able to instantiate with custom subscription service', () => {
      const { messenger } = createMockSubscriptionMessenger();
      const { mockService } = createMockSubscriptionService();

      const controller = new SubscriptionController({
        messenger,
        subscriptionService: mockService,
      });

      expect(controller).toBeDefined();
      expect(controller.state).toStrictEqual(
        getDefaultSubscriptionControllerState(),
      );
    });
  });

  describe('getSubscription', () => {
    it('should fetch and store subscription successfully', async () => {
      await withController(async ({ controller, mockService }) => {
        mockService.getSubscriptions.mockResolvedValue({
          customerId: 'cus_1',
          subscriptions: [MOCK_SUBSCRIPTION],
          trialedProducts: [],
        });

        const result = await controller.getSubscriptions();

        expect(result).toStrictEqual([MOCK_SUBSCRIPTION]);
        // For backward compatibility during refactor, keep single subscription mirror if present
        // but assert new state field
        expect(controller.state.subscriptions).toStrictEqual([
          MOCK_SUBSCRIPTION,
        ]);
        expect(mockService.getSubscriptions).toHaveBeenCalledTimes(1);
      });
    });

    it('should handle null subscription response', async () => {
      await withController(async ({ controller, mockService }) => {
        mockService.getSubscriptions.mockResolvedValue({
          customerId: 'cus_1',
          subscriptions: [],
          trialedProducts: [],
        });

        const result = await controller.getSubscriptions();

        expect(result).toHaveLength(0);
        expect(controller.state.subscriptions).toStrictEqual([]);
        expect(mockService.getSubscriptions).toHaveBeenCalledTimes(1);
      });
    });

    it('should handle subscription service errors', async () => {
      await withController(async ({ controller, mockService }) => {
        const errorMessage = 'Failed to fetch subscription';
        mockService.getSubscriptions.mockRejectedValue(
          new SubscriptionServiceError(errorMessage),
        );

        await expect(controller.getSubscriptions()).rejects.toThrow(
          SubscriptionServiceError,
        );

        expect(controller.state.subscriptions).toStrictEqual([]);
        expect(mockService.getSubscriptions).toHaveBeenCalledTimes(1);
      });
    });

    it('should update state when subscription is fetched', async () => {
      const initialSubscription = { ...MOCK_SUBSCRIPTION, id: 'sub_old' };
      const newSubscription = { ...MOCK_SUBSCRIPTION, id: 'sub_new' };

      await withController(
        {
          state: {
            subscriptions: [initialSubscription],
          },
        },
        async ({ controller, mockService }) => {
          expect(controller.state.subscriptions).toStrictEqual([
            initialSubscription,
          ]);

          // Fetch new subscription
          mockService.getSubscriptions.mockResolvedValue({
            customerId: 'cus_1',
            subscriptions: [newSubscription],
            trialedProducts: [],
          });
          const result = await controller.getSubscriptions();

          expect(result).toStrictEqual([newSubscription]);
          expect(controller.state.subscriptions).toStrictEqual([
            newSubscription,
          ]);
          expect(controller.state.subscriptions[0]?.id).toBe('sub_new');
        },
      );
    });
  });

  describe('cancelSubscription', () => {
    it('should cancel subscription successfully', async () => {
      const mockSubscription2 = { ...MOCK_SUBSCRIPTION, id: 'sub_2' };
      await withController(
        {
          state: {
            subscriptions: [MOCK_SUBSCRIPTION, mockSubscription2],
          },
        },
        async ({ controller, mockService }) => {
          mockService.cancelSubscription.mockResolvedValue(undefined);
          expect(
            await controller.cancelSubscription({
              subscriptionId: MOCK_SUBSCRIPTION.id,
            }),
          ).toBeUndefined();
          expect(controller.state.subscriptions).toStrictEqual([
            { ...MOCK_SUBSCRIPTION, status: SubscriptionStatus.canceled },
            mockSubscription2,
          ]);
          expect(mockService.cancelSubscription).toHaveBeenCalledWith({
            subscriptionId: MOCK_SUBSCRIPTION.id,
          });
          expect(mockService.cancelSubscription).toHaveBeenCalledTimes(1);
        },
      );
    });

    it('should throw error when user is not subscribed', async () => {
      await withController(
        {
          state: {
            subscriptions: [],
          },
        },
        async ({ controller }) => {
          await expect(
            controller.cancelSubscription({
              subscriptionId: 'sub_123456789',
            }),
          ).rejects.toThrow(
            SubscriptionControllerErrorMessage.UserNotSubscribed,
          );
        },
      );
    });

    it('should not call subscription service when user is not subscribed', async () => {
      await withController(
        {
          state: {
            subscriptions: [],
          },
        },
        async ({ controller, mockService }) => {
          await expect(
            controller.cancelSubscription({
              subscriptionId: 'sub_123456789',
            }),
          ).rejects.toThrow(
            SubscriptionControllerErrorMessage.UserNotSubscribed,
          );

          // Verify the subscription service was not called
          expect(mockService.cancelSubscription).not.toHaveBeenCalled();
        },
      );
    });

    it('should handle subscription service errors during cancellation', async () => {
      await withController(
        {
          state: {
            subscriptions: [MOCK_SUBSCRIPTION],
          },
        },
        async ({ controller, mockService }) => {
          const errorMessage = 'Failed to cancel subscription';
          mockService.cancelSubscription.mockRejectedValue(
            new SubscriptionServiceError(errorMessage),
          );

          await expect(
            controller.cancelSubscription({
              subscriptionId: 'sub_123456789',
            }),
          ).rejects.toThrow(SubscriptionServiceError);

          expect(mockService.cancelSubscription).toHaveBeenCalledWith({
            subscriptionId: 'sub_123456789',
          });
          expect(mockService.cancelSubscription).toHaveBeenCalledTimes(1);
        },
      );
    });
  });

  describe('startShieldSubscriptionWithCard', () => {
    const MOCK_START_SUBSCRIPTION_RESPONSE = {
      checkoutSessionUrl: 'https://checkout.example.com/session/123',
    };

    it('should start shield subscription successfully when user is not subscribed', async () => {
      await withController(
        {
          state: {
            subscriptions: [],
          },
        },
        async ({ controller, mockService }) => {
          mockService.startSubscriptionWithCard.mockResolvedValue(
            MOCK_START_SUBSCRIPTION_RESPONSE,
          );

          const result = await controller.startShieldSubscriptionWithCard({
            products: [ProductType.SHIELD],
            isTrialRequested: true,
            recurringInterval: RecurringInterval.month,
          });

          expect(result).toStrictEqual(MOCK_START_SUBSCRIPTION_RESPONSE);
          expect(mockService.startSubscriptionWithCard).toHaveBeenCalledWith({
            products: [ProductType.SHIELD],
            isTrialRequested: true,
            recurringInterval: RecurringInterval.month,
          });
        },
      );
    });

    it('should throw error when user is already subscribed', async () => {
      await withController(
        {
          state: {
            subscriptions: [MOCK_SUBSCRIPTION],
          },
        },
        async ({ controller, mockService }) => {
          await expect(
            controller.startShieldSubscriptionWithCard({
              products: [ProductType.SHIELD],
              isTrialRequested: true,
              recurringInterval: RecurringInterval.month,
            }),
          ).rejects.toThrow(
            SubscriptionControllerErrorMessage.UserAlreadySubscribed,
          );

          // Verify the subscription service was not called
          expect(mockService.startSubscriptionWithCard).not.toHaveBeenCalled();
        },
      );
    });

    it('should handle subscription service errors during start subscription', async () => {
      await withController(
        {
          state: {
            subscriptions: [],
          },
        },
        async ({ controller, mockService }) => {
          const errorMessage = 'Failed to start subscription';
          mockService.startSubscriptionWithCard.mockRejectedValue(
            new SubscriptionServiceError(errorMessage),
          );

          await expect(
            controller.startShieldSubscriptionWithCard({
              products: [ProductType.SHIELD],
              isTrialRequested: true,
              recurringInterval: RecurringInterval.month,
            }),
          ).rejects.toThrow(SubscriptionServiceError);

          expect(mockService.startSubscriptionWithCard).toHaveBeenCalledWith({
            products: [ProductType.SHIELD],
            isTrialRequested: true,
            recurringInterval: RecurringInterval.month,
          });
        },
      );
    });
  });

  describe('startCryptoSubscription', () => {
    it('should start crypto subscription successfully when user is not subscribed', async () => {
      await withController(
        {
          state: {
            subscriptions: [],
          },
        },
        async ({ controller, mockService }) => {
          const request: StartCryptoSubscriptionRequest = {
            products: [ProductType.SHIELD],
            isTrialRequested: false,
            recurringInterval: RecurringInterval.month,
            billingCycles: 3,
            chainId: '0x1',
            payerAddress: '0x0000000000000000000000000000000000000001',
            tokenSymbol: 'USDC',
            rawTransaction: '0xdeadbeef',
          };

          const response: StartCryptoSubscriptionResponse = {
            subscriptionId: 'sub_crypto_123',
            status: SubscriptionStatus.active,
          };

          mockService.startSubscriptionWithCrypto.mockResolvedValue(response);

          const result = await controller.startSubscriptionWithCrypto(request);

          expect(result).toStrictEqual(response);
          expect(mockService.startSubscriptionWithCrypto).toHaveBeenCalledWith(
            request,
          );
        },
      );
    });
  });

  describe('integration scenarios', () => {
    it('should handle complete subscription lifecycle with updated logic', async () => {
      await withController(async ({ controller, mockService }) => {
        // 1. Initially no subscription
        expect(controller.state.subscriptions).toStrictEqual([]);

        // 2. Try to cancel subscription (should fail - user not subscribed)
        await expect(
          controller.cancelSubscription({
            subscriptionId: 'sub_123456789',
          }),
        ).rejects.toThrow(SubscriptionControllerErrorMessage.UserNotSubscribed);

        // 3. Fetch subscription
        mockService.getSubscriptions.mockResolvedValue({
          customerId: 'cus_1',
          subscriptions: [MOCK_SUBSCRIPTION],
          trialedProducts: [],
        });
        const subscriptions = await controller.getSubscriptions();

        expect(subscriptions).toStrictEqual([MOCK_SUBSCRIPTION]);
        expect(controller.state.subscriptions).toStrictEqual([
          MOCK_SUBSCRIPTION,
        ]);

        // 4. Now cancel should work (user is subscribed)
        mockService.cancelSubscription.mockResolvedValue(undefined);
        expect(
          await controller.cancelSubscription({
            subscriptionId: 'sub_123456789',
          }),
        ).toBeUndefined();

        expect(mockService.cancelSubscription).toHaveBeenCalledWith({
          subscriptionId: 'sub_123456789',
        });
      });
    });
  });

  describe('getPricing', () => {
    const mockPricingResponse: PricingResponse = {
      products: [],
      paymentMethods: [],
    };

    it('should return pricing response', async () => {
      await withController(async ({ controller, mockService }) => {
        mockService.getPricing.mockResolvedValue(mockPricingResponse);

        const result = await controller.getPricing();

        expect(result).toStrictEqual(mockPricingResponse);
      });
    });
  });

<<<<<<< HEAD
  describe('getCryptoApproveTransactionParams', () => {
    it('returns transaction params for crypto approve transaction', async () => {
      await withController(async ({ controller, mockService }) => {
        // Provide product pricing and crypto payment info with unitDecimals small to avoid integer div to 0
        mockService.getPricing.mockResolvedValue(MOCK_PRICE_INFO_RESPONSE);

        const result = await controller.getCryptoApproveTransactionParams({
          chainId: '0x1',
          paymentTokenAddress: '0xtoken',
          productType: ProductType.SHIELD,
          interval: RecurringInterval.month,
        });

        expect(result).toStrictEqual({
          approveAmount: '9000000000000000000',
          paymentAddress: '0xspender',
          paymentTokenAddress: '0xtoken',
          chainId: '0x1',
        });
      });
    });

    it('throws when product price not found', async () => {
      await withController(async ({ controller, mockService }) => {
        mockService.getPricing.mockResolvedValue({
          products: [],
          paymentMethods: [],
        });

        await expect(
          controller.getCryptoApproveTransactionParams({
            chainId: '0x1',
            paymentTokenAddress: '0xtoken',
            productType: ProductType.SHIELD,
            interval: RecurringInterval.month,
          }),
        ).rejects.toThrow('Product price not found');
      });
    });

    it('throws when price not found for interval', async () => {
      await withController(async ({ controller, mockService }) => {
        mockService.getPricing.mockResolvedValue({
          products: [
            {
              name: ProductType.SHIELD,
              prices: [
                {
                  interval: RecurringInterval.year,
                  currency: 'usd',
                  unitAmount: 10,
                  unitDecimals: 18,
                  trialPeriodDays: 0,
                  minBillingCycles: 1,
                },
              ],
            },
          ],
          paymentMethods: [],
        });

        await expect(
          controller.getCryptoApproveTransactionParams({
            chainId: '0x1',
            paymentTokenAddress: '0xtoken',
            productType: ProductType.SHIELD,
            interval: RecurringInterval.month,
          }),
        ).rejects.toThrow('Price not found');
      });
    });

    it('throws when chains payment info not found', async () => {
      await withController(async ({ controller, mockService }) => {
        mockService.getPricing.mockResolvedValue({
          ...MOCK_PRICE_INFO_RESPONSE,
          paymentMethods: [
            {
              type: PaymentType.byCard,
            },
          ],
        });

        await expect(
          controller.getCryptoApproveTransactionParams({
            chainId: '0x1',
            paymentTokenAddress: '0xtoken',
            productType: ProductType.SHIELD,
            interval: RecurringInterval.month,
          }),
        ).rejects.toThrow('Chains payment info not found');
      });
    });

    it('throws when invalid chain id', async () => {
      await withController(async ({ controller, mockService }) => {
        mockService.getPricing.mockResolvedValue({
          ...MOCK_PRICE_INFO_RESPONSE,
          paymentMethods: [
            {
              type: PaymentType.byCrypto,
              chains: [
                {
                  chainId: '0x2',
                  paymentAddress: '0xspender',
                  tokens: [],
                },
              ],
            },
          ],
        });

        await expect(
          controller.getCryptoApproveTransactionParams({
            chainId: '0x1',
            paymentTokenAddress: '0xtoken',
            productType: ProductType.SHIELD,
            interval: RecurringInterval.month,
          }),
        ).rejects.toThrow('Invalid chain id');
      });
    });

    it('throws when invalid token address', async () => {
      await withController(async ({ controller, mockService }) => {
        mockService.getPricing.mockResolvedValue(MOCK_PRICE_INFO_RESPONSE);

        await expect(
          controller.getCryptoApproveTransactionParams({
            chainId: '0x1',
            paymentTokenAddress: '0xtoken-invalid',
            productType: ProductType.SHIELD,
            interval: RecurringInterval.month,
          }),
        ).rejects.toThrow('Invalid token address');
      });
    });

    it('throws when conversion rate not found', async () => {
      await withController(async ({ controller, mockService }) => {
        // Valid product and chain/token, but token lacks conversion rate for currency
        mockService.getPricing.mockResolvedValue({
          ...MOCK_PRICE_INFO_RESPONSE,
          paymentMethods: [
            {
              type: PaymentType.byCrypto,
              chains: [
                {
                  chainId: '0x1',
                  paymentAddress: '0xspender',
                  tokens: [
                    {
                      address: '0xtoken',
                      decimals: 18,
                      conversionRate: {},
                    },
                  ],
                },
              ],
            },
          ],
        });

        await expect(
          controller.getCryptoApproveTransactionParams({
            chainId: '0x1',
            paymentTokenAddress: '0xtoken',
            productType: ProductType.SHIELD,
            interval: RecurringInterval.month,
          }),
        ).rejects.toThrow('Conversion rate not found');
=======
  describe('triggerAuthTokenRefresh', () => {
    it('should trigger auth token refresh', async () => {
      await withController(async ({ controller, mockPerformSignOut }) => {
        controller.triggerAccessTokenRefresh();

        expect(mockPerformSignOut).toHaveBeenCalledWith();
>>>>>>> 7a9e6201
      });
    });
  });
});<|MERGE_RESOLUTION|>--- conflicted
+++ resolved
@@ -205,11 +205,7 @@
   ...args: WithControllerArgs<ReturnValue>
 ) {
   const [{ ...rest }, fn] = args.length === 2 ? args : [{}, args[0]];
-<<<<<<< HEAD
-  const { messenger, baseMessenger } = createMockSubscriptionMessenger();
-=======
-  const { messenger, mockPerformSignOut } = createMockSubscriptionMessenger();
->>>>>>> 7a9e6201
+  const { messenger, mockPerformSignOut, baseMessenger } = createMockSubscriptionMessenger();
   const { mockService } = createMockSubscriptionService();
 
   const controller = new SubscriptionController({
@@ -638,7 +634,6 @@
     });
   });
 
-<<<<<<< HEAD
   describe('getCryptoApproveTransactionParams', () => {
     it('returns transaction params for crypto approve transaction', async () => {
       await withController(async ({ controller, mockService }) => {
@@ -810,14 +805,16 @@
             interval: RecurringInterval.month,
           }),
         ).rejects.toThrow('Conversion rate not found');
-=======
+      });
+    });
+  });
+
   describe('triggerAuthTokenRefresh', () => {
     it('should trigger auth token refresh', async () => {
       await withController(async ({ controller, mockPerformSignOut }) => {
         controller.triggerAccessTokenRefresh();
 
         expect(mockPerformSignOut).toHaveBeenCalledWith();
->>>>>>> 7a9e6201
       });
     });
   });
