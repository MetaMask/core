--- conflicted
+++ resolved
@@ -23,18 +23,13 @@
   type SubscriptionControllerOptions,
   type SubscriptionControllerState,
 } from './SubscriptionController';
-<<<<<<< HEAD
-import type { PriceInfoResponse, ProductPrice, Subscription } from './types';
-import { PaymentType, ProductType } from './types';
-=======
-import type { Subscription, PricingResponse } from './types';
+import type { Subscription, PricingResponse, ProductPricing } from './types';
 import {
   PaymentType,
   ProductType,
   RecurringInterval,
   SubscriptionStatus,
 } from './types';
->>>>>>> d9b88678
 
 jest.mock('@ethersproject/contracts');
 
@@ -45,7 +40,7 @@
     {
       name: ProductType.SHIELD,
       id: 'prod_shield_basic',
-      currency: 'USD',
+      currency: 'usd',
       amount: 9.99,
     },
   ],
@@ -58,12 +53,12 @@
   },
 };
 
-const MOCK_PRODUCT_PRICE: ProductPrice = {
+const MOCK_PRODUCT_PRICE: ProductPricing = {
   name: ProductType.SHIELD,
   prices: [
     {
-      interval: 'month',
-      currency: 'USD',
+      interval: RecurringInterval.month,
+      currency: 'usd',
       unitAmount: 9.99,
       unitDecimals: 18,
       trialPeriodDays: 0,
@@ -72,7 +67,7 @@
   ],
 };
 
-const MOCK_PRICE_INFO_RESPONSE: PriceInfoResponse = {
+const MOCK_PRICE_INFO_RESPONSE: PricingResponse = {
   products: [MOCK_PRODUCT_PRICE],
   paymentMethods: [MOCK_SUBSCRIPTION.paymentMethod],
 };
@@ -155,34 +150,22 @@
 function createMockSubscriptionService() {
   const mockGetSubscriptions = jest.fn().mockImplementation();
   const mockCancelSubscription = jest.fn();
-<<<<<<< HEAD
-  const mockGetPriceInfo = jest.fn();
-=======
   const mockStartSubscriptionWithCard = jest.fn();
   const mockGetPricing = jest.fn();
->>>>>>> d9b88678
 
   const mockService = {
     getSubscriptions: mockGetSubscriptions,
     cancelSubscription: mockCancelSubscription,
-<<<<<<< HEAD
-    getPriceInfo: mockGetPriceInfo,
-=======
     startSubscriptionWithCard: mockStartSubscriptionWithCard,
     getPricing: mockGetPricing,
->>>>>>> d9b88678
   };
 
   return {
     mockService,
     mockGetSubscriptions,
     mockCancelSubscription,
-<<<<<<< HEAD
-    mockGetPriceInfo,
-=======
     mockStartSubscriptionWithCard,
     mockGetPricing,
->>>>>>> d9b88678
   };
 }
 
@@ -478,16 +461,6 @@
     });
   });
 
-<<<<<<< HEAD
-  describe('getPriceInfo', () => {
-    it('should get price info successfully', async () => {
-      await withController(async ({ controller, mockService }) => {
-        mockService.getPriceInfo.mockResolvedValue(MOCK_PRICE_INFO_RESPONSE);
-        const result = await controller.getPriceInfo();
-        expect(result).toStrictEqual(MOCK_PRICE_INFO_RESPONSE);
-        expect(mockService.getPriceInfo).toHaveBeenCalledTimes(1);
-      });
-=======
   describe('startShieldSubscriptionWithCard', () => {
     const MOCK_START_SUBSCRIPTION_RESPONSE = {
       checkoutSessionUrl: 'https://checkout.example.com/session/123',
@@ -573,7 +546,6 @@
           });
         },
       );
->>>>>>> d9b88678
     });
   });
 
@@ -618,7 +590,23 @@
     });
   });
 
-<<<<<<< HEAD
+  describe('getPricing', () => {
+    const mockPricingResponse: PricingResponse = {
+      products: [],
+      paymentMethods: [],
+    };
+
+    it('should return pricing response', async () => {
+      await withController(async ({ controller, mockService }) => {
+        mockService.getPricing.mockResolvedValue(mockPricingResponse);
+
+        const result = await controller.getPricing();
+
+        expect(result).toStrictEqual(mockPricingResponse);
+      });
+    });
+  });
+
   describe('createCryptoApproveTransaction', () => {
     const ContractCtor = Contract as unknown as jest.Mock;
     beforeEach(() => {
@@ -675,14 +663,14 @@
           );
 
           // Provide product pricing and crypto payment info
-          mockService.getPriceInfo.mockResolvedValue({
+          mockService.getPricing.mockResolvedValue({
             products: [
               {
                 name: ProductType.SHIELD,
                 prices: [
                   {
-                    interval: 'month',
-                    currency: 'USD',
+                    interval: RecurringInterval.month,
+                    currency: 'usd',
                     unitAmount: 10,
                     unitDecimals: 18,
                     trialPeriodDays: 0,
@@ -693,7 +681,7 @@
             ],
             paymentMethods: [
               {
-                type: PaymentType.CRYPTO,
+                type: PaymentType.byCrypto,
                 chains: [
                   {
                     chainId: '0x1',
@@ -702,7 +690,7 @@
                       {
                         address: '0xtoken',
                         decimals: 18,
-                        conversionRate: { USD: '1.0' },
+                        conversionRate: { usd: '1.0' },
                       },
                     ],
                   },
@@ -800,14 +788,14 @@
           mockAddTransactionFn.mockResolvedValue(mockTxResult);
 
           // Provide product pricing and crypto payment info with unitDecimals small to avoid integer div to 0
-          mockService.getPriceInfo.mockResolvedValue({
+          mockService.getPricing.mockResolvedValue({
             products: [
               {
                 name: ProductType.SHIELD,
                 prices: [
                   {
-                    interval: 'month',
-                    currency: 'USD',
+                    interval: RecurringInterval.month,
+                    currency: 'usd',
                     unitAmount: 10,
                     unitDecimals: 0,
                     trialPeriodDays: 0,
@@ -818,7 +806,7 @@
             ],
             paymentMethods: [
               {
-                type: PaymentType.CRYPTO,
+                type: PaymentType.byCrypto,
                 chains: [
                   {
                     chainId: '0x1',
@@ -827,7 +815,7 @@
                       {
                         address: '0xtoken',
                         decimals: 18,
-                        conversionRate: { USD: '1.0' },
+                        conversionRate: { usd: '1.0' },
                       },
                     ],
                   },
@@ -865,7 +853,7 @@
 
     it('throws when product price not found', async () => {
       await withController(async ({ controller, mockService }) => {
-        mockService.getPriceInfo.mockResolvedValue({
+        mockService.getPricing.mockResolvedValue({
           products: [],
           paymentMethods: [],
         });
@@ -875,7 +863,7 @@
             chainId: '0x1',
             tokenAddress: '0xtoken',
             productType: ProductType.SHIELD,
-            interval: 'month',
+            interval: RecurringInterval.month,
           }),
         ).rejects.toThrow('Product price not found');
       });
@@ -883,14 +871,14 @@
 
     it('throws when price not found for interval', async () => {
       await withController(async ({ controller, mockService }) => {
-        mockService.getPriceInfo.mockResolvedValue({
+        mockService.getPricing.mockResolvedValue({
           products: [
             {
               name: ProductType.SHIELD,
               prices: [
                 {
-                  interval: 'year',
-                  currency: 'USD',
+                  interval: RecurringInterval.year,
+                  currency: 'usd',
                   unitAmount: 10,
                   unitDecimals: 18,
                   trialPeriodDays: 0,
@@ -915,14 +903,14 @@
 
     it('throws when chains payment info not found', async () => {
       await withController(async ({ controller, mockService }) => {
-        mockService.getPriceInfo.mockResolvedValue({
+        mockService.getPricing.mockResolvedValue({
           products: [
             {
               name: ProductType.SHIELD,
               prices: [
                 {
-                  interval: 'month',
-                  currency: 'USD',
+                  interval: RecurringInterval.month,
+                  currency: 'usd',
                   unitAmount: 10,
                   unitDecimals: 18,
                   trialPeriodDays: 0,
@@ -933,7 +921,7 @@
           ],
           paymentMethods: [
             {
-              type: PaymentType.CARD,
+              type: PaymentType.byCard,
             },
           ],
         });
@@ -943,7 +931,7 @@
             chainId: '0x1',
             tokenAddress: '0xtoken',
             productType: ProductType.SHIELD,
-            interval: 'month',
+            interval: RecurringInterval.month,
           }),
         ).rejects.toThrow('Chains payment info not found');
       });
@@ -951,14 +939,14 @@
 
     it('throws when invalid chain id', async () => {
       await withController(async ({ controller, mockService }) => {
-        mockService.getPriceInfo.mockResolvedValue({
+        mockService.getPricing.mockResolvedValue({
           products: [
             {
               name: ProductType.SHIELD,
               prices: [
                 {
-                  interval: 'month',
-                  currency: 'USD',
+                  interval: RecurringInterval.month,
+                  currency: 'usd',
                   unitAmount: 10,
                   unitDecimals: 18,
                   trialPeriodDays: 0,
@@ -969,7 +957,7 @@
           ],
           paymentMethods: [
             {
-              type: PaymentType.CRYPTO,
+              type: PaymentType.byCrypto,
               chains: [
                 {
                   chainId: '0x2',
@@ -986,7 +974,7 @@
             chainId: '0x1',
             tokenAddress: '0xtoken',
             productType: ProductType.SHIELD,
-            interval: 'month',
+            interval: RecurringInterval.month,
           }),
         ).rejects.toThrow('Invalid chain id');
       });
@@ -994,14 +982,14 @@
 
     it('throws when invalid token address', async () => {
       await withController(async ({ controller, mockService }) => {
-        mockService.getPriceInfo.mockResolvedValue({
+        mockService.getPricing.mockResolvedValue({
           products: [
             {
               name: ProductType.SHIELD,
               prices: [
                 {
-                  interval: 'month',
-                  currency: 'USD',
+                  interval: RecurringInterval.month,
+                  currency: 'usd',
                   unitAmount: 10,
                   unitDecimals: 18,
                   trialPeriodDays: 0,
@@ -1012,7 +1000,7 @@
           ],
           paymentMethods: [
             {
-              type: PaymentType.CRYPTO,
+              type: PaymentType.byCrypto,
               chains: [
                 {
                   chainId: '0x1',
@@ -1021,7 +1009,7 @@
                     {
                       address: '0xothertoken',
                       decimals: 18,
-                      conversionRate: { USD: '1.0' },
+                      conversionRate: { usd: '1.0' },
                     },
                   ],
                 },
@@ -1035,7 +1023,7 @@
             chainId: '0x1',
             tokenAddress: '0xtoken',
             productType: ProductType.SHIELD,
-            interval: 'month',
+            interval: RecurringInterval.month,
           }),
         ).rejects.toThrow('Invalid token address');
       });
@@ -1045,14 +1033,14 @@
       await withController(
         async ({ controller, mockService, baseMessenger }) => {
           // Provide full, valid pricing so it reaches provider retrieval
-          mockService.getPriceInfo.mockResolvedValue({
+          mockService.getPricing.mockResolvedValue({
             products: [
               {
                 name: ProductType.SHIELD,
                 prices: [
                   {
-                    interval: 'month',
-                    currency: 'USD',
+                    interval: RecurringInterval.month,
+                    currency: 'usd',
                     unitAmount: 10,
                     unitDecimals: 18,
                     trialPeriodDays: 0,
@@ -1063,7 +1051,7 @@
             ],
             paymentMethods: [
               {
-                type: PaymentType.CRYPTO,
+                type: PaymentType.byCrypto,
                 chains: [
                   {
                     chainId: '0x1',
@@ -1072,7 +1060,7 @@
                       {
                         address: '0xtoken',
                         decimals: 18,
-                        conversionRate: { USD: '1.0' },
+                        conversionRate: { usd: '1.0' },
                       },
                     ],
                   },
@@ -1120,14 +1108,14 @@
       await withController(
         async ({ controller, mockService, baseMessenger }) => {
           // Valid product and chain/token, but token lacks conversion rate for currency
-          mockService.getPriceInfo.mockResolvedValue({
+          mockService.getPricing.mockResolvedValue({
             products: [
               {
                 name: ProductType.SHIELD,
                 prices: [
                   {
-                    interval: 'month',
-                    currency: 'USD',
+                    interval: RecurringInterval.month,
+                    currency: 'usd',
                     unitAmount: 10,
                     unitDecimals: 18,
                     trialPeriodDays: 0,
@@ -1138,7 +1126,7 @@
             ],
             paymentMethods: [
               {
-                type: PaymentType.CRYPTO,
+                type: PaymentType.byCrypto,
                 chains: [
                   {
                     chainId: '0x1',
@@ -1243,14 +1231,14 @@
               >,
           );
 
-          mockService.getPriceInfo.mockResolvedValue({
+          mockService.getPricing.mockResolvedValue({
             products: [
               {
                 name: ProductType.SHIELD,
                 prices: [
                   {
-                    interval: 'month',
-                    currency: 'USD',
+                    interval: RecurringInterval.month,
+                    currency: 'usd',
                     unitAmount: 800,
                     unitDecimals: 2,
                     trialPeriodDays: 0,
@@ -1261,7 +1249,7 @@
             ],
             paymentMethods: [
               {
-                type: PaymentType.CRYPTO,
+                type: PaymentType.byCrypto,
                 chains: [
                   {
                     chainId: '0x1',
@@ -1270,7 +1258,7 @@
                       {
                         address: '0xtoken',
                         decimals: 18,
-                        conversionRate: { USD: '1.0' },
+                        conversionRate: { usd: '1.0' },
                       },
                     ],
                   },
@@ -1290,22 +1278,5 @@
         },
       );
     });
-=======
-  describe('getPricing', () => {
-    const mockPricingResponse: PricingResponse = {
-      products: [],
-      paymentMethods: [],
-    };
-
-    it('should return pricing response', async () => {
-      await withController(async ({ controller, mockService }) => {
-        mockService.getPricing.mockResolvedValue(mockPricingResponse);
-
-        const result = await controller.getPricing();
-
-        expect(result).toStrictEqual(mockPricingResponse);
-      });
-    });
->>>>>>> d9b88678
   });
 });