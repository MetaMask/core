import nock, { cleanAll, isDone } from 'nock';

import {
  Env,
  getEnvUrls,
  SUBSCRIPTION_PRODUCTS,
  SubscriptionControllerErrorMessage,
} from './constants';
import { SubscriptionServiceError } from './errors';
<<<<<<< HEAD
import { SUBSCRIPTION_URL, SubscriptionService } from './SubscriptionService';
import type { Subscription, StartSubscriptionRequest } from './types';
=======
import { SubscriptionService } from './SubscriptionService';
import type { Subscription } from './types';
import { PaymentType, ProductType } from './types';
>>>>>>> bb085ddd

// Mock data
const MOCK_SUBSCRIPTION: Subscription = {
  id: 'sub_123456789',
  products: [
    {
      name: ProductType.SHIELD,
      id: 'prod_shield_basic',
      currency: 'USD',
      amount: 9.99,
    },
  ],
  currentPeriodStart: '2024-01-01T00:00:00Z',
  currentPeriodEnd: '2024-02-01T00:00:00Z',
  status: 'active',
  interval: 'month',
  paymentMethod: {
    type: PaymentType.CARD,
  },
};

const MOCK_ACCESS_TOKEN = 'mock-access-token-12345';

const MOCK_ERROR_RESPONSE = {
  message: 'Subscription not found',
  error: 'NOT_FOUND',
};

const MOCK_START_SUBSCRIPTION_REQUEST: StartSubscriptionRequest = {
  products: [SUBSCRIPTION_PRODUCTS.SHIELD],
  isTrialRequested: true,
};

const MOCK_START_SUBSCRIPTION_RESPONSE = {
  checkoutSessionUrl: 'https://checkout.example.com/session/123',
};

/**
 * Creates a mock subscription service config for testing
 *
 * @param params - The parameters object
 * @param [params.env] - The environment to use for the config
 * @param [params.fetchFn] - The fetch function to use for the config
 * @returns The mock configuration object
 */
function createMockConfig({
  env = Env.DEV,
  fetchFn = fetch,
}: { env?: Env; fetchFn?: typeof fetch } = {}) {
  return {
    env,
    auth: {
      getAccessToken: jest.fn().mockResolvedValue(MOCK_ACCESS_TOKEN),
    },
    fetchFn,
  };
}

/**
 * Gets the test URL for the given environment
 *
 * @param env - The environment to get the URL for
 * @returns The test URL for the environment
 */
function getTestUrl(env: Env): string {
  return getEnvUrls(env).subscriptionApiUrl;
}

/**
 * Helper function to create a mock subscription service and call a function with it
 *
 * @param fn - The function to call with the mock subscription service
 * @returns The result of the function call
 */
function withMockSubscriptionService(
  fn: (params: {
    service: SubscriptionService;
    config: ReturnType<typeof createMockConfig>;
    testUrl: string;
  }) => Promise<void>,
) {
  const config = createMockConfig();
  const service = new SubscriptionService(config);
  const testUrl = getTestUrl(config.env);
  return fn({ service, config, testUrl });
}

describe('SubscriptionService', () => {
  afterEach(() => {
    cleanAll();
  });

  describe('constructor', () => {
    it('should create instance with valid config', () => {
      const config = createMockConfig();
      const service = new SubscriptionService(config);

      expect(service).toBeInstanceOf(SubscriptionService);
    });

    it('should create instance with different environments', () => {
      const devConfig = createMockConfig({ env: Env.DEV });
      const uatConfig = createMockConfig({ env: Env.UAT });
      const prdConfig = createMockConfig({ env: Env.PRD });

      expect(() => new SubscriptionService(devConfig)).not.toThrow();
      expect(() => new SubscriptionService(uatConfig)).not.toThrow();
      expect(() => new SubscriptionService(prdConfig)).not.toThrow();
    });
  });

  describe('getSubscriptions', () => {
    it('should fetch subscriptions successfully', async () => {
      await withMockSubscriptionService(
        async ({ service, testUrl, config }) => {
          nock(testUrl)
            .get('/api/v1/subscriptions')
            .matchHeader('Authorization', `Bearer ${MOCK_ACCESS_TOKEN}`)
            .reply(200, {
              customerId: 'cus_1',
              subscriptions: [MOCK_SUBSCRIPTION],
              trialedProducts: [],
            });

          const result = await service.getSubscriptions();

          expect(result).toStrictEqual({
            customerId: 'cus_1',
            subscriptions: [MOCK_SUBSCRIPTION],
            trialedProducts: [],
          });
          expect(config.auth.getAccessToken).toHaveBeenCalledTimes(1);
          expect(isDone()).toBe(true);
        },
      );
    });

    it('should throw SubscriptionServiceError for error responses', async () => {
      await withMockSubscriptionService(async ({ service, testUrl }) => {
        nock(testUrl)
          .get('/api/v1/subscriptions')
          .reply(404, MOCK_ERROR_RESPONSE);

        await expect(service.getSubscriptions()).rejects.toThrow(
          SubscriptionServiceError,
        );
      });
    });

    it('should throw SubscriptionServiceError for network errors', async () => {
      await withMockSubscriptionService(async ({ service, testUrl }) => {
        nock(testUrl)
          .get('/api/v1/subscriptions')
          .replyWithError('Network error');

        await expect(service.getSubscriptions()).rejects.toThrow(
          SubscriptionServiceError,
        );
      });
    });

    it('should handle get access token error', async () => {
      await withMockSubscriptionService(async ({ service, config }) => {
        // Simulate a non-Error thrown from the auth.getAccessToken mock
        config.auth.getAccessToken.mockRejectedValue('string error');

        await expect(service.getSubscriptions()).rejects.toThrow(
          SubscriptionServiceError,
        );
      });
    });

    it('should handle null exceptions in catch block', async () => {
      const fetchMock = jest.fn().mockRejectedValueOnce(null);
      const config = createMockConfig({ fetchFn: fetchMock });
      const service = new SubscriptionService(config);

      await expect(
        service.cancelSubscription({ subscriptionId: 'sub_123456789' }),
      ).rejects.toThrow(SubscriptionServiceError);
    });
  });

  describe('cancelSubscription', () => {
    it('should cancel subscription successfully', async () => {
      await withMockSubscriptionService(
        async ({ service, testUrl, config }) => {
          nock(testUrl)
            .delete('/api/v1/subscriptions/sub_123456789')
            .matchHeader('Authorization', `Bearer ${MOCK_ACCESS_TOKEN}`)
            .reply(200, {});

          await service.cancelSubscription({ subscriptionId: 'sub_123456789' });

          expect(config.auth.getAccessToken).toHaveBeenCalledTimes(1);
          expect(isDone()).toBe(true);
        },
      );
    });

    it('should throw SubscriptionServiceError for error responses', async () => {
      await withMockSubscriptionService(async ({ service, testUrl }) => {
        nock(testUrl)
          .delete('/api/v1/subscriptions/sub_123456789')
          .reply(400, MOCK_ERROR_RESPONSE);

        await expect(
          service.cancelSubscription({ subscriptionId: 'sub_123456789' }),
        ).rejects.toThrow(/Subscription not found/u);
      });
    });

    it('should throw SubscriptionServiceError for network errors', async () => {
      await withMockSubscriptionService(async ({ service, testUrl }) => {
        nock(testUrl)
          .delete('/api/v1/subscriptions/sub_123456789')
          .replyWithError('Network error');

        await expect(
          service.cancelSubscription({ subscriptionId: 'sub_123456789' }),
<<<<<<< HEAD
        ).rejects.toThrow(SubscriptionServiceError);
        await expect(
          service.cancelSubscription({ subscriptionId: 'sub_123456789' }),
        ).rejects.toThrow(/failed to cancel subscription\. ""/u);
      } finally {
        global.fetch = originalFetch;
      }
    });

    it('should use correct environment URL', async () => {
      const config = createMockConfig(Env.UAT);
      const service = new SubscriptionService(config);
      const testUrl = getTestUrl(Env.UAT);

      nock(testUrl)
        .post('/api/v1/subscription/sub_123456789/cancel')
        .reply(200, {});

      await service.cancelSubscription({ subscriptionId: 'sub_123456789' });

      // Verify the correct URL was used
      expect(isDone()).toBe(true);
    });

    it('should include correct headers and method', async () => {
      const config = createMockConfig();
      const service = new SubscriptionService(config);
      const testUrl = getTestUrl(Env.DEV);

      nock(testUrl)
        .post('/api/v1/subscription/sub_123456789/cancel')
        .reply(200, {});

      await service.cancelSubscription({ subscriptionId: 'sub_123456789' });

      // Verify the correct headers and method were used
      expect(isDone()).toBe(true);
    });

    it('should handle empty subscription ID', async () => {
      const config = createMockConfig();
      const service = new SubscriptionService(config);
      const testUrl = getTestUrl(Env.DEV);

      nock(testUrl).post('/api/v1/subscription//cancel').reply(200, {});

      await service.cancelSubscription({ subscriptionId: '' });

      expect(isDone()).toBe(true);
    });

    it('should handle special characters in subscription ID', async () => {
      const config = createMockConfig();
      const service = new SubscriptionService(config);
      const testUrl = getTestUrl(Env.DEV);

      nock(testUrl)
        .post('/api/v1/subscription/sub_123-456_789/cancel')
        .reply(200, {});

      await service.cancelSubscription({ subscriptionId: 'sub_123-456_789' });

      expect(isDone()).toBe(true);
    });
  });

  describe('startSubscription', () => {
    it('should start subscription successfully', async () => {
      const config = createMockConfig();
      const service = new SubscriptionService(config);
      const testUrl = getTestUrl(Env.DEV);

      nock(testUrl)
        .post('/api/v1/subscriptions/card', MOCK_START_SUBSCRIPTION_REQUEST)
        .reply(200, MOCK_START_SUBSCRIPTION_RESPONSE);

      const result = await service.startSubscriptionWithCard(
        MOCK_START_SUBSCRIPTION_REQUEST,
      );

      expect(result).toStrictEqual(MOCK_START_SUBSCRIPTION_RESPONSE);
      expect(config.auth.getAccessToken).toHaveBeenCalledTimes(1);
    });

    it('should start subscription without trial', async () => {
      const config = createMockConfig();
      const service = new SubscriptionService(config);
      const testUrl = getTestUrl(Env.DEV);
      const request: StartSubscriptionRequest = {
        products: [SUBSCRIPTION_PRODUCTS.SHIELD],
        isTrialRequested: false,
      };

      nock(testUrl)
        .post('/api/v1/subscriptions/card', request)
        .reply(200, MOCK_START_SUBSCRIPTION_RESPONSE);

      const result = await service.startSubscriptionWithCard(request);

      expect(result).toStrictEqual(MOCK_START_SUBSCRIPTION_RESPONSE);
    });

    it('should throw SubscriptionServiceError for error responses', async () => {
      const config = createMockConfig();
      const service = new SubscriptionService(config);
      const testUrl = getTestUrl(Env.DEV);

      nock(testUrl)
        .post('/api/v1/subscriptions/card', MOCK_START_SUBSCRIPTION_REQUEST)
        .reply(400, MOCK_ERROR_RESPONSE);

      await expect(
        service.startSubscriptionWithCard(MOCK_START_SUBSCRIPTION_REQUEST),
      ).rejects.toThrow(/Subscription not found/u);
    });

    it('should throw SubscriptionServiceError for network errors', async () => {
      const config = createMockConfig();
      const service = new SubscriptionService(config);
      const testUrl = getTestUrl(Env.DEV);

      nock(testUrl)
        .post('/api/v1/subscriptions/card', MOCK_START_SUBSCRIPTION_REQUEST)
        .replyWithError('Network error');

      await expect(
        service.startSubscriptionWithCard(MOCK_START_SUBSCRIPTION_REQUEST),
      ).rejects.toThrow(/Network error/u);
    });

    it('should throw SubscriptionServiceError for authentication errors', async () => {
      const config = createMockConfig();
      config.auth.getAccessToken.mockRejectedValue(
        new Error('Authentication failed'),
      );
      const service = new SubscriptionService(config);

      await expect(
        service.startSubscriptionWithCard(MOCK_START_SUBSCRIPTION_REQUEST),
      ).rejects.toThrow(SubscriptionServiceError);
    });

    it('should handle null exceptions in catch block', async () => {
      const config = createMockConfig();
      const service = new SubscriptionService(config);

      // Mock fetch to throw null to test the false branch with null value
      const originalFetch = global.fetch;
      jest.spyOn(global, 'fetch').mockImplementation().mockRejectedValue(null);

      try {
        await expect(
          service.startSubscriptionWithCard(MOCK_START_SUBSCRIPTION_REQUEST),
        ).rejects.toThrow(SubscriptionServiceError);
        await expect(
          service.startSubscriptionWithCard(MOCK_START_SUBSCRIPTION_REQUEST),
        ).rejects.toThrow(/failed to start subscription\. ""/u);
      } finally {
        // Clean up
        global.fetch = originalFetch;
      }
    });

    it('should handle empty products array', async () => {
      const config = createMockConfig();
      const service = new SubscriptionService(config);
      const request: StartSubscriptionRequest = {
        products: [],
        isTrialRequested: true,
      };

      await expect(service.startSubscriptionWithCard(request)).rejects.toThrow(
        SubscriptionControllerErrorMessage.SubscriptionProductsEmpty,
      );
    });
  });

  describe('authentication integration', () => {
    it('should call getAccessToken for each request', async () => {
      const config = createMockConfig();
      const service = new SubscriptionService(config);
      const testUrl = getTestUrl(Env.DEV);

      nock(testUrl).get('/api/v1/subscription').reply(200, MOCK_SUBSCRIPTION);

      nock(testUrl)
        .post('/api/v1/subscription/sub_123456789/cancel')
        .reply(200, {});

      nock(testUrl)
        .post('/api/v1/subscriptions/card', MOCK_START_SUBSCRIPTION_REQUEST)
        .reply(200, MOCK_START_SUBSCRIPTION_RESPONSE);

      await service.getSubscription();
      await service.cancelSubscription({ subscriptionId: 'sub_123456789' });
      await service.startSubscriptionWithCard(MOCK_START_SUBSCRIPTION_REQUEST);

      expect(config.auth.getAccessToken).toHaveBeenCalledTimes(3);
    });

    it('should handle getAccessToken returning different tokens', async () => {
      const config = createMockConfig();
      const firstToken = 'token-1';
      const secondToken = 'token-2';
      const thirdToken = 'token-3';

      config.auth.getAccessToken
        .mockResolvedValueOnce(firstToken)
        .mockResolvedValueOnce(secondToken)
        .mockResolvedValueOnce(thirdToken);

      const service = new SubscriptionService(config);
      const testUrl = getTestUrl(Env.DEV);

      nock(testUrl).get('/api/v1/subscription').reply(200, MOCK_SUBSCRIPTION);

      nock(testUrl)
        .post('/api/v1/subscription/sub_123456789/cancel')
        .reply(200, {});

      nock(testUrl)
        .post('/api/v1/subscriptions/card', MOCK_START_SUBSCRIPTION_REQUEST)
        .reply(200, MOCK_START_SUBSCRIPTION_RESPONSE);

      await service.getSubscription();
      await service.cancelSubscription({ subscriptionId: 'sub_123456789' });
      await service.startSubscriptionWithCard(MOCK_START_SUBSCRIPTION_REQUEST);

      expect(isDone()).toBe(true);
=======
        ).rejects.toThrow(/Network error/u);
      });
>>>>>>> bb085ddd
    });
  });
});<|MERGE_RESOLUTION|>--- conflicted
+++ resolved
@@ -3,18 +3,12 @@
 import {
   Env,
   getEnvUrls,
-  SUBSCRIPTION_PRODUCTS,
   SubscriptionControllerErrorMessage,
 } from './constants';
 import { SubscriptionServiceError } from './errors';
-<<<<<<< HEAD
-import { SUBSCRIPTION_URL, SubscriptionService } from './SubscriptionService';
-import type { Subscription, StartSubscriptionRequest } from './types';
-=======
 import { SubscriptionService } from './SubscriptionService';
-import type { Subscription } from './types';
+import type { StartSubscriptionRequest, Subscription } from './types';
 import { PaymentType, ProductType } from './types';
->>>>>>> bb085ddd
 
 // Mock data
 const MOCK_SUBSCRIPTION: Subscription = {
@@ -44,7 +38,7 @@
 };
 
 const MOCK_START_SUBSCRIPTION_REQUEST: StartSubscriptionRequest = {
-  products: [SUBSCRIPTION_PRODUCTS.SHIELD],
+  products: [ProductType.SHIELD],
   isTrialRequested: true,
 };
 
@@ -235,89 +229,24 @@
 
         await expect(
           service.cancelSubscription({ subscriptionId: 'sub_123456789' }),
-<<<<<<< HEAD
-        ).rejects.toThrow(SubscriptionServiceError);
-        await expect(
-          service.cancelSubscription({ subscriptionId: 'sub_123456789' }),
-        ).rejects.toThrow(/failed to cancel subscription\. ""/u);
-      } finally {
-        global.fetch = originalFetch;
-      }
-    });
-
-    it('should use correct environment URL', async () => {
-      const config = createMockConfig(Env.UAT);
-      const service = new SubscriptionService(config);
-      const testUrl = getTestUrl(Env.UAT);
-
-      nock(testUrl)
-        .post('/api/v1/subscription/sub_123456789/cancel')
-        .reply(200, {});
-
-      await service.cancelSubscription({ subscriptionId: 'sub_123456789' });
-
-      // Verify the correct URL was used
-      expect(isDone()).toBe(true);
-    });
-
-    it('should include correct headers and method', async () => {
-      const config = createMockConfig();
-      const service = new SubscriptionService(config);
-      const testUrl = getTestUrl(Env.DEV);
-
-      nock(testUrl)
-        .post('/api/v1/subscription/sub_123456789/cancel')
-        .reply(200, {});
-
-      await service.cancelSubscription({ subscriptionId: 'sub_123456789' });
-
-      // Verify the correct headers and method were used
-      expect(isDone()).toBe(true);
-    });
-
-    it('should handle empty subscription ID', async () => {
-      const config = createMockConfig();
-      const service = new SubscriptionService(config);
-      const testUrl = getTestUrl(Env.DEV);
-
-      nock(testUrl).post('/api/v1/subscription//cancel').reply(200, {});
-
-      await service.cancelSubscription({ subscriptionId: '' });
-
-      expect(isDone()).toBe(true);
-    });
-
-    it('should handle special characters in subscription ID', async () => {
-      const config = createMockConfig();
-      const service = new SubscriptionService(config);
-      const testUrl = getTestUrl(Env.DEV);
-
-      nock(testUrl)
-        .post('/api/v1/subscription/sub_123-456_789/cancel')
-        .reply(200, {});
-
-      await service.cancelSubscription({ subscriptionId: 'sub_123-456_789' });
-
-      expect(isDone()).toBe(true);
+        ).rejects.toThrow(/Network error/u);
+      });
     });
   });
 
   describe('startSubscription', () => {
     it('should start subscription successfully', async () => {
-      const config = createMockConfig();
-      const service = new SubscriptionService(config);
-      const testUrl = getTestUrl(Env.DEV);
-
-      nock(testUrl)
-        .post('/api/v1/subscriptions/card', MOCK_START_SUBSCRIPTION_REQUEST)
-        .reply(200, MOCK_START_SUBSCRIPTION_RESPONSE);
-
-      const result = await service.startSubscriptionWithCard(
-        MOCK_START_SUBSCRIPTION_REQUEST,
-      );
-
-      expect(result).toStrictEqual(MOCK_START_SUBSCRIPTION_RESPONSE);
-      expect(config.auth.getAccessToken).toHaveBeenCalledTimes(1);
+      await withMockSubscriptionService(async ({ service, testUrl }) => {
+        nock(testUrl)
+          .post('/api/v1/subscriptions/card', MOCK_START_SUBSCRIPTION_REQUEST)
+          .reply(200, MOCK_START_SUBSCRIPTION_RESPONSE);
+
+        const result = await service.startSubscriptionWithCard(
+          MOCK_START_SUBSCRIPTION_REQUEST,
+        );
+
+        expect(result).toStrictEqual(MOCK_START_SUBSCRIPTION_RESPONSE);
+      });
     });
 
     it('should start subscription without trial', async () => {
@@ -325,7 +254,7 @@
       const service = new SubscriptionService(config);
       const testUrl = getTestUrl(Env.DEV);
       const request: StartSubscriptionRequest = {
-        products: [SUBSCRIPTION_PRODUCTS.SHIELD],
+        products: [ProductType.SHIELD],
         isTrialRequested: false,
       };
 
@@ -336,67 +265,6 @@
       const result = await service.startSubscriptionWithCard(request);
 
       expect(result).toStrictEqual(MOCK_START_SUBSCRIPTION_RESPONSE);
-    });
-
-    it('should throw SubscriptionServiceError for error responses', async () => {
-      const config = createMockConfig();
-      const service = new SubscriptionService(config);
-      const testUrl = getTestUrl(Env.DEV);
-
-      nock(testUrl)
-        .post('/api/v1/subscriptions/card', MOCK_START_SUBSCRIPTION_REQUEST)
-        .reply(400, MOCK_ERROR_RESPONSE);
-
-      await expect(
-        service.startSubscriptionWithCard(MOCK_START_SUBSCRIPTION_REQUEST),
-      ).rejects.toThrow(/Subscription not found/u);
-    });
-
-    it('should throw SubscriptionServiceError for network errors', async () => {
-      const config = createMockConfig();
-      const service = new SubscriptionService(config);
-      const testUrl = getTestUrl(Env.DEV);
-
-      nock(testUrl)
-        .post('/api/v1/subscriptions/card', MOCK_START_SUBSCRIPTION_REQUEST)
-        .replyWithError('Network error');
-
-      await expect(
-        service.startSubscriptionWithCard(MOCK_START_SUBSCRIPTION_REQUEST),
-      ).rejects.toThrow(/Network error/u);
-    });
-
-    it('should throw SubscriptionServiceError for authentication errors', async () => {
-      const config = createMockConfig();
-      config.auth.getAccessToken.mockRejectedValue(
-        new Error('Authentication failed'),
-      );
-      const service = new SubscriptionService(config);
-
-      await expect(
-        service.startSubscriptionWithCard(MOCK_START_SUBSCRIPTION_REQUEST),
-      ).rejects.toThrow(SubscriptionServiceError);
-    });
-
-    it('should handle null exceptions in catch block', async () => {
-      const config = createMockConfig();
-      const service = new SubscriptionService(config);
-
-      // Mock fetch to throw null to test the false branch with null value
-      const originalFetch = global.fetch;
-      jest.spyOn(global, 'fetch').mockImplementation().mockRejectedValue(null);
-
-      try {
-        await expect(
-          service.startSubscriptionWithCard(MOCK_START_SUBSCRIPTION_REQUEST),
-        ).rejects.toThrow(SubscriptionServiceError);
-        await expect(
-          service.startSubscriptionWithCard(MOCK_START_SUBSCRIPTION_REQUEST),
-        ).rejects.toThrow(/failed to start subscription\. ""/u);
-      } finally {
-        // Clean up
-        global.fetch = originalFetch;
-      }
     });
 
     it('should handle empty products array', async () => {
@@ -412,63 +280,4 @@
       );
     });
   });
-
-  describe('authentication integration', () => {
-    it('should call getAccessToken for each request', async () => {
-      const config = createMockConfig();
-      const service = new SubscriptionService(config);
-      const testUrl = getTestUrl(Env.DEV);
-
-      nock(testUrl).get('/api/v1/subscription').reply(200, MOCK_SUBSCRIPTION);
-
-      nock(testUrl)
-        .post('/api/v1/subscription/sub_123456789/cancel')
-        .reply(200, {});
-
-      nock(testUrl)
-        .post('/api/v1/subscriptions/card', MOCK_START_SUBSCRIPTION_REQUEST)
-        .reply(200, MOCK_START_SUBSCRIPTION_RESPONSE);
-
-      await service.getSubscription();
-      await service.cancelSubscription({ subscriptionId: 'sub_123456789' });
-      await service.startSubscriptionWithCard(MOCK_START_SUBSCRIPTION_REQUEST);
-
-      expect(config.auth.getAccessToken).toHaveBeenCalledTimes(3);
-    });
-
-    it('should handle getAccessToken returning different tokens', async () => {
-      const config = createMockConfig();
-      const firstToken = 'token-1';
-      const secondToken = 'token-2';
-      const thirdToken = 'token-3';
-
-      config.auth.getAccessToken
-        .mockResolvedValueOnce(firstToken)
-        .mockResolvedValueOnce(secondToken)
-        .mockResolvedValueOnce(thirdToken);
-
-      const service = new SubscriptionService(config);
-      const testUrl = getTestUrl(Env.DEV);
-
-      nock(testUrl).get('/api/v1/subscription').reply(200, MOCK_SUBSCRIPTION);
-
-      nock(testUrl)
-        .post('/api/v1/subscription/sub_123456789/cancel')
-        .reply(200, {});
-
-      nock(testUrl)
-        .post('/api/v1/subscriptions/card', MOCK_START_SUBSCRIPTION_REQUEST)
-        .reply(200, MOCK_START_SUBSCRIPTION_RESPONSE);
-
-      await service.getSubscription();
-      await service.cancelSubscription({ subscriptionId: 'sub_123456789' });
-      await service.startSubscriptionWithCard(MOCK_START_SUBSCRIPTION_REQUEST);
-
-      expect(isDone()).toBe(true);
-=======
-        ).rejects.toThrow(/Network error/u);
-      });
->>>>>>> bb085ddd
-    });
-  });
 });