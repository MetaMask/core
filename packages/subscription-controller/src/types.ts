--- conflicted
+++ resolved
@@ -18,43 +18,6 @@
   month = 'month',
   year = 'year',
 }
-
-export type PaymentMethod = {
-  type: PaymentType;
-  chains?: PaymentMethodChain[];
-};
-
-export type PaymentMethodChain = {
-  chainId: string;
-  paymentAddress: string;
-  tokens: PaymentToken[];
-};
-
-export type PaymentToken = {
-  symbol: string;
-  address: string;
-  decimals: number;
-  /**
-   * example: {
-      usd: '1.0',
-    },
-   */
-  conversionRate: Record<string, string>;
-};
-
-export type PriceInfo = {
-  interval: 'month' | 'year';
-  currency: string;
-  unitAmount: number;
-  unitDecimals: number;
-  trialPeriodDays: number;
-  minBillingCycles: number;
-};
-
-export type ProductPrice = {
-  name: ProductType;
-  prices: PriceInfo[];
-};
 
 export enum SubscriptionStatus {
   // Initial states
@@ -83,23 +46,18 @@
   products: Product[];
   currentPeriodStart: string; // ISO 8601
   currentPeriodEnd: string; // ISO 8601
-<<<<<<< HEAD
-  billingCycles?: number;
-  status: 'active' | 'inactive' | 'trialing' | 'cancelled';
-  interval: 'month' | 'year';
-  paymentMethod: {
-    type: PaymentType;
-    crypto?: {
-      payerAddress: string;
-      chainId: string;
-      tokenSymbol: string;
-    };
-  };
-=======
   status: SubscriptionStatus;
   interval: RecurringInterval;
-  paymentMethod: PaymentMethod;
->>>>>>> d9b88678
+  paymentMethod: SubscriptionPaymentMethod;
+};
+
+export type SubscriptionPaymentMethod = {
+  type: PaymentType;
+  crypto?: {
+    payerAddress: string;
+    chainId: string;
+    tokenSymbol: string;
+  };
 };
 
 export type GetSubscriptionsResponse = {
@@ -108,11 +66,6 @@
   trialedProducts: ProductType[];
 };
 
-<<<<<<< HEAD
-export type PriceInfoResponse = {
-  products: ProductPrice[];
-  paymentMethods: PaymentMethod[];
-=======
 export type StartSubscriptionRequest = {
   products: ProductType[];
   isTrialRequested: boolean;
@@ -121,23 +74,21 @@
 
 export type StartSubscriptionResponse = {
   checkoutSessionUrl: string;
->>>>>>> d9b88678
 };
 
 export type AuthUtils = {
   getAccessToken: () => Promise<string>;
 };
 
-<<<<<<< HEAD
 export type FetchFunction = (
   input: RequestInfo | URL,
   init?: RequestInit,
   // eslint-disable-next-line @typescript-eslint/no-explicit-any
 ) => Promise<any>;
-=======
+
 export type ProductPrice = {
-  interval: string; // "month" | "year"
-  unitAmount: string; // amount in the smallest unit of the currency, e.g., cents
+  interval: RecurringInterval;
+  unitAmount: number; // amount in the smallest unit of the currency, e.g., cents
   unitDecimals: number; // number of decimals for the smallest unit of the currency
   currency: string; // "usd"
   trialPeriodDays: number;
@@ -145,7 +96,7 @@
 };
 
 export type ProductPricing = {
-  name: string;
+  name: ProductType;
   prices: ProductPrice[];
 };
 
@@ -153,6 +104,11 @@
   symbol: string;
   address: string;
   decimals: number;
+  /**
+   * example: {
+      usd: '1.0',
+    },
+   */
   conversionRate: {
     usd: string;
   };
@@ -173,17 +129,12 @@
   products: ProductPricing[];
   paymentMethods: PricingPaymentMethod[];
 };
->>>>>>> d9b88678
 
 export type ISubscriptionService = {
   getSubscriptions(): Promise<GetSubscriptionsResponse>;
   cancelSubscription(request: { subscriptionId: string }): Promise<void>;
-<<<<<<< HEAD
-  getPriceInfo(): Promise<PriceInfoResponse>;
-=======
   startSubscriptionWithCard(
     request: StartSubscriptionRequest,
   ): Promise<StartSubscriptionResponse>;
   getPricing(): Promise<PricingResponse>;
->>>>>>> d9b88678
 };