<<<<<<< HEAD
import {
  Messenger,
  MOCK_ANY_NAMESPACE,
  type MessengerActions,
  type MessengerEvents,
  type MockAnyNamespace,
} from '@metamask/messenger';
=======
import { Messenger, deriveStateFromMetadata } from '@metamask/base-controller';
>>>>>>> 9f480c8a
import * as uuid from 'uuid';

import type { LoggingControllerMessenger } from './LoggingController';
import { LoggingController } from './LoggingController';
import { LogType } from './logTypes';
import { SigningMethod, SigningStage } from './logTypes/EthSignLog';

jest.mock('uuid', () => {
  return {
    // We need to use this name as this is what Jest recognizes.
    // eslint-disable-next-line @typescript-eslint/naming-convention
    __esModule: true,
    ...jest.requireActual('uuid'),
  };
});

type AllLoggingControllerActions = MessengerActions<LoggingControllerMessenger>;

type AllLoggingControllerEvents = MessengerEvents<LoggingControllerMessenger>;

type RootMessenger = Messenger<
  MockAnyNamespace,
  AllLoggingControllerActions,
  AllLoggingControllerEvents
>;

const namespace = 'LoggingController';

/**
 * Constructs a root messenger instance.
 *
 * @returns A root messenger.
 */
function getRootMessenger(): RootMessenger {
  return new Messenger({ namespace: MOCK_ANY_NAMESPACE });
}

/**
 * Constructs a messenger instance for LoggingController.
 *
 * @param messenger - An optional root messenger
 * @returns A controller messenger.
 */
function getLoggingControllerMessenger(messenger = getRootMessenger()) {
  return new Messenger<
    typeof namespace,
    AllLoggingControllerActions,
    AllLoggingControllerEvents,
    RootMessenger
  >({
    namespace,
    parent: messenger,
  });
}

describe('LoggingController', () => {
  it('action: LoggingController:add with generic log', async () => {
    const rootMessenger = getRootMessenger();
    const messenger = getLoggingControllerMessenger(rootMessenger);

    const controller = new LoggingController({
      messenger,
    });

    expect(
      rootMessenger.call('LoggingController:add', {
        type: LogType.GenericLog,
        data: `Generic log`,
      }),
    ).toBeUndefined();
    const logs = Object.values(controller.state.logs);
    expect(logs).toHaveLength(1);
    expect(logs).toContainEqual({
      timestamp: expect.any(Number),
      id: expect.any(String),
      log: expect.objectContaining({
        type: LogType.GenericLog,
        data: 'Generic log',
      }),
    });
  });

  it('action: LoggingController:add for a signing request', async () => {
    const rootMessenger = getRootMessenger();
    const messenger = getLoggingControllerMessenger(rootMessenger);

    const controller = new LoggingController({
      messenger,
    });

    expect(
      rootMessenger.call('LoggingController:add', {
        type: LogType.EthSignLog,
        data: {
          signingMethod: SigningMethod.PersonalSign,
          stage: SigningStage.Proposed,
          signingData: 'hello',
        },
      }),
    ).toBeUndefined();
    const logs = Object.values(controller.state.logs);
    expect(logs).toHaveLength(1);
    expect(logs).toContainEqual({
      timestamp: expect.any(Number),
      id: expect.any(String),
      log: expect.objectContaining({
        type: LogType.EthSignLog,
        data: {
          signingMethod: SigningMethod.PersonalSign,
          stage: SigningStage.Proposed,
          signingData: 'hello',
        },
      }),
    });
  });

  it('action: LoggingController:add prevents possible collision of ids', async () => {
    const rootMessenger = getRootMessenger();
    const messenger = getLoggingControllerMessenger(rootMessenger);
    const uuidV1Spy = jest.spyOn(uuid, 'v1');

    const controller = new LoggingController({
      messenger,
    });

    expect(
      rootMessenger.call('LoggingController:add', {
        type: LogType.GenericLog,
        data: `Generic log`,
      }),
    ).toBeUndefined();

    const { id } = Object.values(controller.state.logs)[0];

    uuidV1Spy.mockReturnValueOnce(id);

    expect(
      rootMessenger.call('LoggingController:add', {
        type: LogType.GenericLog,
        data: `Generic log 2`,
      }),
    ).toBeUndefined();
    const logs = Object.values(controller.state.logs);
    expect(logs).toHaveLength(2);
    expect(logs).toContainEqual({
      timestamp: expect.any(Number),
      id,
      log: expect.objectContaining({
        type: LogType.GenericLog,
        data: 'Generic log',
      }),
    });

    expect(logs).toContainEqual({
      timestamp: expect.any(Number),
      id: expect.any(String),
      log: expect.objectContaining({
        type: LogType.GenericLog,
        data: 'Generic log 2',
      }),
    });

    expect(uuidV1Spy).toHaveBeenCalledTimes(3);
  });

  it('internal method: clear', async () => {
    const rootMessenger = getRootMessenger();
    const messenger = getLoggingControllerMessenger(rootMessenger);

    const controller = new LoggingController({
      messenger,
    });

    expect(
      rootMessenger.call('LoggingController:add', {
        type: LogType.EthSignLog,
        data: {
          signingMethod: SigningMethod.PersonalSign,
          stage: SigningStage.Proposed,
          signingData: 'Heya',
        },
      }),
    ).toBeUndefined();
    expect(Object.values(controller.state.logs)).toHaveLength(1);
    expect(controller.clear()).toBeUndefined();
    const logs = Object.values(controller.state.logs);
    expect(logs).toHaveLength(0);
  });

  describe('metadata', () => {
    it('includes expected state in debug snapshots', () => {
      const unrestricted = getUnrestrictedMessenger();
      const messenger = getRestrictedMessenger(unrestricted);
      const controller = new LoggingController({
        messenger,
      });

      expect(
        deriveStateFromMetadata(
          controller.state,
          controller.metadata,
          'anonymous',
        ),
      ).toMatchInlineSnapshot(`Object {}`);
    });

    it('includes expected state in state logs', () => {
      const unrestricted = getUnrestrictedMessenger();
      const messenger = getRestrictedMessenger(unrestricted);
      const controller = new LoggingController({
        messenger,
      });

      expect(
        deriveStateFromMetadata(
          controller.state,
          controller.metadata,
          'includeInStateLogs',
        ),
      ).toMatchInlineSnapshot(`
        Object {
          "logs": Object {},
        }
      `);
    });

    it('persists expected state', () => {
      const unrestricted = getUnrestrictedMessenger();
      const messenger = getRestrictedMessenger(unrestricted);
      const controller = new LoggingController({
        messenger,
      });

      expect(
        deriveStateFromMetadata(
          controller.state,
          controller.metadata,
          'persist',
        ),
      ).toMatchInlineSnapshot(`
        Object {
          "logs": Object {},
        }
      `);
    });

    it('exposes expected state to UI', () => {
      const unrestricted = getUnrestrictedMessenger();
      const messenger = getRestrictedMessenger(unrestricted);
      const controller = new LoggingController({
        messenger,
      });

      expect(
        deriveStateFromMetadata(
          controller.state,
          controller.metadata,
          'usedInUi',
        ),
      ).toMatchInlineSnapshot(`Object {}`);
    });
  });
});<|MERGE_RESOLUTION|>--- conflicted
+++ resolved
@@ -1,4 +1,4 @@
-<<<<<<< HEAD
+import { deriveStateFromMetadata } from '@metamask/base-controller';
 import {
   Messenger,
   MOCK_ANY_NAMESPACE,
@@ -6,9 +6,6 @@
   type MessengerEvents,
   type MockAnyNamespace,
 } from '@metamask/messenger';
-=======
-import { Messenger, deriveStateFromMetadata } from '@metamask/base-controller';
->>>>>>> 9f480c8a
 import * as uuid from 'uuid';
 
 import type { LoggingControllerMessenger } from './LoggingController';
