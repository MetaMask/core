--- conflicted
+++ resolved
@@ -51,7 +51,7 @@
     "@metamask/base-controller": "^9.0.0",
     "@metamask/controller-utils": "^11.16.0",
     "@metamask/messenger": "^0.3.0",
-    "@metamask/transaction-controller": "^62.0.0",
+    "@metamask/transaction-controller": "^62.1.0",
     "@noble/hashes": "^1.8.0",
     "@types/punycode": "^2.1.0",
     "ethereum-cryptography": "^2.1.2",
@@ -60,10 +60,6 @@
   },
   "devDependencies": {
     "@metamask/auto-changelog": "^3.4.4",
-<<<<<<< HEAD
-=======
-    "@metamask/transaction-controller": "^62.1.0",
->>>>>>> c3310d25
     "@ts-bridge/cli": "^0.6.4",
     "@types/jest": "^27.4.1",
     "deepmerge": "^4.2.2",
