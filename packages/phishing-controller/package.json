--- conflicted
+++ resolved
@@ -47,14 +47,9 @@
     "test:watch": "NODE_OPTIONS=--experimental-vm-modules jest --watch"
   },
   "dependencies": {
-<<<<<<< HEAD
-    "@metamask/base-controller": "^8.4.0",
-    "@metamask/controller-utils": "^11.14.0",
-    "@metamask/messenger": "^0.3.0",
-=======
     "@metamask/base-controller": "^8.4.1",
     "@metamask/controller-utils": "^11.14.1",
->>>>>>> 74c4d246
+    "@metamask/messenger": "^0.3.0",
     "@noble/hashes": "^1.8.0",
     "@types/punycode": "^2.1.0",
     "ethereum-cryptography": "^2.1.2",
