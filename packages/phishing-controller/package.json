{
  "name": "@metamask/phishing-controller",
  "version": "11.0.0",
  "description": "Maintains a periodically updated list of approved and unapproved website origins",
  "keywords": [
    "MetaMask",
    "Ethereum"
  ],
  "homepage": "https://github.com/MetaMask/core/tree/main/packages/phishing-controller#readme",
  "bugs": {
    "url": "https://github.com/MetaMask/core/issues"
  },
  "repository": {
    "type": "git",
    "url": "https://github.com/MetaMask/core.git"
  },
  "license": "MIT",
  "sideEffects": false,
  "exports": {
    ".": {
      "import": "./dist/index.mjs",
      "require": "./dist/index.js",
      "types": "./dist/types/index.d.ts"
    },
    "./package.json": "./package.json"
  },
  "main": "./dist/index.js",
  "types": "./dist/types/index.d.ts",
  "files": [
    "dist/"
  ],
  "scripts": {
    "build": "tsup --config ../../tsup.config.ts --tsconfig ./tsconfig.build.json --clean",
    "build:docs": "typedoc",
    "changelog:update": "../../scripts/update-changelog.sh @metamask/phishing-controller",
    "changelog:validate": "../../scripts/validate-changelog.sh @metamask/phishing-controller",
    "publish:preview": "yarn npm publish --tag preview",
    "since-latest-release": "../../scripts/since-latest-release.sh",
    "test": "NODE_OPTIONS=--experimental-vm-modules jest --reporters=jest-silent-reporter",
    "test:clean": "NODE_OPTIONS=--experimental-vm-modules jest --clearCache",
    "test:verbose": "NODE_OPTIONS=--experimental-vm-modules jest --verbose",
    "test:watch": "NODE_OPTIONS=--experimental-vm-modules jest --watch"
  },
  "dependencies": {
    "@metamask/base-controller": "^6.0.3",
<<<<<<< HEAD
    "@metamask/controller-utils": "^11.0.2",
    "@noble/hashes": "^1.4.0",
=======
    "@metamask/controller-utils": "^11.1.0",
>>>>>>> 4918816e
    "@types/punycode": "^2.1.0",
    "eth-phishing-detect": "^1.2.0",
    "ethereum-cryptography": "^2.1.2",
    "fastest-levenshtein": "^1.0.16",
    "punycode": "^2.1.1"
  },
  "devDependencies": {
    "@metamask/auto-changelog": "^3.4.4",
    "@types/jest": "^27.4.1",
    "deepmerge": "^4.2.2",
    "jest": "^27.5.1",
    "nock": "^13.3.1",
    "sinon": "^9.2.4",
    "ts-jest": "^27.1.4",
    "typedoc": "^0.24.8",
    "typedoc-plugin-missing-exports": "^2.0.0",
    "typescript": "~5.2.2"
  },
  "engines": {
    "node": "^18.18 || >=20"
  },
  "publishConfig": {
    "access": "public",
    "registry": "https://registry.npmjs.org/"
  }
}<|MERGE_RESOLUTION|>--- conflicted
+++ resolved
@@ -43,12 +43,8 @@
   },
   "dependencies": {
     "@metamask/base-controller": "^6.0.3",
-<<<<<<< HEAD
-    "@metamask/controller-utils": "^11.0.2",
+    "@metamask/controller-utils": "^11.1.0",
     "@noble/hashes": "^1.4.0",
-=======
-    "@metamask/controller-utils": "^11.1.0",
->>>>>>> 4918816e
     "@types/punycode": "^2.1.0",
     "eth-phishing-detect": "^1.2.0",
     "ethereum-cryptography": "^2.1.2",
