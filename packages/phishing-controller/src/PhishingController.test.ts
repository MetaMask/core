import { ControllerMessenger } from '@metamask/base-controller';
import { strict as assert } from 'assert';
import nock from 'nock';
import * as sinon from 'sinon';

import {
  ListNames,
  METAMASK_HOTLIST_DIFF_FILE,
  METAMASK_STALELIST_FILE,
  PhishingController,
  PHISHING_CONFIG_BASE_URL,
  type PhishingControllerActions,
  type PhishingControllerOptions,
  CLIENT_SIDE_DETECION_BASE_URL,
  C2_DOMAIN_BLOCKLIST_ENDPOINT,
} from './PhishingController';
import { formatHostnameToUrl } from './tests/utils';

const controllerName = 'PhishingController';

/**
 * Constructs a restricted controller messenger.
 *
 * @returns A restricted controller messenger.
 */
function getRestrictedMessenger() {
  const controllerMessenger = new ControllerMessenger<
    PhishingControllerActions,
    never
  >();

  const messenger = controllerMessenger.getRestricted({
    name: controllerName,
    allowedActions: [],
    allowedEvents: [],
  });

  return messenger;
}

/**
 * Contruct a Phishing Controller with the given options if any.
 * @param options - The Phishing Controller options.
 * @returns The contstructed Phishing Controller.
 */
function getPhishingController(options?: Partial<PhishingControllerOptions>) {
  return new PhishingController({
    messenger: getRestrictedMessenger(),
    ...options,
  });
}

describe('PhishingController', () => {
  afterEach(() => {
    sinon.restore();
  });

  it('should have no default phishing lists', () => {
    const controller = getPhishingController();
    expect(controller.state.phishingLists).toStrictEqual([]);
  });

  it('should default to an empty whitelist', () => {
    const controller = getPhishingController();
    expect(controller.state.whitelist).toStrictEqual([]);
  });

  it('does not call update stalelist or hotlist upon construction', async () => {
    const nockScope = nock(PHISHING_CONFIG_BASE_URL)
      .get(METAMASK_STALELIST_FILE)
      .reply(200, {
        data: {
          // TODO: Either fix this lint violation or explain why it's necessary to ignore.
          // eslint-disable-next-line @typescript-eslint/naming-convention
          eth_phishing_detect_config: {
            blocklist: [],
            fuzzylist: [],
            allowlist: [],
          },
          // TODO: Either fix this lint violation or explain why it's necessary to ignore.
          // eslint-disable-next-line @typescript-eslint/naming-convention
          phishfort_hotlist: {
            blocklist: [],
          },
          tolerance: 0,
          version: 0,
        },
      })
      .get(`${METAMASK_HOTLIST_DIFF_FILE}/${1}`)
      .reply(200, { data: [] });

    getPhishingController();

    expect(nockScope.isDone()).toBe(false);
  });

  it('should not re-request when an update is in progress', async () => {
    const clock = sinon.useFakeTimers();
    const nockScope = nock(PHISHING_CONFIG_BASE_URL)
      .get(`${METAMASK_HOTLIST_DIFF_FILE}/${1}`)
      .delay(500) // delay promise resolution to generate "pending" state that lasts long enough to test.
      .reply(200, {
        data: [
          {
            url: 'this-should-not-be-in-default-blocklist.com',
            timestamp: 1,
            isRemoval: true,
            targetList: 'eth_phishing_detect_config.blocklist',
          },
          {
            url: 'this-should-not-be-in-default-blocklist.com',
            timestamp: 2,
            targetList: 'eth_phishing_detect_config.blocklist',
          },
        ],
      });

    const controller = getPhishingController({
      hotlistRefreshInterval: 10,
    });
    clock.tick(1000 * 10);
    const pendingUpdate = controller.updateHotlist();

    expect(controller.isHotlistOutOfDate()).toBe(true);
    const pendingUpdateTwo = controller.updateHotlist();
    expect(nockScope.activeMocks()).toHaveLength(1);

    // Cleanup pending operations
    await pendingUpdate;
    await pendingUpdateTwo;
  });

  describe('maybeUpdateState', () => {
    let nockScope: nock.Scope;
    beforeEach(() => {
      nockScope = nock(PHISHING_CONFIG_BASE_URL)
        .get(METAMASK_STALELIST_FILE)
        .reply(200, {
          data: {
            // TODO: Either fix this lint violation or explain why it's necessary to ignore.
            // eslint-disable-next-line @typescript-eslint/naming-convention
            eth_phishing_detect_config: {
              blocklist: ['this-should-not-be-in-default-blocklist.com'],
              fuzzylist: [],
              allowlist: ['this-should-not-be-in-default-allowlist.com'],
            },
            // TODO: Either fix this lint violation or explain why it's necessary to ignore.
            // eslint-disable-next-line @typescript-eslint/naming-convention
            phishfort_hotlist: {
              blocklist: [],
            },
            tolerance: 0,
            version: 0,
            lastUpdated: 1,
          },
        })
        .get(`${METAMASK_HOTLIST_DIFF_FILE}/${1}`)
        .reply(200, {
          data: [
            {
              url: 'this-should-not-be-in-default-blocklist.com',
              timestamp: 2,
              isRemoval: true,
              targetList: 'eth_phishing_detect_config.blocklist',
            },
            {
              url: 'this-should-not-be-in-default-blocklist.com',
              timestamp: 3,
              targetList: 'eth_phishing_detect_config.blocklist',
            },
          ],
        });

      nock(CLIENT_SIDE_DETECION_BASE_URL)
        .get(C2_DOMAIN_BLOCKLIST_ENDPOINT)
        .reply(200, {
          recentlyAdded: [],
          recentlyRemoved: [],
          lastFetchedAt: 1,
        });
    });

    it('should not have stalelist be out of date immediately after maybeUpdateState is called', async () => {
      const clock = sinon.useFakeTimers();
      const controller = getPhishingController({
        stalelistRefreshInterval: 10,
      });
      clock.tick(1000 * 10);
      expect(controller.isStalelistOutOfDate()).toBe(true);
      await controller.maybeUpdateState();
      expect(controller.isStalelistOutOfDate()).toBe(false);
      expect(nockScope.isDone()).toBe(true);
    });

    it('should not be out of date after maybeUpdateStalelist is called but before refresh interval has passed', async () => {
      const clock = sinon.useFakeTimers();
      const controller = getPhishingController({
        stalelistRefreshInterval: 10,
      });
      clock.tick(1000 * 10);
      expect(controller.isStalelistOutOfDate()).toBe(true);
      await controller.maybeUpdateState();
      clock.tick(1000 * 5);
      expect(controller.isStalelistOutOfDate()).toBe(false);
      expect(nockScope.isDone()).toBe(true);
    });

    it('should still be out of date while update is in progress', async () => {
      const clock = sinon.useFakeTimers();
      const controller = getPhishingController({
        stalelistRefreshInterval: 10,
      });
      clock.tick(1000 * 10);
      // do not wait
      const maybeUpdatePhisingListPromise = controller.maybeUpdateState();
      expect(controller.isStalelistOutOfDate()).toBe(true);
      await maybeUpdatePhisingListPromise;
      expect(controller.isStalelistOutOfDate()).toBe(false);
      clock.tick(1000 * 10);
      expect(controller.isStalelistOutOfDate()).toBe(true);
      expect(nockScope.isDone()).toBe(true);
    });

    it('should call update only if it is out of date, otherwise it should not call update', async () => {
      const clock = sinon.useFakeTimers();
      const controller = getPhishingController({
        stalelistRefreshInterval: 10,
      });
      expect(controller.isStalelistOutOfDate()).toBe(false);
      await controller.maybeUpdateState();
      expect(
        controller.test(
          formatHostnameToUrl('this-should-not-be-in-default-blocklist.com'),
        ),
      ).toMatchObject({
        result: false,
        type: 'all',
      });

      expect(
        controller.test(
          formatHostnameToUrl('this-should-not-be-in-default-allowlist.com'),
        ),
      ).toMatchObject({
        result: false,
        type: 'all',
      });

      clock.tick(1000 * 10);
      await controller.maybeUpdateState();

      expect(
        controller.test(
          formatHostnameToUrl('this-should-not-be-in-default-blocklist.com'),
        ),
      ).toMatchObject({
        result: true,
        type: 'blocklist',
      });

      expect(
        controller.test(
          formatHostnameToUrl('this-should-not-be-in-default-allowlist.com'),
        ),
      ).toMatchObject({
        result: false,
        type: 'allowlist',
      });

      expect(nockScope.isDone()).toBe(true);
    });

    it('should not have hotlist be out of date immediately after maybeUpdateState is called', async () => {
      nockScope = nock(PHISHING_CONFIG_BASE_URL)
        .get(`${METAMASK_HOTLIST_DIFF_FILE}/${1}`)
        .reply(200, {
          data: [
            {
              url: 'this-should-not-be-in-default-blocklist.com',
              timestamp: 1,
              isRemoval: true,
              targetList: 'eth_phishing_detect_config.blocklist',
            },
            {
              url: 'this-should-not-be-in-default-blocklist.com',
              timestamp: 2,
              targetList: 'eth_phishing_detect_config.blocklist',
            },
          ],
        });
      const clock = sinon.useFakeTimers(50);
      const controller = getPhishingController({
        hotlistRefreshInterval: 10,
        stalelistRefreshInterval: 50,
      });
      clock.tick(1000 * 10);
      expect(controller.isHotlistOutOfDate()).toBe(true);
      await controller.maybeUpdateState();
      expect(controller.isHotlistOutOfDate()).toBe(false);
    });
  });

  describe('isStalelistOutOfDate', () => {
    it('should not be out of date upon construction', () => {
      sinon.useFakeTimers();
      const controller = getPhishingController({
        stalelistRefreshInterval: 10,
      });

      expect(controller.isStalelistOutOfDate()).toBe(false);
    });

    it('should not be out of date after some of the refresh interval has passed', () => {
      const clock = sinon.useFakeTimers();
      const controller = getPhishingController({
        stalelistRefreshInterval: 10,
      });
      clock.tick(1000 * 5);

      expect(controller.isStalelistOutOfDate()).toBe(false);
    });

    it('should be out of date after the refresh interval has passed', () => {
      const clock = sinon.useFakeTimers();
      const controller = getPhishingController({
        stalelistRefreshInterval: 10,
      });
      clock.tick(1000 * 10);

      expect(controller.isStalelistOutOfDate()).toBe(true);
    });

    it('should be out of date if the refresh interval has passed and an update is in progress', async () => {
      const clock = sinon.useFakeTimers();
      const controller = getPhishingController({
        stalelistRefreshInterval: 10,
      });
      clock.tick(1000 * 10);
      const pendingUpdate = controller.updateStalelist();

      expect(controller.isStalelistOutOfDate()).toBe(true);

      // Cleanup pending operations
      await pendingUpdate;
    });

    it('should not be out of date if the phishing lists were just updated', async () => {
      sinon.useFakeTimers();
      const controller = getPhishingController({
        stalelistRefreshInterval: 10,
      });
      await controller.updateStalelist();

      expect(controller.isStalelistOutOfDate()).toBe(false);
    });

    it('should not be out of date if the phishing lists were recently updated', async () => {
      const clock = sinon.useFakeTimers();
      const controller = getPhishingController({
        stalelistRefreshInterval: 10,
      });
      await controller.updateStalelist();
      clock.tick(1000 * 5);

      expect(controller.isStalelistOutOfDate()).toBe(false);
    });

    it('should be out of date if the time elapsed since the last update equals the refresh interval', async () => {
      const clock = sinon.useFakeTimers();
      const controller = getPhishingController({
        stalelistRefreshInterval: 10,
      });
      await controller.updateStalelist();
      clock.tick(1000 * 10);

      expect(controller.isStalelistOutOfDate()).toBe(true);
    });
  });

  describe('isHotlistOutOfDate', () => {
    it('should not be out of date upon construction', () => {
      sinon.useFakeTimers();
      const controller = getPhishingController({
        hotlistRefreshInterval: 10,
      });

      expect(controller.isHotlistOutOfDate()).toBe(false);
    });

    it('should not be out of date after some of the refresh interval has passed', () => {
      const clock = sinon.useFakeTimers();
      const controller = getPhishingController({
        hotlistRefreshInterval: 10,
      });
      clock.tick(1000 * 5);

      expect(controller.isHotlistOutOfDate()).toBe(false);
    });

    it('should be out of date after the refresh interval has passed', () => {
      const clock = sinon.useFakeTimers();
      const controller = getPhishingController({
        hotlistRefreshInterval: 10,
      });
      clock.tick(1000 * 10);

      expect(controller.isHotlistOutOfDate()).toBe(true);
    });

    it('should be out of date if the refresh interval has passed and an update is in progress', async () => {
      const clock = sinon.useFakeTimers();
      const controller = getPhishingController({
        hotlistRefreshInterval: 10,
      });
      clock.tick(1000 * 10);
      const pendingUpdate = controller.updateHotlist();

      expect(controller.isHotlistOutOfDate()).toBe(true);

      // Cleanup pending operations
      await pendingUpdate;
    });

    it('should not be out of date if the phishing lists were just updated', async () => {
      sinon.useFakeTimers();
      const controller = getPhishingController({
        hotlistRefreshInterval: 10,
      });
      await controller.updateHotlist();

      expect(controller.isHotlistOutOfDate()).toBe(false);
    });

    it('should not be out of date if the phishing lists were recently updated', async () => {
      const clock = sinon.useFakeTimers();
      const controller = getPhishingController({
        hotlistRefreshInterval: 10,
      });
      await controller.updateHotlist();
      clock.tick(1000 * 5);

      expect(controller.isHotlistOutOfDate()).toBe(false);
    });

    it('should be out of date if the time elapsed since the last update equals the refresh interval', async () => {
      const clock = sinon.useFakeTimers();
      const controller = getPhishingController({
        hotlistRefreshInterval: 10,
      });
      await controller.updateHotlist();
      clock.tick(1000 * 10);

      expect(controller.isHotlistOutOfDate()).toBe(true);
    });
  });

  it('should be able to change the stalelistRefreshInterval', async () => {
    sinon.useFakeTimers();
    const controller = getPhishingController({ stalelistRefreshInterval: 10 });
    controller.setStalelistRefreshInterval(0);

    expect(controller.isStalelistOutOfDate()).toBe(true);
  });

  it('should be able to change the hotlistRefreshInterval', async () => {
    sinon.useFakeTimers();
    const controller = getPhishingController({
      hotlistRefreshInterval: 10,
    });
    controller.setHotlistRefreshInterval(0);

    expect(controller.isHotlistOutOfDate()).toBe(true);
  });

  it('should return negative result for safe domain from MetaMask config', async () => {
    nock(PHISHING_CONFIG_BASE_URL)
      .get(METAMASK_STALELIST_FILE)
      .reply(200, {
        data: {
          // TODO: Either fix this lint violation or explain why it's necessary to ignore.
          // eslint-disable-next-line @typescript-eslint/naming-convention
          eth_phishing_detect_config: {
            allowlist: ['metamask.io'],
            blocklist: [],
            fuzzylist: [],
          },
          // TODO: Either fix this lint violation or explain why it's necessary to ignore.
          // eslint-disable-next-line @typescript-eslint/naming-convention
          phishfort_hotlist: {
            blocklist: [],
          },
          tolerance: 0,
          version: 0,
          lastUpdated: 1,
        },
      })
      .get(`${METAMASK_HOTLIST_DIFF_FILE}/${1}`)
      .reply(200, { data: [] });

    nock(CLIENT_SIDE_DETECION_BASE_URL)
      .get(C2_DOMAIN_BLOCKLIST_ENDPOINT)
      .reply(200, {
        recentlyAdded: [],
        recentlyRemoved: [],
        lastFetchedAt: 1,
      });

    const controller = getPhishingController();
    await controller.updateStalelist();
    expect(controller.test(formatHostnameToUrl('metamask.io'))).toMatchObject({
      result: false,
      type: 'allowlist',
      name: ListNames.MetaMask,
    });
  });

  it('should return negative result for safe unicode domain from MetaMask config', async () => {
    nock(PHISHING_CONFIG_BASE_URL)
      .get(METAMASK_STALELIST_FILE)
      .reply(200, {
        data: {
          // TODO: Either fix this lint violation or explain why it's necessary to ignore.
          // eslint-disable-next-line @typescript-eslint/naming-convention
          eth_phishing_detect_config: {
            allowlist: [],
            blocklist: [],
            fuzzylist: [],
          },
          // TODO: Either fix this lint violation or explain why it's necessary to ignore.
          // eslint-disable-next-line @typescript-eslint/naming-convention
          phishfort_hotlist: {
            blocklist: [],
          },
          tolerance: 0,
          version: 0,
          lastUpdated: 1,
        },
      })
      .get(`${METAMASK_HOTLIST_DIFF_FILE}/${1}`)
      .reply(200, { data: [] });

    const controller = getPhishingController();
    await controller.updateStalelist();
    expect(controller.test(formatHostnameToUrl('i❤.ws'))).toMatchObject({
      result: false,
      type: 'all',
    });
  });

  it('should return negative result for safe punycode domain from MetaMask config', async () => {
    nock(PHISHING_CONFIG_BASE_URL)
      .get(METAMASK_STALELIST_FILE)
      .reply(200, {
        data: {
          // TODO: Either fix this lint violation or explain why it's necessary to ignore.
          // eslint-disable-next-line @typescript-eslint/naming-convention
          eth_phishing_detect_config: {
            allowlist: [],
            blocklist: [],
            fuzzylist: [],
          },
          // TODO: Either fix this lint violation or explain why it's necessary to ignore.
          // eslint-disable-next-line @typescript-eslint/naming-convention
          phishfort_hotlist: {
            blocklist: [],
          },
          tolerance: 0,
          version: 0,
          lastUpdated: 1,
        },
      })
      .get(`${METAMASK_HOTLIST_DIFF_FILE}/${1}`)
      .reply(200, { data: [] });

    const controller = getPhishingController();
    await controller.updateStalelist();
    expect(controller.test(formatHostnameToUrl('xn--i-7iq.ws'))).toMatchObject({
      result: false,
      type: 'all',
    });
  });

  it('should return positive result for unsafe domain from MetaMask config', async () => {
    nock(PHISHING_CONFIG_BASE_URL)
      .get(METAMASK_STALELIST_FILE)
      .reply(200, {
        data: {
          // TODO: Either fix this lint violation or explain why it's necessary to ignore.
          // eslint-disable-next-line @typescript-eslint/naming-convention
          eth_phishing_detect_config: {
            allowlist: [],
            blocklist: ['etnerscan.io'],
            fuzzylist: [],
          },
          // TODO: Either fix this lint violation or explain why it's necessary to ignore.
          // eslint-disable-next-line @typescript-eslint/naming-convention
          phishfort_hotlist: {
            blocklist: [],
          },
          tolerance: 0,
          version: 0,
          lastUpdated: 1,
        },
      })
      .get(`${METAMASK_HOTLIST_DIFF_FILE}/${1}`)
      .reply(200, { data: [] });

    nock(CLIENT_SIDE_DETECION_BASE_URL)
      .get(C2_DOMAIN_BLOCKLIST_ENDPOINT)
      .reply(200, {
        recentlyAdded: [],
        recentlyRemoved: [],
        lastFetchedAt: 1,
      });

    const controller = getPhishingController();
    await controller.updateStalelist();
    expect(controller.test(formatHostnameToUrl('etnerscan.io'))).toMatchObject({
      result: true,
      type: 'blocklist',
      name: ListNames.MetaMask,
    });
  });

  it('should return positive result for unsafe unicode domain from MetaMask config', async () => {
    nock(PHISHING_CONFIG_BASE_URL)
      .get(METAMASK_STALELIST_FILE)
      .reply(200, {
        data: {
          // TODO: Either fix this lint violation or explain why it's necessary to ignore.
          // eslint-disable-next-line @typescript-eslint/naming-convention
          eth_phishing_detect_config: {
            blocklist: ['xn--myetherallet-4k5fwn.com'],
            allowlist: [],
            fuzzylist: [],
          },
          // TODO: Either fix this lint violation or explain why it's necessary to ignore.
          // eslint-disable-next-line @typescript-eslint/naming-convention
          phishfort_hotlist: {
            blocklist: [],
          },
          tolerance: 0,
          version: 0,
          lastUpdated: 1,
        },
      })
      .get(`${METAMASK_HOTLIST_DIFF_FILE}/${1}`)
      .reply(200, { data: [] });

    nock(CLIENT_SIDE_DETECION_BASE_URL)
      .get(C2_DOMAIN_BLOCKLIST_ENDPOINT)
      .reply(200, {
        recentlyAdded: [],
        recentlyRemoved: [],
        lastFetchedAt: 1,
      });

    const controller = getPhishingController();
    await controller.updateStalelist();
    expect(
      controller.test(formatHostnameToUrl('myetherẉalletṭ.com')),
    ).toMatchObject({
      result: true,
      type: 'blocklist',
      name: ListNames.MetaMask,
    });
  });

  it('should return positive result for unsafe punycode domain from MetaMask config', async () => {
    nock(PHISHING_CONFIG_BASE_URL)
      .get(METAMASK_STALELIST_FILE)
      .reply(200, {
        data: {
          // TODO: Either fix this lint violation or explain why it's necessary to ignore.
          // eslint-disable-next-line @typescript-eslint/naming-convention
          eth_phishing_detect_config: {
            allowlist: [],
            blocklist: ['xn--myetherallet-4k5fwn.com'],
            fuzzylist: [],
          },
          // TODO: Either fix this lint violation or explain why it's necessary to ignore.
          // eslint-disable-next-line @typescript-eslint/naming-convention
          phishfort_hotlist: {
            blocklist: [],
          },
          tolerance: 0,
          version: 0,
          lastUpdated: 1,
        },
      })
      .get(`${METAMASK_HOTLIST_DIFF_FILE}/${1}`)
      .reply(200, { data: [] });

    nock(CLIENT_SIDE_DETECION_BASE_URL)
      .get(C2_DOMAIN_BLOCKLIST_ENDPOINT)
      .reply(200, {
        recentlyAdded: [],
        recentlyRemoved: [],
        lastFetchedAt: 1,
      });

    const controller = getPhishingController();
    await controller.updateStalelist();
    expect(
      controller.test(formatHostnameToUrl('xn--myetherallet-4k5fwn.com')),
    ).toMatchObject({
      result: true,
      type: 'blocklist',
      name: ListNames.MetaMask,
    });
  });

  it('should return positive result for unsafe unicode domain from the MetaMask hotlist (blocklist)', async () => {
    nock(PHISHING_CONFIG_BASE_URL)
      .get(METAMASK_STALELIST_FILE)
      .reply(200, {
        data: {
          // TODO: Either fix this lint violation or explain why it's necessary to ignore.
          // eslint-disable-next-line @typescript-eslint/naming-convention
          eth_phishing_detect_config: {
            allowlist: [],
            blocklist: [],
            fuzzylist: [],
          },
          // TODO: Either fix this lint violation or explain why it's necessary to ignore.
          // eslint-disable-next-line @typescript-eslint/naming-convention
          phishfort_hotlist: {
            blocklist: [],
          },
          tolerance: 0,
          version: 0,
          lastUpdated: 1,
        },
      })
      .get(`${METAMASK_HOTLIST_DIFF_FILE}/${1}`)
      .reply(200, {
        data: [
          {
            url: 'e4d600ab9141b7a9859511c77e63b9b3.com',
            timestamp: 2,
            targetList: 'eth_phishing_detect_config.blocklist',
          },
        ],
      });

    nock(CLIENT_SIDE_DETECION_BASE_URL)
      .get(C2_DOMAIN_BLOCKLIST_ENDPOINT)
      .reply(200, {
        recentlyAdded: [],
        recentlyRemoved: [],
        lastFetchedAt: 1,
      });

    const controller = getPhishingController();
    await controller.updateStalelist();
    expect(
      controller.test(
        formatHostnameToUrl('e4d600ab9141b7a9859511c77e63b9b3.com'),
      ),
    ).toMatchObject({
      result: true,
      type: 'blocklist',
      name: ListNames.MetaMask,
    });
  });

  it('should return negative result for unsafe unicode domain if the MetaMask hotlist (blocklist) returns 500', async () => {
    nock(PHISHING_CONFIG_BASE_URL)
      .get(METAMASK_STALELIST_FILE)
      .reply(200, {
        data: {
          // TODO: Either fix this lint violation or explain why it's necessary to ignore.
          // eslint-disable-next-line @typescript-eslint/naming-convention
          eth_phishing_detect_config: {
            allowlist: [],
            blocklist: [],
            fuzzylist: [],
          },
          // TODO: Either fix this lint violation or explain why it's necessary to ignore.
          // eslint-disable-next-line @typescript-eslint/naming-convention
          phishfort_hotlist: {
            blocklist: [],
          },
          tolerance: 0,
          version: 0,
          lastUpdated: 1,
        },
      })
      .get(`${METAMASK_HOTLIST_DIFF_FILE}/${1}`)
      .reply(500);

    const controller = getPhishingController();
    await controller.updateStalelist();
    expect(
      controller.test(
        formatHostnameToUrl('e4d600ab9141b7a9859511c77e63b9b3.com'),
      ),
    ).toMatchObject({
      result: false,
      type: 'all',
    });
  });

  it('should return negative result for safe fuzzylist domain from MetaMask config', async () => {
    nock(PHISHING_CONFIG_BASE_URL)
      .get(METAMASK_STALELIST_FILE)
      .reply(200, {
        data: {
          // TODO: Either fix this lint violation or explain why it's necessary to ignore.
          // eslint-disable-next-line @typescript-eslint/naming-convention
          eth_phishing_detect_config: {
            allowlist: ['opensea.io'],
            blocklist: [],
            fuzzylist: [],
          },
          // TODO: Either fix this lint violation or explain why it's necessary to ignore.
          // eslint-disable-next-line @typescript-eslint/naming-convention
          phishfort_hotlist: {
            blocklist: [],
          },
          tolerance: 0,
          version: 0,
          lastUpdated: 1,
        },
      })
      .get(`${METAMASK_HOTLIST_DIFF_FILE}/${1}`)
      .reply(200, { data: [] });

    nock(CLIENT_SIDE_DETECION_BASE_URL)
      .get(C2_DOMAIN_BLOCKLIST_ENDPOINT)
      .reply(200, {
        recentlyAdded: [],
        recentlyRemoved: [],
        lastFetchedAt: 1,
      });

    const controller = getPhishingController();
    await controller.updateStalelist();
    expect(controller.test(formatHostnameToUrl('opensea.io'))).toMatchObject({
      result: false,
      type: 'allowlist',
      name: ListNames.MetaMask,
    });
  });

  it('should return positive result for domain very close to fuzzylist from MetaMask config', async () => {
    nock(PHISHING_CONFIG_BASE_URL)
      .get(METAMASK_STALELIST_FILE)
      .reply(200, {
        data: {
          // TODO: Either fix this lint violation or explain why it's necessary to ignore.
          // eslint-disable-next-line @typescript-eslint/naming-convention
          eth_phishing_detect_config: {
            allowlist: ['opensea.io'],
            blocklist: [],
            fuzzylist: ['opensea.io'],
          },
          // TODO: Either fix this lint violation or explain why it's necessary to ignore.
          // eslint-disable-next-line @typescript-eslint/naming-convention
          phishfort_hotlist: {
            blocklist: [],
          },
          tolerance: 2,
          version: 0,
          lastUpdated: 1,
        },
      })
      .get(`${METAMASK_HOTLIST_DIFF_FILE}/${1}`)
      .reply(200, { data: [] });

    nock(CLIENT_SIDE_DETECION_BASE_URL)
      .get(C2_DOMAIN_BLOCKLIST_ENDPOINT)
      .reply(200, {
        recentlyAdded: [],
        recentlyRemoved: [],
        lastFetchedAt: 1,
      });

    const controller = getPhishingController();
    await controller.updateStalelist();
    expect(controller.test(formatHostnameToUrl('ohpensea.io'))).toMatchObject({
      result: true,
      type: 'fuzzy',
      name: ListNames.MetaMask,
    });
  });

  it('should return negative result for domain not very close to fuzzylist from MetaMask config', async () => {
    nock(PHISHING_CONFIG_BASE_URL)
      .get(METAMASK_STALELIST_FILE)
      .reply(200, {
        data: {
          // TODO: Either fix this lint violation or explain why it's necessary to ignore.
          // eslint-disable-next-line @typescript-eslint/naming-convention
          eth_phishing_detect_config: {
            allowlist: ['opensea.io'],
            blocklist: [],
            fuzzylist: ['opensea.io'],
          },
          // TODO: Either fix this lint violation or explain why it's necessary to ignore.
          // eslint-disable-next-line @typescript-eslint/naming-convention
          phishfort_hotlist: {
            blocklist: [],
          },
          tolerance: 0,
          version: 0,
          lastUpdated: 1,
        },
      })
      .get(`${METAMASK_HOTLIST_DIFF_FILE}/${1}`)
      .reply(200, { data: [] });
    const controller = getPhishingController();
    await controller.updateStalelist();
    expect(
      controller.test(
        formatHostnameToUrl('this-is-the-official-website-of-opensea.io'),
      ),
    ).toMatchObject({
      result: false,
      type: 'all',
    });
  });

  it('should bypass a given domain, and return a negative result', async () => {
    nock(PHISHING_CONFIG_BASE_URL)
      .get(METAMASK_STALELIST_FILE)
      .reply(200, {
        data: {
          // TODO: Either fix this lint violation or explain why it's necessary to ignore.
          // eslint-disable-next-line @typescript-eslint/naming-convention
          eth_phishing_detect_config: {
            allowlist: [],
            blocklist: ['electrum.mx'],
            fuzzylist: [],
          },
          // TODO: Either fix this lint violation or explain why it's necessary to ignore.
          // eslint-disable-next-line @typescript-eslint/naming-convention
          phishfort_hotlist: {
            blocklist: [],
          },
          tolerance: 2,
          version: 0,
          lastUpdated: 1,
        },
      })
      .get(`${METAMASK_HOTLIST_DIFF_FILE}/${1}`)
      .reply(200, { data: [] });

    nock(CLIENT_SIDE_DETECION_BASE_URL)
      .get(C2_DOMAIN_BLOCKLIST_ENDPOINT)
      .reply(200, {
        recentlyAdded: [],
        recentlyRemoved: [],
        lastFetchedAt: 1,
      });

    const controller = getPhishingController();
    await controller.updateStalelist();
    const unsafeDomain = 'electrum.mx';
    assert.equal(
      controller.test(formatHostnameToUrl(unsafeDomain)).result,
      true,
      'Example unsafe domain seems to be safe',
    );
    controller.bypass(formatHostnameToUrl(unsafeDomain));
    expect(controller.test(formatHostnameToUrl(unsafeDomain))).toMatchObject({
      result: false,
      type: 'all',
    });
  });

  it('should ignore second attempt to bypass a domain, and still return a negative result', async () => {
    nock(PHISHING_CONFIG_BASE_URL)
      .get(METAMASK_STALELIST_FILE)
      .reply(200, {
        data: {
          // TODO: Either fix this lint violation or explain why it's necessary to ignore.
          // eslint-disable-next-line @typescript-eslint/naming-convention
          eth_phishing_detect_config: {
            allowlist: [],
            blocklist: ['electrum.mx'],
            fuzzylist: [],
          },
          // TODO: Either fix this lint violation or explain why it's necessary to ignore.
          // eslint-disable-next-line @typescript-eslint/naming-convention
          phishfort_hotlist: {
            blocklist: [],
          },
          tolerance: 0,
          version: 0,
          lastUpdated: 1,
        },
      })
      .get(`${METAMASK_HOTLIST_DIFF_FILE}/${1}`)
      .reply(200, { data: [] });

    nock(CLIENT_SIDE_DETECION_BASE_URL)
      .get(C2_DOMAIN_BLOCKLIST_ENDPOINT)
      .reply(200, {
        recentlyAdded: [],
        recentlyRemoved: [],
        lastFetchedAt: 1,
      });

    const controller = getPhishingController();
    await controller.updateStalelist();
    const unsafeDomain = 'electrum.mx';
    assert.equal(
      controller.test(formatHostnameToUrl(unsafeDomain)).result,
      true,
      'Example unsafe domain seems to be safe',
    );
    controller.bypass(formatHostnameToUrl(unsafeDomain));
    controller.bypass(formatHostnameToUrl(unsafeDomain));
    expect(controller.test(formatHostnameToUrl(unsafeDomain))).toMatchObject({
      result: false,
      type: 'all',
    });
  });

  it('should bypass a given unicode domain, and return a negative result', async () => {
    nock(PHISHING_CONFIG_BASE_URL)
      .get(METAMASK_STALELIST_FILE)
      .reply(200, {
        data: {
          // TODO: Either fix this lint violation or explain why it's necessary to ignore.
          // eslint-disable-next-line @typescript-eslint/naming-convention
          eth_phishing_detect_config: {
            allowlist: [],
            blocklist: ['xn--myetherallet-4k5fwn.com'],
            fuzzylist: [],
          },
          // TODO: Either fix this lint violation or explain why it's necessary to ignore.
          // eslint-disable-next-line @typescript-eslint/naming-convention
          phishfort_hotlist: {
            blocklist: [],
          },
          tolerance: 0,
          version: 0,
          lastUpdated: 1,
        },
      })
      .get(`${METAMASK_HOTLIST_DIFF_FILE}/${1}`)
      .reply(200, { data: [] });

    nock(CLIENT_SIDE_DETECION_BASE_URL)
      .get(C2_DOMAIN_BLOCKLIST_ENDPOINT)
      .reply(200, {
        recentlyAdded: [],
        recentlyRemoved: [],
        lastFetchedAt: 1,
      });

    const controller = getPhishingController();
    await controller.updateStalelist();
    const unsafeDomain = 'myetherẉalletṭ.com';
    assert.equal(
      controller.test(formatHostnameToUrl(unsafeDomain)).result,
      true,
      'Example unsafe domain seems to be safe',
    );
    controller.bypass(formatHostnameToUrl(unsafeDomain));
    expect(controller.test(formatHostnameToUrl(unsafeDomain))).toMatchObject({
      result: false,
      type: 'all',
    });
  });

  it('should bypass a given punycode domain, and return a negative result', async () => {
    nock(PHISHING_CONFIG_BASE_URL)
      .get(METAMASK_STALELIST_FILE)
      .reply(200, {
        data: {
          // TODO: Either fix this lint violation or explain why it's necessary to ignore.
          // eslint-disable-next-line @typescript-eslint/naming-convention
          eth_phishing_detect_config: {
            allowlist: [],
            blocklist: ['xn--myetherallet-4k5fwn.com'],
            fuzzylist: [],
          },
          // TODO: Either fix this lint violation or explain why it's necessary to ignore.
          // eslint-disable-next-line @typescript-eslint/naming-convention
          phishfort_hotlist: {
            blocklist: [],
          },
          tolerance: 0,
          version: 0,
          lastUpdated: 1,
        },
      })
      .get(`${METAMASK_HOTLIST_DIFF_FILE}/${1}`)
      .reply(200, { data: [] });

    nock(CLIENT_SIDE_DETECION_BASE_URL)
      .get(C2_DOMAIN_BLOCKLIST_ENDPOINT)
      .reply(200, {
        recentlyAdded: [],
        recentlyRemoved: [],
        lastFetchedAt: 1,
      });

    const controller = getPhishingController();
    await controller.updateStalelist();
    const unsafeDomain = 'xn--myetherallet-4k5fwn.com';
    assert.equal(
      controller.test(formatHostnameToUrl(unsafeDomain)).result,
      true,
      'Example unsafe domain seems to be safe',
    );
    controller.bypass(formatHostnameToUrl(unsafeDomain));
    expect(controller.test(formatHostnameToUrl(unsafeDomain))).toMatchObject({
      result: false,
      type: 'all',
    });
  });

  describe('updateStalelist', () => {
    it('should update lists with addition to hotlist', async () => {
      sinon.useFakeTimers(2);
      const exampleBlockedUrl = 'https://example-blocked-website.com';
      const exampleRequestBlockedHash =
        '0415f1f12f07ddc4ef7e229da747c6c53a6a6474fbaf295a35d984ec0ece9455';
      const exampleBlockedUrlOne =
        'https://another-example-blocked-website.com';
      nock(PHISHING_CONFIG_BASE_URL)
        .get(METAMASK_STALELIST_FILE)
        .reply(200, {
          data: {
            // TODO: Either fix this lint violation or explain why it's necessary to ignore.
            // eslint-disable-next-line @typescript-eslint/naming-convention
            eth_phishing_detect_config: {
              allowlist: [],
              blocklist: [exampleBlockedUrl],
              fuzzylist: [],
            },
            // TODO: Either fix this lint violation or explain why it's necessary to ignore.
            // eslint-disable-next-line @typescript-eslint/naming-convention
            phishfort_hotlist: {
              blocklist: [],
            },
            tolerance: 0,
            allowlist: [],
            version: 0,
            lastUpdated: 1,
          },
        })
        .get(`${METAMASK_HOTLIST_DIFF_FILE}/${1}`)
        .reply(200, {
          data: [
            {
              url: exampleBlockedUrlOne,
              timestamp: 2,
              targetList: 'eth_phishing_detect_config.blocklist',
            },
          ],
        });

      nock(CLIENT_SIDE_DETECION_BASE_URL)
        .get(C2_DOMAIN_BLOCKLIST_ENDPOINT)
        .reply(200, {
          recentlyAdded: [exampleRequestBlockedHash],
          recentlyRemoved: [],
          lastFetchedAt: 1,
        });

      const controller = getPhishingController();
      await controller.updateStalelist();

      expect(controller.state.phishingLists).toStrictEqual([
        {
          allowlist: [],
          blocklist: [exampleBlockedUrl, exampleBlockedUrlOne],
          c2DomainBlocklist: [exampleRequestBlockedHash],
          fuzzylist: [],
          tolerance: 0,
          lastUpdated: 2,
          name: ListNames.MetaMask,
          version: 0,
        },
<<<<<<< HEAD
        {
          allowlist: [],
          blocklist: [],
          c2DomainBlocklist: [],
          fuzzylist: [],
          tolerance: 0,
          lastUpdated: 1,
          name: ListNames.Phishfort,
          version: 0,
        },
=======
>>>>>>> b4dda49d
      ]);
    });

    it('should update lists with removal diff from hotlist', async () => {
      sinon.useFakeTimers(2);
      const exampleBlockedUrl = 'example-blocked-website.com';
      const exampleRequestBlockedHash =
        '0415f1f12f07ddc4ef7e229da747c6c53a6a6474fbaf295a35d984ec0ece9455';
      const exampleBlockedUrlTwo = 'another-example-blocked-website.com';
      nock(PHISHING_CONFIG_BASE_URL)
        .get(METAMASK_STALELIST_FILE)
        .reply(200, {
          data: {
            // TODO: Either fix this lint violation or explain why it's necessary to ignore.
            // eslint-disable-next-line @typescript-eslint/naming-convention
            eth_phishing_detect_config: {
              allowlist: [],
              blocklist: [exampleBlockedUrl],
              fuzzylist: [],
            },
            // TODO: Either fix this lint violation or explain why it's necessary to ignore.
            // eslint-disable-next-line @typescript-eslint/naming-convention
            phishfort_hotlist: {
              blocklist: [],
            },
            tolerance: 0,
            version: 0,
            lastUpdated: 1,
          },
        })
        .get(`${METAMASK_HOTLIST_DIFF_FILE}/${1}`)
        .reply(200, {
          data: [
            {
              url: exampleBlockedUrlTwo,
              timestamp: 2,
              targetList: 'eth_phishing_detect_config.blocklist',
            },
            {
              url: exampleBlockedUrl,
              timestamp: 2,
              targetList: 'eth_phishing_detect_config.blocklist',
              isRemoval: true,
            },
          ],
        });

      nock(CLIENT_SIDE_DETECION_BASE_URL)
        .get(C2_DOMAIN_BLOCKLIST_ENDPOINT)
        .reply(200, {
          recentlyAdded: [exampleRequestBlockedHash],
          recentlyRemoved: [],
          lastFetchedAt: 1,
        });

      const controller = getPhishingController();
      await controller.updateStalelist();

      expect(controller.state.phishingLists).toStrictEqual([
        {
          allowlist: [],
          blocklist: [exampleBlockedUrlTwo],
          c2DomainBlocklist: [exampleRequestBlockedHash],
          fuzzylist: [],
          tolerance: 0,
          version: 0,
          lastUpdated: 2,
          name: ListNames.MetaMask,
        },
<<<<<<< HEAD
        {
          blocklist: [],
          c2DomainBlocklist: [],
          allowlist: [],
          fuzzylist: [],
          tolerance: 0,
          version: 0,
          lastUpdated: 1,
          name: ListNames.Phishfort,
        },
=======
>>>>>>> b4dda49d
      ]);
    });

    it('should not update phishing lists if fetch returns 304', async () => {
      nock(PHISHING_CONFIG_BASE_URL)
        .get(METAMASK_STALELIST_FILE)
        .reply(304)
        .get(`${METAMASK_HOTLIST_DIFF_FILE}/${1}`)
        .reply(304);

      const controller = getPhishingController({
        state: {
          phishingLists: [
            {
              allowlist: [],
              blocklist: [],
              c2DomainBlocklist: [],
              fuzzylist: [],
              tolerance: 3,
              version: 1,
              name: ListNames.MetaMask,
              lastUpdated: 0,
            },
          ],
        },
      });
      await controller.updateStalelist();

      expect(controller.state.phishingLists).toStrictEqual([
        {
          allowlist: [],
          blocklist: [],
          c2DomainBlocklist: [],
          fuzzylist: [],
          tolerance: 3,
          version: 1,
          name: ListNames.MetaMask,
          lastUpdated: 0,
        },
      ]);
    });

    it('should not update phishing lists if fetch returns 500', async () => {
      nock(PHISHING_CONFIG_BASE_URL)
        .get(METAMASK_STALELIST_FILE)
        .reply(500)
        .get(`${METAMASK_HOTLIST_DIFF_FILE}/${1}`)
        .reply(500);

      nock(CLIENT_SIDE_DETECION_BASE_URL)
        .get(C2_DOMAIN_BLOCKLIST_ENDPOINT)
        .reply(500);

      const controller = getPhishingController({
        state: {
          phishingLists: [
            {
              allowlist: [],
              blocklist: [],
              c2DomainBlocklist: [],
              fuzzylist: [],
              tolerance: 3,
              version: 1,
              name: ListNames.MetaMask,
              lastUpdated: 0,
            },
          ],
        },
      });
      await controller.updateStalelist();

      expect(controller.state.phishingLists).toStrictEqual([
        {
          allowlist: [],
          blocklist: [],
          c2DomainBlocklist: [],
          fuzzylist: [],
          tolerance: 3,
          version: 1,
          name: ListNames.MetaMask,
          lastUpdated: 0,
        },
      ]);
    });

    it('should not throw when there is a network error', async () => {
      nock(PHISHING_CONFIG_BASE_URL)
        .get(METAMASK_STALELIST_FILE)
        .replyWithError('network error')
        .get(`${METAMASK_HOTLIST_DIFF_FILE}/${1}`)
        .replyWithError('network error');

      nock(CLIENT_SIDE_DETECION_BASE_URL)
        .get(C2_DOMAIN_BLOCKLIST_ENDPOINT)
        .replyWithError('network error');

      const controller = getPhishingController();

      expect(await controller.updateStalelist()).toBeUndefined();
    });

    describe('an update is in progress', () => {
      it('should not fetch phishing lists again', async () => {
        const clock = sinon.useFakeTimers();
        const nockScope = nock(PHISHING_CONFIG_BASE_URL)
          .get(METAMASK_STALELIST_FILE)
          .delay(100)
          .reply(200, {
            data: {
              // TODO: Either fix this lint violation or explain why it's necessary to ignore.
              // eslint-disable-next-line @typescript-eslint/naming-convention
              eth_phishing_detect_config: {
                allowlist: [],
                blocklist: [],
                fuzzylist: [],
              },
              // TODO: Either fix this lint violation or explain why it's necessary to ignore.
              // eslint-disable-next-line @typescript-eslint/naming-convention
              phishfort_hotlist: {
                blocklist: [],
              },
              tolerance: 0,
              version: 0,
              lastUpdated: 1,
            },
          })
          .get(`${METAMASK_HOTLIST_DIFF_FILE}/${1}`)
          .delay(100)
          .reply(200, { data: [] });

        const controller = getPhishingController();
        const firstPromise = controller.updateStalelist();
        const secondPromise = controller.updateStalelist();

        clock.tick(1000 * 100);

        await firstPromise;
        await secondPromise;

        // This second update would throw if it fetched, because the
        // nock interceptor was not persisted.
        expect(nockScope.isDone()).toBe(true);
      });

      it('should wait until the in-progress update has completed', async () => {
        const clock = sinon.useFakeTimers();
        nock(PHISHING_CONFIG_BASE_URL)
          .get(METAMASK_STALELIST_FILE)
          .delay(100)
          .reply(200, {
            data: {
              // TODO: Either fix this lint violation or explain why it's necessary to ignore.
              // eslint-disable-next-line @typescript-eslint/naming-convention
              eth_phishing_detect_config: {
                allowlist: [],
                blocklist: [],
                fuzzylist: [],
              },
              // TODO: Either fix this lint violation or explain why it's necessary to ignore.
              // eslint-disable-next-line @typescript-eslint/naming-convention
              phishfort_hotlist: {
                blocklist: [],
              },
              tolerance: 0,
              version: 0,
              lastUpdated: 1,
            },
          })
          .get(`${METAMASK_HOTLIST_DIFF_FILE}/${1}`)
          .delay(100)
          .reply(200, { data: [] });

        const controller = getPhishingController();
        const firstPromise = controller.updateStalelist();
        const secondPromise = controller.updateStalelist();
        clock.tick(1000 * 99);

        await expect(secondPromise).toNeverResolve();

        // Cleanup pending operations
        await firstPromise;
        await secondPromise;
      });
    });
  });
  describe('updateHotlist', () => {
    it('should update phishing lists if hotlist fetch returns 200', async () => {
      const testBlockedDomain = 'some-test-blocked-url.com';
      const exampleRequestBlockedHash =
        '0415f1f12f07ddc4ef7e229da747c6c53a6a6474fbaf295a35d984ec0ece9455';
      nock(PHISHING_CONFIG_BASE_URL)
        .get(`${METAMASK_HOTLIST_DIFF_FILE}/${0}`)
        .reply(200, {
          data: [
            {
              targetList: 'eth_phishing_detect_config.blocklist',
              url: testBlockedDomain,
              timestamp: 1,
            },
          ],
        });

      nock(CLIENT_SIDE_DETECION_BASE_URL)
        .get(`${C2_DOMAIN_BLOCKLIST_ENDPOINT}?timestamp=0`)
        .reply(200, {
          recentlyAdded: [exampleRequestBlockedHash],
          recentlyRemoved: [],
          lastFetchedAt: 1,
        });

      const controller = getPhishingController({
        state: {
          phishingLists: [
            {
              allowlist: [],
              blocklist: [],
              c2DomainBlocklist: [],
              fuzzylist: [],
              tolerance: 3,
              version: 1,
              name: ListNames.MetaMask,
              lastUpdated: 0,
            },
          ],
        },
      });
      await controller.updateHotlist();

      expect(controller.state.phishingLists).toStrictEqual([
        {
          allowlist: [],
          blocklist: [testBlockedDomain],
          c2DomainBlocklist: [exampleRequestBlockedHash],
          fuzzylist: [],
          tolerance: 3,
          name: ListNames.MetaMask,
          version: 1,
          lastUpdated: 1,
        },
      ]);
    });
    it('should not update phishing lists if hotlist fetch returns 400', async () => {
      nock(PHISHING_CONFIG_BASE_URL)
        .get(`${METAMASK_HOTLIST_DIFF_FILE}/${0}`)
        .reply(404);

      nock(CLIENT_SIDE_DETECION_BASE_URL)
        .get(C2_DOMAIN_BLOCKLIST_ENDPOINT)
        .reply(404);

      const controller = getPhishingController({
        state: {
          phishingLists: [
            {
              allowlist: [],
              blocklist: [],
              c2DomainBlocklist: [],
              fuzzylist: [],
              tolerance: 3,
              version: 1,
              name: ListNames.MetaMask,
              lastUpdated: 0,
            },
          ],
        },
      });
      await controller.updateHotlist();

      expect(controller.state.phishingLists).toStrictEqual([
        {
          ...controller.state.phishingLists[0],
          lastUpdated: 0,
        },
      ]);
    });
    it('should update request blocklist with additions and removals', async () => {
      const testBlockedDomain = 'some-test-blocked-url.com';
      const exampleRequestBlockedHash =
        '0415f1f12f07ddc4ef7e229da747c6c53a6a6474fbaf295a35d984ec0ece9455';
      const exampleRequestBlockedHashTwo = 'd3bkcslj57l47pamplifyapp';

      // Mock the hotlist diff response
      nock(PHISHING_CONFIG_BASE_URL)
        .get(`${METAMASK_HOTLIST_DIFF_FILE}/0`)
        .reply(200, {
          data: [
            {
              targetList: 'eth_phishing_detect_config.blocklist',
              url: testBlockedDomain,
              timestamp: 1,
            },
          ],
        });

      // Mock the request blocklist response with additions and removals
      nock(CLIENT_SIDE_DETECION_BASE_URL)
        .get(`${C2_DOMAIN_BLOCKLIST_ENDPOINT}?timestamp=0`)
        .reply(200, {
          recentlyAdded: [exampleRequestBlockedHash],
          recentlyRemoved: [exampleRequestBlockedHashTwo],
          lastFetchedAt: 1,
        });

      // Initialize the controller with an existing state
      const controller = getPhishingController({
        state: {
          phishingLists: [
            {
              allowlist: [],
              blocklist: [],
              c2DomainBlocklist: [exampleRequestBlockedHashTwo],
              fuzzylist: [],
              tolerance: 3,
              version: 1,
              name: ListNames.MetaMask,
              lastUpdated: 0,
            },
          ],
        },
      });

      // Perform the hotlist update
      await controller.updateHotlist();

      // Check the updated state
      expect(controller.state.phishingLists).toStrictEqual([
        {
          allowlist: [],
          blocklist: [testBlockedDomain],
          c2DomainBlocklist: [exampleRequestBlockedHash],
          fuzzylist: [],
          tolerance: 3,
          name: ListNames.MetaMask,
          version: 1,
          lastUpdated: 1,
        },
      ]);
    });

    it('should handle empty hotlist and request blocklist responses gracefully', async () => {
      nock(PHISHING_CONFIG_BASE_URL)
        .get(`${METAMASK_HOTLIST_DIFF_FILE}/0`)
        .reply(200, { data: [] });

      nock(CLIENT_SIDE_DETECION_BASE_URL)
        .get(`${C2_DOMAIN_BLOCKLIST_ENDPOINT}?timestamp=0`)
        .reply(200, {
          recentlyAdded: [],
          recentlyRemoved: [],
          lastFetchedAt: 1,
        });

      const controller = getPhishingController({
        state: {
          phishingLists: [
            {
              allowlist: [],
              blocklist: [],
              c2DomainBlocklist: [],
              fuzzylist: [],
              tolerance: 3,
              version: 1,
              name: ListNames.MetaMask,
              lastUpdated: 0,
            },
          ],
        },
      });
      await controller.updateHotlist();

      expect(controller.state.phishingLists).toStrictEqual([
        {
          allowlist: [],
          blocklist: [],
          c2DomainBlocklist: [],
          fuzzylist: [],
          tolerance: 3,
          version: 1,
          name: ListNames.MetaMask,
          lastUpdated: 0,
        },
      ]);
    });

    it('should handle errors during hotlist fetching gracefully', async () => {
      const exampleRequestBlockedHash =
        '0415f1f12f07ddc4ef7e229da747c6c53a6a6474fbaf295a35d984ec0ece9455';

      nock(PHISHING_CONFIG_BASE_URL)
        .get(`${METAMASK_HOTLIST_DIFF_FILE}/0`)
        .replyWithError('network error');

      nock(CLIENT_SIDE_DETECION_BASE_URL)
        .get(`${C2_DOMAIN_BLOCKLIST_ENDPOINT}?timestamp=0`)
        .reply(200, {
          recentlyAdded: [exampleRequestBlockedHash],
          recentlyRemoved: [],
          lastFetchedAt: 1,
        });

      const controller = getPhishingController({
        state: {
          phishingLists: [
            {
              allowlist: [],
              blocklist: [],
              c2DomainBlocklist: [exampleRequestBlockedHash],
              fuzzylist: [],
              tolerance: 3,
              version: 1,
              name: ListNames.MetaMask,
              lastUpdated: 1,
            },
          ],
        },
      });

      await controller.updateHotlist();

      expect(controller.state.phishingLists).toStrictEqual([
        {
          allowlist: [],
          blocklist: [],
          c2DomainBlocklist: [exampleRequestBlockedHash],
          fuzzylist: [],
          tolerance: 3,
          name: ListNames.MetaMask,
          version: 1,
          lastUpdated: 1,
        },
      ]);
    });
    it('should handle missing hotlist data and non-empty domain blocklist gracefully', async () => {
      const exampleRequestBlockedHash =
        '0415f1f12f07ddc4ef7e229da747c6c53a6a6474fbaf295a35d984ec0ece9455';

      nock(PHISHING_CONFIG_BASE_URL)
        .get(`${METAMASK_HOTLIST_DIFF_FILE}/0`)
        .reply(500);

      nock(CLIENT_SIDE_DETECION_BASE_URL)
        .get(`${C2_DOMAIN_BLOCKLIST_ENDPOINT}?timestamp=0`)
        .reply(200, {
          recentlyAdded: [exampleRequestBlockedHash],
          recentlyRemoved: [],
          lastFetchedAt: 1,
        });

      const controller = getPhishingController({
        state: {
          phishingLists: [
            {
              allowlist: [],
              blocklist: [],
              c2DomainBlocklist: [],
              fuzzylist: [],
              tolerance: 3,
              version: 1,
              name: ListNames.MetaMask,
              lastUpdated: 0,
            },
          ],
        },
      });

      await controller.updateHotlist();

      expect(controller.state.phishingLists).toStrictEqual([
        {
          allowlist: [],
          blocklist: [],
          c2DomainBlocklist: [exampleRequestBlockedHash],
          fuzzylist: [],
          tolerance: 3,
          name: ListNames.MetaMask,
          version: 1,
          lastUpdated: 0,
        },
      ]);
    });

    it('should handle errors during request blocklist fetching gracefully', async () => {
      const testBlockedDomain = 'some-test-blocked-url.com';

      nock(PHISHING_CONFIG_BASE_URL)
        .get(`${METAMASK_HOTLIST_DIFF_FILE}/0`)
        .reply(200, {
          data: [
            {
              targetList: 'eth_phishing_detect_config.blocklist',
              url: testBlockedDomain,
              timestamp: 1,
            },
          ],
        });

      nock(CLIENT_SIDE_DETECION_BASE_URL)
        .get(`${C2_DOMAIN_BLOCKLIST_ENDPOINT}?timestamp=0`)
        .replyWithError('network error');

      const controller = getPhishingController({
        state: {
          phishingLists: [
            {
              allowlist: [],
              blocklist: [],
              c2DomainBlocklist: [],
              fuzzylist: [],
              tolerance: 3,
              version: 1,
              name: ListNames.MetaMask,
              lastUpdated: 0,
            },
          ],
        },
      });
      await controller.updateHotlist();

      expect(controller.state.phishingLists).toStrictEqual([
        {
          allowlist: [],
          blocklist: [testBlockedDomain],
          c2DomainBlocklist: [],
          fuzzylist: [],
          tolerance: 3,
          name: ListNames.MetaMask,
          version: 1,
          lastUpdated: 1,
        },
      ]);
    });
    it('should handle response without recentlyAdded or recentlyRemoved gracefully', async () => {
      const testBlockedDomain = 'some-test-blocked-url.com';

      nock(PHISHING_CONFIG_BASE_URL)
        .get(`${METAMASK_HOTLIST_DIFF_FILE}/0`)
        .reply(200, {
          data: [
            {
              targetList: 'eth_phishing_detect_config.blocklist',
              url: testBlockedDomain,
              timestamp: 1,
            },
          ],
        });

      nock(CLIENT_SIDE_DETECION_BASE_URL)
        .get(`${C2_DOMAIN_BLOCKLIST_ENDPOINT}?timestamp=0`)
        .reply(200, {
          lastFetchedAt: 1,
        });

      const controller = getPhishingController({
        state: {
          phishingLists: [
            {
              allowlist: [],
              blocklist: [],
              c2DomainBlocklist: [],
              fuzzylist: [],
              tolerance: 3,
              version: 1,
              name: ListNames.MetaMask,
              lastUpdated: 0,
            },
          ],
        },
      });
      await controller.updateHotlist();

      expect(controller.state.phishingLists).toStrictEqual([
        {
          allowlist: [],
          blocklist: [testBlockedDomain],
          c2DomainBlocklist: [],
          fuzzylist: [],
          tolerance: 3,
          name: ListNames.MetaMask,
          version: 1,
          lastUpdated: 1,
        },
      ]);
    });
  });

  describe('PhishingController - isBlockedRequest', () => {
    afterEach(() => {
      nock.cleanAll();
    });

    it('should return false if c2DomainBlocklist is not defined or empty', async () => {
      nock(PHISHING_CONFIG_BASE_URL)
        .get(METAMASK_STALELIST_FILE)
        .reply(200, {
          data: {
            // eslint-disable-next-line @typescript-eslint/naming-convention
            eth_phishing_detect_config: {
              allowlist: [],
              blocklist: [],
              fuzzylist: [],
            },
            // eslint-disable-next-line @typescript-eslint/naming-convention
            phishfort_hotlist: {
              blocklist: [],
            },
            tolerance: 0,
            version: 0,
            lastUpdated: 1,
          },
        })
        .get(`${METAMASK_HOTLIST_DIFF_FILE}/${1}`)
        .reply(200, { data: [] });

      nock(CLIENT_SIDE_DETECION_BASE_URL)
        .get(C2_DOMAIN_BLOCKLIST_ENDPOINT)
        .reply(200, {
          recentlyAdded: [],
          recentlyRemoved: [],
          lastFetchedAt: 1,
        });

      const controller = getPhishingController();
      await controller.updateStalelist();
      const result = controller.isBlockedRequest('https://example.com');
      expect(result).toMatchObject({
        result: false,
        type: 'c2DomainBlocklist',
      });
    });

    it('should return true if URL is in the c2DomainBlocklist', async () => {
      const exampleRequestBlockedHash =
        '0415f1f12f07ddc4ef7e229da747c6c53a6a6474fbaf295a35d984ec0ece9455';
      nock(PHISHING_CONFIG_BASE_URL)
        .get(METAMASK_STALELIST_FILE)
        .reply(200, {
          data: {
            // eslint-disable-next-line @typescript-eslint/naming-convention
            eth_phishing_detect_config: {
              allowlist: [],
              blocklist: [],
              fuzzylist: [],
            },
            // eslint-disable-next-line @typescript-eslint/naming-convention
            phishfort_hotlist: {
              blocklist: [],
            },
            tolerance: 0,
            version: 0,
            lastUpdated: 1,
          },
        })
        .get(`${METAMASK_HOTLIST_DIFF_FILE}/${1}`)
        .reply(200, { data: [] });

      nock(CLIENT_SIDE_DETECION_BASE_URL)
        .get(C2_DOMAIN_BLOCKLIST_ENDPOINT)
        .reply(200, {
          recentlyAdded: [exampleRequestBlockedHash],
          recentlyRemoved: [],
          lastFetchedAt: 1,
        });

      const controller = getPhishingController();
      await controller.updateStalelist();
      const result = controller.isBlockedRequest(
        'https://develop.d3bkcslj57l47p.amplifyapp.com',
      );
      expect(result).toMatchObject({
        name: ListNames.MetaMask,
        result: true,
        type: 'c2DomainBlocklist',
      });
    });

    it('should return false if URL is not in the c2DomainBlocklist', async () => {
      nock(PHISHING_CONFIG_BASE_URL)
        .get(METAMASK_STALELIST_FILE)
        .reply(200, {
          data: {
            // eslint-disable-next-line @typescript-eslint/naming-convention
            eth_phishing_detect_config: {
              allowlist: [],
              blocklist: [],
              fuzzylist: [],
            },
            // eslint-disable-next-line @typescript-eslint/naming-convention
            phishfort_hotlist: {
              blocklist: [],
            },
            tolerance: 0,
            version: 0,
            lastUpdated: 1,
          },
        })
        .get(`${METAMASK_HOTLIST_DIFF_FILE}/${1}`)
        .reply(200, { data: [] });

      nock(CLIENT_SIDE_DETECION_BASE_URL)
        .get(C2_DOMAIN_BLOCKLIST_ENDPOINT)
        .reply(200, {
          recentlyAdded: [],
          recentlyRemoved: [],
          lastFetchedAt: 1,
        });

      const controller = getPhishingController();
      await controller.updateStalelist();
      const result = controller.isBlockedRequest('https://example.com');
      expect(result).toMatchObject({
        result: false,
        type: 'c2DomainBlocklist',
      });
    });

    it('should return false if URL is invalid', async () => {
      nock(PHISHING_CONFIG_BASE_URL)
        .get(METAMASK_STALELIST_FILE)
        .reply(200, {
          data: {
            // eslint-disable-next-line @typescript-eslint/naming-convention
            eth_phishing_detect_config: {
              allowlist: [],
              blocklist: [],
              fuzzylist: [],
            },
            // eslint-disable-next-line @typescript-eslint/naming-convention
            phishfort_hotlist: {
              blocklist: [],
            },
            tolerance: 0,
            version: 0,
            lastUpdated: 1,
          },
        })
        .get(`${METAMASK_HOTLIST_DIFF_FILE}/${1}`)
        .reply(200, { data: [] });

      nock(CLIENT_SIDE_DETECION_BASE_URL)
        .get(C2_DOMAIN_BLOCKLIST_ENDPOINT)
        .reply(200, {
          recentlyAdded: [],
          recentlyRemoved: [],
          lastFetchedAt: 1,
        });

      const controller = getPhishingController();
      await controller.updateStalelist();
      const result = controller.isBlockedRequest('#$@(%&@#$(%');
      expect(result).toMatchObject({
        result: false,
        type: 'c2DomainBlocklist',
      });
    });
  });
});<|MERGE_RESOLUTION|>--- conflicted
+++ resolved
@@ -1177,19 +1177,6 @@
           name: ListNames.MetaMask,
           version: 0,
         },
-<<<<<<< HEAD
-        {
-          allowlist: [],
-          blocklist: [],
-          c2DomainBlocklist: [],
-          fuzzylist: [],
-          tolerance: 0,
-          lastUpdated: 1,
-          name: ListNames.Phishfort,
-          version: 0,
-        },
-=======
->>>>>>> b4dda49d
       ]);
     });
 
@@ -1259,19 +1246,6 @@
           lastUpdated: 2,
           name: ListNames.MetaMask,
         },
-<<<<<<< HEAD
-        {
-          blocklist: [],
-          c2DomainBlocklist: [],
-          allowlist: [],
-          fuzzylist: [],
-          tolerance: 0,
-          version: 0,
-          lastUpdated: 1,
-          name: ListNames.Phishfort,
-        },
-=======
->>>>>>> b4dda49d
       ]);
     });
 
