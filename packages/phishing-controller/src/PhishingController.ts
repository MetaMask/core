import type {
  ControllerGetStateAction,
  ControllerStateChangeEvent,
  RestrictedMessenger,
  StateMetadata,
} from '@metamask/base-controller';
import { BaseController } from '@metamask/base-controller';
import {
  safelyExecute,
  safelyExecuteWithTimeout,
} from '@metamask/controller-utils';
import type {
  TransactionControllerStateChangeEvent,
  TransactionMeta,
} from '@metamask/transaction-controller';
import type { Patch } from 'immer';
import { toASCII } from 'punycode/punycode.js';

<<<<<<< HEAD
import { type PathTrie, convertListToTrie } from './PathTrie';
=======
import { CacheManager, type CacheEntry } from './CacheManager';
>>>>>>> e3e786dd
import { PhishingDetector } from './PhishingDetector';
import {
  PhishingDetectorResultType,
  type PhishingDetectorResult,
  type PhishingDetectionScanResult,
  RecommendedAction,
  type TokenScanCacheData,
  type BulkTokenScanResponse,
  type BulkTokenScanRequest,
  type TokenScanApiResponse,
} from './types';
import {
  applyDiffs,
  fetchTimeNow,
  getHostnameFromUrl,
  roundToNearestMinute,
  getHostnameFromWebUrl,
<<<<<<< HEAD
  getPathnameFromUrl,
=======
  buildCacheKey,
  splitCacheHits,
  resolveChainName,
>>>>>>> e3e786dd
} from './utils';

export const PHISHING_CONFIG_BASE_URL =
  'https://phishing-detection.api.cx.metamask.io';
export const METAMASK_STALELIST_FILE = '/v1/stalelist';
export const METAMASK_HOTLIST_DIFF_FILE = '/v1/diffsSince';

export const CLIENT_SIDE_DETECION_BASE_URL =
  'https://client-side-detection.api.cx.metamask.io';
export const C2_DOMAIN_BLOCKLIST_ENDPOINT = '/v1/request-blocklist';

export const PHISHING_DETECTION_BASE_URL =
  'https://dapp-scanning.api.cx.metamask.io';
export const PHISHING_DETECTION_SCAN_ENDPOINT = 'v2/scan';
export const PHISHING_DETECTION_BULK_SCAN_ENDPOINT = 'bulk-scan';

export const SECURITY_ALERTS_BASE_URL =
  'https://security-alerts.api.cx.metamask.io';
export const TOKEN_BULK_SCANNING_ENDPOINT = '/token/scan-bulk';

// Cache configuration defaults
export const DEFAULT_URL_SCAN_CACHE_TTL = 15 * 60; // 15 minutes in seconds
export const DEFAULT_URL_SCAN_CACHE_MAX_SIZE = 250;
export const DEFAULT_TOKEN_SCAN_CACHE_TTL = 15 * 60; // 15 minutes in seconds
export const DEFAULT_TOKEN_SCAN_CACHE_MAX_SIZE = 1000;

export const C2_DOMAIN_BLOCKLIST_REFRESH_INTERVAL = 5 * 60; // 5 mins in seconds
export const HOTLIST_REFRESH_INTERVAL = 5 * 60; // 5 mins in seconds
export const STALELIST_REFRESH_INTERVAL = 30 * 24 * 60 * 60; // 30 days in seconds

export const METAMASK_STALELIST_URL = `${PHISHING_CONFIG_BASE_URL}${METAMASK_STALELIST_FILE}`;
export const METAMASK_HOTLIST_DIFF_URL = `${PHISHING_CONFIG_BASE_URL}${METAMASK_HOTLIST_DIFF_FILE}`;
export const C2_DOMAIN_BLOCKLIST_URL = `${CLIENT_SIDE_DETECION_BASE_URL}${C2_DOMAIN_BLOCKLIST_ENDPOINT}`;

/**
 * @type ListTypes
 *
 * Type outlining the types of lists provided by aggregating different source lists
 */
export type ListTypes =
  | 'fuzzylist'
  | 'blocklist'
  | 'blocklistPaths'
  | 'allowlist'
  | 'c2DomainBlocklist';

/**
 * @type EthPhishingResponse
 *
 * Configuration response from the eth-phishing-detect package
 * consisting of approved and unapproved website origins
 * @property blacklist - List of unapproved origins
 * @property fuzzylist - List of fuzzy-matched unapproved origins
 * @property tolerance - Fuzzy match tolerance level
 * @property version - Version number of this configuration
 * @property whitelist - List of approved origins
 */
export type EthPhishingResponse = {
  blacklist: string[];
  fuzzylist: string[];
  tolerance: number;
  version: number;
  whitelist: string[];
};

/**
 * @type C2DomainBlocklistResponse
 *
 * Response for blocklist update requests
 * @property recentlyAdded - List of c2 domains recently added to the blocklist
 * @property recentlyRemoved - List of c2 domains recently removed from the blocklist
 * @property lastFetchedAt - Timestamp of the last fetch request
 */
export type C2DomainBlocklistResponse = {
  recentlyAdded: string[];
  recentlyRemoved: string[];
  lastFetchedAt: string;
};

/**
 * PhishingStalelist defines the expected type of the stalelist from the API.
 *
 * allowlist - List of approved origins.
 * blocklist - List of unapproved origins (hostname-only entries).
 * blocklistPaths - List of unapproved origins with paths (hostname + path entries).
 * fuzzylist - List of fuzzy-matched unapproved origins.
 * tolerance - Fuzzy match tolerance level
 * lastUpdated - Timestamp of last update.
 * version - Stalelist data structure iteration.
 */
export type PhishingStalelist = {
  allowlist: string[];
  blocklist: string[];
  blocklistPaths: string[];
  fuzzylist: string[];
  tolerance: number;
  version: number;
  lastUpdated: number;
};

/**
 * @type PhishingListState
 *
 * type defining the persisted list state. This is the persisted state that is updated frequently with `this.maybeUpdateState()`.
 * @property allowlist - List of approved origins (legacy naming "whitelist")
 * @property blocklist - List of unapproved origins (legacy naming "blacklist")
 * @property blocklistPaths - List of unapproved origins with paths (hostname + path, no query params).
 * The first key is hostname+first path segment. The second key is the second path segment.
 * The value of the second key is an array of blocked third path segments. We only store up to three path segments deep.
 * @property c2DomainBlocklist - List of hashed hostnames that C2 requests are blocked against.
 * @property fuzzylist - List of fuzzy-matched unapproved origins
 * @property tolerance - Fuzzy match tolerance level
 * @property lastUpdated - Timestamp of last update.
 * @property version - Version of the phishing list state.
 * @property name - Name of the list. Used for attribution.
 */
export type PhishingListState = {
  allowlist: string[];
  blocklist: string[];
  blocklistPaths: PathTrie;
  c2DomainBlocklist: string[];
  fuzzylist: string[];
  tolerance: number;
  version: number;
  lastUpdated: number;
  name: ListNames;
};

/**
 * @type HotlistDiff
 *
 * type defining the expected type of the diffs in hotlist.json file.
 * @property url - Url of the diff entry.
 * @property timestamp - Timestamp at which the diff was identified.
 * @property targetList - The list name where the diff was identified.
 * @property isRemoval - Was the diff identified a removal type.
 */
export type HotlistDiff = {
  url: string;
  timestamp: number;
  targetList: `${ListKeys}.${ListTypes}`;
  isRemoval?: boolean;
};

export type DataResultWrapper<T> = {
  data: T;
};

/**
 * @type Hotlist
 *
 * Type defining expected hotlist.json file.
 * @property url - Url of the diff entry.
 * @property timestamp - Timestamp at which the diff was identified.
 * @property targetList - The list name where the diff was identified.
 * @property isRemoval - Was the diff identified a removal type.
 */
export type Hotlist = HotlistDiff[];

/**
 * Enum containing upstream data provider source list keys.
 * These are the keys denoting lists consumed by the upstream data provider.
 */
export enum ListKeys {
  EthPhishingDetectConfig = 'eth_phishing_detect_config',
}

/**
 * Enum containing downstream client attribution names.
 */
export enum ListNames {
  MetaMask = 'MetaMask',
}

/**
 * Maps from downstream client attribution name
 * to list key sourced from upstream data provider.
 */
const phishingListNameKeyMap = {
  [ListNames.MetaMask]: ListKeys.EthPhishingDetectConfig,
};

/**
 * Maps from list key sourced from upstream data
 * provider to downstream client attribution name.
 */
export const phishingListKeyNameMap = {
  [ListKeys.EthPhishingDetectConfig]: ListNames.MetaMask,
};

const controllerName = 'PhishingController';

const metadata: StateMetadata<PhishingControllerState> = {
  phishingLists: {
    includeInStateLogs: false,
    persist: true,
    anonymous: false,
    usedInUi: false,
  },
  whitelist: {
    includeInStateLogs: false,
    persist: true,
    anonymous: false,
    usedInUi: false,
  },
  whitelistPaths: {
    includeInStateLogs: false,
    persist: true,
    anonymous: false,
    usedInUi: false,
  },
  hotlistLastFetched: {
    includeInStateLogs: true,
    persist: true,
    anonymous: false,
    usedInUi: false,
  },
  stalelistLastFetched: {
    includeInStateLogs: true,
    persist: true,
    anonymous: false,
    usedInUi: false,
  },
  c2DomainBlocklistLastFetched: {
    includeInStateLogs: true,
    persist: true,
    anonymous: false,
    usedInUi: false,
  },
  urlScanCache: {
    includeInStateLogs: false,
    persist: true,
    anonymous: false,
    usedInUi: true,
  },
  tokenScanCache: {
    includeInStateLogs: false,
    persist: true,
    anonymous: false,
    usedInUi: true,
  },
};

/**
 * Get a default empty state for the controller.
 *
 * @returns The default empty state.
 */
const getDefaultState = (): PhishingControllerState => {
  return {
    phishingLists: [],
    whitelist: [],
    whitelistPaths: [],
    hotlistLastFetched: 0,
    stalelistLastFetched: 0,
    c2DomainBlocklistLastFetched: 0,
    urlScanCache: {},
    tokenScanCache: {},
  };
};

/**
 * @type PhishingControllerState
 *
 * Phishing controller state
 * phishingLists - array of phishing lists
 * whitelist - origins that bypass the phishing detector
 * whitelistPaths - origins with paths that bypass the phishing detector
 * hotlistLastFetched - timestamp of the last hotlist fetch
 * stalelistLastFetched - timestamp of the last stalelist fetch
 * c2DomainBlocklistLastFetched - timestamp of the last c2 domain blocklist fetch
 * urlScanCache - cache of scan results
 */
export type PhishingControllerState = {
  phishingLists: PhishingListState[];
  whitelist: string[];
  whitelistPaths: string[];
  hotlistLastFetched: number;
  stalelistLastFetched: number;
  c2DomainBlocklistLastFetched: number;
  urlScanCache: Record<string, CacheEntry<PhishingDetectionScanResult>>;
  tokenScanCache: Record<string, CacheEntry<TokenScanCacheData>>;
};

/**
 * PhishingControllerOptions
 *
 * Phishing controller options
 * stalelistRefreshInterval - Polling interval used to fetch stale list.
 * hotlistRefreshInterval - Polling interval used to fetch hotlist diff list.
 * c2DomainBlocklistRefreshInterval - Polling interval used to fetch c2 domain blocklist.
 * urlScanCacheTTL - Time to live in seconds for cached scan results.
 * urlScanCacheMaxSize - Maximum number of entries in the scan cache.
 * tokenScanCacheTTL - Time to live in seconds for cached token scan results.
 * tokenScanCacheMaxSize - Maximum number of entries in the token scan cache.
 */
export type PhishingControllerOptions = {
  stalelistRefreshInterval?: number;
  hotlistRefreshInterval?: number;
  c2DomainBlocklistRefreshInterval?: number;
  urlScanCacheTTL?: number;
  urlScanCacheMaxSize?: number;
  tokenScanCacheTTL?: number;
  tokenScanCacheMaxSize?: number;
  messenger: PhishingControllerMessenger;
  state?: Partial<PhishingControllerState>;
};

export type MaybeUpdateState = {
  type: `${typeof controllerName}:maybeUpdateState`;
  handler: PhishingController['maybeUpdateState'];
};

export type TestOrigin = {
  type: `${typeof controllerName}:testOrigin`;
  handler: PhishingController['test'];
};

export type PhishingControllerBulkScanUrlsAction = {
  type: `${typeof controllerName}:bulkScanUrls`;
  handler: PhishingController['bulkScanUrls'];
};

export type PhishingControllerBulkScanTokensAction = {
  type: `${typeof controllerName}:bulkScanTokens`;
  handler: PhishingController['bulkScanTokens'];
};

export type PhishingControllerGetStateAction = ControllerGetStateAction<
  typeof controllerName,
  PhishingControllerState
>;

export type PhishingControllerActions =
  | PhishingControllerGetStateAction
  | MaybeUpdateState
  | TestOrigin
  | PhishingControllerBulkScanUrlsAction
  | PhishingControllerBulkScanTokensAction;

export type PhishingControllerStateChangeEvent = ControllerStateChangeEvent<
  typeof controllerName,
  PhishingControllerState
>;

export type PhishingControllerEvents = PhishingControllerStateChangeEvent;

/**
 * The external actions available to the PhishingController.
 */
type AllowedActions = never;

/**
 * The external events available to the PhishingController.
 */
export type AllowedEvents = TransactionControllerStateChangeEvent;

export type PhishingControllerMessenger = RestrictedMessenger<
  typeof controllerName,
  PhishingControllerActions | AllowedActions,
  PhishingControllerEvents | AllowedEvents,
  AllowedActions['type'],
  AllowedEvents['type']
>;

/**
 * BulkPhishingDetectionScanResponse
 *
 * Response for bulk phishing detection scan requests
 * results - Record of domain names and their corresponding phishing detection scan results
 *
 * errors - Record of domain names and their corresponding errors
 */
export type BulkPhishingDetectionScanResponse = {
  results: Record<string, PhishingDetectionScanResult>;
  errors: Record<string, string[]>;
};

/**
 * Controller that manages community-maintained lists of approved and unapproved website origins.
 */
export class PhishingController extends BaseController<
  typeof controllerName,
  PhishingControllerState,
  PhishingControllerMessenger
> {
  // TODO: Replace `any` with type
  // eslint-disable-next-line @typescript-eslint/no-explicit-any
  #detector: any;

  #stalelistRefreshInterval: number;

  #hotlistRefreshInterval: number;

  #c2DomainBlocklistRefreshInterval: number;

  readonly #urlScanCache: CacheManager<PhishingDetectionScanResult>;

  readonly #tokenScanCache: CacheManager<TokenScanCacheData>;

  #inProgressHotlistUpdate?: Promise<void>;

  #inProgressStalelistUpdate?: Promise<void>;

  #isProgressC2DomainBlocklistUpdate?: Promise<void>;

  readonly #transactionControllerStateChangeHandler: (
    state: { transactions: TransactionMeta[] },
    patches: Patch[],
  ) => void;

  /**
   * Construct a Phishing Controller.
   *
   * @param config - Initial options used to configure this controller.
   * @param config.stalelistRefreshInterval - Polling interval used to fetch stale list.
   * @param config.hotlistRefreshInterval - Polling interval used to fetch hotlist diff list.
   * @param config.c2DomainBlocklistRefreshInterval - Polling interval used to fetch c2 domain blocklist.
   * @param config.urlScanCacheTTL - Time to live in seconds for cached scan results.
   * @param config.urlScanCacheMaxSize - Maximum number of entries in the scan cache.
   * @param config.tokenScanCacheTTL - Time to live in seconds for cached token scan results.
   * @param config.tokenScanCacheMaxSize - Maximum number of entries in the token scan cache.
   * @param config.messenger - The controller restricted messenger.
   * @param config.state - Initial state to set on this controller.
   */
  constructor({
    stalelistRefreshInterval = STALELIST_REFRESH_INTERVAL,
    hotlistRefreshInterval = HOTLIST_REFRESH_INTERVAL,
    c2DomainBlocklistRefreshInterval = C2_DOMAIN_BLOCKLIST_REFRESH_INTERVAL,
    urlScanCacheTTL = DEFAULT_URL_SCAN_CACHE_TTL,
    urlScanCacheMaxSize = DEFAULT_URL_SCAN_CACHE_MAX_SIZE,
    tokenScanCacheTTL = DEFAULT_TOKEN_SCAN_CACHE_TTL,
    tokenScanCacheMaxSize = DEFAULT_TOKEN_SCAN_CACHE_MAX_SIZE,
    messenger,
    state = {},
  }: PhishingControllerOptions) {
    super({
      name: controllerName,
      metadata,
      messenger,
      state: {
        ...getDefaultState(),
        ...state,
      },
    });

    this.#stalelistRefreshInterval = stalelistRefreshInterval;
    this.#hotlistRefreshInterval = hotlistRefreshInterval;
    this.#c2DomainBlocklistRefreshInterval = c2DomainBlocklistRefreshInterval;
    this.#transactionControllerStateChangeHandler =
      this.#onTransactionControllerStateChange.bind(this);
    this.#urlScanCache = new CacheManager<PhishingDetectionScanResult>({
      cacheTTL: urlScanCacheTTL,
      maxCacheSize: urlScanCacheMaxSize,
      initialCache: this.state.urlScanCache,
      updateState: (cache) => {
        this.update((draftState) => {
          draftState.urlScanCache = cache;
        });
      },
    });
    this.#tokenScanCache = new CacheManager<TokenScanCacheData>({
      cacheTTL: tokenScanCacheTTL,
      maxCacheSize: tokenScanCacheMaxSize,
      initialCache: this.state.tokenScanCache,
      updateState: (cache) => {
        this.update((draftState) => {
          draftState.tokenScanCache = cache;
        });
      },
    });

    this.#registerMessageHandlers();

    this.updatePhishingDetector();
    this.#subscribeToTransactionControllerStateChange();
  }

  #subscribeToTransactionControllerStateChange() {
    this.messagingSystem.subscribe(
      'TransactionController:stateChange',
      this.#transactionControllerStateChangeHandler,
    );
  }

  /**
   * Constructor helper for registering this controller's messaging system
   * actions.
   */
  #registerMessageHandlers(): void {
    this.messagingSystem.registerActionHandler(
      `${controllerName}:maybeUpdateState` as const,
      this.maybeUpdateState.bind(this),
    );

    this.messagingSystem.registerActionHandler(
      `${controllerName}:testOrigin` as const,
      this.test.bind(this),
    );

    this.messagingSystem.registerActionHandler(
      `${controllerName}:bulkScanUrls` as const,
      this.bulkScanUrls.bind(this),
    );

    this.messagingSystem.registerActionHandler(
      `${controllerName}:bulkScanTokens` as const,
      this.bulkScanTokens.bind(this),
    );
  }

  /**
   * Checks if a patch represents a transaction-level change or nested transaction property change
   *
   * @param patch - Immer patch to check
   * @returns True if patch affects a transaction or its nested properties
   */
  #isTransactionPatch(patch: Patch): boolean {
    const { path } = patch;
    return (
      path.length === 2 &&
      path[0] === 'transactions' &&
      typeof path[1] === 'number'
    );
  }

  /**
   * Handle transaction controller state changes using Immer patches
   * Extracts token addresses from simulation data and groups them by chain for bulk scanning
   *
   * @param _state - The current transaction controller state
   * @param _state.transactions - Array of transaction metadata
   * @param patches - Array of Immer patches only for transaction-level changes
   */
  #onTransactionControllerStateChange(
    _state: { transactions: TransactionMeta[] },
    patches: Patch[],
  ) {
    try {
      const tokensByChain = new Map<string, Set<string>>();

      for (const patch of patches) {
        if (patch.op === 'remove') {
          continue;
        }

        // Handle transaction-level patches (includes simulation data updates)
        if (this.#isTransactionPatch(patch)) {
          const transaction = patch.value as TransactionMeta;
          this.#getTokensFromTransaction(transaction, tokensByChain);
        }
      }

      this.#scanTokensByChain(tokensByChain);
    } catch (error) {
      console.error('Error processing transaction state change:', error);
    }
  }

  /**
   * Collect token addresses from a transaction and group them by chain
   *
   * @param transaction - Transaction metadata to extract tokens from
   * @param tokensByChain - Map to collect tokens grouped by chainId
   */
  #getTokensFromTransaction(
    transaction: TransactionMeta,
    tokensByChain: Map<string, Set<string>>,
  ) {
    // extract token addresses from simulation data
    const tokenAddresses = transaction.simulationData?.tokenBalanceChanges?.map(
      (tokenChange) => tokenChange.address.toLowerCase(),
    );

    // add token addresses to the map by chainId
    if (tokenAddresses && tokenAddresses.length > 0 && transaction.chainId) {
      const chainId = transaction.chainId.toLowerCase();

      if (!tokensByChain.has(chainId)) {
        tokensByChain.set(chainId, new Set());
      }

      const chainTokens = tokensByChain.get(chainId);
      if (chainTokens) {
        for (const address of tokenAddresses) {
          chainTokens.add(address);
        }
      }
    }
  }

  /**
   * Scan tokens grouped by chain ID
   *
   * @param tokensByChain - Map of chainId to token addresses
   */
  #scanTokensByChain(tokensByChain: Map<string, Set<string>>) {
    for (const [chainId, tokenSet] of tokensByChain) {
      if (tokenSet.size > 0) {
        const tokens = Array.from(tokenSet);
        this.bulkScanTokens({
          chainId,
          tokens,
        }).catch((error) =>
          console.error(`Error scanning tokens for chain ${chainId}:`, error),
        );
      }
    }
  }

  /**
   * Updates this.detector with an instance of PhishingDetector using the current state.
   */
  updatePhishingDetector() {
    this.#detector = new PhishingDetector(this.state.phishingLists);
  }

  /**
   * Set the interval at which the stale phishing list will be refetched.
   * Fetching will only occur on the next call to test/bypass.
   * For immediate update to the phishing list, call {@link updateStalelist} directly.
   *
   * @param interval - the new interval, in ms.
   */
  setStalelistRefreshInterval(interval: number) {
    this.#stalelistRefreshInterval = interval;
  }

  /**
   * Set the interval at which the hot list will be refetched.
   * Fetching will only occur on the next call to test/bypass.
   * For immediate update to the phishing list, call {@link updateHotlist} directly.
   *
   * @param interval - the new interval, in ms.
   */
  setHotlistRefreshInterval(interval: number) {
    this.#hotlistRefreshInterval = interval;
  }

  /**
   * Set the interval at which the C2 domain blocklist will be refetched.
   * Fetching will only occur on the next call to test/bypass.
   * For immediate update to the phishing list, call {@link updateHotlist} directly.
   *
   * @param interval - the new interval, in ms.
   */
  setC2DomainBlocklistRefreshInterval(interval: number) {
    this.#c2DomainBlocklistRefreshInterval = interval;
  }

  /**
   * Set the time-to-live for URL scan cache entries.
   *
   * @param ttl - The TTL in seconds.
   */
  setUrlScanCacheTTL(ttl: number) {
    this.#urlScanCache.setTTL(ttl);
  }

  /**
   * Set the maximum number of entries in the URL scan cache.
   *
   * @param maxSize - The maximum cache size.
   */
  setUrlScanCacheMaxSize(maxSize: number) {
    this.#urlScanCache.setMaxSize(maxSize);
  }

  /**
   * Clear the URL scan cache.
   */
  clearUrlScanCache() {
    this.#urlScanCache.clear();
  }

  /**
   * Determine if an update to the stalelist configuration is needed.
   *
   * @returns Whether an update is needed
   */
  isStalelistOutOfDate() {
    return (
      fetchTimeNow() - this.state.stalelistLastFetched >=
      this.#stalelistRefreshInterval
    );
  }

  /**
   * Determine if an update to the hotlist configuration is needed.
   *
   * @returns Whether an update is needed
   */
  isHotlistOutOfDate() {
    return (
      fetchTimeNow() - this.state.hotlistLastFetched >=
      this.#hotlistRefreshInterval
    );
  }

  /**
   * Determine if an update to the C2 domain blocklist is needed.
   *
   * @returns Whether an update is needed
   */
  isC2DomainBlocklistOutOfDate() {
    return (
      fetchTimeNow() - this.state.c2DomainBlocklistLastFetched >=
      this.#c2DomainBlocklistRefreshInterval
    );
  }

  /**
   * Conditionally update the phishing configuration.
   *
   * If the stalelist configuration is out of date, this function will call `updateStalelist`
   * to update the configuration. This will automatically grab the hotlist,
   * so it isn't necessary to continue on to download the hotlist and the c2 domain blocklist.
   *
   */
  async maybeUpdateState() {
    const staleListOutOfDate = this.isStalelistOutOfDate();
    if (staleListOutOfDate) {
      await this.updateStalelist();
      return;
    }
    const hotlistOutOfDate = this.isHotlistOutOfDate();
    if (hotlistOutOfDate) {
      await this.updateHotlist();
    }
    const c2DomainBlocklistOutOfDate = this.isC2DomainBlocklistOutOfDate();
    if (c2DomainBlocklistOutOfDate) {
      await this.updateC2DomainBlocklist();
    }
  }

  /**
   * Determines if a given origin is unapproved.
   *
   * It is strongly recommended that you call {@link maybeUpdateState} before calling this,
   * to check whether the phishing configuration is up-to-date. It will be updated if necessary
   * by calling {@link updateStalelist} or {@link updateHotlist}.
   *
   * @param origin - Domain origin of a website.
   * @returns Whether the origin is an unapproved origin.
   */
  test(origin: string): PhishingDetectorResult {
    const punycodeOrigin = toASCII(origin);
    const hostname = getHostnameFromUrl(punycodeOrigin);
    const hostnameWithPaths = hostname + getPathnameFromUrl(origin);

    if (this.state.whitelistPaths.includes(hostnameWithPaths)) {
      return { result: false, type: PhishingDetectorResultType.All };
    }

    if (this.state.whitelist.includes(hostname || punycodeOrigin)) {
      return { result: false, type: PhishingDetectorResultType.All }; // Same as whitelisted match returned by detector.check(...).
    }
    return this.#detector.check(punycodeOrigin);
  }

  /**
   * Checks if a request URL's domain is blocked against the request blocklist.
   *
   * This method is used to determine if a specific request URL is associated with a malicious
   * command and control (C2) domain. The URL's hostname is hashed and checked against a configured
   * blocklist of known malicious domains.
   *
   * @param origin - The full request URL to be checked.
   * @returns An object indicating whether the URL's domain is blocked and relevant metadata.
   */
  isBlockedRequest(origin: string): PhishingDetectorResult {
    const punycodeOrigin = toASCII(origin);
    const hostname = getHostnameFromUrl(punycodeOrigin);
    if (this.state.whitelist.includes(hostname || punycodeOrigin)) {
      return { result: false, type: PhishingDetectorResultType.All }; // Same as whitelisted match returned by detector.check(...).
    }
    return this.#detector.isMaliciousC2Domain(punycodeOrigin);
  }

  /**
   * Temporarily marks a given origin as approved.
   *
   * @param origin - The origin to mark as approved.
   */
  bypass(origin: string) {
    const punycodeOrigin = toASCII(origin);
    const hostname = getHostnameFromUrl(punycodeOrigin);
    const hostnameWithPaths = hostname + getPathnameFromUrl(origin);
    const { whitelist, whitelistPaths } = this.state;

    if (
      whitelist.includes(hostname || punycodeOrigin) ||
      whitelistPaths.includes(hostnameWithPaths)
    ) {
      return;
    }

    // If the origin was blocked by a path, then we only want to add it to the whitelistPaths since
    // other paths with the same hostname may not be blocked.
    if (this.#detector.isPathBlocked(origin)) {
      this.update((draftState) => {
        draftState.whitelistPaths.push(hostnameWithPaths);
      });
      return;
    }

    this.update((draftState) => {
      draftState.whitelist.push(hostname || punycodeOrigin);
    });
  }

  /**
   * Update the C2 domain blocklist.
   *
   * If an update is in progress, no additional update will be made. Instead this will wait until
   * the in-progress update has finished.
   */
  async updateC2DomainBlocklist() {
    if (this.#isProgressC2DomainBlocklistUpdate) {
      await this.#isProgressC2DomainBlocklistUpdate;
      return;
    }

    try {
      this.#isProgressC2DomainBlocklistUpdate = this.#updateC2DomainBlocklist();
      await this.#isProgressC2DomainBlocklistUpdate;
    } finally {
      this.#isProgressC2DomainBlocklistUpdate = undefined;
    }
  }

  /**
   * Update the hotlist.
   *
   * If an update is in progress, no additional update will be made. Instead this will wait until
   * the in-progress update has finished.
   */
  async updateHotlist() {
    if (this.#inProgressHotlistUpdate) {
      await this.#inProgressHotlistUpdate;
      return;
    }

    try {
      this.#inProgressHotlistUpdate = this.#updateHotlist();
      await this.#inProgressHotlistUpdate;
    } finally {
      this.#inProgressHotlistUpdate = undefined;
    }
  }

  /**
   * Update the stalelist.
   *
   * If an update is in progress, no additional update will be made. Instead this will wait until
   * the in-progress update has finished.
   */
  async updateStalelist() {
    if (this.#inProgressStalelistUpdate) {
      await this.#inProgressStalelistUpdate;
      return;
    }

    try {
      this.#inProgressStalelistUpdate = this.#updateStalelist();
      await this.#inProgressStalelistUpdate;
    } finally {
      this.#inProgressStalelistUpdate = undefined;
    }
  }

  /**
   * Scan a URL for phishing. It will only scan the hostname of the URL. It also only supports
   * web URLs.
   *
   * @param url - The URL to scan.
   * @returns The phishing detection scan result.
   */
  scanUrl = async (url: string): Promise<PhishingDetectionScanResult> => {
    const [hostname, ok] = getHostnameFromWebUrl(url);
    if (!ok) {
      return {
        hostname: '',
        recommendedAction: RecommendedAction.None,
        fetchError: 'url is not a valid web URL',
      };
    }

    const cachedResult = this.#urlScanCache.get(hostname);
    if (cachedResult) {
      return cachedResult;
    }

    const apiResponse = await safelyExecuteWithTimeout(
      async () => {
        const res = await fetch(
          `${PHISHING_DETECTION_BASE_URL}/${PHISHING_DETECTION_SCAN_ENDPOINT}?url=${encodeURIComponent(hostname)}`,
          {
            method: 'GET',
            headers: {
              Accept: 'application/json',
            },
          },
        );
        if (!res.ok) {
          return {
            error: `${res.status} ${res.statusText}`,
          };
        }
        const data = await res.json();
        return data;
      },
      true,
      8000,
    );

    // Need to do it this way because safelyExecuteWithTimeout returns undefined for both timeouts and errors.
    if (!apiResponse) {
      return {
        hostname: '',
        recommendedAction: RecommendedAction.None,
        fetchError: 'timeout of 8000ms exceeded',
      };
    } else if ('error' in apiResponse) {
      return {
        hostname: '',
        recommendedAction: RecommendedAction.None,
        fetchError: apiResponse.error,
      };
    }

    const result = {
      hostname,
      recommendedAction: apiResponse.recommendedAction,
    };

    this.#urlScanCache.set(hostname, result);

    return result;
  };

  /**
   * Scan multiple URLs for phishing in bulk. It will only scan the hostnames of the URLs.
   * It also only supports web URLs.
   *
   * @param urls - The URLs to scan.
   * @returns A mapping of URLs to their phishing detection scan results and errors.
   */
  bulkScanUrls = async (
    urls: string[],
  ): Promise<BulkPhishingDetectionScanResponse> => {
    if (!urls || urls.length === 0) {
      return {
        results: {},
        errors: {},
      };
    }

    // we are arbitrarily limiting the number of URLs to 250
    const MAX_TOTAL_URLS = 250;
    if (urls.length > MAX_TOTAL_URLS) {
      return {
        results: {},
        errors: {
          too_many_urls: [
            `Maximum of ${MAX_TOTAL_URLS} URLs allowed per request`,
          ],
        },
      };
    }

    const MAX_URL_LENGTH = 2048;
    const combinedResponse: BulkPhishingDetectionScanResponse = {
      results: {},
      errors: {},
    };

    // Extract hostnames from URLs and check for validity and length constraints
    const urlsToHostnames: Record<string, string> = {};
    const urlsToFetch: string[] = [];

    for (const url of urls) {
      if (url.length > MAX_URL_LENGTH) {
        combinedResponse.errors[url] = [
          `URL length must not exceed ${MAX_URL_LENGTH} characters`,
        ];
        continue;
      }

      const [hostname, ok] = getHostnameFromWebUrl(url);
      if (!ok) {
        combinedResponse.errors[url] = ['url is not a valid web URL'];
        continue;
      }

      // Check if result is already in cache
      const cachedResult = this.#urlScanCache.get(hostname);
      if (cachedResult) {
        // Use cached result
        combinedResponse.results[url] = cachedResult;
      } else {
        // Add to list of URLs to fetch
        urlsToHostnames[url] = hostname;
        urlsToFetch.push(url);
      }
    }

    // If there are URLs to fetch, process them in batches
    if (urlsToFetch.length > 0) {
      // The API has a limit of 50 URLs per request, so we batch the requests
      const MAX_URLS_PER_BATCH = 50;
      const batches: string[][] = [];
      for (let i = 0; i < urlsToFetch.length; i += MAX_URLS_PER_BATCH) {
        batches.push(urlsToFetch.slice(i, i + MAX_URLS_PER_BATCH));
      }

      // Process each batch in parallel
      const batchResults = await Promise.all(
        batches.map((batchUrls) => this.#processBatch(batchUrls)),
      );

      // Merge results and errors from all batches
      batchResults.forEach((batchResponse) => {
        // Add results to cache and combine with response
        Object.entries(batchResponse.results).forEach(([url, result]) => {
          const hostname = urlsToHostnames[url];
          if (hostname) {
            this.#urlScanCache.set(hostname, result);
          }
          combinedResponse.results[url] = result;
        });

        // Combine errors
        Object.entries(batchResponse.errors).forEach(([key, messages]) => {
          combinedResponse.errors[key] = [
            ...(combinedResponse.errors[key] || []),
            ...messages,
          ];
        });
      });
    }

    return combinedResponse;
  };

  /**
   * Fetch bulk token scan results from the security alerts API.
   *
   * @param chain - The chain name.
   * @param tokens - Array of token addresses to scan.
   * @returns The API response or null if there was an error.
   */
  readonly #fetchTokenScanBulkResults = async (
    chain: string,
    tokens: string[],
  ): Promise<TokenScanApiResponse | null> => {
    const timeout = 8000; // 8 seconds
    const apiResponse = await safelyExecuteWithTimeout(
      async () => {
        const response = await fetch(
          `${SECURITY_ALERTS_BASE_URL}${TOKEN_BULK_SCANNING_ENDPOINT}`,
          {
            method: 'POST',
            headers: {
              Accept: 'application/json',
              'Content-Type': 'application/json',
            },
            body: JSON.stringify({
              chain,
              tokens,
            }),
          },
        );

        if (!response.ok) {
          return {
            error: `${response.status} ${response.statusText}`,
            status: response.status,
            statusText: response.statusText,
          };
        }

        const data = await response.json();
        return data;
      },
      true,
      timeout,
    );

    if (!apiResponse) {
      console.error(`Error scanning tokens: timeout of ${timeout}ms exceeded`);
      return null;
    }

    if (
      'error' in apiResponse &&
      'status' in apiResponse &&
      'statusText' in apiResponse
    ) {
      console.warn(
        `Token bulk screening API error: ${apiResponse.status} ${apiResponse.statusText}`,
      );
      return null;
    }

    return apiResponse as TokenScanApiResponse;
  };

  /**
   * Scan multiple tokens for malicious activity in bulk.
   *
   * @param request - The bulk scan request containing chainId and tokens.
   * @param request.chainId - The chain ID in hex format (e.g., '0x1' for Ethereum).
   * @param request.tokens - Array of token addresses to scan.
   * @returns A mapping of lowercase token addresses to their scan results. Tokens that fail to scan are omitted.
   */
  bulkScanTokens = async (
    request: BulkTokenScanRequest,
  ): Promise<BulkTokenScanResponse> => {
    const { chainId, tokens } = request;

    if (!tokens || tokens.length === 0) {
      return {};
    }

    const MAX_TOKENS_PER_REQUEST = 100;
    if (tokens.length > MAX_TOKENS_PER_REQUEST) {
      console.warn(
        `Maximum of ${MAX_TOKENS_PER_REQUEST} tokens allowed per request`,
      );
      return {};
    }

    const normalizedChainId = chainId.toLowerCase();
    const chain = resolveChainName(normalizedChainId);

    if (!chain) {
      console.warn(`Unknown chain ID: ${chainId}`);
      return {};
    }

    // Split tokens into cached results and tokens that need to be fetched
    const { cachedResults, tokensToFetch } = splitCacheHits(
      this.#tokenScanCache,
      normalizedChainId,
      tokens,
    );

    const results: BulkTokenScanResponse = { ...cachedResults };

    // If there are tokens to fetch, call the bulk token scan API
    if (tokensToFetch.length > 0) {
      const apiResponse = await this.#fetchTokenScanBulkResults(
        chain,
        tokensToFetch,
      );

      if (apiResponse?.results) {
        // Process API results and update cache
        for (const tokenAddress of tokensToFetch) {
          const normalizedAddress = tokenAddress.toLowerCase();
          const tokenResult = apiResponse.results[normalizedAddress];

          if (tokenResult?.result_type) {
            const result = {
              result_type: tokenResult.result_type,
              chain: tokenResult.chain || normalizedChainId,
              address: tokenResult.address || normalizedAddress,
            };

            // Update cache
            const cacheKey = buildCacheKey(
              normalizedChainId,
              normalizedAddress,
            );
            this.#tokenScanCache.set(cacheKey, {
              result_type: tokenResult.result_type,
            });

            results[normalizedAddress] = result;
          }
        }
      }
    }

    return results;
  };

  /**
   * Process a batch of URLs (up to 50) for phishing detection.
   *
   * @param urls - A batch of URLs to scan.
   * @returns The scan results and errors for this batch.
   */
  readonly #processBatch = async (
    urls: string[],
  ): Promise<BulkPhishingDetectionScanResponse> => {
    const apiResponse = await safelyExecuteWithTimeout(
      async () => {
        const res = await fetch(
          `${PHISHING_DETECTION_BASE_URL}/${PHISHING_DETECTION_BULK_SCAN_ENDPOINT}`,
          {
            method: 'POST',
            headers: {
              Accept: 'application/json',
              'Content-Type': 'application/json',
            },
            body: JSON.stringify({ urls }),
          },
        );

        if (!res.ok) {
          return {
            error: `${res.status} ${res.statusText}`,
            status: res.status,
            statusText: res.statusText,
          };
        }

        const data = await res.json();
        return data;
      },
      true,
      15000,
    );

    // Handle timeout or network errors
    if (!apiResponse) {
      return {
        results: {},
        errors: {
          network_error: ['timeout of 15000ms exceeded'],
        },
      };
    }

    // Handle HTTP error responses
    if (
      'error' in apiResponse &&
      'status' in apiResponse &&
      'statusText' in apiResponse
    ) {
      return {
        results: {},
        errors: {
          api_error: [`${apiResponse.status} ${apiResponse.statusText}`],
        },
      };
    }

    return apiResponse as BulkPhishingDetectionScanResponse;
  };

  /**
   * Update the stalelist configuration.
   *
   * This should only be called from the `updateStalelist` function, which is a wrapper around
   * this function that prevents redundant configuration updates.
   */
  async #updateStalelist() {
    let stalelistResponse: DataResultWrapper<PhishingStalelist> | null = null;
    let hotlistDiffsResponse: DataResultWrapper<Hotlist> | null = null;
    let c2DomainBlocklistResponse: C2DomainBlocklistResponse | null = null;
    try {
      const stalelistPromise = this.#queryConfig<
        DataResultWrapper<PhishingStalelist>
      >(METAMASK_STALELIST_URL);

      const c2DomainBlocklistPromise =
        this.#queryConfig<C2DomainBlocklistResponse>(C2_DOMAIN_BLOCKLIST_URL);

      [stalelistResponse, c2DomainBlocklistResponse] = await Promise.all([
        stalelistPromise,
        c2DomainBlocklistPromise,
      ]);
      // Fetching hotlist diffs relies on having a lastUpdated timestamp to do `GET /v1/diffsSince/:timestamp`,
      // so it doesn't make sense to call if there is not a timestamp to begin with.
      if (stalelistResponse?.data && stalelistResponse.data.lastUpdated > 0) {
        hotlistDiffsResponse = await this.#queryConfig<
          DataResultWrapper<Hotlist>
        >(`${METAMASK_HOTLIST_DIFF_URL}/${stalelistResponse.data.lastUpdated}`);
      }
    } finally {
      // Set `stalelistLastFetched` and `hotlistLastFetched` even for failed requests to prevent server
      // from being overwhelmed with traffic after a network disruption.
      const timeNow = fetchTimeNow();
      this.update((draftState) => {
        draftState.stalelistLastFetched = timeNow;
        draftState.hotlistLastFetched = timeNow;
        draftState.c2DomainBlocklistLastFetched = timeNow;
      });
    }

    if (!stalelistResponse || !hotlistDiffsResponse) {
      return;
    }

    const metamaskListState: PhishingListState = {
      allowlist: stalelistResponse.data.allowlist,
      fuzzylist: stalelistResponse.data.fuzzylist,
      tolerance: stalelistResponse.data.tolerance,
      version: stalelistResponse.data.version,
      lastUpdated: stalelistResponse.data.lastUpdated,
      blocklist: stalelistResponse.data.blocklist,
      blocklistPaths: convertListToTrie(stalelistResponse.data.blocklistPaths),
      c2DomainBlocklist: c2DomainBlocklistResponse
        ? c2DomainBlocklistResponse.recentlyAdded
        : [],
      name: phishingListKeyNameMap.eth_phishing_detect_config,
    };

    const newMetaMaskListState: PhishingListState = applyDiffs(
      metamaskListState,
      hotlistDiffsResponse.data,
      ListKeys.EthPhishingDetectConfig,
    );

    this.update((draftState) => {
      draftState.phishingLists = [newMetaMaskListState];
    });
    this.updatePhishingDetector();
  }

  /**
   * Update the stalelist configuration.
   *
   * This should only be called from the `updateStalelist` function, which is a wrapper around
   * this function that prevents redundant configuration updates.
   */
  async #updateHotlist() {
    let hotlistResponse: DataResultWrapper<Hotlist> | null;

    try {
      if (this.state.phishingLists.length === 0) {
        return;
      }

      const lastDiffTimestamp = Math.max(
        ...this.state.phishingLists.map(({ lastUpdated }) => lastUpdated),
      );

      hotlistResponse = await this.#queryConfig<DataResultWrapper<Hotlist>>(
        `${METAMASK_HOTLIST_DIFF_URL}/${lastDiffTimestamp}`,
      );
    } finally {
      // Set `hotlistLastFetched` even for failed requests to prevent server from being overwhelmed with
      // traffic after a network disruption.
      this.update((draftState) => {
        draftState.hotlistLastFetched = fetchTimeNow();
      });
    }

    if (!hotlistResponse?.data) {
      return;
    }
    const hotlist = hotlistResponse.data;
    const newPhishingLists = this.state.phishingLists.map((phishingList) => {
      const updatedList = applyDiffs(
        phishingList,
        hotlist,
        phishingListNameKeyMap[phishingList.name],
        [],
        [],
      );

      return updatedList;
    });

    this.update((draftState) => {
      draftState.phishingLists = newPhishingLists;
    });
    this.updatePhishingDetector();
  }

  /**
   * Update the C2 domain blocklist.
   *
   * This should only be called from the `updateC2DomainBlocklist` function, which is a wrapper around
   * this function that prevents redundant configuration updates.
   */
  async #updateC2DomainBlocklist() {
    let c2DomainBlocklistResponse: C2DomainBlocklistResponse | null = null;

    try {
      c2DomainBlocklistResponse =
        await this.#queryConfig<C2DomainBlocklistResponse>(
          `${C2_DOMAIN_BLOCKLIST_URL}?timestamp=${roundToNearestMinute(
            this.state.c2DomainBlocklistLastFetched,
          )}`,
        );
    } finally {
      // Set `c2DomainBlocklistLastFetched` even for failed requests to prevent server from being overwhelmed with
      // traffic after a network disruption.
      this.update((draftState) => {
        draftState.c2DomainBlocklistLastFetched = fetchTimeNow();
      });
    }

    if (!c2DomainBlocklistResponse) {
      return;
    }

    const recentlyAddedC2Domains = c2DomainBlocklistResponse.recentlyAdded;
    const recentlyRemovedC2Domains = c2DomainBlocklistResponse.recentlyRemoved;

    const newPhishingLists = this.state.phishingLists.map((phishingList) => {
      const updatedList = applyDiffs(
        phishingList,
        [],
        phishingListNameKeyMap[phishingList.name],
        recentlyAddedC2Domains,
        recentlyRemovedC2Domains,
      );

      return updatedList;
    });

    this.update((draftState) => {
      draftState.phishingLists = newPhishingLists;
    });
    this.updatePhishingDetector();
  }

  async #queryConfig<ResponseType>(
    input: RequestInfo,
  ): Promise<ResponseType | null> {
    const response = await safelyExecute(
      () => fetch(input, { cache: 'no-cache' }),
      true,
    );

    switch (response?.status) {
      case 200: {
        return await response.json();
      }

      default: {
        return null;
      }
    }
  }
}

export default PhishingController;

export type { PhishingDetectorResult };<|MERGE_RESOLUTION|>--- conflicted
+++ resolved
@@ -16,11 +16,8 @@
 import type { Patch } from 'immer';
 import { toASCII } from 'punycode/punycode.js';
 
-<<<<<<< HEAD
+import { CacheManager, type CacheEntry } from './CacheManager';
 import { type PathTrie, convertListToTrie } from './PathTrie';
-=======
-import { CacheManager, type CacheEntry } from './CacheManager';
->>>>>>> e3e786dd
 import { PhishingDetector } from './PhishingDetector';
 import {
   PhishingDetectorResultType,
@@ -38,13 +35,10 @@
   getHostnameFromUrl,
   roundToNearestMinute,
   getHostnameFromWebUrl,
-<<<<<<< HEAD
-  getPathnameFromUrl,
-=======
   buildCacheKey,
   splitCacheHits,
   resolveChainName,
->>>>>>> e3e786dd
+  getPathnameFromUrl,
 } from './utils';
 
 export const PHISHING_CONFIG_BASE_URL =
