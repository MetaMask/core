import type {
  ControllerGetStateAction,
  ControllerStateChangeEvent,
  RestrictedMessenger,
  StateMetadata,
} from '@metamask/base-controller';
import { BaseController } from '@metamask/base-controller';
import {
  safelyExecute,
  safelyExecuteWithTimeout,
} from '@metamask/controller-utils';
import type {
  TransactionControllerStateChangeEvent,
  TransactionMeta,
} from '@metamask/transaction-controller';
import type { Patch } from 'immer';
import { toASCII } from 'punycode/punycode.js';

import { CacheManager, type CacheEntry } from './CacheManager';
import { PhishingDetector } from './PhishingDetector';
import {
  PhishingDetectorResultType,
  type PhishingDetectorResult,
  type PhishingDetectionScanResult,
  RecommendedAction,
  type TokenScanCacheData,
  type BulkTokenScanResponse,
  type BulkTokenScanRequest,
  type TokenScanApiResponse,
} from './types';
import {
  applyDiffs,
  fetchTimeNow,
  getHostnameFromUrl,
  roundToNearestMinute,
  getHostnameFromWebUrl,
  buildCacheKey,
  splitCacheHits,
  resolveChainName,
} from './utils';

export const PHISHING_CONFIG_BASE_URL =
  'https://phishing-detection.api.cx.metamask.io';
export const METAMASK_STALELIST_FILE = '/v1/stalelist';
export const METAMASK_HOTLIST_DIFF_FILE = '/v1/diffsSince';

export const CLIENT_SIDE_DETECION_BASE_URL =
  'https://client-side-detection.api.cx.metamask.io';
export const C2_DOMAIN_BLOCKLIST_ENDPOINT = '/v1/request-blocklist';

export const PHISHING_DETECTION_BASE_URL =
  'https://dapp-scanning.api.cx.metamask.io';
export const PHISHING_DETECTION_SCAN_ENDPOINT = 'v2/scan';
export const PHISHING_DETECTION_BULK_SCAN_ENDPOINT = 'bulk-scan';

<<<<<<< HEAD
export const SECURITY_ALERTS_BASE_URL = 'http://localhost:3000';
=======
export const SECURITY_ALERTS_BASE_URL =
  'https://security-alerts.api.cx.metamask.io';
>>>>>>> 313552fd
export const TOKEN_BULK_SCANNING_ENDPOINT = '/token/scan-bulk';

// Cache configuration defaults
export const DEFAULT_URL_SCAN_CACHE_TTL = 15 * 60; // 15 minutes in seconds
export const DEFAULT_URL_SCAN_CACHE_MAX_SIZE = 250;
export const DEFAULT_TOKEN_SCAN_CACHE_TTL = 15 * 60; // 15 minutes in seconds
export const DEFAULT_TOKEN_SCAN_CACHE_MAX_SIZE = 1000;

export const C2_DOMAIN_BLOCKLIST_REFRESH_INTERVAL = 5 * 60; // 5 mins in seconds
export const HOTLIST_REFRESH_INTERVAL = 5 * 60; // 5 mins in seconds
export const STALELIST_REFRESH_INTERVAL = 30 * 24 * 60 * 60; // 30 days in seconds

export const METAMASK_STALELIST_URL = `${PHISHING_CONFIG_BASE_URL}${METAMASK_STALELIST_FILE}`;
export const METAMASK_HOTLIST_DIFF_URL = `${PHISHING_CONFIG_BASE_URL}${METAMASK_HOTLIST_DIFF_FILE}`;
export const C2_DOMAIN_BLOCKLIST_URL = `${CLIENT_SIDE_DETECION_BASE_URL}${C2_DOMAIN_BLOCKLIST_ENDPOINT}`;

/**
 * @type ListTypes
 *
 * Type outlining the types of lists provided by aggregating different source lists
 */
export type ListTypes =
  | 'fuzzylist'
  | 'blocklist'
  | 'allowlist'
  | 'c2DomainBlocklist';

/**
 * @type EthPhishingResponse
 *
 * Configuration response from the eth-phishing-detect package
 * consisting of approved and unapproved website origins
 * @property blacklist - List of unapproved origins
 * @property fuzzylist - List of fuzzy-matched unapproved origins
 * @property tolerance - Fuzzy match tolerance level
 * @property version - Version number of this configuration
 * @property whitelist - List of approved origins
 */
export type EthPhishingResponse = {
  blacklist: string[];
  fuzzylist: string[];
  tolerance: number;
  version: number;
  whitelist: string[];
};

/**
 * @type C2DomainBlocklistResponse
 *
 * Response for blocklist update requests
 * @property recentlyAdded - List of c2 domains recently added to the blocklist
 * @property recentlyRemoved - List of c2 domains recently removed from the blocklist
 * @property lastFetchedAt - Timestamp of the last fetch request
 */
export type C2DomainBlocklistResponse = {
  recentlyAdded: string[];
  recentlyRemoved: string[];
  lastFetchedAt: string;
};

/**
 * @type PhishingStalelist
 *
 * type defining expected type of the stalelist.json file.
 * @property eth_phishing_detect_config - Stale list sourced from eth-phishing-detect's config.json.
 * @property tolerance - Fuzzy match tolerance level
 * @property lastUpdated - Timestamp of last update.
 * @property version - Stalelist data structure iteration.
 */
export type PhishingStalelist = {
  // TODO: Either fix this lint violation or explain why it's necessary to ignore.
  // eslint-disable-next-line @typescript-eslint/naming-convention
  eth_phishing_detect_config: Record<ListTypes, string[]>;
  tolerance: number;
  version: number;
  lastUpdated: number;
};

/**
 * @type PhishingListState
 *
 * type defining the persisted list state. This is the persisted state that is updated frequently with `this.maybeUpdateState()`.
 * @property allowlist - List of approved origins (legacy naming "whitelist")
 * @property blocklist - List of unapproved origins (legacy naming "blacklist")
 * @property c2DomainBlocklist - List of hashed hostnames that C2 requests are blocked against.
 * @property fuzzylist - List of fuzzy-matched unapproved origins
 * @property tolerance - Fuzzy match tolerance level
 * @property lastUpdated - Timestamp of last update.
 * @property version - Version of the phishing list state.
 * @property name - Name of the list. Used for attribution.
 */
export type PhishingListState = {
  allowlist: string[];
  blocklist: string[];
  c2DomainBlocklist: string[];
  fuzzylist: string[];
  tolerance: number;
  version: number;
  lastUpdated: number;
  name: ListNames;
};

/**
 * @type HotlistDiff
 *
 * type defining the expected type of the diffs in hotlist.json file.
 * @property url - Url of the diff entry.
 * @property timestamp - Timestamp at which the diff was identified.
 * @property targetList - The list name where the diff was identified.
 * @property isRemoval - Was the diff identified a removal type.
 */
export type HotlistDiff = {
  url: string;
  timestamp: number;
  targetList: `${ListKeys}.${ListTypes}`;
  isRemoval?: boolean;
};

// TODO: Either fix this lint violation or explain why it's necessary to ignore.
// eslint-disable-next-line @typescript-eslint/naming-convention
export type DataResultWrapper<T> = {
  data: T;
};

/**
 * @type Hotlist
 *
 * Type defining expected hotlist.json file.
 * @property url - Url of the diff entry.
 * @property timestamp - Timestamp at which the diff was identified.
 * @property targetList - The list name where the diff was identified.
 * @property isRemoval - Was the diff identified a removal type.
 */
export type Hotlist = HotlistDiff[];

/**
 * Enum containing upstream data provider source list keys.
 * These are the keys denoting lists consumed by the upstream data provider.
 */
export enum ListKeys {
  EthPhishingDetectConfig = 'eth_phishing_detect_config',
}

/**
 * Enum containing downstream client attribution names.
 */
export enum ListNames {
  MetaMask = 'MetaMask',
}

/**
 * Maps from downstream client attribution name
 * to list key sourced from upstream data provider.
 */
const phishingListNameKeyMap = {
  [ListNames.MetaMask]: ListKeys.EthPhishingDetectConfig,
};

/**
 * Maps from list key sourced from upstream data
 * provider to downstream client attribution name.
 */
export const phishingListKeyNameMap = {
  [ListKeys.EthPhishingDetectConfig]: ListNames.MetaMask,
};

const controllerName = 'PhishingController';

const metadata: StateMetadata<PhishingControllerState> = {
  phishingLists: {
    includeInStateLogs: false,
    persist: true,
    anonymous: false,
    usedInUi: false,
  },
  whitelist: {
    includeInStateLogs: false,
    persist: true,
    anonymous: false,
    usedInUi: false,
  },
  hotlistLastFetched: {
    includeInStateLogs: true,
    persist: true,
    anonymous: false,
    usedInUi: false,
  },
  stalelistLastFetched: {
    includeInStateLogs: true,
    persist: true,
    anonymous: false,
    usedInUi: false,
  },
  c2DomainBlocklistLastFetched: {
    includeInStateLogs: true,
    persist: true,
    anonymous: false,
    usedInUi: false,
  },
  urlScanCache: {
    includeInStateLogs: false,
    persist: true,
    anonymous: false,
    usedInUi: true,
  },
  tokenScanCache: {
    includeInStateLogs: false,
    persist: true,
    anonymous: false,
    usedInUi: true,
  },
};

/**
 * Get a default empty state for the controller.
 * @returns The default empty state.
 */
const getDefaultState = (): PhishingControllerState => {
  return {
    phishingLists: [],
    whitelist: [],
    hotlistLastFetched: 0,
    stalelistLastFetched: 0,
    c2DomainBlocklistLastFetched: 0,
    urlScanCache: {},
    tokenScanCache: {},
  };
};

/**
 * @type PhishingControllerState
 *
 * Phishing controller state
 * @property phishing - eth-phishing-detect configuration
 * @property whitelist - array of temporarily-approved origins
 */
export type PhishingControllerState = {
  phishingLists: PhishingListState[];
  whitelist: string[];
  hotlistLastFetched: number;
  stalelistLastFetched: number;
  c2DomainBlocklistLastFetched: number;
  urlScanCache: Record<string, CacheEntry<PhishingDetectionScanResult>>;
  tokenScanCache: Record<string, CacheEntry<TokenScanCacheData>>;
};

/**
 * PhishingControllerOptions
 *
 * Phishing controller options
 * stalelistRefreshInterval - Polling interval used to fetch stale list.
 * hotlistRefreshInterval - Polling interval used to fetch hotlist diff list.
 * c2DomainBlocklistRefreshInterval - Polling interval used to fetch c2 domain blocklist.
 * urlScanCacheTTL - Time to live in seconds for cached scan results.
 * urlScanCacheMaxSize - Maximum number of entries in the scan cache.
 * tokenScanCacheTTL - Time to live in seconds for cached token scan results.
 * tokenScanCacheMaxSize - Maximum number of entries in the token scan cache.
 */
export type PhishingControllerOptions = {
  stalelistRefreshInterval?: number;
  hotlistRefreshInterval?: number;
  c2DomainBlocklistRefreshInterval?: number;
  urlScanCacheTTL?: number;
  urlScanCacheMaxSize?: number;
  tokenScanCacheTTL?: number;
  tokenScanCacheMaxSize?: number;
  messenger: PhishingControllerMessenger;
  state?: Partial<PhishingControllerState>;
};

export type MaybeUpdateState = {
  type: `${typeof controllerName}:maybeUpdateState`;
  handler: PhishingController['maybeUpdateState'];
};

export type TestOrigin = {
  type: `${typeof controllerName}:testOrigin`;
  handler: PhishingController['test'];
};

export type PhishingControllerBulkScanUrlsAction = {
  type: `${typeof controllerName}:bulkScanUrls`;
  handler: PhishingController['bulkScanUrls'];
};

export type PhishingControllerBulkScanTokensAction = {
  type: `${typeof controllerName}:bulkScanTokens`;
  handler: PhishingController['bulkScanTokens'];
};

export type PhishingControllerGetStateAction = ControllerGetStateAction<
  typeof controllerName,
  PhishingControllerState
>;

export type PhishingControllerActions =
  | PhishingControllerGetStateAction
  | MaybeUpdateState
  | TestOrigin
  | PhishingControllerBulkScanUrlsAction
  | PhishingControllerBulkScanTokensAction;

export type PhishingControllerStateChangeEvent = ControllerStateChangeEvent<
  typeof controllerName,
  PhishingControllerState
>;

export type PhishingControllerEvents = PhishingControllerStateChangeEvent;

/**
 * The external actions available to the PhishingController.
 */
type AllowedActions = never;

/**
 * The external events available to the PhishingController.
 */
export type AllowedEvents = TransactionControllerStateChangeEvent;

export type PhishingControllerMessenger = RestrictedMessenger<
  typeof controllerName,
  PhishingControllerActions | AllowedActions,
  PhishingControllerEvents | AllowedEvents,
  AllowedActions['type'],
  AllowedEvents['type']
>;

/**
 * BulkPhishingDetectionScanResponse
 *
 * Response for bulk phishing detection scan requests
 * results - Record of domain names and their corresponding phishing detection scan results
 *
 * errors - Record of domain names and their corresponding errors
 */
export type BulkPhishingDetectionScanResponse = {
  results: Record<string, PhishingDetectionScanResult>;
  errors: Record<string, string[]>;
};

/**
 * Controller that manages community-maintained lists of approved and unapproved website origins.
 */
export class PhishingController extends BaseController<
  typeof controllerName,
  PhishingControllerState,
  PhishingControllerMessenger
> {
  // TODO: Replace `any` with type
  // eslint-disable-next-line @typescript-eslint/no-explicit-any
  #detector: any;

  #stalelistRefreshInterval: number;

  #hotlistRefreshInterval: number;

  #c2DomainBlocklistRefreshInterval: number;

  readonly #urlScanCache: CacheManager<PhishingDetectionScanResult>;

  readonly #tokenScanCache: CacheManager<TokenScanCacheData>;

  #inProgressHotlistUpdate?: Promise<void>;

  #inProgressStalelistUpdate?: Promise<void>;

  #isProgressC2DomainBlocklistUpdate?: Promise<void>;

  readonly #transactionControllerStateChangeHandler: (
    state: { transactions: TransactionMeta[] },
    patches: Patch[],
  ) => void;

  /**
   * Construct a Phishing Controller.
   *
   * @param config - Initial options used to configure this controller.
   * @param config.stalelistRefreshInterval - Polling interval used to fetch stale list.
   * @param config.hotlistRefreshInterval - Polling interval used to fetch hotlist diff list.
   * @param config.c2DomainBlocklistRefreshInterval - Polling interval used to fetch c2 domain blocklist.
   * @param config.urlScanCacheTTL - Time to live in seconds for cached scan results.
   * @param config.urlScanCacheMaxSize - Maximum number of entries in the scan cache.
   * @param config.tokenScanCacheTTL - Time to live in seconds for cached token scan results.
   * @param config.tokenScanCacheMaxSize - Maximum number of entries in the token scan cache.
   * @param config.messenger - The controller restricted messenger.
   * @param config.state - Initial state to set on this controller.
   */
  constructor({
    stalelistRefreshInterval = STALELIST_REFRESH_INTERVAL,
    hotlistRefreshInterval = HOTLIST_REFRESH_INTERVAL,
    c2DomainBlocklistRefreshInterval = C2_DOMAIN_BLOCKLIST_REFRESH_INTERVAL,
    urlScanCacheTTL = DEFAULT_URL_SCAN_CACHE_TTL,
    urlScanCacheMaxSize = DEFAULT_URL_SCAN_CACHE_MAX_SIZE,
    tokenScanCacheTTL = DEFAULT_TOKEN_SCAN_CACHE_TTL,
    tokenScanCacheMaxSize = DEFAULT_TOKEN_SCAN_CACHE_MAX_SIZE,
    messenger,
    state = {},
  }: PhishingControllerOptions) {
    super({
      name: controllerName,
      metadata,
      messenger,
      state: {
        ...getDefaultState(),
        ...state,
      },
    });

    this.#stalelistRefreshInterval = stalelistRefreshInterval;
    this.#hotlistRefreshInterval = hotlistRefreshInterval;
    this.#c2DomainBlocklistRefreshInterval = c2DomainBlocklistRefreshInterval;
<<<<<<< HEAD
    this.#transactionControllerStateChangeHandler =
      this.#onTransactionControllerStateChangeOptimized.bind(this);
=======
>>>>>>> 313552fd
    this.#urlScanCache = new CacheManager<PhishingDetectionScanResult>({
      cacheTTL: urlScanCacheTTL,
      maxCacheSize: urlScanCacheMaxSize,
      initialCache: this.state.urlScanCache,
      updateState: (cache) => {
        this.update((draftState) => {
          draftState.urlScanCache = cache;
        });
      },
    });
    this.#tokenScanCache = new CacheManager<TokenScanCacheData>({
      cacheTTL: tokenScanCacheTTL,
      maxCacheSize: tokenScanCacheMaxSize,
      initialCache: this.state.tokenScanCache,
      updateState: (cache) => {
        this.update((draftState) => {
          draftState.tokenScanCache = cache;
        });
      },
    });

    this.#registerMessageHandlers();

    this.updatePhishingDetector();
    this.#subscribeToTransactionControllerStateChange();

    // Initial scan will happen when the first state change event fires
  }

  #subscribeToTransactionControllerStateChange() {
    this.messagingSystem.subscribe(
      'TransactionController:stateChange',
      this.#transactionControllerStateChangeHandler,
    );
  }

  /**
   * Constructor helper for registering this controller's messaging system
   * actions.
   */
  #registerMessageHandlers(): void {
    this.messagingSystem.registerActionHandler(
      `${controllerName}:maybeUpdateState` as const,
      this.maybeUpdateState.bind(this),
    );

    this.messagingSystem.registerActionHandler(
      `${controllerName}:testOrigin` as const,
      this.test.bind(this),
    );

    this.messagingSystem.registerActionHandler(
      `${controllerName}:bulkScanUrls` as const,
      this.bulkScanUrls.bind(this),
    );

    this.messagingSystem.registerActionHandler(
      `${controllerName}:bulkScanTokens` as const,
      this.bulkScanTokens.bind(this),
    );
<<<<<<< HEAD
  }

  /**
   * Checks if a patch represents a transaction-level change
   *
   * @param patch - Immer patch to check
   * @returns True if patch affects a transaction at the top level
   */
  #isTransactionPatch(patch: Patch): boolean {
    const { path } = patch;
    return (
      path.length === 2 &&
      path[0] === 'transactions' &&
      typeof path[1] === 'number'
    );
  }

  /**
   * Extracts token addresses from a transaction's simulation data
   *
   * @param transaction - Transaction metadata to extract tokens from
   * @returns Array of lowercase token addresses
   */
  #extractTokenAddressesFromTransaction(
    transaction: TransactionMeta,
  ): string[] {
    const addresses: string[] = [];

    if (transaction.simulationData?.tokenBalanceChanges) {
      for (const tokenChange of transaction.simulationData
        .tokenBalanceChanges) {
        if (tokenChange?.address && typeof tokenChange.address === 'string') {
          addresses.push(tokenChange.address.toLowerCase());
        }
      }
    }

    return addresses;
  }

  /**
   * Handle transaction controller state changes using Immer patches for optimal performance
   * Directly extracts token addresses from simulation data patches without iterating transactions
   *
   * @param state - The current transaction controller state (used for chainId fallback)
   * @param state.transactions - Array of transaction metadata
   * @param patches - Array of Immer patches describing what changed
   */
  #onTransactionControllerStateChangeOptimized(
    state: { transactions: TransactionMeta[] },
    patches: Patch[],
  ) {
    try {
      let chainId: string | undefined;

      const extractedAddresses = patches.reduce((acc: string[], patch) => {
        if (patch.op === 'remove') {
          return acc;
        }

        if (this.#isTransactionPatch(patch)) {
          const transaction = patch.value as TransactionMeta;

          const tokenAddresses =
            this.#extractTokenAddressesFromTransaction(transaction);
          acc.push(...tokenAddresses);

          // Capture chainId from first transaction with simulation data
          if (transaction.chainId && !chainId && tokenAddresses.length > 0) {
            chainId = transaction.chainId;
          }
        }

        return acc;
      }, [] as string[]);

      // If we found token addresses, scan them
      if (extractedAddresses.length > 0) {
        // Deduplicate addresses
        const uniqueTokens = [...new Set(extractedAddresses)];

        // Use chainId from patches or get from first transaction with simulation data
        if (!chainId) {
          const transactionWithChain = state.transactions.find(
            (tx) => tx.simulationData?.tokenBalanceChanges && tx.chainId,
          );
          chainId = transactionWithChain?.chainId;
        }

        if (chainId) {
          console.log(
            `PhishingController: Scanning ${uniqueTokens.length} tokens from simulation patches`,
            { chainId, tokens: uniqueTokens },
          );

          this.bulkScanTokens({
            chainId,
            tokens: uniqueTokens,
          }).catch((error) =>
            console.error('Error scanning tokens from patches:', error),
          );
        } else {
          console.warn(
            'PhishingController: Found tokens but no chainId available',
          );
        }
      }
    } catch (error) {
      console.error('Error processing transaction state change:', error);
    }
=======
>>>>>>> 313552fd
  }

  /**
   * Updates this.detector with an instance of PhishingDetector using the current state.
   */
  updatePhishingDetector() {
    this.#detector = new PhishingDetector(this.state.phishingLists);
  }

  /**
   * Set the interval at which the stale phishing list will be refetched.
   * Fetching will only occur on the next call to test/bypass.
   * For immediate update to the phishing list, call {@link updateStalelist} directly.
   *
   * @param interval - the new interval, in ms.
   */
  setStalelistRefreshInterval(interval: number) {
    this.#stalelistRefreshInterval = interval;
  }

  /**
   * Set the interval at which the hot list will be refetched.
   * Fetching will only occur on the next call to test/bypass.
   * For immediate update to the phishing list, call {@link updateHotlist} directly.
   *
   * @param interval - the new interval, in ms.
   */
  setHotlistRefreshInterval(interval: number) {
    this.#hotlistRefreshInterval = interval;
  }

  /**
   * Set the interval at which the C2 domain blocklist will be refetched.
   * Fetching will only occur on the next call to test/bypass.
   * For immediate update to the phishing list, call {@link updateHotlist} directly.
   *
   * @param interval - the new interval, in ms.
   */
  setC2DomainBlocklistRefreshInterval(interval: number) {
    this.#c2DomainBlocklistRefreshInterval = interval;
  }

  /**
   * Set the time-to-live for URL scan cache entries.
   *
   * @param ttl - The TTL in seconds.
   */
  setUrlScanCacheTTL(ttl: number) {
    this.#urlScanCache.setTTL(ttl);
  }

  /**
   * Set the maximum number of entries in the URL scan cache.
   *
   * @param maxSize - The maximum cache size.
   */
  setUrlScanCacheMaxSize(maxSize: number) {
    this.#urlScanCache.setMaxSize(maxSize);
  }

  /**
   * Clear the URL scan cache.
   */
  clearUrlScanCache() {
    this.#urlScanCache.clear();
  }

  /**
   * Determine if an update to the stalelist configuration is needed.
   *
   * @returns Whether an update is needed
   */
  isStalelistOutOfDate() {
    return (
      fetchTimeNow() - this.state.stalelistLastFetched >=
      this.#stalelistRefreshInterval
    );
  }

  /**
   * Determine if an update to the hotlist configuration is needed.
   *
   * @returns Whether an update is needed
   */
  isHotlistOutOfDate() {
    return (
      fetchTimeNow() - this.state.hotlistLastFetched >=
      this.#hotlistRefreshInterval
    );
  }

  /**
   * Determine if an update to the C2 domain blocklist is needed.
   *
   * @returns Whether an update is needed
   */
  isC2DomainBlocklistOutOfDate() {
    return (
      fetchTimeNow() - this.state.c2DomainBlocklistLastFetched >=
      this.#c2DomainBlocklistRefreshInterval
    );
  }

  /**
   * Conditionally update the phishing configuration.
   *
   * If the stalelist configuration is out of date, this function will call `updateStalelist`
   * to update the configuration. This will automatically grab the hotlist,
   * so it isn't necessary to continue on to download the hotlist and the c2 domain blocklist.
   *
   */
  async maybeUpdateState() {
    const staleListOutOfDate = this.isStalelistOutOfDate();
    if (staleListOutOfDate) {
      await this.updateStalelist();
      return;
    }
    const hotlistOutOfDate = this.isHotlistOutOfDate();
    if (hotlistOutOfDate) {
      await this.updateHotlist();
    }
    const c2DomainBlocklistOutOfDate = this.isC2DomainBlocklistOutOfDate();
    if (c2DomainBlocklistOutOfDate) {
      await this.updateC2DomainBlocklist();
    }
  }

  /**
   * Determines if a given origin is unapproved.
   *
   * It is strongly recommended that you call {@link maybeUpdateState} before calling this,
   * to check whether the phishing configuration is up-to-date. It will be updated if necessary
   * by calling {@link updateStalelist} or {@link updateHotlist}.
   *
   * @param origin - Domain origin of a website.
   * @returns Whether the origin is an unapproved origin.
   */
  test(origin: string): PhishingDetectorResult {
    const punycodeOrigin = toASCII(origin);
    const hostname = getHostnameFromUrl(punycodeOrigin);
    if (this.state.whitelist.includes(hostname || punycodeOrigin)) {
      return { result: false, type: PhishingDetectorResultType.All }; // Same as whitelisted match returned by detector.check(...).
    }
    return this.#detector.check(punycodeOrigin);
  }

  /**
   * Checks if a request URL's domain is blocked against the request blocklist.
   *
   * This method is used to determine if a specific request URL is associated with a malicious
   * command and control (C2) domain. The URL's hostname is hashed and checked against a configured
   * blocklist of known malicious domains.
   *
   * @param origin - The full request URL to be checked.
   * @returns An object indicating whether the URL's domain is blocked and relevant metadata.
   */
  isBlockedRequest(origin: string): PhishingDetectorResult {
    const punycodeOrigin = toASCII(origin);
    const hostname = getHostnameFromUrl(punycodeOrigin);
    if (this.state.whitelist.includes(hostname || punycodeOrigin)) {
      return { result: false, type: PhishingDetectorResultType.All }; // Same as whitelisted match returned by detector.check(...).
    }
    return this.#detector.isMaliciousC2Domain(punycodeOrigin);
  }

  /**
   * Temporarily marks a given origin as approved.
   *
   * @param origin - The origin to mark as approved.
   */
  bypass(origin: string) {
    const punycodeOrigin = toASCII(origin);
    const hostname = getHostnameFromUrl(punycodeOrigin);
    const { whitelist } = this.state;
    if (whitelist.includes(hostname || punycodeOrigin)) {
      return;
    }
    this.update((draftState) => {
      draftState.whitelist.push(hostname || punycodeOrigin);
    });
  }

  /**
   * Update the C2 domain blocklist.
   *
   * If an update is in progress, no additional update will be made. Instead this will wait until
   * the in-progress update has finished.
   */
  async updateC2DomainBlocklist() {
    if (this.#isProgressC2DomainBlocklistUpdate) {
      await this.#isProgressC2DomainBlocklistUpdate;
      return;
    }

    try {
      this.#isProgressC2DomainBlocklistUpdate = this.#updateC2DomainBlocklist();
      await this.#isProgressC2DomainBlocklistUpdate;
    } finally {
      this.#isProgressC2DomainBlocklistUpdate = undefined;
    }
  }

  /**
   * Update the hotlist.
   *
   * If an update is in progress, no additional update will be made. Instead this will wait until
   * the in-progress update has finished.
   */
  async updateHotlist() {
    if (this.#inProgressHotlistUpdate) {
      await this.#inProgressHotlistUpdate;
      return;
    }

    try {
      this.#inProgressHotlistUpdate = this.#updateHotlist();
      await this.#inProgressHotlistUpdate;
    } finally {
      this.#inProgressHotlistUpdate = undefined;
    }
  }

  /**
   * Update the stalelist.
   *
   * If an update is in progress, no additional update will be made. Instead this will wait until
   * the in-progress update has finished.
   */
  async updateStalelist() {
    if (this.#inProgressStalelistUpdate) {
      await this.#inProgressStalelistUpdate;
      return;
    }

    try {
      this.#inProgressStalelistUpdate = this.#updateStalelist();
      await this.#inProgressStalelistUpdate;
    } finally {
      this.#inProgressStalelistUpdate = undefined;
    }
  }

  /**
   * Scan a URL for phishing. It will only scan the hostname of the URL. It also only supports
   * web URLs.
   *
   * @param url - The URL to scan.
   * @returns The phishing detection scan result.
   */
  scanUrl = async (url: string): Promise<PhishingDetectionScanResult> => {
    const [hostname, ok] = getHostnameFromWebUrl(url);
    if (!ok) {
      return {
        hostname: '',
        recommendedAction: RecommendedAction.None,
        fetchError: 'url is not a valid web URL',
      };
    }

    const cachedResult = this.#urlScanCache.get(hostname);
    if (cachedResult) {
      return cachedResult;
    }

    const apiResponse = await safelyExecuteWithTimeout(
      async () => {
        const res = await fetch(
          `${PHISHING_DETECTION_BASE_URL}/${PHISHING_DETECTION_SCAN_ENDPOINT}?url=${encodeURIComponent(hostname)}`,
          {
            method: 'GET',
            headers: {
              Accept: 'application/json',
            },
          },
        );
        if (!res.ok) {
          return {
            error: `${res.status} ${res.statusText}`,
          };
        }
        const data = await res.json();
        return data;
      },
      true,
      8000,
    );

    // Need to do it this way because safelyExecuteWithTimeout returns undefined for both timeouts and errors.
    if (!apiResponse) {
      return {
        hostname: '',
        recommendedAction: RecommendedAction.None,
        fetchError: 'timeout of 8000ms exceeded',
      };
    } else if ('error' in apiResponse) {
      return {
        hostname: '',
        recommendedAction: RecommendedAction.None,
        fetchError: apiResponse.error,
      };
    }

    const result = {
      hostname,
      recommendedAction: apiResponse.recommendedAction,
    };

    this.#urlScanCache.set(hostname, result);

    return result;
  };

  /**
   * Scan multiple URLs for phishing in bulk. It will only scan the hostnames of the URLs.
   * It also only supports web URLs.
   *
   * @param urls - The URLs to scan.
   * @returns A mapping of URLs to their phishing detection scan results and errors.
   */
  bulkScanUrls = async (
    urls: string[],
  ): Promise<BulkPhishingDetectionScanResponse> => {
    if (!urls || urls.length === 0) {
      return {
        results: {},
        errors: {},
      };
    }

    // we are arbitrarily limiting the number of URLs to 250
    const MAX_TOTAL_URLS = 250;
    if (urls.length > MAX_TOTAL_URLS) {
      return {
        results: {},
        errors: {
          too_many_urls: [
            `Maximum of ${MAX_TOTAL_URLS} URLs allowed per request`,
          ],
        },
      };
    }

    const MAX_URL_LENGTH = 2048;
    const combinedResponse: BulkPhishingDetectionScanResponse = {
      results: {},
      errors: {},
    };

    // Extract hostnames from URLs and check for validity and length constraints
    const urlsToHostnames: Record<string, string> = {};
    const urlsToFetch: string[] = [];

    for (const url of urls) {
      if (url.length > MAX_URL_LENGTH) {
        combinedResponse.errors[url] = [
          `URL length must not exceed ${MAX_URL_LENGTH} characters`,
        ];
        continue;
      }

      const [hostname, ok] = getHostnameFromWebUrl(url);
      if (!ok) {
        combinedResponse.errors[url] = ['url is not a valid web URL'];
        continue;
      }

      // Check if result is already in cache
      const cachedResult = this.#urlScanCache.get(hostname);
      if (cachedResult) {
        // Use cached result
        combinedResponse.results[url] = cachedResult;
      } else {
        // Add to list of URLs to fetch
        urlsToHostnames[url] = hostname;
        urlsToFetch.push(url);
      }
    }

    // If there are URLs to fetch, process them in batches
    if (urlsToFetch.length > 0) {
      // The API has a limit of 50 URLs per request, so we batch the requests
      const MAX_URLS_PER_BATCH = 50;
      const batches: string[][] = [];
      for (let i = 0; i < urlsToFetch.length; i += MAX_URLS_PER_BATCH) {
        batches.push(urlsToFetch.slice(i, i + MAX_URLS_PER_BATCH));
      }

      // Process each batch in parallel
      const batchResults = await Promise.all(
        batches.map((batchUrls) => this.#processBatch(batchUrls)),
      );

      // Merge results and errors from all batches
      batchResults.forEach((batchResponse) => {
        // Add results to cache and combine with response
        Object.entries(batchResponse.results).forEach(([url, result]) => {
          const hostname = urlsToHostnames[url];
          if (hostname) {
            this.#urlScanCache.set(hostname, result);
          }
          combinedResponse.results[url] = result;
        });

        // Combine errors
        Object.entries(batchResponse.errors).forEach(([key, messages]) => {
          combinedResponse.errors[key] = [
            ...(combinedResponse.errors[key] || []),
            ...messages,
          ];
        });
      });
    }

    return combinedResponse;
  };

  /**
   * Fetch bulk token scan results from the security alerts API.
   *
   * @param chain - The chain name.
   * @param tokens - Array of token addresses to scan.
   * @returns The API response or null if there was an error.
   */
  readonly #fetchTokenScanBulkResults = async (
    chain: string,
    tokens: string[],
  ): Promise<TokenScanApiResponse | null> => {
    const timeout = 8000; // 8 seconds
    const apiResponse = await safelyExecuteWithTimeout(
      async () => {
        const response = await fetch(
          `${SECURITY_ALERTS_BASE_URL}${TOKEN_BULK_SCANNING_ENDPOINT}`,
          {
            method: 'POST',
            headers: {
              Accept: 'application/json',
              'Content-Type': 'application/json',
            },
            body: JSON.stringify({
              chain,
              tokens,
            }),
          },
        );

        if (!response.ok) {
          return {
            error: `${response.status} ${response.statusText}`,
            status: response.status,
            statusText: response.statusText,
          };
        }

        const data = await response.json();
        return data;
      },
      true,
      timeout,
    );

    if (!apiResponse) {
      console.error(`Error scanning tokens: timeout of ${timeout}ms exceeded`);
      return null;
    }

    if (
      'error' in apiResponse &&
      'status' in apiResponse &&
      'statusText' in apiResponse
    ) {
      console.warn(
        `Token bulk screening API error: ${apiResponse.status} ${apiResponse.statusText}`,
      );
      return null;
    }

    return apiResponse as TokenScanApiResponse;
  };

  /**
   * Scan multiple tokens for malicious activity in bulk.
   *
   * @param request - The bulk scan request containing chainId and tokens.
   * @param request.chainId - The chain ID in hex format (e.g., '0x1' for Ethereum).
   * @param request.tokens - Array of token addresses to scan.
   * @returns A mapping of lowercase token addresses to their scan results. Tokens that fail to scan are omitted.
   */
  bulkScanTokens = async (
    request: BulkTokenScanRequest,
  ): Promise<BulkTokenScanResponse> => {
    const { chainId, tokens } = request;

    if (!tokens || tokens.length === 0) {
      return {};
    }

    const MAX_TOKENS_PER_REQUEST = 100;
    if (tokens.length > MAX_TOKENS_PER_REQUEST) {
      console.warn(
        `Maximum of ${MAX_TOKENS_PER_REQUEST} tokens allowed per request`,
      );
      return {};
    }

    const normalizedChainId = chainId.toLowerCase();
    const chain = resolveChainName(normalizedChainId);

    if (!chain) {
      console.warn(`Unknown chain ID: ${chainId}`);
      return {};
    }

    // Split tokens into cached results and tokens that need to be fetched
    const { cachedResults, tokensToFetch } = splitCacheHits(
      this.#tokenScanCache,
      normalizedChainId,
      tokens,
    );

    const results: BulkTokenScanResponse = { ...cachedResults };

    // If there are tokens to fetch, call the bulk token scan API
    if (tokensToFetch.length > 0) {
      const apiResponse = await this.#fetchTokenScanBulkResults(
        chain,
        tokensToFetch,
      );

      if (apiResponse?.results) {
        // Process API results and update cache
        for (const tokenAddress of tokensToFetch) {
          const normalizedAddress = tokenAddress.toLowerCase();
          const tokenResult = apiResponse.results[normalizedAddress];

          if (tokenResult?.result_type) {
            const result = {
              result_type: tokenResult.result_type,
              chain: tokenResult.chain || normalizedChainId,
              address: tokenResult.address || normalizedAddress,
            };

            // Update cache
            const cacheKey = buildCacheKey(
              normalizedChainId,
              normalizedAddress,
            );
            this.#tokenScanCache.set(cacheKey, {
              result_type: tokenResult.result_type,
            });

            results[normalizedAddress] = result;
          }
        }
      }
    }

    return results;
  };

  /**
   * Process a batch of URLs (up to 50) for phishing detection.
   *
   * @param urls - A batch of URLs to scan.
   * @returns The scan results and errors for this batch.
   */
  readonly #processBatch = async (
    urls: string[],
  ): Promise<BulkPhishingDetectionScanResponse> => {
    const apiResponse = await safelyExecuteWithTimeout(
      async () => {
        const res = await fetch(
          `${PHISHING_DETECTION_BASE_URL}/${PHISHING_DETECTION_BULK_SCAN_ENDPOINT}`,
          {
            method: 'POST',
            headers: {
              Accept: 'application/json',
              'Content-Type': 'application/json',
            },
            body: JSON.stringify({ urls }),
          },
        );

        if (!res.ok) {
          return {
            error: `${res.status} ${res.statusText}`,
            status: res.status,
            statusText: res.statusText,
          };
        }

        const data = await res.json();
        return data;
      },
      true,
      15000,
    );

    // Handle timeout or network errors
    if (!apiResponse) {
      return {
        results: {},
        errors: {
          network_error: ['timeout of 15000ms exceeded'],
        },
      };
    }

    // Handle HTTP error responses
    if (
      'error' in apiResponse &&
      'status' in apiResponse &&
      'statusText' in apiResponse
    ) {
      return {
        results: {},
        errors: {
          api_error: [`${apiResponse.status} ${apiResponse.statusText}`],
        },
      };
    }

    return apiResponse as BulkPhishingDetectionScanResponse;
  };

  /**
   * Update the stalelist configuration.
   *
   * This should only be called from the `updateStalelist` function, which is a wrapper around
   * this function that prevents redundant configuration updates.
   */
  async #updateStalelist() {
    let stalelistResponse: DataResultWrapper<PhishingStalelist> | null = null;
    let hotlistDiffsResponse: DataResultWrapper<Hotlist> | null = null;
    let c2DomainBlocklistResponse: C2DomainBlocklistResponse | null = null;
    try {
      const stalelistPromise = this.#queryConfig<
        DataResultWrapper<PhishingStalelist>
      >(METAMASK_STALELIST_URL);

      const c2DomainBlocklistPromise =
        this.#queryConfig<C2DomainBlocklistResponse>(C2_DOMAIN_BLOCKLIST_URL);

      [stalelistResponse, c2DomainBlocklistResponse] = await Promise.all([
        stalelistPromise,
        c2DomainBlocklistPromise,
      ]);
      // Fetching hotlist diffs relies on having a lastUpdated timestamp to do `GET /v1/diffsSince/:timestamp`,
      // so it doesn't make sense to call if there is not a timestamp to begin with.
      if (stalelistResponse?.data && stalelistResponse.data.lastUpdated > 0) {
        hotlistDiffsResponse = await this.#queryConfig<
          DataResultWrapper<Hotlist>
        >(`${METAMASK_HOTLIST_DIFF_URL}/${stalelistResponse.data.lastUpdated}`);
      }
    } finally {
      // Set `stalelistLastFetched` and `hotlistLastFetched` even for failed requests to prevent server
      // from being overwhelmed with traffic after a network disruption.
      const timeNow = fetchTimeNow();
      this.update((draftState) => {
        draftState.stalelistLastFetched = timeNow;
        draftState.hotlistLastFetched = timeNow;
        draftState.c2DomainBlocklistLastFetched = timeNow;
      });
    }

    if (!stalelistResponse || !hotlistDiffsResponse) {
      return;
    }

    // TODO: Either fix this lint violation or explain why it's necessary to ignore.
    const { eth_phishing_detect_config, ...partialState } =
      stalelistResponse.data;

    const metamaskListState: PhishingListState = {
      ...eth_phishing_detect_config,
      ...partialState,
      c2DomainBlocklist: c2DomainBlocklistResponse
        ? c2DomainBlocklistResponse.recentlyAdded
        : [],
      name: phishingListKeyNameMap.eth_phishing_detect_config,
    };

    const newMetaMaskListState: PhishingListState = applyDiffs(
      metamaskListState,
      hotlistDiffsResponse.data,
      ListKeys.EthPhishingDetectConfig,
    );

    this.update((draftState) => {
      draftState.phishingLists = [newMetaMaskListState];
    });
    this.updatePhishingDetector();
  }

  /**
   * Update the stalelist configuration.
   *
   * This should only be called from the `updateStalelist` function, which is a wrapper around
   * this function that prevents redundant configuration updates.
   */
  async #updateHotlist() {
    let hotlistResponse: DataResultWrapper<Hotlist> | null;

    try {
      if (this.state.phishingLists.length === 0) {
        return;
      }

      const lastDiffTimestamp = Math.max(
        ...this.state.phishingLists.map(({ lastUpdated }) => lastUpdated),
      );

      hotlistResponse = await this.#queryConfig<DataResultWrapper<Hotlist>>(
        `${METAMASK_HOTLIST_DIFF_URL}/${lastDiffTimestamp}`,
      );
    } finally {
      // Set `hotlistLastFetched` even for failed requests to prevent server from being overwhelmed with
      // traffic after a network disruption.
      this.update((draftState) => {
        draftState.hotlistLastFetched = fetchTimeNow();
      });
    }

    if (!hotlistResponse?.data) {
      return;
    }
    const hotlist = hotlistResponse.data;
    const newPhishingLists = this.state.phishingLists.map((phishingList) => {
      const updatedList = applyDiffs(
        phishingList,
        hotlist,
        phishingListNameKeyMap[phishingList.name],
        [],
        [],
      );

      return updatedList;
    });

    this.update((draftState) => {
      draftState.phishingLists = newPhishingLists;
    });
    this.updatePhishingDetector();
  }

  /**
   * Update the C2 domain blocklist.
   *
   * This should only be called from the `updateC2DomainBlocklist` function, which is a wrapper around
   * this function that prevents redundant configuration updates.
   */
  async #updateC2DomainBlocklist() {
    let c2DomainBlocklistResponse: C2DomainBlocklistResponse | null = null;

    try {
      c2DomainBlocklistResponse =
        await this.#queryConfig<C2DomainBlocklistResponse>(
          `${C2_DOMAIN_BLOCKLIST_URL}?timestamp=${roundToNearestMinute(
            this.state.c2DomainBlocklistLastFetched,
          )}`,
        );
    } finally {
      // Set `c2DomainBlocklistLastFetched` even for failed requests to prevent server from being overwhelmed with
      // traffic after a network disruption.
      this.update((draftState) => {
        draftState.c2DomainBlocklistLastFetched = fetchTimeNow();
      });
    }

    if (!c2DomainBlocklistResponse) {
      return;
    }

    const recentlyAddedC2Domains = c2DomainBlocklistResponse.recentlyAdded;
    const recentlyRemovedC2Domains = c2DomainBlocklistResponse.recentlyRemoved;

    const newPhishingLists = this.state.phishingLists.map((phishingList) => {
      const updatedList = applyDiffs(
        phishingList,
        [],
        phishingListNameKeyMap[phishingList.name],
        recentlyAddedC2Domains,
        recentlyRemovedC2Domains,
      );

      return updatedList;
    });

    this.update((draftState) => {
      draftState.phishingLists = newPhishingLists;
    });
    this.updatePhishingDetector();
  }

  async #queryConfig<ResponseType>(
    input: RequestInfo,
  ): Promise<ResponseType | null> {
    const response = await safelyExecute(
      () => fetch(input, { cache: 'no-cache' }),
      true,
    );

    switch (response?.status) {
      case 200: {
        return await response.json();
      }

      default: {
        return null;
      }
    }
  }
}

export default PhishingController;

export type { PhishingDetectorResult };<|MERGE_RESOLUTION|>--- conflicted
+++ resolved
@@ -53,12 +53,8 @@
 export const PHISHING_DETECTION_SCAN_ENDPOINT = 'v2/scan';
 export const PHISHING_DETECTION_BULK_SCAN_ENDPOINT = 'bulk-scan';
 
-<<<<<<< HEAD
-export const SECURITY_ALERTS_BASE_URL = 'http://localhost:3000';
-=======
 export const SECURITY_ALERTS_BASE_URL =
   'https://security-alerts.api.cx.metamask.io';
->>>>>>> 313552fd
 export const TOKEN_BULK_SCANNING_ENDPOINT = '/token/scan-bulk';
 
 // Cache configuration defaults
@@ -470,11 +466,8 @@
     this.#stalelistRefreshInterval = stalelistRefreshInterval;
     this.#hotlistRefreshInterval = hotlistRefreshInterval;
     this.#c2DomainBlocklistRefreshInterval = c2DomainBlocklistRefreshInterval;
-<<<<<<< HEAD
     this.#transactionControllerStateChangeHandler =
       this.#onTransactionControllerStateChangeOptimized.bind(this);
-=======
->>>>>>> 313552fd
     this.#urlScanCache = new CacheManager<PhishingDetectionScanResult>({
       cacheTTL: urlScanCacheTTL,
       maxCacheSize: urlScanCacheMaxSize,
@@ -535,7 +528,6 @@
       `${controllerName}:bulkScanTokens` as const,
       this.bulkScanTokens.bind(this),
     );
-<<<<<<< HEAD
   }
 
   /**
@@ -646,8 +638,6 @@
     } catch (error) {
       console.error('Error processing transaction state change:', error);
     }
-=======
->>>>>>> 313552fd
   }
 
   /**
