import type {
  ControllerGetStateAction,
  ControllerStateChangeEvent,
  RestrictedMessenger,
  StateMetadata,
} from '@metamask/base-controller';
import { BaseController } from '@metamask/base-controller';
import {
  safelyExecute,
  safelyExecuteWithTimeout,
} from '@metamask/controller-utils';
import { toASCII } from 'punycode/punycode.js';

import { CacheManager, type CacheEntry } from './CacheManager';
import { PhishingDetector } from './PhishingDetector';
import {
  PhishingDetectorResultType,
  type PhishingDetectorResult,
  type PhishingDetectionScanResult,
  RecommendedAction,
  type TokenScanCacheData,
  type TokenScanResult,
  type BulkTokenScanResponse,
  type BulkTokenScanRequest,
} from './types';
import {
  applyDiffs,
  fetchTimeNow,
  getHostnameFromUrl,
  roundToNearestMinute,
  getHostnameFromWebUrl,
} from './utils';

export const PHISHING_CONFIG_BASE_URL =
  'https://phishing-detection.api.cx.metamask.io';
export const METAMASK_STALELIST_FILE = '/v1/stalelist';
export const METAMASK_HOTLIST_DIFF_FILE = '/v1/diffsSince';

export const CLIENT_SIDE_DETECION_BASE_URL =
  'https://client-side-detection.api.cx.metamask.io';
export const C2_DOMAIN_BLOCKLIST_ENDPOINT = '/v1/request-blocklist';

export const PHISHING_DETECTION_BASE_URL =
  'https://dapp-scanning.api.cx.metamask.io';
export const PHISHING_DETECTION_SCAN_ENDPOINT = 'v2/scan';
export const PHISHING_DETECTION_BULK_SCAN_ENDPOINT = 'bulk-scan';

export const SECURITY_ALERTS_BASE_URL =
  'https://security-alerts.api.cx.metamask.io';
export const TOKEN_BULK_SCANNING_ENDPOINT = '/token/scan-bulk';

// Cache configuration defaults
export const DEFAULT_URL_SCAN_CACHE_TTL = 15 * 60; // 15 minutes in seconds
export const DEFAULT_URL_SCAN_CACHE_MAX_SIZE = 250;
export const DEFAULT_TOKEN_SCAN_CACHE_TTL = 15 * 60; // 15 minutes in seconds
export const DEFAULT_TOKEN_SCAN_CACHE_MAX_SIZE = 1000;

export const C2_DOMAIN_BLOCKLIST_REFRESH_INTERVAL = 5 * 60; // 5 mins in seconds
export const HOTLIST_REFRESH_INTERVAL = 5 * 60; // 5 mins in seconds
export const STALELIST_REFRESH_INTERVAL = 30 * 24 * 60 * 60; // 30 days in seconds

export const METAMASK_STALELIST_URL = `${PHISHING_CONFIG_BASE_URL}${METAMASK_STALELIST_FILE}`;
export const METAMASK_HOTLIST_DIFF_URL = `${PHISHING_CONFIG_BASE_URL}${METAMASK_HOTLIST_DIFF_FILE}`;
export const C2_DOMAIN_BLOCKLIST_URL = `${CLIENT_SIDE_DETECION_BASE_URL}${C2_DOMAIN_BLOCKLIST_ENDPOINT}`;

/**
 * @type ListTypes
 *
 * Type outlining the types of lists provided by aggregating different source lists
 */
export type ListTypes =
  | 'fuzzylist'
  | 'blocklist'
  | 'allowlist'
  | 'c2DomainBlocklist';

/**
 * @type EthPhishingResponse
 *
 * Configuration response from the eth-phishing-detect package
 * consisting of approved and unapproved website origins
 * @property blacklist - List of unapproved origins
 * @property fuzzylist - List of fuzzy-matched unapproved origins
 * @property tolerance - Fuzzy match tolerance level
 * @property version - Version number of this configuration
 * @property whitelist - List of approved origins
 */
export type EthPhishingResponse = {
  blacklist: string[];
  fuzzylist: string[];
  tolerance: number;
  version: number;
  whitelist: string[];
};

/**
 * @type C2DomainBlocklistResponse
 *
 * Response for blocklist update requests
 * @property recentlyAdded - List of c2 domains recently added to the blocklist
 * @property recentlyRemoved - List of c2 domains recently removed from the blocklist
 * @property lastFetchedAt - Timestamp of the last fetch request
 */
export type C2DomainBlocklistResponse = {
  recentlyAdded: string[];
  recentlyRemoved: string[];
  lastFetchedAt: string;
};

/**
 * @type PhishingStalelist
 *
 * type defining expected type of the stalelist.json file.
 * @property eth_phishing_detect_config - Stale list sourced from eth-phishing-detect's config.json.
 * @property tolerance - Fuzzy match tolerance level
 * @property lastUpdated - Timestamp of last update.
 * @property version - Stalelist data structure iteration.
 */
export type PhishingStalelist = {
  // TODO: Either fix this lint violation or explain why it's necessary to ignore.
  // eslint-disable-next-line @typescript-eslint/naming-convention
  eth_phishing_detect_config: Record<ListTypes, string[]>;
  tolerance: number;
  version: number;
  lastUpdated: number;
};

/**
 * @type PhishingListState
 *
 * type defining the persisted list state. This is the persisted state that is updated frequently with `this.maybeUpdateState()`.
 * @property allowlist - List of approved origins (legacy naming "whitelist")
 * @property blocklist - List of unapproved origins (legacy naming "blacklist")
 * @property c2DomainBlocklist - List of hashed hostnames that C2 requests are blocked against.
 * @property fuzzylist - List of fuzzy-matched unapproved origins
 * @property tolerance - Fuzzy match tolerance level
 * @property lastUpdated - Timestamp of last update.
 * @property version - Version of the phishing list state.
 * @property name - Name of the list. Used for attribution.
 */
export type PhishingListState = {
  allowlist: string[];
  blocklist: string[];
  c2DomainBlocklist: string[];
  fuzzylist: string[];
  tolerance: number;
  version: number;
  lastUpdated: number;
  name: ListNames;
};

/**
 * @type HotlistDiff
 *
 * type defining the expected type of the diffs in hotlist.json file.
 * @property url - Url of the diff entry.
 * @property timestamp - Timestamp at which the diff was identified.
 * @property targetList - The list name where the diff was identified.
 * @property isRemoval - Was the diff identified a removal type.
 */
export type HotlistDiff = {
  url: string;
  timestamp: number;
  targetList: `${ListKeys}.${ListTypes}`;
  isRemoval?: boolean;
};

// TODO: Either fix this lint violation or explain why it's necessary to ignore.
// eslint-disable-next-line @typescript-eslint/naming-convention
export type DataResultWrapper<T> = {
  data: T;
};

/**
 * @type Hotlist
 *
 * Type defining expected hotlist.json file.
 * @property url - Url of the diff entry.
 * @property timestamp - Timestamp at which the diff was identified.
 * @property targetList - The list name where the diff was identified.
 * @property isRemoval - Was the diff identified a removal type.
 */
export type Hotlist = HotlistDiff[];

/**
 * Enum containing upstream data provider source list keys.
 * These are the keys denoting lists consumed by the upstream data provider.
 */
export enum ListKeys {
  EthPhishingDetectConfig = 'eth_phishing_detect_config',
}

/**
 * Enum containing downstream client attribution names.
 */
export enum ListNames {
  MetaMask = 'MetaMask',
}

/**
 * Maps from downstream client attribution name
 * to list key sourced from upstream data provider.
 */
const phishingListNameKeyMap = {
  [ListNames.MetaMask]: ListKeys.EthPhishingDetectConfig,
};

/**
 * Maps from list key sourced from upstream data
 * provider to downstream client attribution name.
 */
export const phishingListKeyNameMap = {
  [ListKeys.EthPhishingDetectConfig]: ListNames.MetaMask,
};

const controllerName = 'PhishingController';

const metadata: StateMetadata<PhishingControllerState> = {
  phishingLists: {
    includeInStateLogs: false,
    persist: true,
    anonymous: false,
    usedInUi: false,
  },
  whitelist: {
    includeInStateLogs: false,
    persist: true,
    anonymous: false,
    usedInUi: false,
  },
  hotlistLastFetched: {
    includeInStateLogs: true,
    persist: true,
    anonymous: false,
    usedInUi: false,
  },
  stalelistLastFetched: {
    includeInStateLogs: true,
    persist: true,
    anonymous: false,
    usedInUi: false,
  },
  c2DomainBlocklistLastFetched: {
    includeInStateLogs: true,
    persist: true,
    anonymous: false,
    usedInUi: false,
  },
  urlScanCache: {
    includeInStateLogs: false,
    persist: true,
    anonymous: false,
    usedInUi: true,
  },
  tokenScanCache: {
    includeInStateLogs: false,
    persist: true,
    anonymous: false,
    usedInUi: true,
  },
};

/**
 * Get a default empty state for the controller.
 * @returns The default empty state.
 */
const getDefaultState = (): PhishingControllerState => {
  return {
    phishingLists: [],
    whitelist: [],
    hotlistLastFetched: 0,
    stalelistLastFetched: 0,
    c2DomainBlocklistLastFetched: 0,
    urlScanCache: {},
    tokenScanCache: {},
  };
};

/**
 * @type PhishingControllerState
 *
 * Phishing controller state
 * @property phishing - eth-phishing-detect configuration
 * @property whitelist - array of temporarily-approved origins
 */
export type PhishingControllerState = {
  phishingLists: PhishingListState[];
  whitelist: string[];
  hotlistLastFetched: number;
  stalelistLastFetched: number;
  c2DomainBlocklistLastFetched: number;
  urlScanCache: Record<string, CacheEntry<PhishingDetectionScanResult>>;
  tokenScanCache: Record<string, CacheEntry<TokenScanCacheData>>;
};

/**
 * PhishingControllerOptions
 *
 * Phishing controller options
 * stalelistRefreshInterval - Polling interval used to fetch stale list.
 * hotlistRefreshInterval - Polling interval used to fetch hotlist diff list.
 * c2DomainBlocklistRefreshInterval - Polling interval used to fetch c2 domain blocklist.
 * urlScanCacheTTL - Time to live in seconds for cached scan results.
 * urlScanCacheMaxSize - Maximum number of entries in the scan cache.
 * tokenScanCacheTTL - Time to live in seconds for cached token scan results.
 * tokenScanCacheMaxSize - Maximum number of entries in the token scan cache.
 */
export type PhishingControllerOptions = {
  stalelistRefreshInterval?: number;
  hotlistRefreshInterval?: number;
  c2DomainBlocklistRefreshInterval?: number;
  urlScanCacheTTL?: number;
  urlScanCacheMaxSize?: number;
  tokenScanCacheTTL?: number;
  tokenScanCacheMaxSize?: number;
  messenger: PhishingControllerMessenger;
  state?: Partial<PhishingControllerState>;
};

export type MaybeUpdateState = {
  type: `${typeof controllerName}:maybeUpdateState`;
  handler: PhishingController['maybeUpdateState'];
};

export type TestOrigin = {
  type: `${typeof controllerName}:testOrigin`;
  handler: PhishingController['test'];
};

export type PhishingControllerBulkScanUrlsAction = {
  type: `${typeof controllerName}:bulkScanUrls`;
  handler: PhishingController['bulkScanUrls'];
};

export type PhishingControllerBulkScanTokensAction = {
  type: `${typeof controllerName}:bulkScanTokens`;
  handler: PhishingController['bulkScanTokens'];
};

export type PhishingControllerGetStateAction = ControllerGetStateAction<
  typeof controllerName,
  PhishingControllerState
>;

export type PhishingControllerActions =
  | PhishingControllerGetStateAction
  | MaybeUpdateState
  | TestOrigin
  | PhishingControllerBulkScanUrlsAction
  | PhishingControllerBulkScanTokensAction;

export type PhishingControllerStateChangeEvent = ControllerStateChangeEvent<
  typeof controllerName,
  PhishingControllerState
>;

export type PhishingControllerEvents = PhishingControllerStateChangeEvent;

export type PhishingControllerMessenger = RestrictedMessenger<
  typeof controllerName,
  PhishingControllerActions,
  PhishingControllerEvents,
  never,
  never
>;

/**
 * BulkPhishingDetectionScanResponse
 *
 * Response for bulk phishing detection scan requests
 * results - Record of domain names and their corresponding phishing detection scan results
 *
 * errors - Record of domain names and their corresponding errors
 */
export type BulkPhishingDetectionScanResponse = {
  results: Record<string, PhishingDetectionScanResult>;
  errors: Record<string, string[]>;
};

/**
 * Controller that manages community-maintained lists of approved and unapproved website origins.
 */
export class PhishingController extends BaseController<
  typeof controllerName,
  PhishingControllerState,
  PhishingControllerMessenger
> {
  // TODO: Replace `any` with type
  // eslint-disable-next-line @typescript-eslint/no-explicit-any
  #detector: any;

  #stalelistRefreshInterval: number;

  #hotlistRefreshInterval: number;

  #c2DomainBlocklistRefreshInterval: number;

  readonly #urlScanCache: CacheManager<PhishingDetectionScanResult>;

  readonly #tokenScanCache: CacheManager<TokenScanCacheData>;

  #inProgressHotlistUpdate?: Promise<void>;

  #inProgressStalelistUpdate?: Promise<void>;

  #isProgressC2DomainBlocklistUpdate?: Promise<void>;

  /**
   * Construct a Phishing Controller.
   *
   * @param config - Initial options used to configure this controller.
   * @param config.stalelistRefreshInterval - Polling interval used to fetch stale list.
   * @param config.hotlistRefreshInterval - Polling interval used to fetch hotlist diff list.
   * @param config.c2DomainBlocklistRefreshInterval - Polling interval used to fetch c2 domain blocklist.
   * @param config.urlScanCacheTTL - Time to live in seconds for cached scan results.
   * @param config.urlScanCacheMaxSize - Maximum number of entries in the scan cache.
   * @param config.tokenScanCacheTTL - Time to live in seconds for cached token scan results.
   * @param config.tokenScanCacheMaxSize - Maximum number of entries in the token scan cache.
   * @param config.messenger - The controller restricted messenger.
   * @param config.state - Initial state to set on this controller.
   */
  constructor({
    stalelistRefreshInterval = STALELIST_REFRESH_INTERVAL,
    hotlistRefreshInterval = HOTLIST_REFRESH_INTERVAL,
    c2DomainBlocklistRefreshInterval = C2_DOMAIN_BLOCKLIST_REFRESH_INTERVAL,
    urlScanCacheTTL = DEFAULT_URL_SCAN_CACHE_TTL,
    urlScanCacheMaxSize = DEFAULT_URL_SCAN_CACHE_MAX_SIZE,
    tokenScanCacheTTL = DEFAULT_TOKEN_SCAN_CACHE_TTL,
    tokenScanCacheMaxSize = DEFAULT_TOKEN_SCAN_CACHE_MAX_SIZE,
    messenger,
    state = {},
  }: PhishingControllerOptions) {
    super({
      name: controllerName,
      metadata,
      messenger,
      state: {
        ...getDefaultState(),
        ...state,
      },
    });

    this.#stalelistRefreshInterval = stalelistRefreshInterval;
    this.#hotlistRefreshInterval = hotlistRefreshInterval;
    this.#c2DomainBlocklistRefreshInterval = c2DomainBlocklistRefreshInterval;
    this.#urlScanCache = new CacheManager<PhishingDetectionScanResult>({
      cacheTTL: urlScanCacheTTL,
      maxCacheSize: urlScanCacheMaxSize,
      initialCache: this.state.urlScanCache,
      updateState: (cache) => {
        this.update((draftState) => {
          draftState.urlScanCache = cache;
        });
      },
    });
    this.#tokenScanCache = new CacheManager<TokenScanCacheData>({
      cacheTTL: tokenScanCacheTTL,
      maxCacheSize: tokenScanCacheMaxSize,
      initialCache: this.state.tokenScanCache,
      updateState: (cache) => {
        this.update((draftState) => {
          draftState.tokenScanCache = cache;
        });
      },
    });

    this.#registerMessageHandlers();

    this.updatePhishingDetector();
  }

  /**
   * Constructor helper for registering this controller's messaging system
   * actions.
   */
  #registerMessageHandlers(): void {
    this.messagingSystem.registerActionHandler(
      `${controllerName}:maybeUpdateState` as const,
      this.maybeUpdateState.bind(this),
    );

    this.messagingSystem.registerActionHandler(
      `${controllerName}:testOrigin` as const,
      this.test.bind(this),
    );

    this.messagingSystem.registerActionHandler(
      `${controllerName}:bulkScanUrls` as const,
      this.bulkScanUrls.bind(this),
    );

    this.messagingSystem.registerActionHandler(
      `${controllerName}:bulkScanTokens` as const,
      this.bulkScanTokens.bind(this),
    );
  }

  /**
   * Updates this.detector with an instance of PhishingDetector using the current state.
   */
  updatePhishingDetector() {
    this.#detector = new PhishingDetector(this.state.phishingLists);
  }

  /**
   * Set the interval at which the stale phishing list will be refetched.
   * Fetching will only occur on the next call to test/bypass.
   * For immediate update to the phishing list, call {@link updateStalelist} directly.
   *
   * @param interval - the new interval, in ms.
   */
  setStalelistRefreshInterval(interval: number) {
    this.#stalelistRefreshInterval = interval;
  }

  /**
   * Set the interval at which the hot list will be refetched.
   * Fetching will only occur on the next call to test/bypass.
   * For immediate update to the phishing list, call {@link updateHotlist} directly.
   *
   * @param interval - the new interval, in ms.
   */
  setHotlistRefreshInterval(interval: number) {
    this.#hotlistRefreshInterval = interval;
  }

  /**
   * Set the interval at which the C2 domain blocklist will be refetched.
   * Fetching will only occur on the next call to test/bypass.
   * For immediate update to the phishing list, call {@link updateHotlist} directly.
   *
   * @param interval - the new interval, in ms.
   */
  setC2DomainBlocklistRefreshInterval(interval: number) {
    this.#c2DomainBlocklistRefreshInterval = interval;
  }

  /**
   * Set the time-to-live for URL scan cache entries.
   *
   * @param ttl - The TTL in seconds.
   */
  setUrlScanCacheTTL(ttl: number) {
    this.#urlScanCache.setTTL(ttl);
  }

  /**
   * Set the maximum number of entries in the URL scan cache.
   *
   * @param maxSize - The maximum cache size.
   */
  setUrlScanCacheMaxSize(maxSize: number) {
    this.#urlScanCache.setMaxSize(maxSize);
  }

  /**
   * Clear the URL scan cache.
   */
  clearUrlScanCache() {
    this.#urlScanCache.clear();
  }

  /**
   * Determine if an update to the stalelist configuration is needed.
   *
   * @returns Whether an update is needed
   */
  isStalelistOutOfDate() {
    return (
      fetchTimeNow() - this.state.stalelistLastFetched >=
      this.#stalelistRefreshInterval
    );
  }

  /**
   * Determine if an update to the hotlist configuration is needed.
   *
   * @returns Whether an update is needed
   */
  isHotlistOutOfDate() {
    return (
      fetchTimeNow() - this.state.hotlistLastFetched >=
      this.#hotlistRefreshInterval
    );
  }

  /**
   * Determine if an update to the C2 domain blocklist is needed.
   *
   * @returns Whether an update is needed
   */
  isC2DomainBlocklistOutOfDate() {
    return (
      fetchTimeNow() - this.state.c2DomainBlocklistLastFetched >=
      this.#c2DomainBlocklistRefreshInterval
    );
  }

  /**
   * Conditionally update the phishing configuration.
   *
   * If the stalelist configuration is out of date, this function will call `updateStalelist`
   * to update the configuration. This will automatically grab the hotlist,
   * so it isn't necessary to continue on to download the hotlist and the c2 domain blocklist.
   *
   */
  async maybeUpdateState() {
    const staleListOutOfDate = this.isStalelistOutOfDate();
    if (staleListOutOfDate) {
      await this.updateStalelist();
      return;
    }
    const hotlistOutOfDate = this.isHotlistOutOfDate();
    if (hotlistOutOfDate) {
      await this.updateHotlist();
    }
    const c2DomainBlocklistOutOfDate = this.isC2DomainBlocklistOutOfDate();
    if (c2DomainBlocklistOutOfDate) {
      await this.updateC2DomainBlocklist();
    }
  }

  /**
   * Determines if a given origin is unapproved.
   *
   * It is strongly recommended that you call {@link maybeUpdateState} before calling this,
   * to check whether the phishing configuration is up-to-date. It will be updated if necessary
   * by calling {@link updateStalelist} or {@link updateHotlist}.
   *
   * @param origin - Domain origin of a website.
   * @returns Whether the origin is an unapproved origin.
   */
  test(origin: string): PhishingDetectorResult {
    const punycodeOrigin = toASCII(origin);
    const hostname = getHostnameFromUrl(punycodeOrigin);
    if (this.state.whitelist.includes(hostname || punycodeOrigin)) {
      return { result: false, type: PhishingDetectorResultType.All }; // Same as whitelisted match returned by detector.check(...).
    }
    return this.#detector.check(punycodeOrigin);
  }

  /**
   * Checks if a request URL's domain is blocked against the request blocklist.
   *
   * This method is used to determine if a specific request URL is associated with a malicious
   * command and control (C2) domain. The URL's hostname is hashed and checked against a configured
   * blocklist of known malicious domains.
   *
   * @param origin - The full request URL to be checked.
   * @returns An object indicating whether the URL's domain is blocked and relevant metadata.
   */
  isBlockedRequest(origin: string): PhishingDetectorResult {
    const punycodeOrigin = toASCII(origin);
    const hostname = getHostnameFromUrl(punycodeOrigin);
    if (this.state.whitelist.includes(hostname || punycodeOrigin)) {
      return { result: false, type: PhishingDetectorResultType.All }; // Same as whitelisted match returned by detector.check(...).
    }
    return this.#detector.isMaliciousC2Domain(punycodeOrigin);
  }

  /**
   * Temporarily marks a given origin as approved.
   *
   * @param origin - The origin to mark as approved.
   */
  bypass(origin: string) {
    const punycodeOrigin = toASCII(origin);
    const hostname = getHostnameFromUrl(punycodeOrigin);
    const { whitelist } = this.state;
    if (whitelist.includes(hostname || punycodeOrigin)) {
      return;
    }
    this.update((draftState) => {
      draftState.whitelist.push(hostname || punycodeOrigin);
    });
  }

  /**
   * Update the C2 domain blocklist.
   *
   * If an update is in progress, no additional update will be made. Instead this will wait until
   * the in-progress update has finished.
   */
  async updateC2DomainBlocklist() {
    if (this.#isProgressC2DomainBlocklistUpdate) {
      await this.#isProgressC2DomainBlocklistUpdate;
      return;
    }

    try {
      this.#isProgressC2DomainBlocklistUpdate = this.#updateC2DomainBlocklist();
      await this.#isProgressC2DomainBlocklistUpdate;
    } finally {
      this.#isProgressC2DomainBlocklistUpdate = undefined;
    }
  }

  /**
   * Update the hotlist.
   *
   * If an update is in progress, no additional update will be made. Instead this will wait until
   * the in-progress update has finished.
   */
  async updateHotlist() {
    if (this.#inProgressHotlistUpdate) {
      await this.#inProgressHotlistUpdate;
      return;
    }

    try {
      this.#inProgressHotlistUpdate = this.#updateHotlist();
      await this.#inProgressHotlistUpdate;
    } finally {
      this.#inProgressHotlistUpdate = undefined;
    }
  }

  /**
   * Update the stalelist.
   *
   * If an update is in progress, no additional update will be made. Instead this will wait until
   * the in-progress update has finished.
   */
  async updateStalelist() {
    if (this.#inProgressStalelistUpdate) {
      await this.#inProgressStalelistUpdate;
      return;
    }

    try {
      this.#inProgressStalelistUpdate = this.#updateStalelist();
      await this.#inProgressStalelistUpdate;
    } finally {
      this.#inProgressStalelistUpdate = undefined;
    }
  }

  /**
   * Scan a URL for phishing. It will only scan the hostname of the URL. It also only supports
   * web URLs.
   *
   * @param url - The URL to scan.
   * @returns The phishing detection scan result.
   */
  scanUrl = async (url: string): Promise<PhishingDetectionScanResult> => {
    const [hostname, ok] = getHostnameFromWebUrl(url);
    if (!ok) {
      return {
        hostname: '',
        recommendedAction: RecommendedAction.None,
        fetchError: 'url is not a valid web URL',
      };
    }

    const cachedResult = this.#urlScanCache.get(hostname);
    if (cachedResult) {
      return cachedResult;
    }

    const apiResponse = await safelyExecuteWithTimeout(
      async () => {
        const res = await fetch(
          `${PHISHING_DETECTION_BASE_URL}/${PHISHING_DETECTION_SCAN_ENDPOINT}?url=${encodeURIComponent(hostname)}`,
          {
            method: 'GET',
            headers: {
              Accept: 'application/json',
            },
          },
        );
        if (!res.ok) {
          return {
            error: `${res.status} ${res.statusText}`,
          };
        }
        const data = await res.json();
        return data;
      },
      true,
      8000,
    );

    // Need to do it this way because safelyExecuteWithTimeout returns undefined for both timeouts and errors.
    if (!apiResponse) {
      return {
        hostname: '',
        recommendedAction: RecommendedAction.None,
        fetchError: 'timeout of 8000ms exceeded',
      };
    } else if ('error' in apiResponse) {
      return {
        hostname: '',
        recommendedAction: RecommendedAction.None,
        fetchError: apiResponse.error,
      };
    }

    const result = {
      hostname,
      recommendedAction: apiResponse.recommendedAction,
    };

    this.#urlScanCache.set(hostname, result);

    return result;
  };

  /**
   * Scan multiple URLs for phishing in bulk. It will only scan the hostnames of the URLs.
   * It also only supports web URLs.
   *
   * @param urls - The URLs to scan.
   * @returns A mapping of URLs to their phishing detection scan results and errors.
   */
  bulkScanUrls = async (
    urls: string[],
  ): Promise<BulkPhishingDetectionScanResponse> => {
    if (!urls || urls.length === 0) {
      return {
        results: {},
        errors: {},
      };
    }

    // we are arbitrarily limiting the number of URLs to 250
    const MAX_TOTAL_URLS = 250;
    if (urls.length > MAX_TOTAL_URLS) {
      return {
        results: {},
        errors: {
          too_many_urls: [
            `Maximum of ${MAX_TOTAL_URLS} URLs allowed per request`,
          ],
        },
      };
    }

    const MAX_URL_LENGTH = 2048;
    const combinedResponse: BulkPhishingDetectionScanResponse = {
      results: {},
      errors: {},
    };

    // Extract hostnames from URLs and check for validity and length constraints
    const urlsToHostnames: Record<string, string> = {};
    const urlsToFetch: string[] = [];

    for (const url of urls) {
      if (url.length > MAX_URL_LENGTH) {
        combinedResponse.errors[url] = [
          `URL length must not exceed ${MAX_URL_LENGTH} characters`,
        ];
        continue;
      }

      const [hostname, ok] = getHostnameFromWebUrl(url);
      if (!ok) {
        combinedResponse.errors[url] = ['url is not a valid web URL'];
        continue;
      }

      // Check if result is already in cache
      const cachedResult = this.#urlScanCache.get(hostname);
      if (cachedResult) {
        // Use cached result
        combinedResponse.results[url] = cachedResult;
      } else {
        // Add to list of URLs to fetch
        urlsToHostnames[url] = hostname;
        urlsToFetch.push(url);
      }
    }

    // If there are URLs to fetch, process them in batches
    if (urlsToFetch.length > 0) {
      // The API has a limit of 50 URLs per request, so we batch the requests
      const MAX_URLS_PER_BATCH = 50;
      const batches: string[][] = [];
      for (let i = 0; i < urlsToFetch.length; i += MAX_URLS_PER_BATCH) {
        batches.push(urlsToFetch.slice(i, i + MAX_URLS_PER_BATCH));
      }

      // Process each batch in parallel
      const batchResults = await Promise.all(
        batches.map((batchUrls) => this.#processBatch(batchUrls)),
      );

      // Merge results and errors from all batches
      batchResults.forEach((batchResponse) => {
        // Add results to cache and combine with response
        Object.entries(batchResponse.results).forEach(([url, result]) => {
          const hostname = urlsToHostnames[url];
          if (hostname) {
            this.#urlScanCache.set(hostname, result);
          }
          combinedResponse.results[url] = result;
        });

        // Combine errors
        Object.entries(batchResponse.errors).forEach(([key, messages]) => {
          combinedResponse.errors[key] = [
            ...(combinedResponse.errors[key] || []),
            ...messages,
          ];
        });
      });
    }

    return combinedResponse;
  };

  /**
   * Map chain ID to chain name for the API.
   *
   * @param chainId - The chain ID.
   * @returns The chain name.
   */
  readonly #chainIdToName: Record<string, string> = {
    '0x1': 'ethereum',
    '0x89': 'polygon',
    '0x38': 'bsc',
    '0xa4b1': 'arbitrum',
    '0xa86a': 'avalanche',
    '0x2105': 'base',
    '0xa': 'optimism',
    '0x76adf1': 'zora',
    '0xe708': 'linea',
    '0x27bc86aa': 'degen',
    '0x144': 'zksync',
    '0x82750': 'scroll',
    '0x13e31': 'blast',
    '0x74c': 'soneium',
    '0x79a': 'soneium-minato',
    '0x14a34': 'base-sepolia',
    '0xab5': 'abstract',
    '0x849ea': 'zero-network',
    '0x138de': 'berachain',
    '0x82': 'unichain',
    '0x7e4': 'ronin',
    '0x127': 'hedera',
  };

  /**
   * Scan multiple tokens for malicious activity in bulk.
   *
   * @param request - The bulk scan request containing chainId and tokens.
   * @param request.chainId - The chain ID in hex format (e.g., '0x1' for Ethereum).
   * @param request.tokens - Array of token addresses to scan.
   * @returns A mapping of lowercase token addresses to their scan results. Tokens that fail to scan are omitted.
   */
  bulkScanTokens = async (
    request: BulkTokenScanRequest,
  ): Promise<BulkTokenScanResponse> => {
    const { chainId, tokens } = request;

    if (!tokens || tokens.length === 0) {
      return {};
    }

    // Limit to 100 tokens per request
    const MAX_TOKENS_PER_REQUEST = 100;
    if (tokens.length > MAX_TOKENS_PER_REQUEST) {
      console.warn(
        `Maximum of ${MAX_TOKENS_PER_REQUEST} tokens allowed per request`,
      );
      return {};
    }

    const normalizedChainId = chainId.toLowerCase();
    const chain = this.#chainIdToName[normalizedChainId];

    if (!chain) {
      console.warn(`Unknown chain ID: ${chainId}`);
      return {};
    }

    const results: Record<string, TokenScanResult> = {};
    const tokensToFetch: string[] = [];

    // Check cache for each token
    for (const tokenAddress of tokens) {
      const normalizedAddress = tokenAddress.toLowerCase();
      const cacheKey = `${normalizedChainId}:${normalizedAddress}`;
      const cachedResult = this.#tokenScanCache.get(cacheKey);

      if (cachedResult) {
        results[normalizedAddress] = {
          result_type: cachedResult.result_type,
          chain: normalizedChainId,
          address: normalizedAddress,
        };
      } else {
        tokensToFetch.push(tokenAddress);
      }
    }

    // If there are tokens to fetch, call the bulk token scan API
    if (tokensToFetch.length > 0) {
      try {
        const apiResponse = await safelyExecuteWithTimeout(
          async () => {
            const res = await fetch(
              `${SECURITY_ALERTS_BASE_URL}${TOKEN_BULK_SCANNING_ENDPOINT}`,
              {
                method: 'POST',
                headers: {
                  Accept: 'application/json',
                  'Content-Type': 'application/json',
                },
                body: JSON.stringify({
                  chain,
                  tokens: tokensToFetch,
                }),
              },
            );

            if (!res.ok) {
              console.warn(
                `Token bulk screening API error: ${res.status} ${res.statusText}`,
              );
              return null;
            }

            return await res.json();
          },
          true,
          8000, // 8 second timeout
        );

        if (apiResponse?.results) {
          for (const tokenAddress of tokensToFetch) {
            const normalizedAddress = tokenAddress.toLowerCase();
            const tokenResult = apiResponse.results[normalizedAddress];

            if (tokenResult?.result_type) {
              const result: TokenScanResult = {
                result_type: tokenResult.result_type,
                chain: tokenResult.chain || normalizedChainId,
                address: tokenResult.address || normalizedAddress,
              };

<<<<<<< HEAD
              // Add to cache
              const cacheKey = `${chainId}:${normalizedAddress}`;

=======
              const cacheKey = `${normalizedChainId}:${normalizedAddress}`;
>>>>>>> f4c2a399
              this.#tokenScanCache.set(cacheKey, {
                result_type: tokenResult.result_type,
              });

              results[normalizedAddress] = result;
            }
          }
        }
      } catch (error) {
        // On error, just return what we have from cache
        console.error('Error scanning tokens:', error);
      }
    }
    return results;
  };

  /**
   * Process a batch of URLs (up to 50) for phishing detection.
   *
   * @param urls - A batch of URLs to scan.
   * @returns The scan results and errors for this batch.
   */
  readonly #processBatch = async (
    urls: string[],
  ): Promise<BulkPhishingDetectionScanResponse> => {
    const apiResponse = await safelyExecuteWithTimeout(
      async () => {
        const res = await fetch(
          `${PHISHING_DETECTION_BASE_URL}/${PHISHING_DETECTION_BULK_SCAN_ENDPOINT}`,
          {
            method: 'POST',
            headers: {
              Accept: 'application/json',
              'Content-Type': 'application/json',
            },
            body: JSON.stringify({ urls }),
          },
        );

        if (!res.ok) {
          return {
            error: `${res.status} ${res.statusText}`,
            status: res.status,
            statusText: res.statusText,
          };
        }

        const data = await res.json();
        return data;
      },
      true,
      15000,
    );

    // Handle timeout or network errors
    if (!apiResponse) {
      return {
        results: {},
        errors: {
          network_error: ['timeout of 15000ms exceeded'],
        },
      };
    }

    // Handle HTTP error responses
    if (
      'error' in apiResponse &&
      'status' in apiResponse &&
      'statusText' in apiResponse
    ) {
      return {
        results: {},
        errors: {
          api_error: [`${apiResponse.status} ${apiResponse.statusText}`],
        },
      };
    }

    return apiResponse as BulkPhishingDetectionScanResponse;
  };

  /**
   * Update the stalelist configuration.
   *
   * This should only be called from the `updateStalelist` function, which is a wrapper around
   * this function that prevents redundant configuration updates.
   */
  async #updateStalelist() {
    let stalelistResponse: DataResultWrapper<PhishingStalelist> | null = null;
    let hotlistDiffsResponse: DataResultWrapper<Hotlist> | null = null;
    let c2DomainBlocklistResponse: C2DomainBlocklistResponse | null = null;
    try {
      const stalelistPromise = this.#queryConfig<
        DataResultWrapper<PhishingStalelist>
      >(METAMASK_STALELIST_URL);

      const c2DomainBlocklistPromise =
        this.#queryConfig<C2DomainBlocklistResponse>(C2_DOMAIN_BLOCKLIST_URL);

      [stalelistResponse, c2DomainBlocklistResponse] = await Promise.all([
        stalelistPromise,
        c2DomainBlocklistPromise,
      ]);
      // Fetching hotlist diffs relies on having a lastUpdated timestamp to do `GET /v1/diffsSince/:timestamp`,
      // so it doesn't make sense to call if there is not a timestamp to begin with.
      if (stalelistResponse?.data && stalelistResponse.data.lastUpdated > 0) {
        hotlistDiffsResponse = await this.#queryConfig<
          DataResultWrapper<Hotlist>
        >(`${METAMASK_HOTLIST_DIFF_URL}/${stalelistResponse.data.lastUpdated}`);
      }
    } finally {
      // Set `stalelistLastFetched` and `hotlistLastFetched` even for failed requests to prevent server
      // from being overwhelmed with traffic after a network disruption.
      const timeNow = fetchTimeNow();
      this.update((draftState) => {
        draftState.stalelistLastFetched = timeNow;
        draftState.hotlistLastFetched = timeNow;
        draftState.c2DomainBlocklistLastFetched = timeNow;
      });
    }

    if (!stalelistResponse || !hotlistDiffsResponse) {
      return;
    }

    // TODO: Either fix this lint violation or explain why it's necessary to ignore.
    const { eth_phishing_detect_config, ...partialState } =
      stalelistResponse.data;

    const metamaskListState: PhishingListState = {
      ...eth_phishing_detect_config,
      ...partialState,
      c2DomainBlocklist: c2DomainBlocklistResponse
        ? c2DomainBlocklistResponse.recentlyAdded
        : [],
      name: phishingListKeyNameMap.eth_phishing_detect_config,
    };

    const newMetaMaskListState: PhishingListState = applyDiffs(
      metamaskListState,
      hotlistDiffsResponse.data,
      ListKeys.EthPhishingDetectConfig,
    );

    this.update((draftState) => {
      draftState.phishingLists = [newMetaMaskListState];
    });
    this.updatePhishingDetector();
  }

  /**
   * Update the stalelist configuration.
   *
   * This should only be called from the `updateStalelist` function, which is a wrapper around
   * this function that prevents redundant configuration updates.
   */
  async #updateHotlist() {
    let hotlistResponse: DataResultWrapper<Hotlist> | null;

    try {
      if (this.state.phishingLists.length === 0) {
        return;
      }

      const lastDiffTimestamp = Math.max(
        ...this.state.phishingLists.map(({ lastUpdated }) => lastUpdated),
      );

      hotlistResponse = await this.#queryConfig<DataResultWrapper<Hotlist>>(
        `${METAMASK_HOTLIST_DIFF_URL}/${lastDiffTimestamp}`,
      );
    } finally {
      // Set `hotlistLastFetched` even for failed requests to prevent server from being overwhelmed with
      // traffic after a network disruption.
      this.update((draftState) => {
        draftState.hotlistLastFetched = fetchTimeNow();
      });
    }

    if (!hotlistResponse?.data) {
      return;
    }
    const hotlist = hotlistResponse.data;
    const newPhishingLists = this.state.phishingLists.map((phishingList) => {
      const updatedList = applyDiffs(
        phishingList,
        hotlist,
        phishingListNameKeyMap[phishingList.name],
        [],
        [],
      );

      return updatedList;
    });

    this.update((draftState) => {
      draftState.phishingLists = newPhishingLists;
    });
    this.updatePhishingDetector();
  }

  /**
   * Update the C2 domain blocklist.
   *
   * This should only be called from the `updateC2DomainBlocklist` function, which is a wrapper around
   * this function that prevents redundant configuration updates.
   */
  async #updateC2DomainBlocklist() {
    let c2DomainBlocklistResponse: C2DomainBlocklistResponse | null = null;

    try {
      c2DomainBlocklistResponse =
        await this.#queryConfig<C2DomainBlocklistResponse>(
          `${C2_DOMAIN_BLOCKLIST_URL}?timestamp=${roundToNearestMinute(
            this.state.c2DomainBlocklistLastFetched,
          )}`,
        );
    } finally {
      // Set `c2DomainBlocklistLastFetched` even for failed requests to prevent server from being overwhelmed with
      // traffic after a network disruption.
      this.update((draftState) => {
        draftState.c2DomainBlocklistLastFetched = fetchTimeNow();
      });
    }

    if (!c2DomainBlocklistResponse) {
      return;
    }

    const recentlyAddedC2Domains = c2DomainBlocklistResponse.recentlyAdded;
    const recentlyRemovedC2Domains = c2DomainBlocklistResponse.recentlyRemoved;

    const newPhishingLists = this.state.phishingLists.map((phishingList) => {
      const updatedList = applyDiffs(
        phishingList,
        [],
        phishingListNameKeyMap[phishingList.name],
        recentlyAddedC2Domains,
        recentlyRemovedC2Domains,
      );

      return updatedList;
    });

    this.update((draftState) => {
      draftState.phishingLists = newPhishingLists;
    });
    this.updatePhishingDetector();
  }

  async #queryConfig<ResponseType>(
    input: RequestInfo,
  ): Promise<ResponseType | null> {
    const response = await safelyExecute(
      () => fetch(input, { cache: 'no-cache' }),
      true,
    );

    switch (response?.status) {
      case 200: {
        return await response.json();
      }

      default: {
        return null;
      }
    }
  }
}

export default PhishingController;

export type { PhishingDetectorResult };<|MERGE_RESOLUTION|>--- conflicted
+++ resolved
@@ -1039,13 +1039,7 @@
                 address: tokenResult.address || normalizedAddress,
               };
 
-<<<<<<< HEAD
-              // Add to cache
-              const cacheKey = `${chainId}:${normalizedAddress}`;
-
-=======
               const cacheKey = `${normalizedChainId}:${normalizedAddress}`;
->>>>>>> f4c2a399
               this.#tokenScanCache.set(cacheKey, {
                 result_type: tokenResult.result_type,
               });
