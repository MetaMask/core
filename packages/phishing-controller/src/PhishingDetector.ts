import { distance } from 'fastest-levenshtein';

import {
  domainPartsToDomain,
  domainPartsToFuzzyForm,
  domainToParts,
  getDefaultPhishingDetectorConfig,
  matchPartsAgainstList,
  processConfigs,
  sha256Hash,
} from './utils';

export type LegacyPhishingDetectorList = {
  whitelist?: string[];
  blacklist?: string[];
  requestBlocklist?: string[];
} & FuzzyTolerance;

export type PhishingDetectorList = {
  allowlist?: string[];
  blocklist?: string[];
  requestBlocklist?: string[];
  name?: string;
  version?: string | number;
  tolerance?: number;
} & FuzzyTolerance;

export type FuzzyTolerance =
  | {
      tolerance?: number;
      fuzzylist: string[];
    }
  | {
      tolerance?: never;
      fuzzylist?: never;
    };

export type PhishingDetectorOptions =
  | LegacyPhishingDetectorList
  | PhishingDetectorList[];

export type PhishingDetectorConfiguration = {
  name?: string;
  version?: number | string;
  allowlist: string[][];
  blocklist: string[][];
  requestBlocklist?: string[];
  fuzzylist: string[][];
  tolerance: number;
};

/**
 * Represents the result of checking a domain.
 */
export type PhishingDetectorResult = {
  /**
   * The name of the configuration object in which the domain was found within
   * an allowlist, blocklist, or fuzzylist.
   */
  name?: string;
  /**
   * The version associated with the configuration object in which the domain
   * was found within an allowlist, blocklist, or fuzzylist.
   */
  version?: string;
  /**
   * Whether the domain is regarded as allowed (true) or not (false).
   */
  result: boolean;
  /**
   * A normalized version of the domain, which is only constructed if the domain
   * is found within a list.
   */
  match?: string;
  /**
   * Which type of list in which the domain was found.
   *
   * - "allowlist" means that the domain was found in the allowlist.
   * - "blocklist" means that the domain was found in the blocklist.
   * - "fuzzy" means that the domain was found in the fuzzylist.
   * - "blacklist" means that the domain was found in a blacklist of a legacy
   * configuration object.
   * - "whitelist" means that the domain was found in a whitelist of a legacy
   * configuration object.
   * - "all" means that the domain was not found in any list.
   */
  type:
    | 'all'
    | 'fuzzy'
    | 'blocklist'
    | 'allowlist'
    | 'blacklist'
    | 'whitelist'
    | 'requestBlocklist';
};

export class PhishingDetector {
  #configs: PhishingDetectorConfiguration[];

  #legacyConfig: boolean;

  /**
   * Construct a phishing detector, which can check whether origins are known
   * to be malicious or similar to common phishing targets.
   *
   * A list of configurations is accepted. Each origin checked is processed
   * using each configuration in sequence, so the order defines which
   * configurations take precedence.
   *
   * @param opts - Phishing detection options
   */
  constructor(opts: PhishingDetectorOptions) {
    // recommended configuration
    if (Array.isArray(opts)) {
      this.#configs = processConfigs(opts);
      this.#legacyConfig = false;
      // legacy configuration
    } else {
      this.#configs = [
        getDefaultPhishingDetectorConfig({
          allowlist: opts.whitelist,
          blocklist: opts.blacklist,
          requestBlocklist: opts.requestBlocklist,
          fuzzylist: opts.fuzzylist,
          tolerance: opts.tolerance,
        }),
      ];
      this.#legacyConfig = true;
    }
  }

  /**
   * Check if a url is known to be malicious or similar to a common phishing
   * target. This will check the hostname and IPFS CID that is sometimes
   * located in the path.
   *
   * @param url - The url to check.
   * @returns The result of the check.
   */
  check(url: string): PhishingDetectorResult {
    const result = this.#check(url);

    if (this.#legacyConfig) {
      let legacyType = result.type;
      if (legacyType === 'allowlist') {
        legacyType = 'whitelist';
      } else if (legacyType === 'blocklist') {
        legacyType = 'blacklist';
      }
      return {
        match: result.match,
        result: result.result,
        type: legacyType,
      };
    }
    return result;
  }

  #check(url: string): PhishingDetectorResult {
    const domain = new URL(url).hostname;

    const fqdn = domain.endsWith('.') ? domain.slice(0, -1) : domain;

    const source = domainToParts(fqdn);

    for (const { allowlist, name, version } of this.#configs) {
      // if source matches allowlist hostname (or subdomain thereof), PASS
      const allowlistMatch = matchPartsAgainstList(source, allowlist);
      if (allowlistMatch) {
        const match = domainPartsToDomain(allowlistMatch);
        return {
          match,
          name,
          result: false,
          type: 'allowlist',
          version: version === undefined ? version : String(version),
        };
      }
    }

    for (const { blocklist, fuzzylist, name, tolerance, version } of this
      .#configs) {
      // if source matches blocklist hostname (or subdomain thereof), FAIL
      const blocklistMatch = matchPartsAgainstList(source, blocklist);
      if (blocklistMatch) {
        const match = domainPartsToDomain(blocklistMatch);
        return {
          match,
          name,
          result: true,
          type: 'blocklist',
          version: version === undefined ? version : String(version),
        };
      }

      if (tolerance > 0) {
        // check if near-match of whitelist domain, FAIL
        let fuzzyForm = domainPartsToFuzzyForm(source);
        // strip www
        fuzzyForm = fuzzyForm.replace(/^www\./u, '');
        // check against fuzzylist
        const levenshteinMatched = fuzzylist.find((targetParts) => {
          const fuzzyTarget = domainPartsToFuzzyForm(targetParts);
          const dist = distance(fuzzyForm, fuzzyTarget);
          return dist <= tolerance;
        });
        if (levenshteinMatched) {
          const match = domainPartsToDomain(levenshteinMatched);
          return {
            name,
            match,
            result: true,
            type: 'fuzzy',
            version: version === undefined ? version : String(version),
          };
        }
      }
    }

    const ipfsCidMatch = url.match(ipfsCidRegex());

    // Check for IPFS CID related blocklist entries
    if (ipfsCidMatch !== null) {
      // there is a cID string somewhere
      // Determine if any of the entries are ipfs cids
      // Depending on the gateway, the CID is in the path OR a subdomain, so we do a regex match on it all
      const cID = ipfsCidMatch[0];
      for (const { blocklist, name, version } of this.#configs) {
        const blocklistMatch = blocklist
          .filter((entries) => entries.length === 1)
          .find((entries) => {
            return entries[0] === cID;
          });
        if (blocklistMatch) {
          return {
            name,
            match: cID,
            result: true,
            type: 'blocklist',
            version: version === undefined ? version : String(version),
          };
        }
      }
    }

    // matched nothing, PASS
    return { result: false, type: 'all' };
  }
<<<<<<< HEAD

  /**
   * Checks if a URL is blocked against the hashed request blocklist.
   * This is done by hashing the URL's hostname and checking it against the hashed request blocklist.
   *
   *
   * @param urlString - The URL to check.
   * @returns An object indicating if the URL is blocked and relevant metadata.
   */
  isMaliciousRequestDomain(urlString: string): PhishingDetectorResult {
    for (const { requestBlocklist, name, version } of this.#configs) {
      try {
        const url = new URL(urlString);

        const hash = sha256Hash(url.hostname.toLowerCase());
        const blocked = requestBlocklist?.includes(hash) ?? false;

        if (blocked) {
          return {
            name,
            result: true,
            type: 'requestBlocklist',
            version: version === undefined ? version : String(version),
          };
        }
      } catch (error) {
        return {
          result: false,
          type: 'requestBlocklist',
        };
      }
    }

    // did not match, PASS
    return { result: false, type: 'requestBlocklist' };
  }
=======
}

/**
 * Runs a regex match to determine if a string is a IPFS CID
 * @returns Regex string for IPFS CID
 */
function ipfsCidRegex() {
  // regex from https://stackoverflow.com/a/67176726
  const reg =
    'Qm[1-9A-HJ-NP-Za-km-z]{44,}|b[A-Za-z2-7]{58,}|B[A-Z2-7]{58,}|z[1-9A-HJ-NP-Za-km-z]{48,}|F[0-9A-F]{50,}';
  return new RegExp(reg, 'u');
>>>>>>> 8ad3072b
}<|MERGE_RESOLUTION|>--- conflicted
+++ resolved
@@ -246,7 +246,6 @@
     // matched nothing, PASS
     return { result: false, type: 'all' };
   }
-<<<<<<< HEAD
 
   /**
    * Checks if a URL is blocked against the hashed request blocklist.
@@ -283,7 +282,6 @@
     // did not match, PASS
     return { result: false, type: 'requestBlocklist' };
   }
-=======
 }
 
 /**
@@ -295,5 +293,4 @@
   const reg =
     'Qm[1-9A-HJ-NP-Za-km-z]{44,}|b[A-Za-z2-7]{58,}|B[A-Z2-7]{58,}|z[1-9A-HJ-NP-Za-km-z]{48,}|F[0-9A-F]{50,}';
   return new RegExp(reg, 'u');
->>>>>>> 8ad3072b
 }