--- conflicted
+++ resolved
@@ -7,7 +7,6 @@
 
 ## [Unreleased]
 
-<<<<<<< HEAD
 ### Added
 
 - Add address scanning to detect malicious addresses ([#10270](https://github.com/MetaMask/core/pull/10270))
@@ -15,7 +14,7 @@
   - Add `AddressScanResult` and `AddressScanCacheData` types
   - Add `addressScanCache` to `PhishingControllerState`
   - Add action registration for `scanAddress` method as `PhishingControllerScanAddressAction`
-=======
+
 ## [15.0.1]
 
 ### Changed
@@ -27,7 +26,6 @@
 - Fixed the Transaction Controller listener to correctly pick up state changes for mobile ([#7139](https://github.com/MetaMask/core/pull/7139))
 - Fixed auto-fixable ESLint warnings ([#7105](https://github.com/MetaMask/core/pull/7105))
 - Fixed build script not working because of missing `@ts-bridge/cli` dependency ([#7040](https://github.com/MetaMask/core/pull/7040))
->>>>>>> f0962ce5
 
 ## [15.0.0]
 
