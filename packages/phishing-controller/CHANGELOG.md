--- conflicted
+++ resolved
@@ -7,7 +7,10 @@
 
 ## [Unreleased]
 
-<<<<<<< HEAD
+### Added
+
+- Export `TokenScanCacheData` and `TokenScanResultType` to allow consumers to have a type to reference if grabbing values directly from the controller's state ([#7208](https://github.com/MetaMask/core/pull/7208))
+
 ### Changed
 
 - Move peer dependencies for controller and service packages to direct dependencies ([#7209](https://github.com/MetaMask/core/pull/7209))
@@ -16,11 +19,6 @@
   - In clients, it is now possible for multiple versions of these packages to exist in the dependency tree.
     - For example, this scenario would be valid: a client relies on `@metamask/controller-a` 1.0.0 and `@metamask/controller-b` 1.0.0, and `@metamask/controller-b` depends on `@metamask/controller-a` 1.1.0.
   - Note, however, that the versions specified in the client's `package.json` always "win", and you are expected to keep them up to date so as not to break controller and service intercommunication.
-=======
-### Added
-
-- Export `TokenScanCacheData` and `TokenScanResultType` to allow consumers to have a type to reference if grabbing values directly from the controller's state ([#7208](https://github.com/MetaMask/core/pull/7208))
->>>>>>> 9d48697d
 
 ## [16.0.0]
 
