# Changelog

All notable changes to this project will be documented in this file.

The format is based on [Keep a Changelog](https://keepachangelog.com/en/1.0.0/),
and this project adheres to [Semantic Versioning](https://semver.org/spec/v2.0.0.html).

## [Unreleased]

<<<<<<< HEAD
### Added

- Add path-based blocking [#6416](https://github.com/MetaMask/core/pull/6416)
  - Add `blocklistPaths` to `PhishingDetectorList`
  - Add `blocklistPaths` to `PhishingDetectorConfiguration`
=======
### Fixed

- Fixed phishing detector initialization failure when domain lists contain invalid values (numbers, null, undefined) by filtering them out ([#6767](https://github.com/MetaMask/core/pull/6767))
>>>>>>> fb657629

## [14.0.0]

### Added

- Add bulk token scanning functionality to detect malicious tokens ([#6483](https://github.com/MetaMask/core/pull/6483))
  - Add `bulkScanTokens` method to scan multiple tokens for malicious activity
  - Add `BulkTokenScanRequest` and `BulkTokenScanResponse` types
  - Add `tokenScanCache` to `PhishingControllerState`
  - Add proper action registration for `bulkScanTokens` method as `PhishingControllerBulkScanTokensAction`
  - Support for multiple chains including Ethereum, Polygon, BSC, Arbitrum, Avalanche, Base, Optimism, ect...
- Add token screening from transaction simulation data ([#6617](https://github.com/MetaMask/core/pull/6617))
  - Add `#onTransactionControllerStateChange` method to handle transaction state changes
  - Add `#scanTokensFromSimulation` method to extract and scan tokens from transaction simulation data
  - Add `start` and `stop` methods to manage Transaction Controller state change subscription
- Add two new controller state metadata properties: `includeInStateLogs` and `usedInUi` ([#6587](https://github.com/MetaMask/core/pull/6587))

### Changed

- Bump `@metamask/base-controller` from `^8.0.1` to `^8.4.0` ([#6284](https://github.com/MetaMask/core/pull/6284), [#6355](https://github.com/MetaMask/core/pull/6355), [#6465](https://github.com/MetaMask/core/pull/6465), [#6632](https://github.com/MetaMask/core/pull/6632))
- Bump `@metamask/controller-utils` from `^11.11.0` to `^11.14.0` ([#6303](https://github.com/MetaMask/core/pull/6303), [#6620](https://github.com/MetaMask/core/pull/6620), [#6629](https://github.com/MetaMask/core/pull/6629))
- Bump `@noble/hashes` from `^1.4.0` to `^1.8.0` ([#6101](https://github.com/MetaMask/core/pull/6101))

## [13.1.0]

### Added

- Add proper action registration for `bulkScanUrls` method as `PhishingControllerBulkScanUrlsAction` ([#6105](https://github.com/MetaMask/core/pull/6105))
- Export `PhishingControllerBulkScanUrlsAction` type for external use ([#6105](https://github.com/MetaMask/core/pull/6105))

## [13.0.0]

### Added

- Exports `UrlScanCacheEntry` ([#6095](https://github.com/MetaMask/core/pull/6095))

### Changed

- **BREAKING**`scanUrl` hits the v2 endpoint now. Returns `hostname` instead of `domainName` now. ([#5981](https://github.com/MetaMask/core/pull/5981))
- Bump `@metamask/controller-utils` from `^11.10.0` to `^11.11.0` ([#6069](https://github.com/MetaMask/core/pull/6069))

## [12.6.0]

### Added

- Added `Verified` to `RecommendedAction` for `scanUrl` ([#5964](https://github.com/MetaMask/core/pull/5964))

### Changed

- Bump `@metamask/base-controller` from ^8.0.0 to ^8.0.1 ([#5722](https://github.com/MetaMask/core/pull/5722))
- Bump `@metamask/controller-utils` to `^11.9.0` ([#5935](https://github.com/MetaMask/core/pull/5935), [#5765](https://github.com/MetaMask/core/pull/5765), [#5812](https://github.com/MetaMask/core/pull/5812))

## [12.5.0]

### Added

- Add URL scan cache functionality to improve performance ([#5625](https://github.com/MetaMask/core/pull/5625))
  - Added `UrlScanCache` class for caching phishing detection scan results
  - Added methods to `PhishingController`: `setUrlScanCacheTTL`, `setUrlScanCacheMaxSize`, `clearUrlScanCache`
  - Added URL scan cache state to `PhishingControllerState`
  - Added configuration options: `urlScanCacheTTL` and `urlScanCacheMaxSize`
- Add `bulkScanUrls` method to `PhishingController` for scanning multiple URLs for phishing in bulk ([#5682](https://github.com/MetaMask/core/pull/5682))
- Add `BulkPhishingDetectionScanResponse` type for bulk URL scan results ([#5682](https://github.com/MetaMask/core/pull/5682))
- Add `PHISHING_DETECTION_BULK_SCAN_ENDPOINT` constant ([#5682](https://github.com/MetaMask/core/pull/5682))

### Changed

- Enhance `bulkScanUrls` method to leverage URL scan cache for improved performance ([#5688](https://github.com/MetaMask/core/pull/5688))
  - URLs are now checked against the cache before making API requests
  - Only uncached URLs are sent to the phishing detection API
  - API results are automatically stored in the cache for future use
- Bump `@metamask/controller-utils` to `^11.7.0` ([#5583](https://github.com/MetaMask/core/pull/5583))

## [12.4.1]

### Fixed

- Fixed an edge case in `PhishingController` where empty phishing lists could trigger API requests with invalid `-Infinity` timestamps ([#5385](https://github.com/MetaMask/core/pull/5385))
- Fixed `RecommendedAction` not being exported correctly ([#5456](https://github.com/MetaMask/core/pull/5456))

## [12.4.0]

### Added

- Add `scanURL` to `PhishingController` ([#5319](https://github.com/MetaMask/core/pull/5319))
- Add `PhishingDetectionScanResult` ([#5319](https://github.com/MetaMask/core/pull/5319))
- Add `RecommendedAction` to `PhishingDetectionScanResult` ([#5319](https://github.com/MetaMask/core/pull/5319))
- Add `getHostnameFromWebUrl` to only get hostnames on web URLs. ([#5319](https://github.com/MetaMask/core/pull/5319))

### Fixed

- Fixed `getHostnameFromUrl` to return null when the URL's hostname only contains '.' ([#5319](https://github.com/MetaMask/core/pull/5319))

## [12.3.2]

### Changed

- Bump `@metamask/base-controller` from `^7.0.2` to `^8.0.0` ([#5079](https://github.com/MetaMask/core/pull/5079)), ([#5135](https://github.com/MetaMask/core/pull/5135)), ([#5305](https://github.com/MetaMask/core/pull/5305))
- Bump `@metamask/controller-utils` from `^11.4.4` to `^11.5.0` ([#5135](https://github.com/MetaMask/core/pull/5135)), ([#5272](https://github.com/MetaMask/core/pull/5272))

## [12.3.1]

### Changed

- Bump `@metamask/base-controller` from `^7.0.1` to `^7.0.2` ([#4862](https://github.com/MetaMask/core/pull/4862))
- Bump `@metamask/controller-utils` from `^11.4.0` to `^11.4.4` ([#4862](https://github.com/MetaMask/core/pull/4862), [#4870](https://github.com/MetaMask/core/pull/4870), [#4915](https://github.com/MetaMask/core/pull/4915), [#5012](https://github.com/MetaMask/core/pull/5012))

### Fixed

- Correct ESM-compatible build so that imports of the following packages that re-export other modules via `export *` are no longer corrupted: ([#5011](https://github.com/MetaMask/core/pull/5011))
  - `punycode/punycode.js`

## [12.3.0]

### Fixed

- Fixed extension performance issues ([#4853](https://github.com/MetaMask/core/pull/4853))

## [12.2.0]

### Changed

- Changed the c2 blocklist fetch interval from 15 minutes to 5 minutes ([#4850](https://github.com/MetaMask/core/pull/4850))

## [12.1.0]

### Fixed

- Update the phishing detector validation to drop invalid configs from detector ([#4820](https://github.com/MetaMask/core/pull/4820))

## [12.0.3]

### Fixed

- Produce and export ESM-compatible TypeScript type declaration files in addition to CommonJS-compatible declaration files ([#4648](https://github.com/MetaMask/core/pull/4648))
  - Previously, this package shipped with only one variant of type declaration
    files, and these files were only CommonJS-compatible, and the `exports`
    field in `package.json` linked to these files. This is an anti-pattern and
    was rightfully flagged by the
    ["Are the Types Wrong?"](https://arethetypeswrong.github.io/) tool as
    ["masquerading as CJS"](https://github.com/arethetypeswrong/arethetypeswrong.github.io/blob/main/docs/problems/FalseCJS.md).
    All of the ATTW checks now pass.
- Remove chunk files ([#4648](https://github.com/MetaMask/core/pull/4648)).
  - Previously, the build tool we used to generate JavaScript files extracted
    common code to "chunk" files. While this was intended to make this package
    more tree-shakeable, it also made debugging more difficult for our
    development teams. These chunk files are no longer present.

## [12.0.2]

### Fixed

- Export `PhishingDetectorResultType` enum type ([#4674](https://github.com/MetaMask/core/pull/4674))
- Export `PhishingDetector` type ([#4553](https://github.com/MetaMask/core/pull/4553))

## [12.0.1]

### Added

- Add `getHostnameFromUrl` utility function to standardize hostname extraction from URLs ([#4645](https://github.com/MetaMask/core/pull/4645))

### Fixed

- Update `test`, `isBlockedRequest`, and `bypass` methods to use the hostname for allowlist checks instead of the full origin ([#4645](https://github.com/MetaMask/core/pull/4645))
  - The previous approach of using the full origin had limitations in dealing with subdomains or variations in the URL structure, which could lead to inconsistent results or false negatives.

## [12.0.0]

### Added

- Add allowlist functionality to the C2 domain detection system ([#4464](https://github.com/MetaMask/core/pull/4644))
- Add `PhishingController` functionality for blocking client-side C2 requests by managing a hashed C2 request blocklist ([#4526](https://github.com/MetaMask/core/pull/4526))
  - Add `requestBlocklist` type to `ListTypes`.
  - Add `isBlockedRequest` method to `PhishingController`.
  - Add `isMaliciousRequestDomain` method to `PhishingDetector`.
  - Add handling of `requestBlocklist` in `PhishingDetector` configuration.
  - Add logic to update and check `requestBlocklist` when updating a stale list.
  - Add `sha256Hash` function to generate SHA-256 hash of a domain.
- Define and export new types: `PhishingControllerGetStateAction`, `PhishingControllerStateChangeEvent`, `PhishingControllerEvents` ([#4633](https://github.com/MetaMask/core/pull/4633))

### Changed

- **BREAKING:** Add `@noble/hashes` `^1.4.0` as dependency ([#4526](https://github.com/MetaMask/core/pull/4526))
- **BREAKING:**: Add `ethereum-cryptography` `^2.1.2` as dependency ([#4526](https://github.com/MetaMask/core/pull/4526))
- **BREAKING:** `PhishingControllerMessenger` must allow internal events defined in the `PhishingControllerEvents` type ([#4633](https://github.com/MetaMask/core/pull/4633))
- Widen `PhishingControllerActions` to include the `PhishingController:getState` action ([#4633](https://github.com/MetaMask/core/pull/4633))
- Bump `@metamask/base-controller` from `^6.0.2` to `^6.0.3` ([#4625](https://github.com/MetaMask/core/pull/4625))
- Bump `@metamask/controller-utils` from `^11.0.2` to `^11.1.0` ([#4639](https://github.com/MetaMask/core/pull/4639))

## [11.0.0]

### Changed

- Bump `typescript` from `~5.0.4` to `~5.2.2` ([#4584](https://github.com/MetaMask/core/pull/4584), [#4576](https://github.com/MetaMask/core/pull/4576))

### Removed

- **BREAKING:** Remove the Phishfort list from the PhishingController ([#4621](https://github.com/MetaMask/core/pull/4621))

## [10.1.1]

### Changed

- Bump TypeScript version to `~5.0.4` and set `moduleResolution` option to `Node16` ([#3645](https://github.com/MetaMask/core/pull/3645))
- Bump `@metamask/base-controller` from `^6.0.1` to `^6.0.2` ([#4544](https://github.com/MetaMask/core/pull/4544))
- Bump `@metamask/controller-utils` from `^11.0.1` to `^11.0.2` ([#4544](https://github.com/MetaMask/core/pull/4544))

## [10.1.0]

### Added

- Port `PhishingDetector` from `eth-phishing-detector`; add TypeScript types ([#4137](https://github.com/MetaMask/core/pull/4137))
- Add support for IPFS CID blocking to `PhishingDetector` ([#4465](https://github.com/MetaMask/core/pull/4465))

### Changed

- Bump `@metamask/base-controller` to `^6.0.1` ([#4517](https://github.com/MetaMask/core/pull/4517))
- Bump `@metamask/controller-utils` to `^11.0.1` ([#4517](https://github.com/MetaMask/core/pull/4517))

## [10.0.0]

### Changed

- **BREAKING:** Bump minimum Node version to 18.18 ([#3611](https://github.com/MetaMask/core/pull/3611))
- Bump `@metamask/base-controller` to `^6.0.0` ([#4352](https://github.com/MetaMask/core/pull/4352))
- Bump `@metamask/controller-utils` to `^11.0.0` ([#4352](https://github.com/MetaMask/core/pull/4352))

## [9.0.4]

### Changed

- Bump `@metamask/controller-utils` to `^10.0.0` ([#4342](https://github.com/MetaMask/core/pull/4342))

## [9.0.3]

### Changed

- Update phishing detection API endpoint from `*.metafi.codefi.network` to `*.api.cx.metamask.io` ([#4301](https://github.com/MetaMask/core/pull/4301))

## [9.0.2]

### Changed

- Changed Stalelist and hotlist update intervals ([#4202](https://github.com/MetaMask/core/pull/4202))
  - Updated the Stalelist update interval to 30 days and the hotlist update interval to 5 mins
- Bump `@metamask/controller-utils` version to `~9.1.0` ([#4153](https://github.com/MetaMask/core/pull/4153))
- Bump TypeScript version to `~4.9.5` ([#4084](https://github.com/MetaMask/core/pull/4084))
- Bump `@metamask/base-controller` to `^5.0.2`

## [9.0.1]

### Fixed

- Fix `types` field in `package.json` ([#4047](https://github.com/MetaMask/core/pull/4047))

## [9.0.0]

### Added

- **BREAKING**: Add ESM build ([#3998](https://github.com/MetaMask/core/pull/3998))
  - It's no longer possible to import files from `./dist` directly.

### Changed

- **BREAKING:** Bump `@metamask/base-controller` to `^5.0.0` ([#4039](https://github.com/MetaMask/core/pull/4039))
  - This version has a number of breaking changes. See the changelog for more.
- Bump `@metamask/controller-utils` to `^9.0.0` ([#4039](https://github.com/MetaMask/core/pull/4039))

## [8.0.2]

### Changed

- Bump `@metamask/base-controller` to `^4.1.1` ([#3760](https://github.com/MetaMask/core/pull/3760), [#3821](https://github.com/MetaMask/core/pull/3821))
- Bump `@metamask/controller-utils` to `^8.0.2` ([#3821](https://github.com/MetaMask/core/pull/3821))

## [8.0.1]

### Changed

- Bump `@metamask/base-controller` to `^4.0.1` ([#3695](https://github.com/MetaMask/core/pull/3695))
- Bump `@metamask/controller-utils` to `^8.0.1` ([#3695](https://github.com/MetaMask/core/pull/3695), [#3678](https://github.com/MetaMask/core/pull/3678), [#3667](https://github.com/MetaMask/core/pull/3667), [#3580](https://github.com/MetaMask/core/pull/3580))

## [8.0.0]

### Changed

- **BREAKING:** Bump `@metamask/base-controller` to ^4.0.0 ([#2063](https://github.com/MetaMask/core/pull/2063))
  - This is breaking because the type of the `messenger` has backward-incompatible changes. See the changelog for this package for more.
- Bump `@metamask/controller-utils` to ^6.0.0 ([#2063](https://github.com/MetaMask/core/pull/2063))

## [7.0.1]

### Changed

- Bump dependency on `@metamask/base-controller` to ^3.2.3 ([#1747](https://github.com/MetaMask/core/pull/1747))
- Bump dependency on `@metamask/controller-utils` to ^5.0.2 ([#1747](https://github.com/MetaMask/core/pull/1747))

## [7.0.0]

### Changed

- **BREAKING:** Migrate `PhishingController` to BaseControllerV2 ([#1705](https://github.com/MetaMask/core/pull/1705))
  - `PhishingController` now expects a `messenger` option (and corresponding type `PhishingControllerMessenger` is now available)
  - The constructor takes a single argument, an options bag, instead of three arguments
  - The `disabled` configuration is no longer supported
- Update TypeScript to v4.8.x ([#1718](https://github.com/MetaMask/core/pull/1718))

## [6.0.2]

### Changed

- Bump dependency on `@metamask/controller-utils` to ^5.0.0

## [6.0.1]

### Changed

- Bump dependency on `@metamask/base-controller` to ^3.2.1
- Bump dependency on `@metamask/controller-utils` to ^4.3.2

## [6.0.0]

### Changed

- **BREAKING:** Remove fallback phishing configuration ([#1527](https://github.com/MetaMask/core/pull/1527))
  - The default configuration is now blank. A custom initial configuration can still be specified via the constructor to preserve the old behavior.

## [5.0.0]

### Changed

- **BREAKING:** Bump to Node 16 ([#1262](https://github.com/MetaMask/core/pull/1262))

## [4.0.0]

### Changed

- **BREAKING:** Switch to new phishing configuration API that returns a diff since the last update ([#1123](https://github.com/MetaMask/core/pull/1123))
  - The "hotlist" has been replaced by a service that returns any configuration changes since the last update. This should reduce network traffic even further.
  - The endpoints used are now `https://phishing-detection.metafi.codefi.network/v1/stalelist` and `https://phishing-detection.metafi.codefi.network/v1/diffsSince/:lastUpdated`
- **BREAKING:**: The phishing controller state now keeps the MetaMask and PhishFort configuration separate, allowing for proper attribution of each block ([#1123](https://github.com/MetaMask/core/pull/1123))
  - The `listState` state property has been replaced with an array of phishing list state objects (one entry for MetaMask, one for PhishFort).
  - The PhishFort config is deduplicated server-side, so it should have zero overlap with the MetaMask configuration (which helps reduce memory/disk usage)

## [3.0.0]

### Removed

- **BREAKING:** Remove `isomorphic-fetch` ([#1106](https://github.com/MetaMask/controllers/pull/1106))
  - Consumers must now import `isomorphic-fetch` or another polyfill themselves if they are running in an environment without `fetch`

## [2.0.0]

### Changed

- **BREAKING:** Refactor to Cost-Optimized Phishing List Data Architecture. ([#1080](https://github.com/MetaMask/core/pull/1080))
  - Rather than periodically downloading two separate configurations (MetaMask and Phishfort), we now download a combined "stalelist" and "hotlist". The stalelist is downloaded every 4 days, and the hotlist is downloaded every 30 minutes. The hotlist only includes data from the last 8 days, which should dramatically reduce the required network traffic for phishing config updates.
  - When a site is blocked, we no longer know which list is responsible due to the combined format. We will need to come up with another way to attribute blocks to a specific list; this controller will no longer be responsible for that.
  - This change includes the removal of the exports:
    - `METAMASK_CONFIG_FILE` and `PHISHFORT_HOTLIST_FILE` (replaced by `METAMASK_STALELIST_FILE` and `METAMASK_HOTLIST_DIFF_FILE`)
    - `METAMASK_CONFIG_URL` and `PHISHFORT_HOTLIST_URL` (replaced by `METAMASK_STALELIST_URL` and `METAMASK_HOTLIST_DIFF_URL`)
    - `EthPhishingResponse` (replaced by `PhishingStalelist` for the API response and `PhishingListState` for the list in controller state, as they're now different)
  - The configuration has changed:
    - Instead of accepting a `refreshInterval`, we now accept a separate interval for the stalelist and hotlist (`stalelistRefreshInterval` and `hotlistRefreshInterval`)
  - The controller state has been updated:
    - The phishing list itself has been renamed from `phishing` to `listState`, and the shape has changed. Removing the old `phishing` state would be advised, as it will get replaced by an updated configuration immediately anyway.
    - `lastFetched` has been replaced by `hotlistLastFetched` and `stalelistLastFetched`. The old `lastFetched` state can be removed as well (it never needed to be persisted anyway).
  - The `setRefreshInterval` method has been replaced by `setStalelistRefreshInterval` and `setHotlistRefreshInterval`
  - The `isOutOfDate` method has been replaced by `isStalelistOutOfDate` and `isHotlistOutOfDate`
  - The `maybeUpdatePhishingLists` method has been replaced by `maybeUpdateState`
  - The `updatePhishingLists` method has been replaced by `updateStalelist` and `updateHotlist`

## [1.1.2]

### Fixed

- Improve performance of phishing list update ([#1086](https://github.com/MetaMask/core/pull/1086))
  - We now use a `Set` + `has` method instead of the array `includes` method for detecting overlap between phishing lists after an update.

## [1.1.1]

### Changed

- Rename this repository to `core` ([#1031](https://github.com/MetaMask/controllers/pull/1031))
- Update `@metamask/controller-utils` package ([#1041](https://github.com/MetaMask/controllers/pull/1041))

## [1.1.0]

### Added

- Add method to conditionally update the phishing lists ([#986](https://github.com/MetaMask/core/pull/986))

### Changed

- Relax dependencies on `@metamask/base-controller` and `@metamask/controller-utils` (use `^` instead of `~`) ([#998](https://github.com/MetaMask/core/pull/998))
- Expose `lastFetched` in PhishingController state ([#986](https://github.com/MetaMask/core/pull/986))

## [1.0.0]

### Added

- Initial release

  - As a result of converting our shared controllers repo into a monorepo ([#831](https://github.com/MetaMask/core/pull/831)), we've created this package from select parts of [`@metamask/controllers` v33.0.0](https://github.com/MetaMask/core/tree/v33.0.0), namely:

    - `src/third-party/PhishingController.ts`
    - `src/third-party/PhishingController.test.ts`

    All changes listed after this point were applied to this package following the monorepo conversion.

[Unreleased]: https://github.com/MetaMask/core/compare/@metamask/phishing-controller@14.0.0...HEAD
[14.0.0]: https://github.com/MetaMask/core/compare/@metamask/phishing-controller@13.1.0...@metamask/phishing-controller@14.0.0
[13.1.0]: https://github.com/MetaMask/core/compare/@metamask/phishing-controller@13.0.0...@metamask/phishing-controller@13.1.0
[13.0.0]: https://github.com/MetaMask/core/compare/@metamask/phishing-controller@12.6.0...@metamask/phishing-controller@13.0.0
[12.6.0]: https://github.com/MetaMask/core/compare/@metamask/phishing-controller@12.5.0...@metamask/phishing-controller@12.6.0
[12.5.0]: https://github.com/MetaMask/core/compare/@metamask/phishing-controller@12.4.1...@metamask/phishing-controller@12.5.0
[12.4.1]: https://github.com/MetaMask/core/compare/@metamask/phishing-controller@12.4.0...@metamask/phishing-controller@12.4.1
[12.4.0]: https://github.com/MetaMask/core/compare/@metamask/phishing-controller@12.3.2...@metamask/phishing-controller@12.4.0
[12.3.2]: https://github.com/MetaMask/core/compare/@metamask/phishing-controller@12.3.1...@metamask/phishing-controller@12.3.2
[12.3.1]: https://github.com/MetaMask/core/compare/@metamask/phishing-controller@12.3.0...@metamask/phishing-controller@12.3.1
[12.3.0]: https://github.com/MetaMask/core/compare/@metamask/phishing-controller@12.2.0...@metamask/phishing-controller@12.3.0
[12.2.0]: https://github.com/MetaMask/core/compare/@metamask/phishing-controller@12.1.0...@metamask/phishing-controller@12.2.0
[12.1.0]: https://github.com/MetaMask/core/compare/@metamask/phishing-controller@12.0.3...@metamask/phishing-controller@12.1.0
[12.0.3]: https://github.com/MetaMask/core/compare/@metamask/phishing-controller@12.0.2...@metamask/phishing-controller@12.0.3
[12.0.2]: https://github.com/MetaMask/core/compare/@metamask/phishing-controller@12.0.1...@metamask/phishing-controller@12.0.2
[12.0.1]: https://github.com/MetaMask/core/compare/@metamask/phishing-controller@12.0.0...@metamask/phishing-controller@12.0.1
[12.0.0]: https://github.com/MetaMask/core/compare/@metamask/phishing-controller@11.0.0...@metamask/phishing-controller@12.0.0
[11.0.0]: https://github.com/MetaMask/core/compare/@metamask/phishing-controller@10.1.1...@metamask/phishing-controller@11.0.0
[10.1.1]: https://github.com/MetaMask/core/compare/@metamask/phishing-controller@10.1.0...@metamask/phishing-controller@10.1.1
[10.1.0]: https://github.com/MetaMask/core/compare/@metamask/phishing-controller@10.0.0...@metamask/phishing-controller@10.1.0
[10.0.0]: https://github.com/MetaMask/core/compare/@metamask/phishing-controller@9.0.4...@metamask/phishing-controller@10.0.0
[9.0.4]: https://github.com/MetaMask/core/compare/@metamask/phishing-controller@9.0.3...@metamask/phishing-controller@9.0.4
[9.0.3]: https://github.com/MetaMask/core/compare/@metamask/phishing-controller@9.0.2...@metamask/phishing-controller@9.0.3
[9.0.2]: https://github.com/MetaMask/core/compare/@metamask/phishing-controller@9.0.1...@metamask/phishing-controller@9.0.2
[9.0.1]: https://github.com/MetaMask/core/compare/@metamask/phishing-controller@9.0.0...@metamask/phishing-controller@9.0.1
[9.0.0]: https://github.com/MetaMask/core/compare/@metamask/phishing-controller@8.0.2...@metamask/phishing-controller@9.0.0
[8.0.2]: https://github.com/MetaMask/core/compare/@metamask/phishing-controller@8.0.1...@metamask/phishing-controller@8.0.2
[8.0.1]: https://github.com/MetaMask/core/compare/@metamask/phishing-controller@8.0.0...@metamask/phishing-controller@8.0.1
[8.0.0]: https://github.com/MetaMask/core/compare/@metamask/phishing-controller@7.0.1...@metamask/phishing-controller@8.0.0
[7.0.1]: https://github.com/MetaMask/core/compare/@metamask/phishing-controller@7.0.0...@metamask/phishing-controller@7.0.1
[7.0.0]: https://github.com/MetaMask/core/compare/@metamask/phishing-controller@6.0.2...@metamask/phishing-controller@7.0.0
[6.0.2]: https://github.com/MetaMask/core/compare/@metamask/phishing-controller@6.0.1...@metamask/phishing-controller@6.0.2
[6.0.1]: https://github.com/MetaMask/core/compare/@metamask/phishing-controller@6.0.0...@metamask/phishing-controller@6.0.1
[6.0.0]: https://github.com/MetaMask/core/compare/@metamask/phishing-controller@5.0.0...@metamask/phishing-controller@6.0.0
[5.0.0]: https://github.com/MetaMask/core/compare/@metamask/phishing-controller@4.0.0...@metamask/phishing-controller@5.0.0
[4.0.0]: https://github.com/MetaMask/core/compare/@metamask/phishing-controller@3.0.0...@metamask/phishing-controller@4.0.0
[3.0.0]: https://github.com/MetaMask/core/compare/@metamask/phishing-controller@2.0.0...@metamask/phishing-controller@3.0.0
[2.0.0]: https://github.com/MetaMask/core/compare/@metamask/phishing-controller@1.1.2...@metamask/phishing-controller@2.0.0
[1.1.2]: https://github.com/MetaMask/core/compare/@metamask/phishing-controller@1.1.1...@metamask/phishing-controller@1.1.2
[1.1.1]: https://github.com/MetaMask/core/compare/@metamask/phishing-controller@1.1.0...@metamask/phishing-controller@1.1.1
[1.1.0]: https://github.com/MetaMask/core/compare/@metamask/phishing-controller@1.0.0...@metamask/phishing-controller@1.1.0
[1.0.0]: https://github.com/MetaMask/core/releases/tag/@metamask/phishing-controller@1.0.0<|MERGE_RESOLUTION|>--- conflicted
+++ resolved
@@ -7,17 +7,15 @@
 
 ## [Unreleased]
 
-<<<<<<< HEAD
 ### Added
 
 - Add path-based blocking [#6416](https://github.com/MetaMask/core/pull/6416)
   - Add `blocklistPaths` to `PhishingDetectorList`
   - Add `blocklistPaths` to `PhishingDetectorConfiguration`
-=======
+
 ### Fixed
 
 - Fixed phishing detector initialization failure when domain lists contain invalid values (numbers, null, undefined) by filtering them out ([#6767](https://github.com/MetaMask/core/pull/6767))
->>>>>>> fb657629
 
 ## [14.0.0]
 
