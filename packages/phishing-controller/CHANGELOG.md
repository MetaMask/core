# Changelog

All notable changes to this project will be documented in this file.

The format is based on [Keep a Changelog](https://keepachangelog.com/en/1.0.0/),
and this project adheres to [Semantic Versioning](https://semver.org/spec/v2.0.0.html).

## [Unreleased]

<<<<<<< HEAD
### Fixed

- Fixed an edge case in `PhishingController` where empty phishing lists could trigger API requests with invalid `-Infinity` timestamps ([#5385](https://github.com/MetaMask/core/pull/5385))
=======
## [12.4.0]

### Added

- Add `scanURL` to `PhishingController` ([#5319](https://github.com/MetaMask/core/pull/5319))
- Add `PhishingDetectionScanResult` ([#5319](https://github.com/MetaMask/core/pull/5319))
- Add `RecommendedAction` to `PhishingDetectionScanResult` ([#5319](https://github.com/MetaMask/core/pull/5319))
- Add `getHostnameFromWebUrl` to only get hostnames on web URLs. ([#5319](https://github.com/MetaMask/core/pull/5319))

### Fixed

- Fixed `getHostnameFromUrl` to return null when the URL's hostname only contains '.' ([#5319](https://github.com/MetaMask/core/pull/5319))
>>>>>>> e7a2c5c5

## [12.3.2]

### Changed

- Bump `@metamask/base-controller` from `^7.0.2` to `^8.0.0` ([#5079](https://github.com/MetaMask/core/pull/5079)), ([#5135](https://github.com/MetaMask/core/pull/5135)), ([#5305](https://github.com/MetaMask/core/pull/5305))
- Bump `@metamask/controller-utils` from `^11.4.4` to `^11.5.0` ([#5135](https://github.com/MetaMask/core/pull/5135)), ([#5272](https://github.com/MetaMask/core/pull/5272))

## [12.3.1]

### Changed

- Bump `@metamask/base-controller` from `^7.0.1` to `^7.0.2` ([#4862](https://github.com/MetaMask/core/pull/4862))
- Bump `@metamask/controller-utils` from `^11.4.0` to `^11.4.4` ([#4862](https://github.com/MetaMask/core/pull/4862), [#4870](https://github.com/MetaMask/core/pull/4870), [#4915](https://github.com/MetaMask/core/pull/4915), [#5012](https://github.com/MetaMask/core/pull/5012))

### Fixed

- Correct ESM-compatible build so that imports of the following packages that re-export other modules via `export *` are no longer corrupted: ([#5011](https://github.com/MetaMask/core/pull/5011))
  - `punycode/punycode.js`

## [12.3.0]

### Fixed

- Fixed extension performance issues ([#4853](https://github.com/MetaMask/core/pull/4853))

## [12.2.0]

### Changed

- Changed the c2 blocklist fetch interval from 15 minutes to 5 minutes ([#4850](https://github.com/MetaMask/core/pull/4850))

## [12.1.0]

### Fixed

- Update the phishing detector validation to drop invalid configs from detector ([#4820](https://github.com/MetaMask/core/pull/4820))

## [12.0.3]

### Fixed

- Produce and export ESM-compatible TypeScript type declaration files in addition to CommonJS-compatible declaration files ([#4648](https://github.com/MetaMask/core/pull/4648))
  - Previously, this package shipped with only one variant of type declaration
    files, and these files were only CommonJS-compatible, and the `exports`
    field in `package.json` linked to these files. This is an anti-pattern and
    was rightfully flagged by the
    ["Are the Types Wrong?"](https://arethetypeswrong.github.io/) tool as
    ["masquerading as CJS"](https://github.com/arethetypeswrong/arethetypeswrong.github.io/blob/main/docs/problems/FalseCJS.md).
    All of the ATTW checks now pass.
- Remove chunk files ([#4648](https://github.com/MetaMask/core/pull/4648)).
  - Previously, the build tool we used to generate JavaScript files extracted
    common code to "chunk" files. While this was intended to make this package
    more tree-shakeable, it also made debugging more difficult for our
    development teams. These chunk files are no longer present.

## [12.0.2]

### Fixed

- Export `PhishingDetectorResultType` enum type ([#4674](https://github.com/MetaMask/core/pull/4674))
- Export `PhishingDetector` type ([#4553](https://github.com/MetaMask/core/pull/4553))

## [12.0.1]

### Added

- Add `getHostnameFromUrl` utility function to standardize hostname extraction from URLs ([#4645](https://github.com/MetaMask/core/pull/4645))

### Fixed

- Update `test`, `isBlockedRequest`, and `bypass` methods to use the hostname for allowlist checks instead of the full origin ([#4645](https://github.com/MetaMask/core/pull/4645))
  - The previous approach of using the full origin had limitations in dealing with subdomains or variations in the URL structure, which could lead to inconsistent results or false negatives.

## [12.0.0]

### Added

- Add allowlist functionality to the C2 domain detection system ([#4464](https://github.com/MetaMask/core/pull/4644))
- Add `PhishingController` functionality for blocking client-side C2 requests by managing a hashed C2 request blocklist ([#4526](https://github.com/MetaMask/core/pull/4526))
  - Add `requestBlocklist` type to `ListTypes`.
  - Add `isBlockedRequest` method to `PhishingController`.
  - Add `isMaliciousRequestDomain` method to `PhishingDetector`.
  - Add handling of `requestBlocklist` in `PhishingDetector` configuration.
  - Add logic to update and check `requestBlocklist` when updating a stale list.
  - Add `sha256Hash` function to generate SHA-256 hash of a domain.
- Define and export new types: `PhishingControllerGetStateAction`, `PhishingControllerStateChangeEvent`, `PhishingControllerEvents` ([#4633](https://github.com/MetaMask/core/pull/4633))

### Changed

- **BREAKING:** Add `@noble/hashes` `^1.4.0` as dependency ([#4526](https://github.com/MetaMask/core/pull/4526))
- **BREAKING:**: Add `ethereum-cryptography` `^2.1.2` as dependency ([#4526](https://github.com/MetaMask/core/pull/4526))
- **BREAKING:** `PhishingControllerMessenger` must allow internal events defined in the `PhishingControllerEvents` type ([#4633](https://github.com/MetaMask/core/pull/4633))
- Widen `PhishingControllerActions` to include the `PhishingController:getState` action ([#4633](https://github.com/MetaMask/core/pull/4633))
- Bump `@metamask/base-controller` from `^6.0.2` to `^6.0.3` ([#4625](https://github.com/MetaMask/core/pull/4625))
- Bump `@metamask/controller-utils` from `^11.0.2` to `^11.1.0` ([#4639](https://github.com/MetaMask/core/pull/4639))

## [11.0.0]

### Changed

- Bump `typescript` from `~5.0.4` to `~5.2.2` ([#4584](https://github.com/MetaMask/core/pull/4584), [#4576](https://github.com/MetaMask/core/pull/4576))

### Removed

- **BREAKING:** Remove the Phishfort list from the PhishingController ([#4621](https://github.com/MetaMask/core/pull/4621))

## [10.1.1]

### Changed

- Bump TypeScript version to `~5.0.4` and set `moduleResolution` option to `Node16` ([#3645](https://github.com/MetaMask/core/pull/3645))
- Bump `@metamask/base-controller` from `^6.0.1` to `^6.0.2` ([#4544](https://github.com/MetaMask/core/pull/4544))
- Bump `@metamask/controller-utils` from `^11.0.1` to `^11.0.2` ([#4544](https://github.com/MetaMask/core/pull/4544))

## [10.1.0]

### Added

- Port `PhishingDetector` from `eth-phishing-detector`; add TypeScript types ([#4137](https://github.com/MetaMask/core/pull/4137))
- Add support for IPFS CID blocking to `PhishingDetector` ([#4465](https://github.com/MetaMask/core/pull/4465))

### Changed

- Bump `@metamask/base-controller` to `^6.0.1` ([#4517](https://github.com/MetaMask/core/pull/4517))
- Bump `@metamask/controller-utils` to `^11.0.1` ([#4517](https://github.com/MetaMask/core/pull/4517))

## [10.0.0]

### Changed

- **BREAKING:** Bump minimum Node version to 18.18 ([#3611](https://github.com/MetaMask/core/pull/3611))
- Bump `@metamask/base-controller` to `^6.0.0` ([#4352](https://github.com/MetaMask/core/pull/4352))
- Bump `@metamask/controller-utils` to `^11.0.0` ([#4352](https://github.com/MetaMask/core/pull/4352))

## [9.0.4]

### Changed

- Bump `@metamask/controller-utils` to `^10.0.0` ([#4342](https://github.com/MetaMask/core/pull/4342))

## [9.0.3]

### Changed

- Update phishing detection API endpoint from `*.metafi.codefi.network` to `*.api.cx.metamask.io` ([#4301](https://github.com/MetaMask/core/pull/4301))

## [9.0.2]

### Changed

- Changed Stalelist and hotlist update intervals ([#4202](https://github.com/MetaMask/core/pull/4202))
  - Updated the Stalelist update interval to 30 days and the hotlist update interval to 5 mins
- Bump `@metamask/controller-utils` version to `~9.1.0` ([#4153](https://github.com/MetaMask/core/pull/4153))
- Bump TypeScript version to `~4.9.5` ([#4084](https://github.com/MetaMask/core/pull/4084))
- Bump `@metamask/base-controller` to `^5.0.2`

## [9.0.1]

### Fixed

- Fix `types` field in `package.json` ([#4047](https://github.com/MetaMask/core/pull/4047))

## [9.0.0]

### Added

- **BREAKING**: Add ESM build ([#3998](https://github.com/MetaMask/core/pull/3998))
  - It's no longer possible to import files from `./dist` directly.

### Changed

- **BREAKING:** Bump `@metamask/base-controller` to `^5.0.0` ([#4039](https://github.com/MetaMask/core/pull/4039))
  - This version has a number of breaking changes. See the changelog for more.
- Bump `@metamask/controller-utils` to `^9.0.0` ([#4039](https://github.com/MetaMask/core/pull/4039))

## [8.0.2]

### Changed

- Bump `@metamask/base-controller` to `^4.1.1` ([#3760](https://github.com/MetaMask/core/pull/3760), [#3821](https://github.com/MetaMask/core/pull/3821))
- Bump `@metamask/controller-utils` to `^8.0.2` ([#3821](https://github.com/MetaMask/core/pull/3821))

## [8.0.1]

### Changed

- Bump `@metamask/base-controller` to `^4.0.1` ([#3695](https://github.com/MetaMask/core/pull/3695))
- Bump `@metamask/controller-utils` to `^8.0.1` ([#3695](https://github.com/MetaMask/core/pull/3695), [#3678](https://github.com/MetaMask/core/pull/3678), [#3667](https://github.com/MetaMask/core/pull/3667), [#3580](https://github.com/MetaMask/core/pull/3580))

## [8.0.0]

### Changed

- **BREAKING:** Bump `@metamask/base-controller` to ^4.0.0 ([#2063](https://github.com/MetaMask/core/pull/2063))
  - This is breaking because the type of the `messenger` has backward-incompatible changes. See the changelog for this package for more.
- Bump `@metamask/controller-utils` to ^6.0.0 ([#2063](https://github.com/MetaMask/core/pull/2063))

## [7.0.1]

### Changed

- Bump dependency on `@metamask/base-controller` to ^3.2.3 ([#1747](https://github.com/MetaMask/core/pull/1747))
- Bump dependency on `@metamask/controller-utils` to ^5.0.2 ([#1747](https://github.com/MetaMask/core/pull/1747))

## [7.0.0]

### Changed

- **BREAKING:** Migrate `PhishingController` to BaseControllerV2 ([#1705](https://github.com/MetaMask/core/pull/1705))
  - `PhishingController` now expects a `messenger` option (and corresponding type `PhishingControllerMessenger` is now available)
  - The constructor takes a single argument, an options bag, instead of three arguments
  - The `disabled` configuration is no longer supported
- Update TypeScript to v4.8.x ([#1718](https://github.com/MetaMask/core/pull/1718))

## [6.0.2]

### Changed

- Bump dependency on `@metamask/controller-utils` to ^5.0.0

## [6.0.1]

### Changed

- Bump dependency on `@metamask/base-controller` to ^3.2.1
- Bump dependency on `@metamask/controller-utils` to ^4.3.2

## [6.0.0]

### Changed

- **BREAKING:** Remove fallback phishing configuration ([#1527](https://github.com/MetaMask/core/pull/1527))
  - The default configuration is now blank. A custom initial configuration can still be specified via the constructor to preserve the old behavior.

## [5.0.0]

### Changed

- **BREAKING:** Bump to Node 16 ([#1262](https://github.com/MetaMask/core/pull/1262))

## [4.0.0]

### Changed

- **BREAKING:** Switch to new phishing configuration API that returns a diff since the last update ([#1123](https://github.com/MetaMask/core/pull/1123))
  - The "hotlist" has been replaced by a service that returns any configuration changes since the last update. This should reduce network traffic even further.
  - The endpoints used are now `https://phishing-detection.metafi.codefi.network/v1/stalelist` and `https://phishing-detection.metafi.codefi.network/v1/diffsSince/:lastUpdated`
- **BREAKING:**: The phishing controller state now keeps the MetaMask and PhishFort configuration separate, allowing for proper attribution of each block ([#1123](https://github.com/MetaMask/core/pull/1123))
  - The `listState` state property has been replaced with an array of phishing list state objects (one entry for MetaMask, one for PhishFort).
  - The PhishFort config is deduplicated server-side, so it should have zero overlap with the MetaMask configuration (which helps reduce memory/disk usage)

## [3.0.0]

### Removed

- **BREAKING:** Remove `isomorphic-fetch` ([#1106](https://github.com/MetaMask/controllers/pull/1106))
  - Consumers must now import `isomorphic-fetch` or another polyfill themselves if they are running in an environment without `fetch`

## [2.0.0]

### Changed

- **BREAKING:** Refactor to Cost-Optimized Phishing List Data Architecture. ([#1080](https://github.com/MetaMask/core/pull/1080))
  - Rather than periodically downloading two separate configurations (MetaMask and Phishfort), we now download a combined "stalelist" and "hotlist". The stalelist is downloaded every 4 days, and the hotlist is downloaded every 30 minutes. The hotlist only includes data from the last 8 days, which should dramatically reduce the required network traffic for phishing config updates.
  - When a site is blocked, we no longer know which list is responsible due to the combined format. We will need to come up with another way to attribute blocks to a specific list; this controller will no longer be responsible for that.
  - This change includes the removal of the exports:
    - `METAMASK_CONFIG_FILE` and `PHISHFORT_HOTLIST_FILE` (replaced by `METAMASK_STALELIST_FILE` and `METAMASK_HOTLIST_DIFF_FILE`)
    - `METAMASK_CONFIG_URL` and `PHISHFORT_HOTLIST_URL` (replaced by `METAMASK_STALELIST_URL` and `METAMASK_HOTLIST_DIFF_URL`)
    - `EthPhishingResponse` (replaced by `PhishingStalelist` for the API response and `PhishingListState` for the list in controller state, as they're now different)
  - The configuration has changed:
    - Instead of accepting a `refreshInterval`, we now accept a separate interval for the stalelist and hotlist (`stalelistRefreshInterval` and `hotlistRefreshInterval`)
  - The controller state has been updated:
    - The phishing list itself has been renamed from `phishing` to `listState`, and the shape has changed. Removing the old `phishing` state would be advised, as it will get replaced by an updated configuration immediately anyway.
    - `lastFetched` has been replaced by `hotlistLastFetched` and `stalelistLastFetched`. The old `lastFetched` state can be removed as well (it never needed to be persisted anyway).
  - The `setRefreshInterval` method has been replaced by `setStalelistRefreshInterval` and `setHotlistRefreshInterval`
  - The `isOutOfDate` method has been replaced by `isStalelistOutOfDate` and `isHotlistOutOfDate`
  - The `maybeUpdatePhishingLists` method has been replaced by `maybeUpdateState`
  - The `updatePhishingLists` method has been replaced by `updateStalelist` and `updateHotlist`

## [1.1.2]

### Fixed

- Improve performance of phishing list update ([#1086](https://github.com/MetaMask/core/pull/1086))
  - We now use a `Set` + `has` method instead of the array `includes` method for detecting overlap between phishing lists after an update.

## [1.1.1]

### Changed

- Rename this repository to `core` ([#1031](https://github.com/MetaMask/controllers/pull/1031))
- Update `@metamask/controller-utils` package ([#1041](https://github.com/MetaMask/controllers/pull/1041))

## [1.1.0]

### Added

- Add method to conditionally update the phishing lists ([#986](https://github.com/MetaMask/core/pull/986))

### Changed

- Relax dependencies on `@metamask/base-controller` and `@metamask/controller-utils` (use `^` instead of `~`) ([#998](https://github.com/MetaMask/core/pull/998))
- Expose `lastFetched` in PhishingController state ([#986](https://github.com/MetaMask/core/pull/986))

## [1.0.0]

### Added

- Initial release

  - As a result of converting our shared controllers repo into a monorepo ([#831](https://github.com/MetaMask/core/pull/831)), we've created this package from select parts of [`@metamask/controllers` v33.0.0](https://github.com/MetaMask/core/tree/v33.0.0), namely:

    - `src/third-party/PhishingController.ts`
    - `src/third-party/PhishingController.test.ts`

    All changes listed after this point were applied to this package following the monorepo conversion.

[Unreleased]: https://github.com/MetaMask/core/compare/@metamask/phishing-controller@12.4.0...HEAD
[12.4.0]: https://github.com/MetaMask/core/compare/@metamask/phishing-controller@12.3.2...@metamask/phishing-controller@12.4.0
[12.3.2]: https://github.com/MetaMask/core/compare/@metamask/phishing-controller@12.3.1...@metamask/phishing-controller@12.3.2
[12.3.1]: https://github.com/MetaMask/core/compare/@metamask/phishing-controller@12.3.0...@metamask/phishing-controller@12.3.1
[12.3.0]: https://github.com/MetaMask/core/compare/@metamask/phishing-controller@12.2.0...@metamask/phishing-controller@12.3.0
[12.2.0]: https://github.com/MetaMask/core/compare/@metamask/phishing-controller@12.1.0...@metamask/phishing-controller@12.2.0
[12.1.0]: https://github.com/MetaMask/core/compare/@metamask/phishing-controller@12.0.3...@metamask/phishing-controller@12.1.0
[12.0.3]: https://github.com/MetaMask/core/compare/@metamask/phishing-controller@12.0.2...@metamask/phishing-controller@12.0.3
[12.0.2]: https://github.com/MetaMask/core/compare/@metamask/phishing-controller@12.0.1...@metamask/phishing-controller@12.0.2
[12.0.1]: https://github.com/MetaMask/core/compare/@metamask/phishing-controller@12.0.0...@metamask/phishing-controller@12.0.1
[12.0.0]: https://github.com/MetaMask/core/compare/@metamask/phishing-controller@11.0.0...@metamask/phishing-controller@12.0.0
[11.0.0]: https://github.com/MetaMask/core/compare/@metamask/phishing-controller@10.1.1...@metamask/phishing-controller@11.0.0
[10.1.1]: https://github.com/MetaMask/core/compare/@metamask/phishing-controller@10.1.0...@metamask/phishing-controller@10.1.1
[10.1.0]: https://github.com/MetaMask/core/compare/@metamask/phishing-controller@10.0.0...@metamask/phishing-controller@10.1.0
[10.0.0]: https://github.com/MetaMask/core/compare/@metamask/phishing-controller@9.0.4...@metamask/phishing-controller@10.0.0
[9.0.4]: https://github.com/MetaMask/core/compare/@metamask/phishing-controller@9.0.3...@metamask/phishing-controller@9.0.4
[9.0.3]: https://github.com/MetaMask/core/compare/@metamask/phishing-controller@9.0.2...@metamask/phishing-controller@9.0.3
[9.0.2]: https://github.com/MetaMask/core/compare/@metamask/phishing-controller@9.0.1...@metamask/phishing-controller@9.0.2
[9.0.1]: https://github.com/MetaMask/core/compare/@metamask/phishing-controller@9.0.0...@metamask/phishing-controller@9.0.1
[9.0.0]: https://github.com/MetaMask/core/compare/@metamask/phishing-controller@8.0.2...@metamask/phishing-controller@9.0.0
[8.0.2]: https://github.com/MetaMask/core/compare/@metamask/phishing-controller@8.0.1...@metamask/phishing-controller@8.0.2
[8.0.1]: https://github.com/MetaMask/core/compare/@metamask/phishing-controller@8.0.0...@metamask/phishing-controller@8.0.1
[8.0.0]: https://github.com/MetaMask/core/compare/@metamask/phishing-controller@7.0.1...@metamask/phishing-controller@8.0.0
[7.0.1]: https://github.com/MetaMask/core/compare/@metamask/phishing-controller@7.0.0...@metamask/phishing-controller@7.0.1
[7.0.0]: https://github.com/MetaMask/core/compare/@metamask/phishing-controller@6.0.2...@metamask/phishing-controller@7.0.0
[6.0.2]: https://github.com/MetaMask/core/compare/@metamask/phishing-controller@6.0.1...@metamask/phishing-controller@6.0.2
[6.0.1]: https://github.com/MetaMask/core/compare/@metamask/phishing-controller@6.0.0...@metamask/phishing-controller@6.0.1
[6.0.0]: https://github.com/MetaMask/core/compare/@metamask/phishing-controller@5.0.0...@metamask/phishing-controller@6.0.0
[5.0.0]: https://github.com/MetaMask/core/compare/@metamask/phishing-controller@4.0.0...@metamask/phishing-controller@5.0.0
[4.0.0]: https://github.com/MetaMask/core/compare/@metamask/phishing-controller@3.0.0...@metamask/phishing-controller@4.0.0
[3.0.0]: https://github.com/MetaMask/core/compare/@metamask/phishing-controller@2.0.0...@metamask/phishing-controller@3.0.0
[2.0.0]: https://github.com/MetaMask/core/compare/@metamask/phishing-controller@1.1.2...@metamask/phishing-controller@2.0.0
[1.1.2]: https://github.com/MetaMask/core/compare/@metamask/phishing-controller@1.1.1...@metamask/phishing-controller@1.1.2
[1.1.1]: https://github.com/MetaMask/core/compare/@metamask/phishing-controller@1.1.0...@metamask/phishing-controller@1.1.1
[1.1.0]: https://github.com/MetaMask/core/compare/@metamask/phishing-controller@1.0.0...@metamask/phishing-controller@1.1.0
[1.0.0]: https://github.com/MetaMask/core/releases/tag/@metamask/phishing-controller@1.0.0<|MERGE_RESOLUTION|>--- conflicted
+++ resolved
@@ -7,11 +7,10 @@
 
 ## [Unreleased]
 
-<<<<<<< HEAD
 ### Fixed
 
 - Fixed an edge case in `PhishingController` where empty phishing lists could trigger API requests with invalid `-Infinity` timestamps ([#5385](https://github.com/MetaMask/core/pull/5385))
-=======
+
 ## [12.4.0]
 
 ### Added
@@ -24,7 +23,6 @@
 ### Fixed
 
 - Fixed `getHostnameFromUrl` to return null when the URL's hostname only contains '.' ([#5319](https://github.com/MetaMask/core/pull/5319))
->>>>>>> e7a2c5c5
 
 ## [12.3.2]
 
