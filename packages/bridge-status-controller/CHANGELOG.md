--- conflicted
+++ resolved
@@ -7,19 +7,17 @@
 
 ## [Unreleased]
 
-<<<<<<< HEAD
+### Added
+
+- **BREAKING:** BridgeStatusController now requires the `BridgeController:stopPollingForQuotes` action permission ([#5994](https://github.com/MetaMask/core/pull/5994))
+
+### Changed
+
+- **BREAKING:** Adds a call to bridge-controller's `stopPollingForQuotes` handler to prevent quotes from refreshing during tx submission. This enables "pausing" the quote polling loop without resetting the entire state. Without this, it's possible for the activeQuote to change while the UI's tx submission is in-progress ([#5994](https://github.com/MetaMask/core/pull/5994))
+
 ### Fixed
 
 - Parse tx signature from `onClientRequest` response in order to identify bridge transactions ([#6001](https://github.com/MetaMask/core/pull/6001))
-=======
-### Added
-
-- **BREAKING:** BridgeStatusController now requires the `BridgeController:stopPollingForQuotes` action permission ([#5994](https://github.com/MetaMask/core/pull/5994))
-
-### Changed
-
-- **BREAKING:** Adds a call to bridge-controller's `stopPollingForQuotes` handler to prevent quotes from refreshing during tx submission. This enables "pausing" the quote polling loop without resetting the entire state. Without this, it's possible for the activeQuote to change while the UI's tx submission is in-progress ([#5994](https://github.com/MetaMask/core/pull/5994))
->>>>>>> bdf85824
 
 ## [30.0.0]
 
