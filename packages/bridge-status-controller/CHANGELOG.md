# Changelog

All notable changes to this project will be documented in this file.

The format is based on [Keep a Changelog](https://keepachangelog.com/en/1.0.0/),
and this project adheres to [Semantic Versioning](https://semver.org/spec/v2.0.0.html).

## [Unreleased]

<<<<<<< HEAD
### Added

- Bridge status controller now sets the polling duration to 5 minutes ([#5683](https://github.com/MetaMask/core/pull/5683))
=======
## [15.0.0]

### Changed

- **BREAKING:** Bump `@metamask/assets-controllers` peer dependency to `^59.0.0` ([#5712](https://github.com/MetaMask/core/pull/5712))
- **BREAKING:** Bump `@metamask/bridge-controller` peer dependency to `^18.0.0` ([#5712](https://github.com/MetaMask/core/pull/5712))

## [14.0.0]

### Added

- **BREAKING:** Add analytics tracking for post-tx submission events ([#5684](https://github.com/MetaMask/core/pull/5684))
- Add optional `isStxEnabled` property to `BridgeHistoryItem` to indicate whether the transaction was submitted as a smart transaction ([#5684](https://github.com/MetaMask/core/pull/5684))

### Changed

- **BREAKING:** Bump `@metamask/bridge-controller` peer dependency to `^17.0.0` ([#5700](https://github.com/MetaMask/core/pull/5700))

### Fixed

- Fixes missing EVM native exchange rates by not lowercasing the symbol used for lookups ([#5696](https://github.com/MetaMask/core/pull/5696))
- Fixes occasional snap `handleRequest` errors by setting the request scope to `SolScope.Mainnet` instead of reading it from the account metadata ([#5696](https://github.com/MetaMask/core/pull/5696))
>>>>>>> 48e81ce7

## [13.1.0]

### Fixed

- Add optional `approvalTxId` to `BridgeHistoryItem` to prevent transaction metadata corruption ([#5670](https://github.com/MetaMask/core/pull/5670))
  - Fixes issue where `updateTransaction` was overwriting transaction metadata when associating approvals
  - Stores approval transaction ID in bridge history instead of modifying transaction metadata
  - Reduces duplicate quote data in state

## [13.0.0]

### Added

- **BREAKING:** Add `@metamask/snaps-controllers` peer dependency at `^11.0.0` ([#5634](https://github.com/MetaMask/core/pull/5634), [#5639](https://github.com/MetaMask/core/pull/5639))
- **BREAKING:** Add `@metamask/gas-fee-controller` peer dependency at `^23.0.0` ([#5643](https://github.com/MetaMask/core/pull/5643))
- **BREAKING:** Add `@metamask/assets-controllers` peer dependency at `^58.0.0` ([#5643](https://github.com/MetaMask/core/pull/5643), [#5672](https://github.com/MetaMask/core/pull/5672))
- Add `@metamask/user-operation-controller` dependency at `^33.0.0` ([#5643](https://github.com/MetaMask/core/pull/5643))
- Add `uuid` dependency at `^8.3.2` ([#5634](https://github.com/MetaMask/core/pull/5634))
- Add `@metamask/keyring-api` dependency at `^17.4.0` ([#5643](https://github.com/MetaMask/core/pull/5643))
- Add `bignumber.js` dependency at `^9.1.2` ([#5643](https://github.com/MetaMask/core/pull/5643))
- Add `submitTx` handler that submits cross-chain swaps transactions and triggers polling for destination transaction status ([#5634](https://github.com/MetaMask/core/pull/5634))
- Enable submitting EVM transactions using `submitTx` ([#5643](https://github.com/MetaMask/core/pull/5643))
- Add functionality for importing tokens from transaction after successful confirmation ([#5643](https://github.com/MetaMask/core/pull/5643))

### Changed

- **BREAKING** Change `@metamask/bridge-controller` from dependency to peer dependency and bump to `^16.0.0` ([#5657](https://github.com/MetaMask/core/pull/5657), [#5665](https://github.com/MetaMask/core/pull/5665), [#5643](https://github.com/MetaMask/core/pull/5643) [#5672](https://github.com/MetaMask/core/pull/5672))
- Add optional config.customBridgeApiBaseUrl constructor arg to set the bridge-api base URL ([#5634](https://github.com/MetaMask/core/pull/5634))
- Add required `addTransactionFn` and `estimateGasFeeFn` args to the BridgeStatusController constructor to enable calling TransactionController's methods from `submitTx` ([#5643](https://github.com/MetaMask/core/pull/5643))
- Add optional `addUserOperationFromTransactionFn` arg to the BridgeStatusController constructor to enable submitting txs from smart accounts using the UserOperationController's addUserOperationFromTransaction method ([#5643](https://github.com/MetaMask/core/pull/5643))

### Fixed

- Update validators to accept any `bridge` string in the StatusResponse ([#5634](https://github.com/MetaMask/core/pull/5634))

## [12.0.1]

### Fixed

- Add `relay` to the list of bridges in the `BridgeId` enum to prevent validation from failing ([#5623](https://github.com/MetaMask/core/pull/5623))

## [12.0.0]

### Changed

- **BREAKING:** Bump `@metamask/transaction-controller` peer dependency to `^54.0.0` ([#5615](https://github.com/MetaMask/core/pull/5615))

## [11.0.0]

### Changed

- **BREAKING:** Bump `@metamask/transaction-controller` peer dependency to `^53.0.0` ([#5585](https://github.com/MetaMask/core/pull/5585))
- Bump `@metamask/bridge-controller` dependency to `^11.0.0` ([#5525](https://github.com/MetaMask/core/pull/5525))
- **BREAKING:** Change controller to fetch multichain address instead of EVM ([#5554](https://github.com/MetaMask/core/pull/5540))

## [10.0.0]

### Changed

- **BREAKING:** Bump `@metamask/transaction-controller` peer dependency to `^52.0.0` ([#5513](https://github.com/MetaMask/core/pull/5513))
- Bump `@metamask/bridge-controller` peer dependency to `^10.0.0` ([#5513](https://github.com/MetaMask/core/pull/5513))

## [9.0.0]

### Changed

- **BREAKING:** Bump peer dependency `@metamask/accounts-controller` to `^27.0.0` ([#5507](https://github.com/MetaMask/core/pull/5507))
- **BREAKING:** Bump peer dependency `@metamask/network-controller` to `^23.0.0` ([#5507](https://github.com/MetaMask/core/pull/5507))
- **BREAKING:** Bump peer dependency `@metamask/transaction-controller` to `^51.0.0` ([#5507](https://github.com/MetaMask/core/pull/5507))
- Bump `@metamask/bridge-controller` to `^9.0.0` ([#5507](https://github.com/MetaMask/core/pull/5507))
- Bump `@metamask/polling-controller` to `^13.0.0` ([#5507](https://github.com/MetaMask/core/pull/5507))

## [8.0.0]

### Changed

- **BREAKING:** Bump `@metamask/transaction-controller` peer dependency to `^50.0.0` ([#5496](https://github.com/MetaMask/core/pull/5496))

## [7.0.0]

### Changed

- Bump `@metamask/accounts-controller` dev dependency to `^26.1.0` ([#5481](https://github.com/MetaMask/core/pull/5481))
- **BREAKING:** Allow changing the Bridge API url through the `config` param in the constructor. Remove previous method of doing it through `process.env`. ([#5465](https://github.com/MetaMask/core/pull/5465))

### Fixed

- `@metamask/bridge-controller` dependency is no longer a peer dependency, just a direct dependency ([#5464](https://github.com/MetaMask/core/pull/5464))

## [6.0.0]

### Changed

- **BREAKING:** Bump `@metamask/transaction-controller` peer dependency to `^49.0.0` ([#5471](https://github.com/MetaMask/core/pull/5471))

## [5.0.0]

### Changed

- **BREAKING:** Bump `@metamask/accounts-controller` peer dependency to `^26.0.0` ([#5439](https://github.com/MetaMask/core/pull/5439))
- **BREAKING:** Bump `@metamask/transaction-controller` peer dependency to `^48.0.0` ([#5439](https://github.com/MetaMask/core/pull/5439))
- **BREAKING:** Bump `@metamask/bridge-controller` peer dependency to `^5.0.0` ([#5439](https://github.com/MetaMask/core/pull/5439))

## [4.0.0]

### Changed

- **BREAKING:** Bump `@metamask/accounts-controller` peer dependency to `^25.0.0` ([#5426](https://github.com/MetaMask/core/pull/5426))
- **BREAKING:** Bump `@metamask/transaction-controller` peer dependency to `^47.0.0` ([#5426](https://github.com/MetaMask/core/pull/5426))
- **BREAKING:** Bump `@metamask/bridge-controller` peer dependency to `^4.0.0` ([#5426](https://github.com/MetaMask/core/pull/5426))

## [3.0.0]

### Changed

- **BREAKING:** Bump `@metamask/bridge-controller` to v3.0.0
- Improve `BridgeStatusController` API response validation readability by using `@metamask/superstruct` ([#5408](https://github.com/MetaMask/core/pull/5408))

## [2.0.0]

### Changed

- **BREAKING:** Change `BridgeStatusController` state structure to have all fields at root of state ([#5406](https://github.com/MetaMask/core/pull/5406))
- **BREAKING:** Redundant type `BridgeStatusState` removed from exports ([#5406](https://github.com/MetaMask/core/pull/5406))

## [1.0.0]

### Added

- Initial release ([#5317](https://github.com/MetaMask/core/pull/5317))

[Unreleased]: https://github.com/MetaMask/core/compare/@metamask/bridge-status-controller@15.0.0...HEAD
[15.0.0]: https://github.com/MetaMask/core/compare/@metamask/bridge-status-controller@14.0.0...@metamask/bridge-status-controller@15.0.0
[14.0.0]: https://github.com/MetaMask/core/compare/@metamask/bridge-status-controller@13.1.0...@metamask/bridge-status-controller@14.0.0
[13.1.0]: https://github.com/MetaMask/core/compare/@metamask/bridge-status-controller@13.0.0...@metamask/bridge-status-controller@13.1.0
[13.0.0]: https://github.com/MetaMask/core/compare/@metamask/bridge-status-controller@12.0.1...@metamask/bridge-status-controller@13.0.0
[12.0.1]: https://github.com/MetaMask/core/compare/@metamask/bridge-status-controller@12.0.0...@metamask/bridge-status-controller@12.0.1
[12.0.0]: https://github.com/MetaMask/core/compare/@metamask/bridge-status-controller@11.0.0...@metamask/bridge-status-controller@12.0.0
[11.0.0]: https://github.com/MetaMask/core/compare/@metamask/bridge-status-controller@10.0.0...@metamask/bridge-status-controller@11.0.0
[10.0.0]: https://github.com/MetaMask/core/compare/@metamask/bridge-status-controller@9.0.0...@metamask/bridge-status-controller@10.0.0
[9.0.0]: https://github.com/MetaMask/core/compare/@metamask/bridge-status-controller@8.0.0...@metamask/bridge-status-controller@9.0.0
[8.0.0]: https://github.com/MetaMask/core/compare/@metamask/bridge-status-controller@7.0.0...@metamask/bridge-status-controller@8.0.0
[7.0.0]: https://github.com/MetaMask/core/compare/@metamask/bridge-status-controller@6.0.0...@metamask/bridge-status-controller@7.0.0
[6.0.0]: https://github.com/MetaMask/core/compare/@metamask/bridge-status-controller@5.0.0...@metamask/bridge-status-controller@6.0.0
[5.0.0]: https://github.com/MetaMask/core/compare/@metamask/bridge-status-controller@4.0.0...@metamask/bridge-status-controller@5.0.0
[4.0.0]: https://github.com/MetaMask/core/compare/@metamask/bridge-status-controller@3.0.0...@metamask/bridge-status-controller@4.0.0
[3.0.0]: https://github.com/MetaMask/core/compare/@metamask/bridge-status-controller@2.0.0...@metamask/bridge-status-controller@3.0.0
[2.0.0]: https://github.com/MetaMask/core/compare/@metamask/bridge-status-controller@1.0.0...@metamask/bridge-status-controller@2.0.0
[1.0.0]: https://github.com/MetaMask/core/releases/tag/@metamask/bridge-status-controller@1.0.0<|MERGE_RESOLUTION|>--- conflicted
+++ resolved
@@ -7,11 +7,10 @@
 
 ## [Unreleased]
 
-<<<<<<< HEAD
 ### Added
 
 - Bridge status controller now sets the polling duration to 5 minutes ([#5683](https://github.com/MetaMask/core/pull/5683))
-=======
+
 ## [15.0.0]
 
 ### Changed
@@ -34,7 +33,6 @@
 
 - Fixes missing EVM native exchange rates by not lowercasing the symbol used for lookups ([#5696](https://github.com/MetaMask/core/pull/5696))
 - Fixes occasional snap `handleRequest` errors by setting the request scope to `SolScope.Mainnet` instead of reading it from the account metadata ([#5696](https://github.com/MetaMask/core/pull/5696))
->>>>>>> 48e81ce7
 
 ## [13.1.0]
 
