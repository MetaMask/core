--- conflicted
+++ resolved
@@ -7,15 +7,13 @@
 
 ## [Unreleased]
 
-<<<<<<< HEAD
+### Changed
+
+- Bump `@metamask/keyring-api` from `^20.1.0` to `^21.0.0` ([#6560](https://github.com/MetaMask/core/pull/6560))
+
 ### Fixed
 
 - Require approval for Ledger Hardware only ([#6564](https://github.com/MetaMask/core/pull/6564))
-=======
-### Changed
-
-- Bump `@metamask/keyring-api` from `^20.1.0` to `^21.0.0` ([#6560](https://github.com/MetaMask/core/pull/6560))
->>>>>>> 3a939d6b
 
 ## [42.0.0]
 
