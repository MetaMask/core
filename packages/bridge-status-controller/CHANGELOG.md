--- conflicted
+++ resolved
@@ -11,15 +11,12 @@
 
 - `@metamask/bridge-controller` dependency is no longer a peer dependency, just a direct dependency ([#5464](https://github.com/MetaMask/core/pull/5464)))
 
-<<<<<<< HEAD
-=======
 ## [6.0.0]
 
 ### Changed
 
 - **BREAKING:** Bump `@metamask/transaction-controller` peer dependency to `^49.0.0` ([#5471](https://github.com/MetaMask/core/pull/5471))
 
->>>>>>> 2b8c61d2
 ## [5.0.0]
 
 ### Changed
