--- conflicted
+++ resolved
@@ -7,17 +7,15 @@
 
 ## [Unreleased]
 
-<<<<<<< HEAD
 ### Changed
 
 - Refactor `handleLineaDelay` to `handleApprovalDelay` for improved abstraction and add support for Base chain by using an array and `includes` for chain ID checks ([#6674](https://github.com/MetaMask/core/pull/6674))
-=======
+
 ## [44.0.0]
 
 ### Changed
 
 - **BREAKING:** Bump peer dependency `@metamask/bridge-controller` from `^43.0.0` to `^44.0.0` ([#6652](https://github.com/MetaMask/core/pull/6652), [#6676](https://github.com/MetaMask/core/pull/6676))
->>>>>>> 1aae93d3
 
 ## [43.1.0]
 
