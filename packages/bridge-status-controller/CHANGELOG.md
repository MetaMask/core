# Changelog

All notable changes to this project will be documented in this file.

The format is based on [Keep a Changelog](https://keepachangelog.com/en/1.0.0/),
and this project adheres to [Semantic Versioning](https://semver.org/spec/v2.0.0.html).

## [Unreleased]

<<<<<<< HEAD
### Added

- Add `batchId` to BridgeHistoryItem to enable querying history by batchId when txId is not defined ([#6051](https://github.com/MetaMask/core/pull/6051))
- Add optional `type` to BridgeHistoryItem to indicate the TransactionType (bridge or swap). This mitigates an edge case in which batched STX lose their TransactionType after confirmation ([#6051](https://github.com/MetaMask/core/pull/6051))

### Changed

- **BREAKING** Add tx batching functionality, which requires an `addTransactionBatchFn` handler to be passed to the BridgeStatusController's constructor ([#6051](https://github.com/MetaMask/core/pull/6051))
- **BREAKING** Make BridgeHistoryItem.txMetaId optional. Batched transactions don't immediately have a transaction ID so a transaction may be keyed using batchId until it is confirmed ([#6051](https://github.com/MetaMask/core/pull/6051))

### Fixed

- Wait until a bridge transaction is confirmed before polling for its status. This reduces (or fully removes) premature `getTxStatus` calls, and enables adding batched bridge txs to history before its transaction Id is available ([#6051](https://github.com/MetaMask/core/pull/6051))
=======
### Changed

- **BREAKING:** Bump peer dependency `@metamask/snaps-controllers` from `^12.0.0` to `^14.0.0` ([#6035](https://github.com/MetaMask/core/pull/6035))

### Fixed

- Wait until a bridge transaction is confirmed before polling for its status. This reduces (or fully removes) premature `getTxStatus` calls, and enables adding batched bridge txs to history before its transaction Id is available ([#6052](https://github.com/MetaMask/core/pull/6052))
>>>>>>> eefa985d

## [33.0.0]

### Changed

- Consolidate validator and type definitions for `StatusResponse` so new response fields only need to be defined once ([#6030](https://github.com/MetaMask/core/pull/6030))

### Removed

- Clean up unused exports that duplicate @metamask/bridge-controller's ([#6030](https://github.com/MetaMask/core/pull/6030))
  - Asset
  - SrcChainStatus
  - DestChainStatus
  - RefuelData
  - FeeType
  - ActionTypes

### Fixed

- Set event property `gas_included` to quote's `gasIncluded` value ([#6030](https://github.com/MetaMask/core/pull/6030))
- Set StatusResponse ChainId schema to expect a number instead of a string ([#6045](https://github.com/MetaMask/core/pull/6045))

## [32.0.0]

### Changed

- Remove `@metamask/multichain-transactions-controller` peer dependency ([#5993](https://github.com/MetaMask/core/pull/5993))

### Fixed

- Update the following events to match the Unified SwapBridge spec ([#5993](https://github.com/MetaMask/core/pull/5993))
  - `Completed`: remove multichain tx controller subscription and emit the event based on the tx submission status instead
  - `Failed`: emit event when an error is thrown during solana tx submission
  - `Submitted`
    - set swap type for evm txs when applicable. this is currently hardcoded to bridge so swaps don't get displayed correctly on the activity list
    - emit this event when submitTx is called, regardless of confirmation status

## [31.0.0]

### Changed

- **BREAKING:** Adds a call to bridge-controller's `stopPollingForQuotes` handler to prevent quotes from refreshing during tx submission. This enables "pausing" the quote polling loop without resetting the entire state. Without this, it's possible for the activeQuote to change while the UI's tx submission is in-progress ([#5994](https://github.com/MetaMask/core/pull/5994))
- **BREAKING:** BridgeStatusController now requires the `BridgeController:stopPollingForQuotes` action permission ([#5994](https://github.com/MetaMask/core/pull/5994))
- **BREAKING:** Bump peer dependency `@metamask/accounts-controller` to `^31.0.0` ([#5999](https://github.com/MetaMask/core/pull/5999))
- **BREAKING:** Bump peer dependency `@metamask/bridge-controller` to `^33.0.0` ([#5999](https://github.com/MetaMask/core/pull/5999))
- **BREAKING:** Bump peer dependency `@metamask/gas-fee-controller` to `^24.0.0` ([#5999](https://github.com/MetaMask/core/pull/5999))
- **BREAKING:** Bump peer dependency `@metamask/multichain-transactions-controller` to `^3.0.0` ([#5999](https://github.com/MetaMask/core/pull/5999))
- **BREAKING:** Bump peer dependency `@metamask/network-controller` to `^24.0.0` ([#5999](https://github.com/MetaMask/core/pull/5999))
- **BREAKING:** Bump peer dependency `@metamask/transaction-controller` to `^58.0.0` ([#5999](https://github.com/MetaMask/core/pull/5999))
- Bump `@metamask/polling-controller` to `^14.0.0` ([#5999](https://github.com/MetaMask/core/pull/5999))
- Bump `@metamask/user-operation-controller` to `^37.0.0` ([#5999](https://github.com/MetaMask/core/pull/5999))

### Fixed

- Parse tx signature from `onClientRequest` response in order to identify bridge transactions ([#6001](https://github.com/MetaMask/core/pull/6001))
- Prevent active quote from changing while transaction submission is in progress ([#5994](https://github.com/MetaMask/core/pull/5994))

## [30.0.0]

### Changed

- **BREAKING:** Implement onClientRequest for Solana snap transactions, now requires action permission for RemoteFeatureFlagController:getState ([#5961](https://github.com/MetaMask/core/pull/5961))

## [29.1.1]

### Changed

- Bump `@metamask/bridge-controller` to `^32.1.2` ([#5969](https://github.com/MetaMask/core/pull/5969))
- Bump `@metamask/controller-utils` to `^11.10.0` ([#5935](https://github.com/MetaMask/core/pull/5935))
- Bump `@metamask/transaction-controller` to `^57.3.0` ([#5954](https://github.com/MetaMask/core/pull/5954))

### Fixed

- Properly prompt for confirmation on Ledger on Mobile for bridge transactions ([#5931](https://github.com/MetaMask/core/pull/5931))

## [29.1.0]

### Added

- Include all invalid status properties in sentry logs ([#5913](https://github.com/MetaMask/core/pull/5913))

## [29.0.0]

### Changed

- **BREAKING:** Bump `@metamask/bridge-controller` peer dependency to `^32.0.0` ([#5896](https://github.com/MetaMask/core/pull/5896))

## [28.0.0]

### Changed

- **BREAKING:** Bump `@metamask/bridge-controller` peer dependency to `^31.0.0` ([#5894](https://github.com/MetaMask/core/pull/5894))

## [27.0.0]

### Changed

- **BREAKING:** Bump `@metamask/accounts-controller` peer dependency to `^30.0.0` ([#5888](https://github.com/MetaMask/core/pull/5888))
- **BREAKING:** Bump `@metamask/bridge-controller` peer dependency to `^30.0.0` ([#5888](https://github.com/MetaMask/core/pull/5888))
- **BREAKING:** Bump `@metamask/transactions-controller` peer dependency to `^57.0.0` ([#5888](https://github.com/MetaMask/core/pull/5888))
- **BREAKING:** Bump `@metamask/multichain-transactions-controller` peer dependency to `^2.0.0` ([#5888](https://github.com/MetaMask/core/pull/5888))
- **BREAKING:** Bump `@metamask/snaps-controllers` peer dependency from `^11.0.0` to `^12.0.0` ([#5871](https://github.com/MetaMask/core/pull/5871))
- Bump `@metamask/keyring-api` dependency from `^17.4.0` to `^18.0.0` ([#5871](https://github.com/MetaMask/core/pull/5871))

## [26.0.0]

### Changed

- **BREAKING:** Bump `@metamask/bridge-controller` peer dependency to `^29.0.0` ([#5872](https://github.com/MetaMask/core/pull/5872))

## [25.0.0]

### Changed

- **BREAKING:** Bump `@metamask/bridge-controller` peer dependency to `^28.0.0` ([#5863](https://github.com/MetaMask/core/pull/5863))

## [24.0.0]

### Changed

- **BREAKING:** Bump `@metamask/bridge-controller` peer dependency to `^27.0.0` ([#5845](https://github.com/MetaMask/core/pull/5845))

## [23.0.0]

### Added

- Subscribe to TransactionController and MultichainTransactionsController tx confirmed and failed events for swaps ([#5829](https://github.com/MetaMask/core/pull/5829))

### Changed

- **BREAKING:** bump `@metamask/bridge-controller` peer dependency to `^26.0.0` ([#5842](https://github.com/MetaMask/core/pull/5842))
- **BREAKING:** Remove the published bridgeTransactionComplete and bridgeTransactionFailed events ([#5829](https://github.com/MetaMask/core/pull/5829))
- Modify events to use `swap` and `swapApproval` TransactionTypes when src and dest chain are the same ([#5829](https://github.com/MetaMask/core/pull/5829))

## [22.0.0]

### Added

- Subscribe to TransactionController and MultichainTransactionsController tx confirmed and failed events for swaps ([#5829](https://github.com/MetaMask/core/pull/5829))
- Error logs for invalid getTxStatus responses ([#5816](https://github.com/MetaMask/core/pull/5816))

### Changed

- **BREAKING:** Remove the published bridgeTransactionComplete and bridgeTransactionFailed events ([#5829](https://github.com/MetaMask/core/pull/5829))
- Modify events to use `swap` and `swapApproval` TransactionTypes when src and dest chain are the same ([#5829](https://github.com/MetaMask/core/pull/5829))
- Bump `@metamask/bridge-controller` dev dependency to `^25.0.1` ([#5811](https://github.com/MetaMask/core/pull/5811))
- Bump `@metamask/controller-utils` to `^11.9.0` ([#5812](https://github.com/MetaMask/core/pull/5812))

### Fixed

- Don't start or restart getTxStatus polling if transaction is a swap ([#5831](https://github.com/MetaMask/core/pull/5831))

## [21.0.0]

### Changed

- **BREAKING:** bump `@metamask/accounts-controller` peer dependency to `^29.0.0` ([#5802](https://github.com/MetaMask/core/pull/5802))
- **BREAKING:** bump `@metamask/bridge-controller` peer dependency to `^25.0.0` ([#5802](https://github.com/MetaMask/core/pull/5802))
- **BREAKING:** bump `@metamask/transaction-controller` peer dependency to `^56.0.0` ([#5802](https://github.com/MetaMask/core/pull/5802))

## [20.1.0]

### Added

- Sentry traces for Swap and Bridge `TransactionApprovalCompleted` and `TransactionCompleted` events ([#5780](https://github.com/MetaMask/core/pull/5780))

### Changed

- `traceFn` added to BridgeStatusController constructor to enable clients to pass in a custom sentry trace handler ([#5768](https://github.com/MetaMask/core/pull/5768))

## [20.0.0]

### Changed

- **BREAKING:** Bump `@metamask/bridge-controller` peer dependency to `^23.0.0` ([#5795](https://github.com/MetaMask/core/pull/5795))
- Replace `bridgePriceData` with `priceData` from QuoteResponse object ([#5784](https://github.com/MetaMask/core/pull/5784))

## [19.0.0]

### Changed

- **BREAKING:** Bump `@metamask/bridge-controller` peer dependency to `^22.0.0` ([#5780](https://github.com/MetaMask/core/pull/5780))
- Bump `@metamask/controller-utils` to `^11.8.0` ([#5765](https://github.com/MetaMask/core/pull/5765))

## [18.0.0]

### Changed

- **BREAKING:** Bump `@metamask/bridge-controller` peer dependency to `^21.0.0` ([#5763](https://github.com/MetaMask/core/pull/5763))
- **BREAKING:** Bump `@metamask/accounts-controller` peer dependency to `^28.0.0` ([#5763](https://github.com/MetaMask/core/pull/5763))
- **BREAKING:** Bump `@metamask/transaction-controller` peer dependency to `^55.0.0` ([#5763](https://github.com/MetaMask/core/pull/5763))

## [17.0.1]

### Fixed

- Added a hardcoded `SolScope.Mainnet` value to ensure the `signAndSendTransaction` params are always valid. Discovered Solana accounts may have an undefined `options.scope`, which causes `handleRequest` calls to throw a JSON-RPC validation error ([#5750])(https://github.com/MetaMask/core/pull/5750)

## [17.0.0]

### Changed

- Includes submitted quote's `priceImpact` as a property in analytics events ([#5721](https://github.com/MetaMask/core/pull/5721))
- Bump `@metamask/base-controller` from ^8.0.0 to ^8.0.1 ([#5722](https://github.com/MetaMask/core/pull/5722))
- **BREAKING:** Bump `@metamask/bridge-controller` peer dependency to `^20.0.0` ([#5717](https://github.com/MetaMask/core/pull/5717))

## [16.0.0]

### Changed

- **BREAKING:** Bump `@metamask/bridge-controller` peer dependency to `^19.0.0` ([#5717](https://github.com/MetaMask/core/pull/5717))
- Remove `@metamask/assets-controllers` peer dependency ([#5716](https://github.com/MetaMask/core/pull/5716))

### Fixed

- Fixes transaction polling failures caused by adding tokens with the incorrect account address to the TokensControler ([#5716](https://github.com/MetaMask/core/pull/5716))

## [15.0.0]

### Changed

- **BREAKING:** Bump `@metamask/assets-controllers` peer dependency to `^59.0.0` ([#5712](https://github.com/MetaMask/core/pull/5712))
- **BREAKING:** Bump `@metamask/bridge-controller` peer dependency to `^18.0.0` ([#5712](https://github.com/MetaMask/core/pull/5712))

## [14.0.0]

### Added

- **BREAKING:** Add analytics tracking for post-tx submission events ([#5684](https://github.com/MetaMask/core/pull/5684))
- Add optional `isStxEnabled` property to `BridgeHistoryItem` to indicate whether the transaction was submitted as a smart transaction ([#5684](https://github.com/MetaMask/core/pull/5684))

### Changed

- **BREAKING:** Bump `@metamask/bridge-controller` peer dependency to `^17.0.0` ([#5700](https://github.com/MetaMask/core/pull/5700))

### Fixed

- Fixes missing EVM native exchange rates by not lowercasing the symbol used for lookups ([#5696](https://github.com/MetaMask/core/pull/5696))
- Fixes occasional snap `handleRequest` errors by setting the request scope to `SolScope.Mainnet` instead of reading it from the account metadata ([#5696](https://github.com/MetaMask/core/pull/5696))

## [13.1.0]

### Fixed

- Add optional `approvalTxId` to `BridgeHistoryItem` to prevent transaction metadata corruption ([#5670](https://github.com/MetaMask/core/pull/5670))
  - Fixes issue where `updateTransaction` was overwriting transaction metadata when associating approvals
  - Stores approval transaction ID in bridge history instead of modifying transaction metadata
  - Reduces duplicate quote data in state

## [13.0.0]

### Added

- **BREAKING:** Add `@metamask/snaps-controllers` peer dependency at `^11.0.0` ([#5634](https://github.com/MetaMask/core/pull/5634), [#5639](https://github.com/MetaMask/core/pull/5639))
- **BREAKING:** Add `@metamask/gas-fee-controller` peer dependency at `^23.0.0` ([#5643](https://github.com/MetaMask/core/pull/5643))
- **BREAKING:** Add `@metamask/assets-controllers` peer dependency at `^58.0.0` ([#5643](https://github.com/MetaMask/core/pull/5643), [#5672](https://github.com/MetaMask/core/pull/5672))
- Add `@metamask/user-operation-controller` dependency at `^33.0.0` ([#5643](https://github.com/MetaMask/core/pull/5643))
- Add `uuid` dependency at `^8.3.2` ([#5634](https://github.com/MetaMask/core/pull/5634))
- Add `@metamask/keyring-api` dependency at `^17.4.0` ([#5643](https://github.com/MetaMask/core/pull/5643))
- Add `bignumber.js` dependency at `^9.1.2` ([#5643](https://github.com/MetaMask/core/pull/5643))
- Add `submitTx` handler that submits cross-chain swaps transactions and triggers polling for destination transaction status ([#5634](https://github.com/MetaMask/core/pull/5634))
- Enable submitting EVM transactions using `submitTx` ([#5643](https://github.com/MetaMask/core/pull/5643))
- Add functionality for importing tokens from transaction after successful confirmation ([#5643](https://github.com/MetaMask/core/pull/5643))

### Changed

- **BREAKING** Change `@metamask/bridge-controller` from dependency to peer dependency and bump to `^16.0.0` ([#5657](https://github.com/MetaMask/core/pull/5657), [#5665](https://github.com/MetaMask/core/pull/5665), [#5643](https://github.com/MetaMask/core/pull/5643) [#5672](https://github.com/MetaMask/core/pull/5672))
- Add optional config.customBridgeApiBaseUrl constructor arg to set the bridge-api base URL ([#5634](https://github.com/MetaMask/core/pull/5634))
- Add required `addTransactionFn` and `estimateGasFeeFn` args to the BridgeStatusController constructor to enable calling TransactionController's methods from `submitTx` ([#5643](https://github.com/MetaMask/core/pull/5643))
- Add optional `addUserOperationFromTransactionFn` arg to the BridgeStatusController constructor to enable submitting txs from smart accounts using the UserOperationController's addUserOperationFromTransaction method ([#5643](https://github.com/MetaMask/core/pull/5643))

### Fixed

- Update validators to accept any `bridge` string in the StatusResponse ([#5634](https://github.com/MetaMask/core/pull/5634))

## [12.0.1]

### Fixed

- Add `relay` to the list of bridges in the `BridgeId` enum to prevent validation from failing ([#5623](https://github.com/MetaMask/core/pull/5623))

## [12.0.0]

### Changed

- **BREAKING:** Bump `@metamask/transaction-controller` peer dependency to `^54.0.0` ([#5615](https://github.com/MetaMask/core/pull/5615))

## [11.0.0]

### Changed

- **BREAKING:** Bump `@metamask/transaction-controller` peer dependency to `^53.0.0` ([#5585](https://github.com/MetaMask/core/pull/5585))
- Bump `@metamask/bridge-controller` dependency to `^11.0.0` ([#5525](https://github.com/MetaMask/core/pull/5525))
- **BREAKING:** Change controller to fetch multichain address instead of EVM ([#5554](https://github.com/MetaMask/core/pull/5540))

## [10.0.0]

### Changed

- **BREAKING:** Bump `@metamask/transaction-controller` peer dependency to `^52.0.0` ([#5513](https://github.com/MetaMask/core/pull/5513))
- Bump `@metamask/bridge-controller` peer dependency to `^10.0.0` ([#5513](https://github.com/MetaMask/core/pull/5513))

## [9.0.0]

### Changed

- **BREAKING:** Bump peer dependency `@metamask/accounts-controller` to `^27.0.0` ([#5507](https://github.com/MetaMask/core/pull/5507))
- **BREAKING:** Bump peer dependency `@metamask/network-controller` to `^23.0.0` ([#5507](https://github.com/MetaMask/core/pull/5507))
- **BREAKING:** Bump peer dependency `@metamask/transaction-controller` to `^51.0.0` ([#5507](https://github.com/MetaMask/core/pull/5507))
- Bump `@metamask/bridge-controller` to `^9.0.0` ([#5507](https://github.com/MetaMask/core/pull/5507))
- Bump `@metamask/polling-controller` to `^13.0.0` ([#5507](https://github.com/MetaMask/core/pull/5507))

## [8.0.0]

### Changed

- **BREAKING:** Bump `@metamask/transaction-controller` peer dependency to `^50.0.0` ([#5496](https://github.com/MetaMask/core/pull/5496))

## [7.0.0]

### Changed

- Bump `@metamask/accounts-controller` dev dependency to `^26.1.0` ([#5481](https://github.com/MetaMask/core/pull/5481))
- **BREAKING:** Allow changing the Bridge API url through the `config` param in the constructor. Remove previous method of doing it through `process.env`. ([#5465](https://github.com/MetaMask/core/pull/5465))

### Fixed

- `@metamask/bridge-controller` dependency is no longer a peer dependency, just a direct dependency ([#5464](https://github.com/MetaMask/core/pull/5464))

## [6.0.0]

### Changed

- **BREAKING:** Bump `@metamask/transaction-controller` peer dependency to `^49.0.0` ([#5471](https://github.com/MetaMask/core/pull/5471))

## [5.0.0]

### Changed

- **BREAKING:** Bump `@metamask/accounts-controller` peer dependency to `^26.0.0` ([#5439](https://github.com/MetaMask/core/pull/5439))
- **BREAKING:** Bump `@metamask/transaction-controller` peer dependency to `^48.0.0` ([#5439](https://github.com/MetaMask/core/pull/5439))
- **BREAKING:** Bump `@metamask/bridge-controller` peer dependency to `^5.0.0` ([#5439](https://github.com/MetaMask/core/pull/5439))

## [4.0.0]

### Changed

- **BREAKING:** Bump `@metamask/accounts-controller` peer dependency to `^25.0.0` ([#5426](https://github.com/MetaMask/core/pull/5426))
- **BREAKING:** Bump `@metamask/transaction-controller` peer dependency to `^47.0.0` ([#5426](https://github.com/MetaMask/core/pull/5426))
- **BREAKING:** Bump `@metamask/bridge-controller` peer dependency to `^4.0.0` ([#5426](https://github.com/MetaMask/core/pull/5426))

## [3.0.0]

### Changed

- **BREAKING:** Bump `@metamask/bridge-controller` to v3.0.0
- Improve `BridgeStatusController` API response validation readability by using `@metamask/superstruct` ([#5408](https://github.com/MetaMask/core/pull/5408))

## [2.0.0]

### Changed

- **BREAKING:** Change `BridgeStatusController` state structure to have all fields at root of state ([#5406](https://github.com/MetaMask/core/pull/5406))
- **BREAKING:** Redundant type `BridgeStatusState` removed from exports ([#5406](https://github.com/MetaMask/core/pull/5406))

## [1.0.0]

### Added

- Initial release ([#5317](https://github.com/MetaMask/core/pull/5317))

[Unreleased]: https://github.com/MetaMask/core/compare/@metamask/bridge-status-controller@33.0.0...HEAD
[33.0.0]: https://github.com/MetaMask/core/compare/@metamask/bridge-status-controller@32.0.0...@metamask/bridge-status-controller@33.0.0
[32.0.0]: https://github.com/MetaMask/core/compare/@metamask/bridge-status-controller@31.0.0...@metamask/bridge-status-controller@32.0.0
[31.0.0]: https://github.com/MetaMask/core/compare/@metamask/bridge-status-controller@30.0.0...@metamask/bridge-status-controller@31.0.0
[30.0.0]: https://github.com/MetaMask/core/compare/@metamask/bridge-status-controller@29.1.1...@metamask/bridge-status-controller@30.0.0
[29.1.1]: https://github.com/MetaMask/core/compare/@metamask/bridge-status-controller@29.1.0...@metamask/bridge-status-controller@29.1.1
[29.1.0]: https://github.com/MetaMask/core/compare/@metamask/bridge-status-controller@29.0.0...@metamask/bridge-status-controller@29.1.0
[29.0.0]: https://github.com/MetaMask/core/compare/@metamask/bridge-status-controller@28.0.0...@metamask/bridge-status-controller@29.0.0
[28.0.0]: https://github.com/MetaMask/core/compare/@metamask/bridge-status-controller@27.0.0...@metamask/bridge-status-controller@28.0.0
[27.0.0]: https://github.com/MetaMask/core/compare/@metamask/bridge-status-controller@26.0.0...@metamask/bridge-status-controller@27.0.0
[26.0.0]: https://github.com/MetaMask/core/compare/@metamask/bridge-status-controller@25.0.0...@metamask/bridge-status-controller@26.0.0
[25.0.0]: https://github.com/MetaMask/core/compare/@metamask/bridge-status-controller@24.0.0...@metamask/bridge-status-controller@25.0.0
[24.0.0]: https://github.com/MetaMask/core/compare/@metamask/bridge-status-controller@23.0.0...@metamask/bridge-status-controller@24.0.0
[23.0.0]: https://github.com/MetaMask/core/compare/@metamask/bridge-status-controller@22.0.0...@metamask/bridge-status-controller@23.0.0
[22.0.0]: https://github.com/MetaMask/core/compare/@metamask/bridge-status-controller@21.0.0...@metamask/bridge-status-controller@22.0.0
[21.0.0]: https://github.com/MetaMask/core/compare/@metamask/bridge-status-controller@20.1.0...@metamask/bridge-status-controller@21.0.0
[20.1.0]: https://github.com/MetaMask/core/compare/@metamask/bridge-status-controller@20.0.0...@metamask/bridge-status-controller@20.1.0
[20.0.0]: https://github.com/MetaMask/core/compare/@metamask/bridge-status-controller@19.0.0...@metamask/bridge-status-controller@20.0.0
[19.0.0]: https://github.com/MetaMask/core/compare/@metamask/bridge-status-controller@18.0.0...@metamask/bridge-status-controller@19.0.0
[18.0.0]: https://github.com/MetaMask/core/compare/@metamask/bridge-status-controller@17.0.1...@metamask/bridge-status-controller@18.0.0
[17.0.1]: https://github.com/MetaMask/core/compare/@metamask/bridge-status-controller@17.0.0...@metamask/bridge-status-controller@17.0.1
[17.0.0]: https://github.com/MetaMask/core/compare/@metamask/bridge-status-controller@16.0.0...@metamask/bridge-status-controller@17.0.0
[16.0.0]: https://github.com/MetaMask/core/compare/@metamask/bridge-status-controller@15.0.0...@metamask/bridge-status-controller@16.0.0
[15.0.0]: https://github.com/MetaMask/core/compare/@metamask/bridge-status-controller@14.0.0...@metamask/bridge-status-controller@15.0.0
[14.0.0]: https://github.com/MetaMask/core/compare/@metamask/bridge-status-controller@13.1.0...@metamask/bridge-status-controller@14.0.0
[13.1.0]: https://github.com/MetaMask/core/compare/@metamask/bridge-status-controller@13.0.0...@metamask/bridge-status-controller@13.1.0
[13.0.0]: https://github.com/MetaMask/core/compare/@metamask/bridge-status-controller@12.0.1...@metamask/bridge-status-controller@13.0.0
[12.0.1]: https://github.com/MetaMask/core/compare/@metamask/bridge-status-controller@12.0.0...@metamask/bridge-status-controller@12.0.1
[12.0.0]: https://github.com/MetaMask/core/compare/@metamask/bridge-status-controller@11.0.0...@metamask/bridge-status-controller@12.0.0
[11.0.0]: https://github.com/MetaMask/core/compare/@metamask/bridge-status-controller@10.0.0...@metamask/bridge-status-controller@11.0.0
[10.0.0]: https://github.com/MetaMask/core/compare/@metamask/bridge-status-controller@9.0.0...@metamask/bridge-status-controller@10.0.0
[9.0.0]: https://github.com/MetaMask/core/compare/@metamask/bridge-status-controller@8.0.0...@metamask/bridge-status-controller@9.0.0
[8.0.0]: https://github.com/MetaMask/core/compare/@metamask/bridge-status-controller@7.0.0...@metamask/bridge-status-controller@8.0.0
[7.0.0]: https://github.com/MetaMask/core/compare/@metamask/bridge-status-controller@6.0.0...@metamask/bridge-status-controller@7.0.0
[6.0.0]: https://github.com/MetaMask/core/compare/@metamask/bridge-status-controller@5.0.0...@metamask/bridge-status-controller@6.0.0
[5.0.0]: https://github.com/MetaMask/core/compare/@metamask/bridge-status-controller@4.0.0...@metamask/bridge-status-controller@5.0.0
[4.0.0]: https://github.com/MetaMask/core/compare/@metamask/bridge-status-controller@3.0.0...@metamask/bridge-status-controller@4.0.0
[3.0.0]: https://github.com/MetaMask/core/compare/@metamask/bridge-status-controller@2.0.0...@metamask/bridge-status-controller@3.0.0
[2.0.0]: https://github.com/MetaMask/core/compare/@metamask/bridge-status-controller@1.0.0...@metamask/bridge-status-controller@2.0.0
[1.0.0]: https://github.com/MetaMask/core/releases/tag/@metamask/bridge-status-controller@1.0.0<|MERGE_RESOLUTION|>--- conflicted
+++ resolved
@@ -7,7 +7,6 @@
 
 ## [Unreleased]
 
-<<<<<<< HEAD
 ### Added
 
 - Add `batchId` to BridgeHistoryItem to enable querying history by batchId when txId is not defined ([#6051](https://github.com/MetaMask/core/pull/6051))
@@ -17,19 +16,11 @@
 
 - **BREAKING** Add tx batching functionality, which requires an `addTransactionBatchFn` handler to be passed to the BridgeStatusController's constructor ([#6051](https://github.com/MetaMask/core/pull/6051))
 - **BREAKING** Make BridgeHistoryItem.txMetaId optional. Batched transactions don't immediately have a transaction ID so a transaction may be keyed using batchId until it is confirmed ([#6051](https://github.com/MetaMask/core/pull/6051))
-
-### Fixed
-
-- Wait until a bridge transaction is confirmed before polling for its status. This reduces (or fully removes) premature `getTxStatus` calls, and enables adding batched bridge txs to history before its transaction Id is available ([#6051](https://github.com/MetaMask/core/pull/6051))
-=======
-### Changed
-
 - **BREAKING:** Bump peer dependency `@metamask/snaps-controllers` from `^12.0.0` to `^14.0.0` ([#6035](https://github.com/MetaMask/core/pull/6035))
 
 ### Fixed
 
 - Wait until a bridge transaction is confirmed before polling for its status. This reduces (or fully removes) premature `getTxStatus` calls, and enables adding batched bridge txs to history before its transaction Id is available ([#6052](https://github.com/MetaMask/core/pull/6052))
->>>>>>> eefa985d
 
 ## [33.0.0]
 
