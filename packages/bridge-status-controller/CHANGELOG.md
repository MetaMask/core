--- conflicted
+++ resolved
@@ -7,15 +7,13 @@
 
 ## [Unreleased]
 
-<<<<<<< HEAD
+### Changed
+
+- **BREAKING:** Bump peer dependency `@metamask/snaps-controllers` from `^12.0.0` to `^14.0.0` ([#6035](https://github.com/MetaMask/core/pull/6035))
+
 ### Fixed
 
 - Wait until a bridge transaction is confirmed before polling for its status. This reduces (or fully removes) premature `getTxStatus` calls, and enables adding batched bridge txs to history before its transaction Id is available ([#6052](https://github.com/MetaMask/core/pull/6052))
-=======
-### Changed
-
-- **BREAKING:** Bump peer dependency `@metamask/snaps-controllers` from `^12.0.0` to `^14.0.0` ([#6035](https://github.com/MetaMask/core/pull/6035))
->>>>>>> 31dabf20
 
 ## [33.0.0]
 
