# Changelog

All notable changes to this project will be documented in this file.

The format is based on [Keep a Changelog](https://keepachangelog.com/en/1.0.0/),
and this project adheres to [Semantic Versioning](https://semver.org/spec/v2.0.0.html).

## [Unreleased]

<<<<<<< HEAD
### Changed

- Bump `@metamask/utils` from `^11.8.0` to `^11.8.1` ([#6708](https://github.com/MetaMask/core/pull/6708))
=======
### Added

- Add support for Bitcoin bridge transactions ([#6705](https://github.com/MetaMask/core/pull/6705))
  - Handle Bitcoin PSBT (Partially Signed Bitcoin Transaction) format in trade data
  - Support Bitcoin transaction submission through unified Snap interface

### Changed

- **BREAKING:** Update transaction submission to use new unified Snap interface for all non-EVM chains ([#6705](https://github.com/MetaMask/core/pull/6705))
  - Replace `signAndSendTransactionWithoutConfirmation` with `ClientRequest:signAndSendTransaction` method for Snap communication
  - This changes the expected Snap interface but maintains backward compatibility through response handling
- Export `handleSolanaTxResponse` as an alias for `handleNonEvmTxResponse` for backward compatibility (deprecated) ([#6705](https://github.com/MetaMask/core/pull/6705))
- Rename `createClientTransactionRequest` from `signAndSendTransactionRequest` for clarity ([#6705](https://github.com/MetaMask/core/pull/6705))

### Removed

- Remove direct dependency on `@metamask/keyring-api` ([#6705](https://github.com/MetaMask/core/pull/6705))

### Fixed

- Fix invalid fallback chain ID for non-EVM chains in transaction metadata ([#6705](https://github.com/MetaMask/core/pull/6705))
  - Changed from invalid `0x0` to `0x1` as temporary workaround for activity list display
>>>>>>> 73c5f3ea

## [45.0.0]

### Changed

- Bump `@metamask/bridge-controller` from `^44.0.1` to `^45.0.0` ([#6716](https://github.com/MetaMask/core/pull/6716), [#6629](https://github.com/MetaMask/core/pull/6716))

## [44.1.0]

### Changed

- Revert accidental breaking changes included in v44.0.0 ([#6454](https://github.com/MetaMask/core/pull/6454))
- Refactor `handleLineaDelay` to `handleApprovalDelay` for improved abstraction and add support for Base chain by using an array and `includes` for chain ID checks ([#6674](https://github.com/MetaMask/core/pull/6674))

## [44.0.0] [DEPRECATED]

### Changed

- This version was deprecated because it accidentally included additional breaking changes; use v44.1.0 or later versions instead
- **BREAKING:** Bump peer dependency `@metamask/bridge-controller` from `^43.0.0` to `^44.0.0` ([#6652](https://github.com/MetaMask/core/pull/6652), [#6676](https://github.com/MetaMask/core/pull/6676))

## [43.1.0]

### Added

- Add new controller metadata properties to `BridgeStatusController` ([#6589](https://github.com/MetaMask/core/pull/6589))

### Changed

- Bump `@metamask/controller-utils` from `^11.12.0` to `^11.14.0` ([#6620](https://github.com/MetaMask/core/pull/6620), [#6629](https://github.com/MetaMask/core/pull/6629))
- Bump `@metamask/base-controller` from `^8.3.0` to `^8.4.0` ([#6632](https://github.com/MetaMask/core/pull/6632))

## [43.0.0]

### Changed

- **BREAKING:** Bump `@metamask/bridge-controller` peer dependency from `^42.0.0` to `^43.0.0` ([#6612](https://github.com/MetaMask/core/pull/6612))
- Bump `@metamask/keyring-api` from `^20.1.0` to `^21.0.0` ([#6560](https://github.com/MetaMask/core/pull/6560))
- Bump `@metamask/utils` from `^11.4.2` to `^11.8.0` ([#6588](https://github.com/MetaMask/core/pull/6588))

## [42.0.0]

### Added

- Add `getBridgeHistoryItemByTxMetaId` method available via messaging system for external access to bridge history items ([#6363](https://github.com/MetaMask/core/pull/6363))
- Add `gas_included_7702` field to metrics tracking for EIP-7702 gasless transactions ([#6363](https://github.com/MetaMask/core/pull/6363))

### Changed

- **BREAKING:** Bump `@metamask/bridge-controller` peer dependency from `^41.0.0` to `^42.0.0` ([#6476](https://github.com/MetaMask/core/pull/6476))
- Bump `@metamask/base-controller` from `^8.2.0` to `^8.3.0` ([#6465](https://github.com/MetaMask/core/pull/6465))
- Pass the `isGasFeeIncluded` parameter through transaction utilities ([#6363](https://github.com/MetaMask/core/pull/6363))

## [41.0.0]

### Fixed

- Set the Solana tx signature as the `txHistory` key to support lookups by hash ([#6424](https://github.com/MetaMask/core/pull/6424))
- Read Completed swap properties from `txHistory` for consistency with bridge transactions ([#6424](https://github.com/MetaMask/core/pull/6424))

## [40.2.0]

### Added

- Publish `StatusValidationFailed` event for invalid getTxStatus responses ([#6362](https://github.com/MetaMask/core/pull/6362))

## [40.1.0]

### Changed

- Bump `@metamask/base-controller` from `^8.1.0` to `^8.2.0` ([#6355](https://github.com/MetaMask/core/pull/6355))

## [40.0.0]

### Added

- Add `getBridgeHistoryItemByTxMetaId` method to retrieve bridge history items by their transaction meta ID ([#6346](https://github.com/MetaMask/core/pull/6346))
- Add support for EIP-7702 gasless transactions in transaction batch handling ([#6346](https://github.com/MetaMask/core/pull/6346))

### Changed

- **BREAKING:** Bump peer dependency `@metamask/bridge-controller` from `^40.0.0` to `^41.0.0` ([#6350](https://github.com/MetaMask/core/pull/6350))
- Calculate `actual_time_minutes` event property based on `txMeta.time` if available ([#6314](https://github.com/MetaMask/core/pull/6314))
- Parse event properties from the quote request if an event needs to be published prior to tx submission (i.e., Failed, Submitted) ([#6314](https://github.com/MetaMask/core/pull/6314))
- Update transaction batch handling to conditionally enable EIP-7702 based on quote's `gasless7702` flag ([#6346](https://github.com/MetaMask/core/pull/6346))

## [39.0.0]

### Changed

- **BREAKING:** Bump peer dependency `@metamask/accounts-controller` from `^32.0.0` to `^33.0.0` ([#6345](https://github.com/MetaMask/core/pull/6345))
- **BREAKING:** Bump peer dependency `@metamask/bridge-controller` from `^39.0.0` to `^40.0.0` ([#6345](https://github.com/MetaMask/core/pull/6345))
- **BREAKING:** Bump peer dependency `@metamask/transaction-controller` from `^59.0.0` to `^60.0.0` ([#6345](https://github.com/MetaMask/core/pull/6345))
- Bump accounts related packages ([#6309](https://github.com/MetaMask/core/pull/6309))
  - Bump `@metamask/keyring-api` from `^20.0.0` to `^20.1.0`

## [38.1.0]

### Changed

- Add `quotedGasAmount` to txHistory ([#6299](https://github.com/MetaMask/core/pull/6299))

### Fixed

- Parse destination amount from Swap EVM tx receipt and use it to calculate finalized tx event properties ([#6299](https://github.com/MetaMask/core/pull/6299))
- Use `status.destChain.amount` from getTxStatus response to calculate actual bridged amount ([#6299](https://github.com/MetaMask/core/pull/6299))

## [38.0.1]

### Changed

- Bump `@metamask/controller-utils` from `^11.11.0` to `^11.12.0` ([#6303](https://github.com/MetaMask/core/pull/6303))

### Fixed

- Wait for Mobile hardware wallet delay before submitting Ledger tx ([#6302](https://github.com/MetaMask/core/pull/6302))

## [38.0.0]

### Added

- Include `assetsFiatValue` for sending and receiving assets in batch transaction request parameters ([#6277](https://github.com/MetaMask/core/pull/6277))

### Changed

- **BREAKING:** Bump peer dependency `@metamask/bridge-controller` to `^38.0.0` ([#6268](https://github.com/MetaMask/core/pull/6268))
- Hardcode `action_type` to `swapbridge-v1` after swaps and bridge unification ([#6270](https://github.com/MetaMask/core/pull/6270))
- Bump `@metamask/base-controller` from `^8.0.1` to `^8.1.0` ([#6284](https://github.com/MetaMask/core/pull/6284))
- Store the quote's effective gas fees as the `quotedGasInUsd` in txHistory; fallback to the total fees otherwise ([#6295](https://github.com/MetaMask/core/pull/6295))

## [37.0.1]

### Changed

- Bump `@metamask/keyring-api` from `^19.0.0` to `^20.0.0` ([#6248](https://github.com/MetaMask/core/pull/6248))

### Fixed

- Make sure to pass the `requireApproval` for ERC20 approvals ([#6204](https://github.com/MetaMask/core/pull/6204))

## [37.0.0]

### Changed

- **BREAKING:** Bump peer dependency `@metamask/accounts-controller` to `^32.0.0` ([#6171](https://github.com/MetaMask/core/pull/6171))
- **BREAKING:** Bump peer dependency `@metamask/bridge-controller` to `^37.0.0` ([#6171](https://github.com/MetaMask/core/pull/6171))
- **BREAKING:** Bump peer dependency `@metamask/transaction-controller` to `^59.0.0` ([#6171](https://github.com/MetaMask/core/pull/6171)), ([#6027](https://github.com/MetaMask/core/pull/6027))

## [36.1.0]

### Added

- Add `restartPollingForFailedAttempts` action to restart polling for txs that are not in a final state but have too many failed attempts ([#6149](https://github.com/MetaMask/core/pull/6149))

### Changed

- Bump `@metamask/keyring-api` from `^18.0.0` to `^19.0.0` ([#6146](https://github.com/MetaMask/core/pull/6146))

### Fixed

- Don't poll indefinitely for bridge tx status if the tx is not found. Implement exponential backoff to prevent overwhelming the bridge API. ([#6149](https://github.com/MetaMask/core/pull/6149))

## [36.0.0]

### Changed

- Bump `@metamask/bridge-controller` to `^36.0.0` ([#6120](https://github.com/MetaMask/core/pull/6120))

## [35.0.0]

### Changed

- **BREAKING:** Bump peer dependency `@metamask/bridge-controller` to `^35.0.0` ([#6098](https://github.com/MetaMask/core/pull/6098))
- **BREAKING** Submit Solana transactions using `onClientRequest` RPC call by default, which hides the Snap confirmation page from clients. Clients will need to remove conditional redirect the the confirmation page on tx submission ([#6077](https://github.com/MetaMask/core/pull/6077))
- Bump `@metamask/controller-utils` from `^11.10.0` to `^11.11.0` ([#6069](https://github.com/MetaMask/core/pull/6069))
- Bump `@metamask/utils` from `^11.2.0` to `^11.4.2` ([#6054](https://github.com/MetaMask/core/pull/6054))

## [34.0.0]

### Added

- Add `batchId` to BridgeHistoryItem to enable querying history by batchId ([#6058](https://github.com/MetaMask/core/pull/6058))

### Changed

- **BREAKING** Add tx batching functionality, which requires an `addTransactionBatchFn` handler to be passed to the BridgeStatusController's constructor ([#6058](https://github.com/MetaMask/core/pull/6058))
- **BREAKING** Update batched txs after signing with correct tx types, which requires an `updateTransactionFn` handler to be passed to the BridgeStatusController's constructor ([#6058](https://github.com/MetaMask/core/pull/6058))
- Add approvalTxId to txHistoryItem after signing batched transaction ([#6058](https://github.com/MetaMask/core/pull/6058))
- Remove `addUserOperationFromTransaction` tx submission code and constructor arg since it is unsupported ([#6057](https://github.com/MetaMask/core/pull/6057))
- Remove @metamask/user-operation-controller dependency ([#6057](https://github.com/MetaMask/core/pull/6057))
- **BREAKING:** Bump peer dependency `@metamask/snaps-controllers` from `^12.0.0` to `^14.0.0` ([#6035](https://github.com/MetaMask/core/pull/6035))

### Fixed

- Wait until a bridge transaction is confirmed before polling for its status. This reduces (or fully removes) premature `getTxStatus` calls, and enables adding batched bridge txs to history before its transaction Id is available ([#6052](https://github.com/MetaMask/core/pull/6052))

## [33.0.0]

### Changed

- Consolidate validator and type definitions for `StatusResponse` so new response fields only need to be defined once ([#6030](https://github.com/MetaMask/core/pull/6030))

### Removed

- Clean up unused exports that duplicate @metamask/bridge-controller's ([#6030](https://github.com/MetaMask/core/pull/6030))
  - Asset
  - SrcChainStatus
  - DestChainStatus
  - RefuelData
  - FeeType
  - ActionTypes

### Fixed

- Set event property `gas_included` to quote's `gasIncluded` value ([#6030](https://github.com/MetaMask/core/pull/6030))
- Set StatusResponse ChainId schema to expect a number instead of a string ([#6045](https://github.com/MetaMask/core/pull/6045))

## [32.0.0]

### Changed

- Remove `@metamask/multichain-transactions-controller` peer dependency ([#5993](https://github.com/MetaMask/core/pull/5993))

### Fixed

- Update the following events to match the Unified SwapBridge spec ([#5993](https://github.com/MetaMask/core/pull/5993))
  - `Completed`: remove multichain tx controller subscription and emit the event based on the tx submission status instead
  - `Failed`: emit event when an error is thrown during solana tx submission
  - `Submitted`
    - set swap type for evm txs when applicable. this is currently hardcoded to bridge so swaps don't get displayed correctly on the activity list
    - emit this event when submitTx is called, regardless of confirmation status

## [31.0.0]

### Changed

- **BREAKING:** Adds a call to bridge-controller's `stopPollingForQuotes` handler to prevent quotes from refreshing during tx submission. This enables "pausing" the quote polling loop without resetting the entire state. Without this, it's possible for the activeQuote to change while the UI's tx submission is in-progress ([#5994](https://github.com/MetaMask/core/pull/5994))
- **BREAKING:** BridgeStatusController now requires the `BridgeController:stopPollingForQuotes` action permission ([#5994](https://github.com/MetaMask/core/pull/5994))
- **BREAKING:** Bump peer dependency `@metamask/accounts-controller` to `^31.0.0` ([#5999](https://github.com/MetaMask/core/pull/5999))
- **BREAKING:** Bump peer dependency `@metamask/bridge-controller` to `^33.0.0` ([#5999](https://github.com/MetaMask/core/pull/5999))
- **BREAKING:** Bump peer dependency `@metamask/gas-fee-controller` to `^24.0.0` ([#5999](https://github.com/MetaMask/core/pull/5999))
- **BREAKING:** Bump peer dependency `@metamask/multichain-transactions-controller` to `^3.0.0` ([#5999](https://github.com/MetaMask/core/pull/5999))
- **BREAKING:** Bump peer dependency `@metamask/network-controller` to `^24.0.0` ([#5999](https://github.com/MetaMask/core/pull/5999))
- **BREAKING:** Bump peer dependency `@metamask/transaction-controller` to `^58.0.0` ([#5999](https://github.com/MetaMask/core/pull/5999))
- Bump `@metamask/polling-controller` to `^14.0.0` ([#5999](https://github.com/MetaMask/core/pull/5999))
- Bump `@metamask/user-operation-controller` to `^37.0.0` ([#5999](https://github.com/MetaMask/core/pull/5999))

### Fixed

- Parse tx signature from `onClientRequest` response in order to identify bridge transactions ([#6001](https://github.com/MetaMask/core/pull/6001))
- Prevent active quote from changing while transaction submission is in progress ([#5994](https://github.com/MetaMask/core/pull/5994))

## [30.0.0]

### Changed

- **BREAKING:** Implement onClientRequest for Solana snap transactions, now requires action permission for RemoteFeatureFlagController:getState ([#5961](https://github.com/MetaMask/core/pull/5961))

## [29.1.1]

### Changed

- Bump `@metamask/bridge-controller` to `^32.1.2` ([#5969](https://github.com/MetaMask/core/pull/5969))
- Bump `@metamask/controller-utils` to `^11.10.0` ([#5935](https://github.com/MetaMask/core/pull/5935))
- Bump `@metamask/transaction-controller` to `^57.3.0` ([#5954](https://github.com/MetaMask/core/pull/5954))

### Fixed

- Properly prompt for confirmation on Ledger on Mobile for bridge transactions ([#5931](https://github.com/MetaMask/core/pull/5931))

## [29.1.0]

### Added

- Include all invalid status properties in sentry logs ([#5913](https://github.com/MetaMask/core/pull/5913))

## [29.0.0]

### Changed

- **BREAKING:** Bump `@metamask/bridge-controller` peer dependency to `^32.0.0` ([#5896](https://github.com/MetaMask/core/pull/5896))

## [28.0.0]

### Changed

- **BREAKING:** Bump `@metamask/bridge-controller` peer dependency to `^31.0.0` ([#5894](https://github.com/MetaMask/core/pull/5894))

## [27.0.0]

### Changed

- **BREAKING:** Bump `@metamask/accounts-controller` peer dependency to `^30.0.0` ([#5888](https://github.com/MetaMask/core/pull/5888))
- **BREAKING:** Bump `@metamask/bridge-controller` peer dependency to `^30.0.0` ([#5888](https://github.com/MetaMask/core/pull/5888))
- **BREAKING:** Bump `@metamask/transactions-controller` peer dependency to `^57.0.0` ([#5888](https://github.com/MetaMask/core/pull/5888))
- **BREAKING:** Bump `@metamask/multichain-transactions-controller` peer dependency to `^2.0.0` ([#5888](https://github.com/MetaMask/core/pull/5888))
- **BREAKING:** Bump `@metamask/snaps-controllers` peer dependency from `^11.0.0` to `^12.0.0` ([#5871](https://github.com/MetaMask/core/pull/5871))
- Bump `@metamask/keyring-api` dependency from `^17.4.0` to `^18.0.0` ([#5871](https://github.com/MetaMask/core/pull/5871))

## [26.0.0]

### Changed

- **BREAKING:** Bump `@metamask/bridge-controller` peer dependency to `^29.0.0` ([#5872](https://github.com/MetaMask/core/pull/5872))

## [25.0.0]

### Changed

- **BREAKING:** Bump `@metamask/bridge-controller` peer dependency to `^28.0.0` ([#5863](https://github.com/MetaMask/core/pull/5863))

## [24.0.0]

### Changed

- **BREAKING:** Bump `@metamask/bridge-controller` peer dependency to `^27.0.0` ([#5845](https://github.com/MetaMask/core/pull/5845))

## [23.0.0]

### Added

- Subscribe to TransactionController and MultichainTransactionsController tx confirmed and failed events for swaps ([#5829](https://github.com/MetaMask/core/pull/5829))

### Changed

- **BREAKING:** bump `@metamask/bridge-controller` peer dependency to `^26.0.0` ([#5842](https://github.com/MetaMask/core/pull/5842))
- **BREAKING:** Remove the published bridgeTransactionComplete and bridgeTransactionFailed events ([#5829](https://github.com/MetaMask/core/pull/5829))
- Modify events to use `swap` and `swapApproval` TransactionTypes when src and dest chain are the same ([#5829](https://github.com/MetaMask/core/pull/5829))

## [22.0.0]

### Added

- Subscribe to TransactionController and MultichainTransactionsController tx confirmed and failed events for swaps ([#5829](https://github.com/MetaMask/core/pull/5829))
- Error logs for invalid getTxStatus responses ([#5816](https://github.com/MetaMask/core/pull/5816))

### Changed

- **BREAKING:** Remove the published bridgeTransactionComplete and bridgeTransactionFailed events ([#5829](https://github.com/MetaMask/core/pull/5829))
- Modify events to use `swap` and `swapApproval` TransactionTypes when src and dest chain are the same ([#5829](https://github.com/MetaMask/core/pull/5829))
- Bump `@metamask/bridge-controller` dev dependency to `^25.0.1` ([#5811](https://github.com/MetaMask/core/pull/5811))
- Bump `@metamask/controller-utils` to `^11.9.0` ([#5812](https://github.com/MetaMask/core/pull/5812))

### Fixed

- Don't start or restart getTxStatus polling if transaction is a swap ([#5831](https://github.com/MetaMask/core/pull/5831))

## [21.0.0]

### Changed

- **BREAKING:** bump `@metamask/accounts-controller` peer dependency to `^29.0.0` ([#5802](https://github.com/MetaMask/core/pull/5802))
- **BREAKING:** bump `@metamask/bridge-controller` peer dependency to `^25.0.0` ([#5802](https://github.com/MetaMask/core/pull/5802))
- **BREAKING:** bump `@metamask/transaction-controller` peer dependency to `^56.0.0` ([#5802](https://github.com/MetaMask/core/pull/5802))

## [20.1.0]

### Added

- Sentry traces for Swap and Bridge `TransactionApprovalCompleted` and `TransactionCompleted` events ([#5780](https://github.com/MetaMask/core/pull/5780))

### Changed

- `traceFn` added to BridgeStatusController constructor to enable clients to pass in a custom sentry trace handler ([#5768](https://github.com/MetaMask/core/pull/5768))

## [20.0.0]

### Changed

- **BREAKING:** Bump `@metamask/bridge-controller` peer dependency to `^23.0.0` ([#5795](https://github.com/MetaMask/core/pull/5795))
- Replace `bridgePriceData` with `priceData` from QuoteResponse object ([#5784](https://github.com/MetaMask/core/pull/5784))

## [19.0.0]

### Changed

- **BREAKING:** Bump `@metamask/bridge-controller` peer dependency to `^22.0.0` ([#5780](https://github.com/MetaMask/core/pull/5780))
- Bump `@metamask/controller-utils` to `^11.8.0` ([#5765](https://github.com/MetaMask/core/pull/5765))

## [18.0.0]

### Changed

- **BREAKING:** Bump `@metamask/bridge-controller` peer dependency to `^21.0.0` ([#5763](https://github.com/MetaMask/core/pull/5763))
- **BREAKING:** Bump `@metamask/accounts-controller` peer dependency to `^28.0.0` ([#5763](https://github.com/MetaMask/core/pull/5763))
- **BREAKING:** Bump `@metamask/transaction-controller` peer dependency to `^55.0.0` ([#5763](https://github.com/MetaMask/core/pull/5763))

## [17.0.1]

### Fixed

- Added a hardcoded `SolScope.Mainnet` value to ensure the `signAndSendTransaction` params are always valid. Discovered Solana accounts may have an undefined `options.scope`, which causes `handleRequest` calls to throw a JSON-RPC validation error ([#5750])(https://github.com/MetaMask/core/pull/5750)

## [17.0.0]

### Changed

- Includes submitted quote's `priceImpact` as a property in analytics events ([#5721](https://github.com/MetaMask/core/pull/5721))
- Bump `@metamask/base-controller` from ^8.0.0 to ^8.0.1 ([#5722](https://github.com/MetaMask/core/pull/5722))
- **BREAKING:** Bump `@metamask/bridge-controller` peer dependency to `^20.0.0` ([#5717](https://github.com/MetaMask/core/pull/5717))

## [16.0.0]

### Changed

- **BREAKING:** Bump `@metamask/bridge-controller` peer dependency to `^19.0.0` ([#5717](https://github.com/MetaMask/core/pull/5717))
- Remove `@metamask/assets-controllers` peer dependency ([#5716](https://github.com/MetaMask/core/pull/5716))

### Fixed

- Fixes transaction polling failures caused by adding tokens with the incorrect account address to the TokensControler ([#5716](https://github.com/MetaMask/core/pull/5716))

## [15.0.0]

### Changed

- **BREAKING:** Bump `@metamask/assets-controllers` peer dependency to `^59.0.0` ([#5712](https://github.com/MetaMask/core/pull/5712))
- **BREAKING:** Bump `@metamask/bridge-controller` peer dependency to `^18.0.0` ([#5712](https://github.com/MetaMask/core/pull/5712))

## [14.0.0]

### Added

- **BREAKING:** Add analytics tracking for post-tx submission events ([#5684](https://github.com/MetaMask/core/pull/5684))
- Add optional `isStxEnabled` property to `BridgeHistoryItem` to indicate whether the transaction was submitted as a smart transaction ([#5684](https://github.com/MetaMask/core/pull/5684))

### Changed

- **BREAKING:** Bump `@metamask/bridge-controller` peer dependency to `^17.0.0` ([#5700](https://github.com/MetaMask/core/pull/5700))

### Fixed

- Fixes missing EVM native exchange rates by not lowercasing the symbol used for lookups ([#5696](https://github.com/MetaMask/core/pull/5696))
- Fixes occasional snap `handleRequest` errors by setting the request scope to `SolScope.Mainnet` instead of reading it from the account metadata ([#5696](https://github.com/MetaMask/core/pull/5696))

## [13.1.0]

### Fixed

- Add optional `approvalTxId` to `BridgeHistoryItem` to prevent transaction metadata corruption ([#5670](https://github.com/MetaMask/core/pull/5670))
  - Fixes issue where `updateTransaction` was overwriting transaction metadata when associating approvals
  - Stores approval transaction ID in bridge history instead of modifying transaction metadata
  - Reduces duplicate quote data in state

## [13.0.0]

### Added

- **BREAKING:** Add `@metamask/snaps-controllers` peer dependency at `^11.0.0` ([#5634](https://github.com/MetaMask/core/pull/5634), [#5639](https://github.com/MetaMask/core/pull/5639))
- **BREAKING:** Add `@metamask/gas-fee-controller` peer dependency at `^23.0.0` ([#5643](https://github.com/MetaMask/core/pull/5643))
- **BREAKING:** Add `@metamask/assets-controllers` peer dependency at `^58.0.0` ([#5643](https://github.com/MetaMask/core/pull/5643), [#5672](https://github.com/MetaMask/core/pull/5672))
- Add `@metamask/user-operation-controller` dependency at `^33.0.0` ([#5643](https://github.com/MetaMask/core/pull/5643))
- Add `uuid` dependency at `^8.3.2` ([#5634](https://github.com/MetaMask/core/pull/5634))
- Add `@metamask/keyring-api` dependency at `^17.4.0` ([#5643](https://github.com/MetaMask/core/pull/5643))
- Add `bignumber.js` dependency at `^9.1.2` ([#5643](https://github.com/MetaMask/core/pull/5643))
- Add `submitTx` handler that submits cross-chain swaps transactions and triggers polling for destination transaction status ([#5634](https://github.com/MetaMask/core/pull/5634))
- Enable submitting EVM transactions using `submitTx` ([#5643](https://github.com/MetaMask/core/pull/5643))
- Add functionality for importing tokens from transaction after successful confirmation ([#5643](https://github.com/MetaMask/core/pull/5643))

### Changed

- **BREAKING** Change `@metamask/bridge-controller` from dependency to peer dependency and bump to `^16.0.0` ([#5657](https://github.com/MetaMask/core/pull/5657), [#5665](https://github.com/MetaMask/core/pull/5665), [#5643](https://github.com/MetaMask/core/pull/5643) [#5672](https://github.com/MetaMask/core/pull/5672))
- Add optional config.customBridgeApiBaseUrl constructor arg to set the bridge-api base URL ([#5634](https://github.com/MetaMask/core/pull/5634))
- Add required `addTransactionFn` and `estimateGasFeeFn` args to the BridgeStatusController constructor to enable calling TransactionController's methods from `submitTx` ([#5643](https://github.com/MetaMask/core/pull/5643))
- Add optional `addUserOperationFromTransactionFn` arg to the BridgeStatusController constructor to enable submitting txs from smart accounts using the UserOperationController's addUserOperationFromTransaction method ([#5643](https://github.com/MetaMask/core/pull/5643))

### Fixed

- Update validators to accept any `bridge` string in the StatusResponse ([#5634](https://github.com/MetaMask/core/pull/5634))

## [12.0.1]

### Fixed

- Add `relay` to the list of bridges in the `BridgeId` enum to prevent validation from failing ([#5623](https://github.com/MetaMask/core/pull/5623))

## [12.0.0]

### Changed

- **BREAKING:** Bump `@metamask/transaction-controller` peer dependency to `^54.0.0` ([#5615](https://github.com/MetaMask/core/pull/5615))

## [11.0.0]

### Changed

- **BREAKING:** Bump `@metamask/transaction-controller` peer dependency to `^53.0.0` ([#5585](https://github.com/MetaMask/core/pull/5585))
- Bump `@metamask/bridge-controller` dependency to `^11.0.0` ([#5525](https://github.com/MetaMask/core/pull/5525))
- **BREAKING:** Change controller to fetch multichain address instead of EVM ([#5554](https://github.com/MetaMask/core/pull/5540))

## [10.0.0]

### Changed

- **BREAKING:** Bump `@metamask/transaction-controller` peer dependency to `^52.0.0` ([#5513](https://github.com/MetaMask/core/pull/5513))
- Bump `@metamask/bridge-controller` peer dependency to `^10.0.0` ([#5513](https://github.com/MetaMask/core/pull/5513))

## [9.0.0]

### Changed

- **BREAKING:** Bump peer dependency `@metamask/accounts-controller` to `^27.0.0` ([#5507](https://github.com/MetaMask/core/pull/5507))
- **BREAKING:** Bump peer dependency `@metamask/network-controller` to `^23.0.0` ([#5507](https://github.com/MetaMask/core/pull/5507))
- **BREAKING:** Bump peer dependency `@metamask/transaction-controller` to `^51.0.0` ([#5507](https://github.com/MetaMask/core/pull/5507))
- Bump `@metamask/bridge-controller` to `^9.0.0` ([#5507](https://github.com/MetaMask/core/pull/5507))
- Bump `@metamask/polling-controller` to `^13.0.0` ([#5507](https://github.com/MetaMask/core/pull/5507))

## [8.0.0]

### Changed

- **BREAKING:** Bump `@metamask/transaction-controller` peer dependency to `^50.0.0` ([#5496](https://github.com/MetaMask/core/pull/5496))

## [7.0.0]

### Changed

- Bump `@metamask/accounts-controller` dev dependency to `^26.1.0` ([#5481](https://github.com/MetaMask/core/pull/5481))
- **BREAKING:** Allow changing the Bridge API url through the `config` param in the constructor. Remove previous method of doing it through `process.env`. ([#5465](https://github.com/MetaMask/core/pull/5465))

### Fixed

- `@metamask/bridge-controller` dependency is no longer a peer dependency, just a direct dependency ([#5464](https://github.com/MetaMask/core/pull/5464))

## [6.0.0]

### Changed

- **BREAKING:** Bump `@metamask/transaction-controller` peer dependency to `^49.0.0` ([#5471](https://github.com/MetaMask/core/pull/5471))

## [5.0.0]

### Changed

- **BREAKING:** Bump `@metamask/accounts-controller` peer dependency to `^26.0.0` ([#5439](https://github.com/MetaMask/core/pull/5439))
- **BREAKING:** Bump `@metamask/transaction-controller` peer dependency to `^48.0.0` ([#5439](https://github.com/MetaMask/core/pull/5439))
- **BREAKING:** Bump `@metamask/bridge-controller` peer dependency to `^5.0.0` ([#5439](https://github.com/MetaMask/core/pull/5439))

## [4.0.0]

### Changed

- **BREAKING:** Bump `@metamask/accounts-controller` peer dependency to `^25.0.0` ([#5426](https://github.com/MetaMask/core/pull/5426))
- **BREAKING:** Bump `@metamask/transaction-controller` peer dependency to `^47.0.0` ([#5426](https://github.com/MetaMask/core/pull/5426))
- **BREAKING:** Bump `@metamask/bridge-controller` peer dependency to `^4.0.0` ([#5426](https://github.com/MetaMask/core/pull/5426))

## [3.0.0]

### Changed

- **BREAKING:** Bump `@metamask/bridge-controller` to v3.0.0
- Improve `BridgeStatusController` API response validation readability by using `@metamask/superstruct` ([#5408](https://github.com/MetaMask/core/pull/5408))

## [2.0.0]

### Changed

- **BREAKING:** Change `BridgeStatusController` state structure to have all fields at root of state ([#5406](https://github.com/MetaMask/core/pull/5406))
- **BREAKING:** Redundant type `BridgeStatusState` removed from exports ([#5406](https://github.com/MetaMask/core/pull/5406))

## [1.0.0]

### Added

- Initial release ([#5317](https://github.com/MetaMask/core/pull/5317))

[Unreleased]: https://github.com/MetaMask/core/compare/@metamask/bridge-status-controller@45.0.0...HEAD
[45.0.0]: https://github.com/MetaMask/core/compare/@metamask/bridge-status-controller@44.1.0...@metamask/bridge-status-controller@45.0.0
[44.1.0]: https://github.com/MetaMask/core/compare/@metamask/bridge-status-controller@44.0.0...@metamask/bridge-status-controller@44.1.0
[44.0.0]: https://github.com/MetaMask/core/compare/@metamask/bridge-status-controller@43.1.0...@metamask/bridge-status-controller@44.0.0
[43.1.0]: https://github.com/MetaMask/core/compare/@metamask/bridge-status-controller@43.0.0...@metamask/bridge-status-controller@43.1.0
[43.0.0]: https://github.com/MetaMask/core/compare/@metamask/bridge-status-controller@42.0.0...@metamask/bridge-status-controller@43.0.0
[42.0.0]: https://github.com/MetaMask/core/compare/@metamask/bridge-status-controller@41.0.0...@metamask/bridge-status-controller@42.0.0
[41.0.0]: https://github.com/MetaMask/core/compare/@metamask/bridge-status-controller@40.2.0...@metamask/bridge-status-controller@41.0.0
[40.2.0]: https://github.com/MetaMask/core/compare/@metamask/bridge-status-controller@40.1.0...@metamask/bridge-status-controller@40.2.0
[40.1.0]: https://github.com/MetaMask/core/compare/@metamask/bridge-status-controller@40.0.0...@metamask/bridge-status-controller@40.1.0
[40.0.0]: https://github.com/MetaMask/core/compare/@metamask/bridge-status-controller@39.0.0...@metamask/bridge-status-controller@40.0.0
[39.0.0]: https://github.com/MetaMask/core/compare/@metamask/bridge-status-controller@38.1.0...@metamask/bridge-status-controller@39.0.0
[38.1.0]: https://github.com/MetaMask/core/compare/@metamask/bridge-status-controller@38.0.1...@metamask/bridge-status-controller@38.1.0
[38.0.1]: https://github.com/MetaMask/core/compare/@metamask/bridge-status-controller@38.0.0...@metamask/bridge-status-controller@38.0.1
[38.0.0]: https://github.com/MetaMask/core/compare/@metamask/bridge-status-controller@37.0.1...@metamask/bridge-status-controller@38.0.0
[37.0.1]: https://github.com/MetaMask/core/compare/@metamask/bridge-status-controller@37.0.0...@metamask/bridge-status-controller@37.0.1
[37.0.0]: https://github.com/MetaMask/core/compare/@metamask/bridge-status-controller@36.1.0...@metamask/bridge-status-controller@37.0.0
[36.1.0]: https://github.com/MetaMask/core/compare/@metamask/bridge-status-controller@36.0.0...@metamask/bridge-status-controller@36.1.0
[36.0.0]: https://github.com/MetaMask/core/compare/@metamask/bridge-status-controller@35.0.0...@metamask/bridge-status-controller@36.0.0
[35.0.0]: https://github.com/MetaMask/core/compare/@metamask/bridge-status-controller@34.0.0...@metamask/bridge-status-controller@35.0.0
[34.0.0]: https://github.com/MetaMask/core/compare/@metamask/bridge-status-controller@33.0.0...@metamask/bridge-status-controller@34.0.0
[33.0.0]: https://github.com/MetaMask/core/compare/@metamask/bridge-status-controller@32.0.0...@metamask/bridge-status-controller@33.0.0
[32.0.0]: https://github.com/MetaMask/core/compare/@metamask/bridge-status-controller@31.0.0...@metamask/bridge-status-controller@32.0.0
[31.0.0]: https://github.com/MetaMask/core/compare/@metamask/bridge-status-controller@30.0.0...@metamask/bridge-status-controller@31.0.0
[30.0.0]: https://github.com/MetaMask/core/compare/@metamask/bridge-status-controller@29.1.1...@metamask/bridge-status-controller@30.0.0
[29.1.1]: https://github.com/MetaMask/core/compare/@metamask/bridge-status-controller@29.1.0...@metamask/bridge-status-controller@29.1.1
[29.1.0]: https://github.com/MetaMask/core/compare/@metamask/bridge-status-controller@29.0.0...@metamask/bridge-status-controller@29.1.0
[29.0.0]: https://github.com/MetaMask/core/compare/@metamask/bridge-status-controller@28.0.0...@metamask/bridge-status-controller@29.0.0
[28.0.0]: https://github.com/MetaMask/core/compare/@metamask/bridge-status-controller@27.0.0...@metamask/bridge-status-controller@28.0.0
[27.0.0]: https://github.com/MetaMask/core/compare/@metamask/bridge-status-controller@26.0.0...@metamask/bridge-status-controller@27.0.0
[26.0.0]: https://github.com/MetaMask/core/compare/@metamask/bridge-status-controller@25.0.0...@metamask/bridge-status-controller@26.0.0
[25.0.0]: https://github.com/MetaMask/core/compare/@metamask/bridge-status-controller@24.0.0...@metamask/bridge-status-controller@25.0.0
[24.0.0]: https://github.com/MetaMask/core/compare/@metamask/bridge-status-controller@23.0.0...@metamask/bridge-status-controller@24.0.0
[23.0.0]: https://github.com/MetaMask/core/compare/@metamask/bridge-status-controller@22.0.0...@metamask/bridge-status-controller@23.0.0
[22.0.0]: https://github.com/MetaMask/core/compare/@metamask/bridge-status-controller@21.0.0...@metamask/bridge-status-controller@22.0.0
[21.0.0]: https://github.com/MetaMask/core/compare/@metamask/bridge-status-controller@20.1.0...@metamask/bridge-status-controller@21.0.0
[20.1.0]: https://github.com/MetaMask/core/compare/@metamask/bridge-status-controller@20.0.0...@metamask/bridge-status-controller@20.1.0
[20.0.0]: https://github.com/MetaMask/core/compare/@metamask/bridge-status-controller@19.0.0...@metamask/bridge-status-controller@20.0.0
[19.0.0]: https://github.com/MetaMask/core/compare/@metamask/bridge-status-controller@18.0.0...@metamask/bridge-status-controller@19.0.0
[18.0.0]: https://github.com/MetaMask/core/compare/@metamask/bridge-status-controller@17.0.1...@metamask/bridge-status-controller@18.0.0
[17.0.1]: https://github.com/MetaMask/core/compare/@metamask/bridge-status-controller@17.0.0...@metamask/bridge-status-controller@17.0.1
[17.0.0]: https://github.com/MetaMask/core/compare/@metamask/bridge-status-controller@16.0.0...@metamask/bridge-status-controller@17.0.0
[16.0.0]: https://github.com/MetaMask/core/compare/@metamask/bridge-status-controller@15.0.0...@metamask/bridge-status-controller@16.0.0
[15.0.0]: https://github.com/MetaMask/core/compare/@metamask/bridge-status-controller@14.0.0...@metamask/bridge-status-controller@15.0.0
[14.0.0]: https://github.com/MetaMask/core/compare/@metamask/bridge-status-controller@13.1.0...@metamask/bridge-status-controller@14.0.0
[13.1.0]: https://github.com/MetaMask/core/compare/@metamask/bridge-status-controller@13.0.0...@metamask/bridge-status-controller@13.1.0
[13.0.0]: https://github.com/MetaMask/core/compare/@metamask/bridge-status-controller@12.0.1...@metamask/bridge-status-controller@13.0.0
[12.0.1]: https://github.com/MetaMask/core/compare/@metamask/bridge-status-controller@12.0.0...@metamask/bridge-status-controller@12.0.1
[12.0.0]: https://github.com/MetaMask/core/compare/@metamask/bridge-status-controller@11.0.0...@metamask/bridge-status-controller@12.0.0
[11.0.0]: https://github.com/MetaMask/core/compare/@metamask/bridge-status-controller@10.0.0...@metamask/bridge-status-controller@11.0.0
[10.0.0]: https://github.com/MetaMask/core/compare/@metamask/bridge-status-controller@9.0.0...@metamask/bridge-status-controller@10.0.0
[9.0.0]: https://github.com/MetaMask/core/compare/@metamask/bridge-status-controller@8.0.0...@metamask/bridge-status-controller@9.0.0
[8.0.0]: https://github.com/MetaMask/core/compare/@metamask/bridge-status-controller@7.0.0...@metamask/bridge-status-controller@8.0.0
[7.0.0]: https://github.com/MetaMask/core/compare/@metamask/bridge-status-controller@6.0.0...@metamask/bridge-status-controller@7.0.0
[6.0.0]: https://github.com/MetaMask/core/compare/@metamask/bridge-status-controller@5.0.0...@metamask/bridge-status-controller@6.0.0
[5.0.0]: https://github.com/MetaMask/core/compare/@metamask/bridge-status-controller@4.0.0...@metamask/bridge-status-controller@5.0.0
[4.0.0]: https://github.com/MetaMask/core/compare/@metamask/bridge-status-controller@3.0.0...@metamask/bridge-status-controller@4.0.0
[3.0.0]: https://github.com/MetaMask/core/compare/@metamask/bridge-status-controller@2.0.0...@metamask/bridge-status-controller@3.0.0
[2.0.0]: https://github.com/MetaMask/core/compare/@metamask/bridge-status-controller@1.0.0...@metamask/bridge-status-controller@2.0.0
[1.0.0]: https://github.com/MetaMask/core/releases/tag/@metamask/bridge-status-controller@1.0.0<|MERGE_RESOLUTION|>--- conflicted
+++ resolved
@@ -7,11 +7,6 @@
 
 ## [Unreleased]
 
-<<<<<<< HEAD
-### Changed
-
-- Bump `@metamask/utils` from `^11.8.0` to `^11.8.1` ([#6708](https://github.com/MetaMask/core/pull/6708))
-=======
 ### Added
 
 - Add support for Bitcoin bridge transactions ([#6705](https://github.com/MetaMask/core/pull/6705))
@@ -20,6 +15,7 @@
 
 ### Changed
 
+- Bump `@metamask/utils` from `^11.8.0` to `^11.8.1` ([#6708](https://github.com/MetaMask/core/pull/6708))
 - **BREAKING:** Update transaction submission to use new unified Snap interface for all non-EVM chains ([#6705](https://github.com/MetaMask/core/pull/6705))
   - Replace `signAndSendTransactionWithoutConfirmation` with `ClientRequest:signAndSendTransaction` method for Snap communication
   - This changes the expected Snap interface but maintains backward compatibility through response handling
@@ -34,7 +30,6 @@
 
 - Fix invalid fallback chain ID for non-EVM chains in transaction metadata ([#6705](https://github.com/MetaMask/core/pull/6705))
   - Changed from invalid `0x0` to `0x1` as temporary workaround for activity list display
->>>>>>> 73c5f3ea
 
 ## [45.0.0]
 
