--- conflicted
+++ resolved
@@ -7,14 +7,13 @@
 
 ## [Unreleased]
 
-<<<<<<< HEAD
 ### Changed
 
 - Update transaction submission to use new unified Snap interface for non-EVM chains ([#6454](https://github.com/MetaMask/core/pull/6454))
   - Replace `signAndSendTransactionWithoutConfirmation` with `ClientRequest:signAndSendTransaction` method
   - Update response handling to support new `transactionId` format from unified interface
   - Maintain backward compatibility with legacy response formats
-=======
+
 ## [42.0.0]
 
 ### Added
@@ -27,7 +26,6 @@
 - **BREAKING:** Bump `@metamask/bridge-controller` peer dependency from `^41.0.0` to `^42.0.0` ([#6476](https://github.com/MetaMask/core/pull/6476))
 - Bump `@metamask/base-controller` from `^8.2.0` to `^8.3.0` ([#6465](https://github.com/MetaMask/core/pull/6465))
 - Pass the `isGasFeeIncluded` parameter through transaction utilities ([#6363](https://github.com/MetaMask/core/pull/6363))
->>>>>>> 32223e11
 
 ## [41.0.0]
 
