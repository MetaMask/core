--- conflicted
+++ resolved
@@ -7,11 +7,10 @@
 
 ## [Unreleased]
 
-<<<<<<< HEAD
 ### Added
 
 - Added support for bridging and swapping tokens on the Tron blockchain ([#6862](https://github.com/MetaMask/core/pull/6862))
-=======
+
 ## [60.0.0]
 
 ### Added
@@ -21,7 +20,6 @@
 ### Changed
 
 - **BREAKING:** Bump `@metamask/bridge-controller` from `^59.0.0` to `^60.0.0` ([#7100](https://github.com/MetaMask/core/pull/7100))
->>>>>>> ddf22477
 
 ## [59.0.0]
 
