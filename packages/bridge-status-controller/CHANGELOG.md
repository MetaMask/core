# Changelog

All notable changes to this project will be documented in this file.

The format is based on [Keep a Changelog](https://keepachangelog.com/en/1.0.0/),
and this project adheres to [Semantic Versioning](https://semver.org/spec/v2.0.0.html).

## [Unreleased]

### Changed

<<<<<<< HEAD
- Includes submitted quote's `priceImpact` as a property in analytics events ([#5721](https://github.com/MetaMask/core/pull/5721))
=======
- Bump `@metamask/base-controller` from ^8.0.0 to ^8.0.1 ([#5722](https://github.com/MetaMask/core/pull/5722))
>>>>>>> b0b9afbe

## [16.0.0]

### Changed

- **BREAKING:** Bump `@metamask/bridge-controller` peer dependency to `^19.0.0` ([#5717](https://github.com/MetaMask/core/pull/5717))
- Remove `@metamask/assets-controllers` peer dependency ([#5716](https://github.com/MetaMask/core/pull/5716))

### Fixed

- Fixes transaction polling failures caused by adding tokens with the incorrect account address to the TokensControler ([#5716](https://github.com/MetaMask/core/pull/5716))

## [15.0.0]

### Changed

- **BREAKING:** Bump `@metamask/assets-controllers` peer dependency to `^59.0.0` ([#5712](https://github.com/MetaMask/core/pull/5712))
- **BREAKING:** Bump `@metamask/bridge-controller` peer dependency to `^18.0.0` ([#5712](https://github.com/MetaMask/core/pull/5712))

## [14.0.0]

### Added

- **BREAKING:** Add analytics tracking for post-tx submission events ([#5684](https://github.com/MetaMask/core/pull/5684))
- Add optional `isStxEnabled` property to `BridgeHistoryItem` to indicate whether the transaction was submitted as a smart transaction ([#5684](https://github.com/MetaMask/core/pull/5684))

### Changed

- **BREAKING:** Bump `@metamask/bridge-controller` peer dependency to `^17.0.0` ([#5700](https://github.com/MetaMask/core/pull/5700))

### Fixed

- Fixes missing EVM native exchange rates by not lowercasing the symbol used for lookups ([#5696](https://github.com/MetaMask/core/pull/5696))
- Fixes occasional snap `handleRequest` errors by setting the request scope to `SolScope.Mainnet` instead of reading it from the account metadata ([#5696](https://github.com/MetaMask/core/pull/5696))

## [13.1.0]

### Fixed

- Add optional `approvalTxId` to `BridgeHistoryItem` to prevent transaction metadata corruption ([#5670](https://github.com/MetaMask/core/pull/5670))
  - Fixes issue where `updateTransaction` was overwriting transaction metadata when associating approvals
  - Stores approval transaction ID in bridge history instead of modifying transaction metadata
  - Reduces duplicate quote data in state

## [13.0.0]

### Added

- **BREAKING:** Add `@metamask/snaps-controllers` peer dependency at `^11.0.0` ([#5634](https://github.com/MetaMask/core/pull/5634), [#5639](https://github.com/MetaMask/core/pull/5639))
- **BREAKING:** Add `@metamask/gas-fee-controller` peer dependency at `^23.0.0` ([#5643](https://github.com/MetaMask/core/pull/5643))
- **BREAKING:** Add `@metamask/assets-controllers` peer dependency at `^58.0.0` ([#5643](https://github.com/MetaMask/core/pull/5643), [#5672](https://github.com/MetaMask/core/pull/5672))
- Add `@metamask/user-operation-controller` dependency at `^33.0.0` ([#5643](https://github.com/MetaMask/core/pull/5643))
- Add `uuid` dependency at `^8.3.2` ([#5634](https://github.com/MetaMask/core/pull/5634))
- Add `@metamask/keyring-api` dependency at `^17.4.0` ([#5643](https://github.com/MetaMask/core/pull/5643))
- Add `bignumber.js` dependency at `^9.1.2` ([#5643](https://github.com/MetaMask/core/pull/5643))
- Add `submitTx` handler that submits cross-chain swaps transactions and triggers polling for destination transaction status ([#5634](https://github.com/MetaMask/core/pull/5634))
- Enable submitting EVM transactions using `submitTx` ([#5643](https://github.com/MetaMask/core/pull/5643))
- Add functionality for importing tokens from transaction after successful confirmation ([#5643](https://github.com/MetaMask/core/pull/5643))

### Changed

- **BREAKING** Change `@metamask/bridge-controller` from dependency to peer dependency and bump to `^16.0.0` ([#5657](https://github.com/MetaMask/core/pull/5657), [#5665](https://github.com/MetaMask/core/pull/5665), [#5643](https://github.com/MetaMask/core/pull/5643) [#5672](https://github.com/MetaMask/core/pull/5672))
- Add optional config.customBridgeApiBaseUrl constructor arg to set the bridge-api base URL ([#5634](https://github.com/MetaMask/core/pull/5634))
- Add required `addTransactionFn` and `estimateGasFeeFn` args to the BridgeStatusController constructor to enable calling TransactionController's methods from `submitTx` ([#5643](https://github.com/MetaMask/core/pull/5643))
- Add optional `addUserOperationFromTransactionFn` arg to the BridgeStatusController constructor to enable submitting txs from smart accounts using the UserOperationController's addUserOperationFromTransaction method ([#5643](https://github.com/MetaMask/core/pull/5643))

### Fixed

- Update validators to accept any `bridge` string in the StatusResponse ([#5634](https://github.com/MetaMask/core/pull/5634))

## [12.0.1]

### Fixed

- Add `relay` to the list of bridges in the `BridgeId` enum to prevent validation from failing ([#5623](https://github.com/MetaMask/core/pull/5623))

## [12.0.0]

### Changed

- **BREAKING:** Bump `@metamask/transaction-controller` peer dependency to `^54.0.0` ([#5615](https://github.com/MetaMask/core/pull/5615))

## [11.0.0]

### Changed

- **BREAKING:** Bump `@metamask/transaction-controller` peer dependency to `^53.0.0` ([#5585](https://github.com/MetaMask/core/pull/5585))
- Bump `@metamask/bridge-controller` dependency to `^11.0.0` ([#5525](https://github.com/MetaMask/core/pull/5525))
- **BREAKING:** Change controller to fetch multichain address instead of EVM ([#5554](https://github.com/MetaMask/core/pull/5540))

## [10.0.0]

### Changed

- **BREAKING:** Bump `@metamask/transaction-controller` peer dependency to `^52.0.0` ([#5513](https://github.com/MetaMask/core/pull/5513))
- Bump `@metamask/bridge-controller` peer dependency to `^10.0.0` ([#5513](https://github.com/MetaMask/core/pull/5513))

## [9.0.0]

### Changed

- **BREAKING:** Bump peer dependency `@metamask/accounts-controller` to `^27.0.0` ([#5507](https://github.com/MetaMask/core/pull/5507))
- **BREAKING:** Bump peer dependency `@metamask/network-controller` to `^23.0.0` ([#5507](https://github.com/MetaMask/core/pull/5507))
- **BREAKING:** Bump peer dependency `@metamask/transaction-controller` to `^51.0.0` ([#5507](https://github.com/MetaMask/core/pull/5507))
- Bump `@metamask/bridge-controller` to `^9.0.0` ([#5507](https://github.com/MetaMask/core/pull/5507))
- Bump `@metamask/polling-controller` to `^13.0.0` ([#5507](https://github.com/MetaMask/core/pull/5507))

## [8.0.0]

### Changed

- **BREAKING:** Bump `@metamask/transaction-controller` peer dependency to `^50.0.0` ([#5496](https://github.com/MetaMask/core/pull/5496))

## [7.0.0]

### Changed

- Bump `@metamask/accounts-controller` dev dependency to `^26.1.0` ([#5481](https://github.com/MetaMask/core/pull/5481))
- **BREAKING:** Allow changing the Bridge API url through the `config` param in the constructor. Remove previous method of doing it through `process.env`. ([#5465](https://github.com/MetaMask/core/pull/5465))

### Fixed

- `@metamask/bridge-controller` dependency is no longer a peer dependency, just a direct dependency ([#5464](https://github.com/MetaMask/core/pull/5464))

## [6.0.0]

### Changed

- **BREAKING:** Bump `@metamask/transaction-controller` peer dependency to `^49.0.0` ([#5471](https://github.com/MetaMask/core/pull/5471))

## [5.0.0]

### Changed

- **BREAKING:** Bump `@metamask/accounts-controller` peer dependency to `^26.0.0` ([#5439](https://github.com/MetaMask/core/pull/5439))
- **BREAKING:** Bump `@metamask/transaction-controller` peer dependency to `^48.0.0` ([#5439](https://github.com/MetaMask/core/pull/5439))
- **BREAKING:** Bump `@metamask/bridge-controller` peer dependency to `^5.0.0` ([#5439](https://github.com/MetaMask/core/pull/5439))

## [4.0.0]

### Changed

- **BREAKING:** Bump `@metamask/accounts-controller` peer dependency to `^25.0.0` ([#5426](https://github.com/MetaMask/core/pull/5426))
- **BREAKING:** Bump `@metamask/transaction-controller` peer dependency to `^47.0.0` ([#5426](https://github.com/MetaMask/core/pull/5426))
- **BREAKING:** Bump `@metamask/bridge-controller` peer dependency to `^4.0.0` ([#5426](https://github.com/MetaMask/core/pull/5426))

## [3.0.0]

### Changed

- **BREAKING:** Bump `@metamask/bridge-controller` to v3.0.0
- Improve `BridgeStatusController` API response validation readability by using `@metamask/superstruct` ([#5408](https://github.com/MetaMask/core/pull/5408))

## [2.0.0]

### Changed

- **BREAKING:** Change `BridgeStatusController` state structure to have all fields at root of state ([#5406](https://github.com/MetaMask/core/pull/5406))
- **BREAKING:** Redundant type `BridgeStatusState` removed from exports ([#5406](https://github.com/MetaMask/core/pull/5406))

## [1.0.0]

### Added

- Initial release ([#5317](https://github.com/MetaMask/core/pull/5317))

[Unreleased]: https://github.com/MetaMask/core/compare/@metamask/bridge-status-controller@16.0.0...HEAD
[16.0.0]: https://github.com/MetaMask/core/compare/@metamask/bridge-status-controller@15.0.0...@metamask/bridge-status-controller@16.0.0
[15.0.0]: https://github.com/MetaMask/core/compare/@metamask/bridge-status-controller@14.0.0...@metamask/bridge-status-controller@15.0.0
[14.0.0]: https://github.com/MetaMask/core/compare/@metamask/bridge-status-controller@13.1.0...@metamask/bridge-status-controller@14.0.0
[13.1.0]: https://github.com/MetaMask/core/compare/@metamask/bridge-status-controller@13.0.0...@metamask/bridge-status-controller@13.1.0
[13.0.0]: https://github.com/MetaMask/core/compare/@metamask/bridge-status-controller@12.0.1...@metamask/bridge-status-controller@13.0.0
[12.0.1]: https://github.com/MetaMask/core/compare/@metamask/bridge-status-controller@12.0.0...@metamask/bridge-status-controller@12.0.1
[12.0.0]: https://github.com/MetaMask/core/compare/@metamask/bridge-status-controller@11.0.0...@metamask/bridge-status-controller@12.0.0
[11.0.0]: https://github.com/MetaMask/core/compare/@metamask/bridge-status-controller@10.0.0...@metamask/bridge-status-controller@11.0.0
[10.0.0]: https://github.com/MetaMask/core/compare/@metamask/bridge-status-controller@9.0.0...@metamask/bridge-status-controller@10.0.0
[9.0.0]: https://github.com/MetaMask/core/compare/@metamask/bridge-status-controller@8.0.0...@metamask/bridge-status-controller@9.0.0
[8.0.0]: https://github.com/MetaMask/core/compare/@metamask/bridge-status-controller@7.0.0...@metamask/bridge-status-controller@8.0.0
[7.0.0]: https://github.com/MetaMask/core/compare/@metamask/bridge-status-controller@6.0.0...@metamask/bridge-status-controller@7.0.0
[6.0.0]: https://github.com/MetaMask/core/compare/@metamask/bridge-status-controller@5.0.0...@metamask/bridge-status-controller@6.0.0
[5.0.0]: https://github.com/MetaMask/core/compare/@metamask/bridge-status-controller@4.0.0...@metamask/bridge-status-controller@5.0.0
[4.0.0]: https://github.com/MetaMask/core/compare/@metamask/bridge-status-controller@3.0.0...@metamask/bridge-status-controller@4.0.0
[3.0.0]: https://github.com/MetaMask/core/compare/@metamask/bridge-status-controller@2.0.0...@metamask/bridge-status-controller@3.0.0
[2.0.0]: https://github.com/MetaMask/core/compare/@metamask/bridge-status-controller@1.0.0...@metamask/bridge-status-controller@2.0.0
[1.0.0]: https://github.com/MetaMask/core/releases/tag/@metamask/bridge-status-controller@1.0.0<|MERGE_RESOLUTION|>--- conflicted
+++ resolved
@@ -9,11 +9,8 @@
 
 ### Changed
 
-<<<<<<< HEAD
 - Includes submitted quote's `priceImpact` as a property in analytics events ([#5721](https://github.com/MetaMask/core/pull/5721))
-=======
 - Bump `@metamask/base-controller` from ^8.0.0 to ^8.0.1 ([#5722](https://github.com/MetaMask/core/pull/5722))
->>>>>>> b0b9afbe
 
 ## [16.0.0]
 
