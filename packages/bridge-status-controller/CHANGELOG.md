# Changelog

All notable changes to this project will be documented in this file.

The format is based on [Keep a Changelog](https://keepachangelog.com/en/1.0.0/),
and this project adheres to [Semantic Versioning](https://semver.org/spec/v2.0.0.html).

## [Unreleased]

## [63.1.0]

### Changed

<<<<<<< HEAD
- Improve type safety by replacing tx data type assertions with type predicates ([#7228](https://github.com/MetaMask/core/pull/7228))
- Submit `resetApproval` tx before the tx approval if it is included in the quoteResponse ([#7228](https://github.com/MetaMask/core/pull/7228))
=======
- Bump `@metamask/bridge-controller` from `^63.1.0` to `^63.2.0` ([#7245](https://github.com/MetaMask/core/pull/7245))
>>>>>>> 3db312fb
- Move peer dependencies for controller and service packages to direct dependencies ([#7209](https://github.com/MetaMask/core/pull/7209), [#7220](https://github.com/MetaMask/core/pull/7220), [#7236](https://github.com/MetaMask/core/pull/7236))
  - The dependencies moved are:
    - `@metamask/accounts-controller` (^35.0.0)
    - `@metamask/bridge-controller` (^63.0.0)
    - `@metamask/gas-fee-controller` (^26.0.0)
    - `@metamask/network-controller` (^26.0.0)
    - `@metamask/snaps-controllers` (^14.0.1)
    - `@metamask/transaction-controller` (^62.3.0)
  - In clients, it is now possible for multiple versions of these packages to exist in the dependency tree.
    - For example, this scenario would be valid: a client relies on `@metamask/controller-a` 1.0.0 and `@metamask/controller-b` 1.0.0, and `@metamask/controller-b` depends on `@metamask/controller-a` 1.1.0.
  - Note, however, that the versions specified in the client's `package.json` always "win", and you are expected to keep them up to date so as not to break controller and service intercommunication.
- Bump `@metamask/bridge-controller` from `^63.0.0` to `^63.1.0` ([#7238](https://github.com/MetaMask/core/pull/7238))

### Removed

- Remove direct QuotesReceived event publishing to avoid race conditions that can happen when clients navigate and reset state. Update `submitTx` to accept quotesReceivedContext (replace isLoading/warnings) and propagate context to the BridgeController through the `stopPollingForQuotes call ([#7242](https://github.com/MetaMask/core/pull/7242))

## [63.0.0]

### Changed

- **BREAKING:** Bump `@metamask/bridge-controller` from `^62.0.0` to `^63.0.0` ([#7207](https://github.com/MetaMask/core/pull/7207))

## [62.0.0]

### Changed

- Bump `@metamask/polling-controller` from `^15.0.0` to `^16.0.0` ([#7202](https://github.com/MetaMask/core/pull/7202))
- Bump `@metamask/controller-utils` from `^11.15.0` to `^11.16.0` ([#7202](https://github.com/MetaMask/core/pull/7202))
- **BREAKING:** Bump `@metamask/transaction-controller` from `^61.0.0` to `^62.0.0` ([#7202](https://github.com/MetaMask/core/pull/7202))
- **BREAKING:** Bump `@metamask/network-controller` from `^25.0.0` to `^26.0.0` ([#7202](https://github.com/MetaMask/core/pull/7202))
- **BREAKING:** Bump `@metamask/gas-fee-controller` from `^25.0.0` to `^26.0.0` ([#7202](https://github.com/MetaMask/core/pull/7202))
- **BREAKING:** Bump `@metamask/bridge-controller` from `^61.0.0` to `^62.0.0` ([#7202](https://github.com/MetaMask/core/pull/7202))
- **BREAKING:** Bump `@metamask/accounts-controller` from `^34.0.0` to `^35.0.0` ([#7202](https://github.com/MetaMask/core/pull/7202))
- Update `submitTx` handler to accept optional `isLoading` and `warnings` arguments. When `isLoading=true`, the QuotesReceived event is published ([#7182](https://github.com/MetaMask/core/pull/7182))

## [61.0.0]

### Changed

- **BREAKING:** Bump `@metamask/bridge-controller` from `^60.0.0` to `^61.0.0` ([#7179](https://github.com/MetaMask/core/pull/7179))

## [60.1.0]

### Added

- Added support for bridging and swapping tokens on the Tron blockchain ([#6862](https://github.com/MetaMask/core/pull/6862))

## [60.0.0]

### Added

- Add isGasFeeSponsored field in transaction batch params ([#7064](https://github.com/MetaMask/core/pull/7064))

### Changed

- **BREAKING:** Bump `@metamask/bridge-controller` from `^59.0.0` to `^60.0.0` ([#7100](https://github.com/MetaMask/core/pull/7100))

## [59.0.0]

### Changed

- **BREAKING:** Bump `@metamask/bridge-controller` from `^58.0.0` to `^59.0.0` ([#7043](https://github.com/MetaMask/core/pull/7043))

## [58.0.0]

### Changed

- **BREAKING:** Bump `@metamask/bridge-controller` from `^57.0.0` to `^58.0.0` ([#7011](https://github.com/MetaMask/core/pull/7011))

## [57.0.0]

### Changed

- **BREAKING:** Bump `@metamask/bridge-controller` from `^56.0.0` to `^57.0.0` ([#7003](https://github.com/MetaMask/core/pull/7003))

## [56.0.0]

### Changed

- **BREAKING:** Use new `Messenger` from `@metamask/messenger` ([#6444](https://github.com/MetaMask/core/pull/6444))
  - Previously, `BridgeStatusController` accepted a `RestrictedMessenger` instance from `@metamask/base-controller`.
- **BREAKING:** Bump `@metamask/accounts-controller` from `^33.0.0` to `^34.0.0` ([#6962](https://github.com/MetaMask/core/pull/6962))
- **BREAKING:** Bump `@metamask/bridge-controller` from `^55.0.0` to `^56.0.0` ([#6962](https://github.com/MetaMask/core/pull/6962))
- **BREAKING:** Bump `@metamask/gas-fee-controller` from `^24.0.0` to `^25.0.0` ([#6962](https://github.com/MetaMask/core/pull/6962))
- **BREAKING:** Bump `@metamask/network-controller` from `^24.0.0` to `^25.0.0` ([#6962](https://github.com/MetaMask/core/pull/6962))
- **BREAKING:** Bump `@metamask/transaction-controller` from `^60.0.0` to `^61.0.0` ([#6962](https://github.com/MetaMask/core/pull/6962))
- Bump `@metamask/base-controller` from `^8.4.2` to `^9.0.0` ([#6962](https://github.com/MetaMask/core/pull/6962))
- Bump `@metamask/polling-controller` from `^14.0.1` to `^15.0.0` ([#6940](https://github.com/MetaMask/core/pull/6940), [#6962](https://github.com/MetaMask/core/pull/6962))

## [55.0.0]

### Changed

- **BREAKING:** Bump peer dependency `@metamask/bridge-controller` from `^54.0.0` to `^55.0.0` ([#6923](https://github.com/MetaMask/core/pull/6923))
- Bump `@metamask/base-controller` from `^8.4.1` to `^8.4.2` ([#6917](https://github.com/MetaMask/core/pull/6917))

## [54.0.0]

### Changed

- **BREAKING:** Bump peer dependency `@metamask/bridge-controller` from `^53.0.0` to `^54.0.0` ([#6908](https://github.com/MetaMask/core/pull/6908))

## [53.0.0]

### Fixed

- **BREAKING:** Update QuoteResponse type used in `submitTx` handler ([#6892](https://github.com/MetaMask/core/pull/6892))

## [52.1.0]

### Changed

- Publish `destinationTransactionCompleted` event when a bridge tx completes on the destination chain ([#6900](https://github.com/MetaMask/core/pull/6900))

## [52.0.0]

### Changed

- **BREAKING:** Bump peer dependency `@metamask/bridge-controller` from `^52.0.0` to `^53.0.0` ([#6895](https://github.com/MetaMask/core/pull/6895))
- Bump `@metamask/network-controller` from `^24.2.2` to `^24.3.0` ([#6883](https://github.com/MetaMask/core/pull/6883))
- Bump `@metamask/transaction-controller` from `^60.7.0` to `^60.8.0` ([#6883](https://github.com/MetaMask/core/pull/6883))

### Fixed

- Fix issue with Mobile where app would crash after a successful tx ([#6890](https://github.com/MetaMask/core/pull/6890))
- Fix BridgeController initialization in unit tests ([#6891](https://github.com/MetaMask/core/pull/6891))

## [51.0.0]

### Changed

- **BREAKING:** Bump peer dependency `@metamask/bridge-controller` from `^51.0.0` to `^52.0.0` ([#6834](https://github.com/MetaMask/core/pull/6834))

## [50.1.0]

### Changed

- Bump peer dependency `@metamask/bridge-controller` from `^50.0.0` to `^51.0.0` ([#6824](https://github.com/MetaMask/core/pull/6824))

## [50.0.0]

### Changed

- **BREAKING:** Bump peer dependency `@metamask/bridge-controller` from `^49.0.0` to `^50.0.0` ([#6818](https://github.com/MetaMask/core/pull/6818))

## [49.0.1]

### Changed

- Bump `@metamask/base-controller` from `^8.4.0` to `^8.4.1` ([#6807](https://github.com/MetaMask/core/pull/6807))
- Bump `@metamask/controller-utils` from `^11.14.0` to `^11.14.1` ([#6807](https://github.com/MetaMask/core/pull/6807))
- Bump `@metamask/polling-controller` from `^14.0.0` to `^14.0.1` ([#6807](https://github.com/MetaMask/core/pull/6807))

## [49.0.0]

### Changed

- **BREAKING:** Bump peer dependency `@metamask/bridge-controller` from `^48.0.0` to `^49.0.0` ([#6806](https://github.com/MetaMask/core/pull/6806))

## [48.0.0]

### Changed

- **BREAKING:** Bump peer dependency `@metamask/bridge-controller` from `^47.2.0` to `^48.0.0` ([#6780](https://github.com/MetaMask/core/pull/6780))

## [47.2.0]

### Changed

- Make QuoteMetadata optional when calling `submitTx` ([#6739](https://github.com/MetaMask/core/pull/6739))
- Skip event publishing for transactions submitted outside of the Unified Swap and Bridge experience ([#6739](https://github.com/MetaMask/core/pull/6739))
  - On tx submission, add the quote's `featureId` to txHistory
  - When transaction statuses change, check the `featureId` and skip event publishing when it's not `undefined`
  - This affects the Submitted, Completed and Failed events

## [47.1.0]

### Changed

- Bump `@metamask/transaction-controller` from `60.4.0` to `60.5.0` ([#6733](https://github.com/MetaMask/core/pull/6733))

## [47.0.0]

### Changed

- Bump `@metamask/utils` from `^11.8.0` to `^11.8.1` ([#6708](https://github.com/MetaMask/core/pull/6708))
- **BREAKING** Add a required `accountAddress` parameter to the `submitTx` handler ([#6719](https://github.com/MetaMask/core/pull/6719))

### Removed

- Deprecate the unused `SnapConfirmationViewed` event ([#6719](https://github.com/MetaMask/core/pull/6719))

### Fixed

- Replace `AccountsController:getSelectedMultichainAccount` usages with AccountsController:getAccountByAddress` when reading account details required for submitting Solana transactions ([#6719](https://github.com/MetaMask/core/pull/6719))

## [46.0.0]

### Added

- Add support for Bitcoin bridge transactions ([#6705](https://github.com/MetaMask/core/pull/6705))
  - Handle Bitcoin PSBT (Partially Signed Bitcoin Transaction) format in trade data
  - Support Bitcoin transaction submission through unified Snap interface

### Changed

- **BREAKING:** Update transaction submission to use new unified Snap interface for all non-EVM chains ([#6705](https://github.com/MetaMask/core/pull/6705))
  - Replace `signAndSendTransactionWithoutConfirmation` with `ClientRequest:signAndSendTransaction` method for Snap communication
  - This changes the expected Snap interface but maintains backward compatibility through response handling
- Export `handleSolanaTxResponse` as an alias for `handleNonEvmTxResponse` for backward compatibility (deprecated) ([#6705](https://github.com/MetaMask/core/pull/6705))
- Rename `createClientTransactionRequest` from `signAndSendTransactionRequest` for clarity ([#6705](https://github.com/MetaMask/core/pull/6705))

### Removed

- Remove direct dependency on `@metamask/keyring-api` ([#6705](https://github.com/MetaMask/core/pull/6705))

### Fixed

- Fix invalid fallback chain ID for non-EVM chains in transaction metadata ([#6705](https://github.com/MetaMask/core/pull/6705))
  - Changed from invalid `0x0` to `0x1` as temporary workaround for activity list display

## [45.0.0]

### Changed

- Bump `@metamask/bridge-controller` from `^44.0.1` to `^45.0.0` ([#6716](https://github.com/MetaMask/core/pull/6716), [#6629](https://github.com/MetaMask/core/pull/6716))

## [44.1.0]

### Changed

- Revert accidental breaking changes included in v44.0.0 ([#6454](https://github.com/MetaMask/core/pull/6454))
- Refactor `handleLineaDelay` to `handleApprovalDelay` for improved abstraction and add support for Base chain by using an array and `includes` for chain ID checks ([#6674](https://github.com/MetaMask/core/pull/6674))

## [44.0.0] [DEPRECATED]

### Changed

- This version was deprecated because it accidentally included additional breaking changes; use v44.1.0 or later versions instead
- **BREAKING:** Bump peer dependency `@metamask/bridge-controller` from `^43.0.0` to `^44.0.0` ([#6652](https://github.com/MetaMask/core/pull/6652), [#6676](https://github.com/MetaMask/core/pull/6676))

## [43.1.0]

### Added

- Add new controller metadata properties to `BridgeStatusController` ([#6589](https://github.com/MetaMask/core/pull/6589))

### Changed

- Bump `@metamask/controller-utils` from `^11.12.0` to `^11.14.0` ([#6620](https://github.com/MetaMask/core/pull/6620), [#6629](https://github.com/MetaMask/core/pull/6629))
- Bump `@metamask/base-controller` from `^8.3.0` to `^8.4.0` ([#6632](https://github.com/MetaMask/core/pull/6632))

## [43.0.0]

### Changed

- **BREAKING:** Bump `@metamask/bridge-controller` peer dependency from `^42.0.0` to `^43.0.0` ([#6612](https://github.com/MetaMask/core/pull/6612))
- Bump `@metamask/keyring-api` from `^20.1.0` to `^21.0.0` ([#6560](https://github.com/MetaMask/core/pull/6560))
- Bump `@metamask/utils` from `^11.4.2` to `^11.8.0` ([#6588](https://github.com/MetaMask/core/pull/6588))

## [42.0.0]

### Added

- Add `getBridgeHistoryItemByTxMetaId` method available via messaging system for external access to bridge history items ([#6363](https://github.com/MetaMask/core/pull/6363))
- Add `gas_included_7702` field to metrics tracking for EIP-7702 gasless transactions ([#6363](https://github.com/MetaMask/core/pull/6363))

### Changed

- **BREAKING:** Bump `@metamask/bridge-controller` peer dependency from `^41.0.0` to `^42.0.0` ([#6476](https://github.com/MetaMask/core/pull/6476))
- Bump `@metamask/base-controller` from `^8.2.0` to `^8.3.0` ([#6465](https://github.com/MetaMask/core/pull/6465))
- Pass the `isGasFeeIncluded` parameter through transaction utilities ([#6363](https://github.com/MetaMask/core/pull/6363))

## [41.0.0]

### Fixed

- Set the Solana tx signature as the `txHistory` key to support lookups by hash ([#6424](https://github.com/MetaMask/core/pull/6424))
- Read Completed swap properties from `txHistory` for consistency with bridge transactions ([#6424](https://github.com/MetaMask/core/pull/6424))

## [40.2.0]

### Added

- Publish `StatusValidationFailed` event for invalid getTxStatus responses ([#6362](https://github.com/MetaMask/core/pull/6362))

## [40.1.0]

### Changed

- Bump `@metamask/base-controller` from `^8.1.0` to `^8.2.0` ([#6355](https://github.com/MetaMask/core/pull/6355))

## [40.0.0]

### Added

- Add `getBridgeHistoryItemByTxMetaId` method to retrieve bridge history items by their transaction meta ID ([#6346](https://github.com/MetaMask/core/pull/6346))
- Add support for EIP-7702 gasless transactions in transaction batch handling ([#6346](https://github.com/MetaMask/core/pull/6346))

### Changed

- **BREAKING:** Bump peer dependency `@metamask/bridge-controller` from `^40.0.0` to `^41.0.0` ([#6350](https://github.com/MetaMask/core/pull/6350))
- Calculate `actual_time_minutes` event property based on `txMeta.time` if available ([#6314](https://github.com/MetaMask/core/pull/6314))
- Parse event properties from the quote request if an event needs to be published prior to tx submission (i.e., Failed, Submitted) ([#6314](https://github.com/MetaMask/core/pull/6314))
- Update transaction batch handling to conditionally enable EIP-7702 based on quote's `gasless7702` flag ([#6346](https://github.com/MetaMask/core/pull/6346))

## [39.0.0]

### Changed

- **BREAKING:** Bump peer dependency `@metamask/accounts-controller` from `^32.0.0` to `^33.0.0` ([#6345](https://github.com/MetaMask/core/pull/6345))
- **BREAKING:** Bump peer dependency `@metamask/bridge-controller` from `^39.0.0` to `^40.0.0` ([#6345](https://github.com/MetaMask/core/pull/6345))
- **BREAKING:** Bump peer dependency `@metamask/transaction-controller` from `^59.0.0` to `^60.0.0` ([#6345](https://github.com/MetaMask/core/pull/6345))
- Bump accounts related packages ([#6309](https://github.com/MetaMask/core/pull/6309))
  - Bump `@metamask/keyring-api` from `^20.0.0` to `^20.1.0`

## [38.1.0]

### Changed

- Add `quotedGasAmount` to txHistory ([#6299](https://github.com/MetaMask/core/pull/6299))

### Fixed

- Parse destination amount from Swap EVM tx receipt and use it to calculate finalized tx event properties ([#6299](https://github.com/MetaMask/core/pull/6299))
- Use `status.destChain.amount` from getTxStatus response to calculate actual bridged amount ([#6299](https://github.com/MetaMask/core/pull/6299))

## [38.0.1]

### Changed

- Bump `@metamask/controller-utils` from `^11.11.0` to `^11.12.0` ([#6303](https://github.com/MetaMask/core/pull/6303))

### Fixed

- Wait for Mobile hardware wallet delay before submitting Ledger tx ([#6302](https://github.com/MetaMask/core/pull/6302))

## [38.0.0]

### Added

- Include `assetsFiatValue` for sending and receiving assets in batch transaction request parameters ([#6277](https://github.com/MetaMask/core/pull/6277))

### Changed

- **BREAKING:** Bump peer dependency `@metamask/bridge-controller` to `^38.0.0` ([#6268](https://github.com/MetaMask/core/pull/6268))
- Hardcode `action_type` to `swapbridge-v1` after swaps and bridge unification ([#6270](https://github.com/MetaMask/core/pull/6270))
- Bump `@metamask/base-controller` from `^8.0.1` to `^8.1.0` ([#6284](https://github.com/MetaMask/core/pull/6284))
- Store the quote's effective gas fees as the `quotedGasInUsd` in txHistory; fallback to the total fees otherwise ([#6295](https://github.com/MetaMask/core/pull/6295))

## [37.0.1]

### Changed

- Bump `@metamask/keyring-api` from `^19.0.0` to `^20.0.0` ([#6248](https://github.com/MetaMask/core/pull/6248))

### Fixed

- Make sure to pass the `requireApproval` for ERC20 approvals ([#6204](https://github.com/MetaMask/core/pull/6204))

## [37.0.0]

### Changed

- **BREAKING:** Bump peer dependency `@metamask/accounts-controller` to `^32.0.0` ([#6171](https://github.com/MetaMask/core/pull/6171))
- **BREAKING:** Bump peer dependency `@metamask/bridge-controller` to `^37.0.0` ([#6171](https://github.com/MetaMask/core/pull/6171))
- **BREAKING:** Bump peer dependency `@metamask/transaction-controller` to `^59.0.0` ([#6171](https://github.com/MetaMask/core/pull/6171)), ([#6027](https://github.com/MetaMask/core/pull/6027))

## [36.1.0]

### Added

- Add `restartPollingForFailedAttempts` action to restart polling for txs that are not in a final state but have too many failed attempts ([#6149](https://github.com/MetaMask/core/pull/6149))

### Changed

- Bump `@metamask/keyring-api` from `^18.0.0` to `^19.0.0` ([#6146](https://github.com/MetaMask/core/pull/6146))

### Fixed

- Don't poll indefinitely for bridge tx status if the tx is not found. Implement exponential backoff to prevent overwhelming the bridge API. ([#6149](https://github.com/MetaMask/core/pull/6149))

## [36.0.0]

### Changed

- Bump `@metamask/bridge-controller` to `^36.0.0` ([#6120](https://github.com/MetaMask/core/pull/6120))

## [35.0.0]

### Changed

- **BREAKING:** Bump peer dependency `@metamask/bridge-controller` to `^35.0.0` ([#6098](https://github.com/MetaMask/core/pull/6098))
- **BREAKING** Submit Solana transactions using `onClientRequest` RPC call by default, which hides the Snap confirmation page from clients. Clients will need to remove conditional redirect the the confirmation page on tx submission ([#6077](https://github.com/MetaMask/core/pull/6077))
- Bump `@metamask/controller-utils` from `^11.10.0` to `^11.11.0` ([#6069](https://github.com/MetaMask/core/pull/6069))
- Bump `@metamask/utils` from `^11.2.0` to `^11.4.2` ([#6054](https://github.com/MetaMask/core/pull/6054))

## [34.0.0]

### Added

- Add `batchId` to BridgeHistoryItem to enable querying history by batchId ([#6058](https://github.com/MetaMask/core/pull/6058))

### Changed

- **BREAKING** Add tx batching functionality, which requires an `addTransactionBatchFn` handler to be passed to the BridgeStatusController's constructor ([#6058](https://github.com/MetaMask/core/pull/6058))
- **BREAKING** Update batched txs after signing with correct tx types, which requires an `updateTransactionFn` handler to be passed to the BridgeStatusController's constructor ([#6058](https://github.com/MetaMask/core/pull/6058))
- Add approvalTxId to txHistoryItem after signing batched transaction ([#6058](https://github.com/MetaMask/core/pull/6058))
- Remove `addUserOperationFromTransaction` tx submission code and constructor arg since it is unsupported ([#6057](https://github.com/MetaMask/core/pull/6057))
- Remove @metamask/user-operation-controller dependency ([#6057](https://github.com/MetaMask/core/pull/6057))
- **BREAKING:** Bump peer dependency `@metamask/snaps-controllers` from `^12.0.0` to `^14.0.0` ([#6035](https://github.com/MetaMask/core/pull/6035))

### Fixed

- Wait until a bridge transaction is confirmed before polling for its status. This reduces (or fully removes) premature `getTxStatus` calls, and enables adding batched bridge txs to history before its transaction Id is available ([#6052](https://github.com/MetaMask/core/pull/6052))

## [33.0.0]

### Changed

- Consolidate validator and type definitions for `StatusResponse` so new response fields only need to be defined once ([#6030](https://github.com/MetaMask/core/pull/6030))

### Removed

- Clean up unused exports that duplicate @metamask/bridge-controller's ([#6030](https://github.com/MetaMask/core/pull/6030))
  - Asset
  - SrcChainStatus
  - DestChainStatus
  - RefuelData
  - FeeType
  - ActionTypes

### Fixed

- Set event property `gas_included` to quote's `gasIncluded` value ([#6030](https://github.com/MetaMask/core/pull/6030))
- Set StatusResponse ChainId schema to expect a number instead of a string ([#6045](https://github.com/MetaMask/core/pull/6045))

## [32.0.0]

### Changed

- Remove `@metamask/multichain-transactions-controller` peer dependency ([#5993](https://github.com/MetaMask/core/pull/5993))

### Fixed

- Update the following events to match the Unified SwapBridge spec ([#5993](https://github.com/MetaMask/core/pull/5993))
  - `Completed`: remove multichain tx controller subscription and emit the event based on the tx submission status instead
  - `Failed`: emit event when an error is thrown during solana tx submission
  - `Submitted`
    - set swap type for evm txs when applicable. this is currently hardcoded to bridge so swaps don't get displayed correctly on the activity list
    - emit this event when submitTx is called, regardless of confirmation status

## [31.0.0]

### Changed

- **BREAKING:** Adds a call to bridge-controller's `stopPollingForQuotes` handler to prevent quotes from refreshing during tx submission. This enables "pausing" the quote polling loop without resetting the entire state. Without this, it's possible for the activeQuote to change while the UI's tx submission is in-progress ([#5994](https://github.com/MetaMask/core/pull/5994))
- **BREAKING:** BridgeStatusController now requires the `BridgeController:stopPollingForQuotes` action permission ([#5994](https://github.com/MetaMask/core/pull/5994))
- **BREAKING:** Bump peer dependency `@metamask/accounts-controller` to `^31.0.0` ([#5999](https://github.com/MetaMask/core/pull/5999))
- **BREAKING:** Bump peer dependency `@metamask/bridge-controller` to `^33.0.0` ([#5999](https://github.com/MetaMask/core/pull/5999))
- **BREAKING:** Bump peer dependency `@metamask/gas-fee-controller` to `^24.0.0` ([#5999](https://github.com/MetaMask/core/pull/5999))
- **BREAKING:** Bump peer dependency `@metamask/multichain-transactions-controller` to `^3.0.0` ([#5999](https://github.com/MetaMask/core/pull/5999))
- **BREAKING:** Bump peer dependency `@metamask/network-controller` to `^24.0.0` ([#5999](https://github.com/MetaMask/core/pull/5999))
- **BREAKING:** Bump peer dependency `@metamask/transaction-controller` to `^58.0.0` ([#5999](https://github.com/MetaMask/core/pull/5999))
- Bump `@metamask/polling-controller` to `^14.0.0` ([#5999](https://github.com/MetaMask/core/pull/5999))
- Bump `@metamask/user-operation-controller` to `^37.0.0` ([#5999](https://github.com/MetaMask/core/pull/5999))

### Fixed

- Parse tx signature from `onClientRequest` response in order to identify bridge transactions ([#6001](https://github.com/MetaMask/core/pull/6001))
- Prevent active quote from changing while transaction submission is in progress ([#5994](https://github.com/MetaMask/core/pull/5994))

## [30.0.0]

### Changed

- **BREAKING:** Implement onClientRequest for Solana snap transactions, now requires action permission for RemoteFeatureFlagController:getState ([#5961](https://github.com/MetaMask/core/pull/5961))

## [29.1.1]

### Changed

- Bump `@metamask/bridge-controller` to `^32.1.2` ([#5969](https://github.com/MetaMask/core/pull/5969))
- Bump `@metamask/controller-utils` to `^11.10.0` ([#5935](https://github.com/MetaMask/core/pull/5935))
- Bump `@metamask/transaction-controller` to `^57.3.0` ([#5954](https://github.com/MetaMask/core/pull/5954))

### Fixed

- Properly prompt for confirmation on Ledger on Mobile for bridge transactions ([#5931](https://github.com/MetaMask/core/pull/5931))

## [29.1.0]

### Added

- Include all invalid status properties in sentry logs ([#5913](https://github.com/MetaMask/core/pull/5913))

## [29.0.0]

### Changed

- **BREAKING:** Bump `@metamask/bridge-controller` peer dependency to `^32.0.0` ([#5896](https://github.com/MetaMask/core/pull/5896))

## [28.0.0]

### Changed

- **BREAKING:** Bump `@metamask/bridge-controller` peer dependency to `^31.0.0` ([#5894](https://github.com/MetaMask/core/pull/5894))

## [27.0.0]

### Changed

- **BREAKING:** Bump `@metamask/accounts-controller` peer dependency to `^30.0.0` ([#5888](https://github.com/MetaMask/core/pull/5888))
- **BREAKING:** Bump `@metamask/bridge-controller` peer dependency to `^30.0.0` ([#5888](https://github.com/MetaMask/core/pull/5888))
- **BREAKING:** Bump `@metamask/transactions-controller` peer dependency to `^57.0.0` ([#5888](https://github.com/MetaMask/core/pull/5888))
- **BREAKING:** Bump `@metamask/multichain-transactions-controller` peer dependency to `^2.0.0` ([#5888](https://github.com/MetaMask/core/pull/5888))
- **BREAKING:** Bump `@metamask/snaps-controllers` peer dependency from `^11.0.0` to `^12.0.0` ([#5871](https://github.com/MetaMask/core/pull/5871))
- Bump `@metamask/keyring-api` dependency from `^17.4.0` to `^18.0.0` ([#5871](https://github.com/MetaMask/core/pull/5871))

## [26.0.0]

### Changed

- **BREAKING:** Bump `@metamask/bridge-controller` peer dependency to `^29.0.0` ([#5872](https://github.com/MetaMask/core/pull/5872))

## [25.0.0]

### Changed

- **BREAKING:** Bump `@metamask/bridge-controller` peer dependency to `^28.0.0` ([#5863](https://github.com/MetaMask/core/pull/5863))

## [24.0.0]

### Changed

- **BREAKING:** Bump `@metamask/bridge-controller` peer dependency to `^27.0.0` ([#5845](https://github.com/MetaMask/core/pull/5845))

## [23.0.0]

### Added

- Subscribe to TransactionController and MultichainTransactionsController tx confirmed and failed events for swaps ([#5829](https://github.com/MetaMask/core/pull/5829))

### Changed

- **BREAKING:** bump `@metamask/bridge-controller` peer dependency to `^26.0.0` ([#5842](https://github.com/MetaMask/core/pull/5842))
- **BREAKING:** Remove the published bridgeTransactionComplete and bridgeTransactionFailed events ([#5829](https://github.com/MetaMask/core/pull/5829))
- Modify events to use `swap` and `swapApproval` TransactionTypes when src and dest chain are the same ([#5829](https://github.com/MetaMask/core/pull/5829))

## [22.0.0]

### Added

- Subscribe to TransactionController and MultichainTransactionsController tx confirmed and failed events for swaps ([#5829](https://github.com/MetaMask/core/pull/5829))
- Error logs for invalid getTxStatus responses ([#5816](https://github.com/MetaMask/core/pull/5816))

### Changed

- **BREAKING:** Remove the published bridgeTransactionComplete and bridgeTransactionFailed events ([#5829](https://github.com/MetaMask/core/pull/5829))
- Modify events to use `swap` and `swapApproval` TransactionTypes when src and dest chain are the same ([#5829](https://github.com/MetaMask/core/pull/5829))
- Bump `@metamask/bridge-controller` dev dependency to `^25.0.1` ([#5811](https://github.com/MetaMask/core/pull/5811))
- Bump `@metamask/controller-utils` to `^11.9.0` ([#5812](https://github.com/MetaMask/core/pull/5812))

### Fixed

- Don't start or restart getTxStatus polling if transaction is a swap ([#5831](https://github.com/MetaMask/core/pull/5831))

## [21.0.0]

### Changed

- **BREAKING:** bump `@metamask/accounts-controller` peer dependency to `^29.0.0` ([#5802](https://github.com/MetaMask/core/pull/5802))
- **BREAKING:** bump `@metamask/bridge-controller` peer dependency to `^25.0.0` ([#5802](https://github.com/MetaMask/core/pull/5802))
- **BREAKING:** bump `@metamask/transaction-controller` peer dependency to `^56.0.0` ([#5802](https://github.com/MetaMask/core/pull/5802))

## [20.1.0]

### Added

- Sentry traces for Swap and Bridge `TransactionApprovalCompleted` and `TransactionCompleted` events ([#5780](https://github.com/MetaMask/core/pull/5780))

### Changed

- `traceFn` added to BridgeStatusController constructor to enable clients to pass in a custom sentry trace handler ([#5768](https://github.com/MetaMask/core/pull/5768))

## [20.0.0]

### Changed

- **BREAKING:** Bump `@metamask/bridge-controller` peer dependency to `^23.0.0` ([#5795](https://github.com/MetaMask/core/pull/5795))
- Replace `bridgePriceData` with `priceData` from QuoteResponse object ([#5784](https://github.com/MetaMask/core/pull/5784))

## [19.0.0]

### Changed

- **BREAKING:** Bump `@metamask/bridge-controller` peer dependency to `^22.0.0` ([#5780](https://github.com/MetaMask/core/pull/5780))
- Bump `@metamask/controller-utils` to `^11.8.0` ([#5765](https://github.com/MetaMask/core/pull/5765))

## [18.0.0]

### Changed

- **BREAKING:** Bump `@metamask/bridge-controller` peer dependency to `^21.0.0` ([#5763](https://github.com/MetaMask/core/pull/5763))
- **BREAKING:** Bump `@metamask/accounts-controller` peer dependency to `^28.0.0` ([#5763](https://github.com/MetaMask/core/pull/5763))
- **BREAKING:** Bump `@metamask/transaction-controller` peer dependency to `^55.0.0` ([#5763](https://github.com/MetaMask/core/pull/5763))

## [17.0.1]

### Fixed

- Added a hardcoded `SolScope.Mainnet` value to ensure the `signAndSendTransaction` params are always valid. Discovered Solana accounts may have an undefined `options.scope`, which causes `handleRequest` calls to throw a JSON-RPC validation error ([#5750])(https://github.com/MetaMask/core/pull/5750)

## [17.0.0]

### Changed

- Includes submitted quote's `priceImpact` as a property in analytics events ([#5721](https://github.com/MetaMask/core/pull/5721))
- Bump `@metamask/base-controller` from ^8.0.0 to ^8.0.1 ([#5722](https://github.com/MetaMask/core/pull/5722))
- **BREAKING:** Bump `@metamask/bridge-controller` peer dependency to `^20.0.0` ([#5717](https://github.com/MetaMask/core/pull/5717))

## [16.0.0]

### Changed

- **BREAKING:** Bump `@metamask/bridge-controller` peer dependency to `^19.0.0` ([#5717](https://github.com/MetaMask/core/pull/5717))
- Remove `@metamask/assets-controllers` peer dependency ([#5716](https://github.com/MetaMask/core/pull/5716))

### Fixed

- Fixes transaction polling failures caused by adding tokens with the incorrect account address to the TokensControler ([#5716](https://github.com/MetaMask/core/pull/5716))

## [15.0.0]

### Changed

- **BREAKING:** Bump `@metamask/assets-controllers` peer dependency to `^59.0.0` ([#5712](https://github.com/MetaMask/core/pull/5712))
- **BREAKING:** Bump `@metamask/bridge-controller` peer dependency to `^18.0.0` ([#5712](https://github.com/MetaMask/core/pull/5712))

## [14.0.0]

### Added

- **BREAKING:** Add analytics tracking for post-tx submission events ([#5684](https://github.com/MetaMask/core/pull/5684))
- Add optional `isStxEnabled` property to `BridgeHistoryItem` to indicate whether the transaction was submitted as a smart transaction ([#5684](https://github.com/MetaMask/core/pull/5684))

### Changed

- **BREAKING:** Bump `@metamask/bridge-controller` peer dependency to `^17.0.0` ([#5700](https://github.com/MetaMask/core/pull/5700))

### Fixed

- Fixes missing EVM native exchange rates by not lowercasing the symbol used for lookups ([#5696](https://github.com/MetaMask/core/pull/5696))
- Fixes occasional snap `handleRequest` errors by setting the request scope to `SolScope.Mainnet` instead of reading it from the account metadata ([#5696](https://github.com/MetaMask/core/pull/5696))

## [13.1.0]

### Fixed

- Add optional `approvalTxId` to `BridgeHistoryItem` to prevent transaction metadata corruption ([#5670](https://github.com/MetaMask/core/pull/5670))
  - Fixes issue where `updateTransaction` was overwriting transaction metadata when associating approvals
  - Stores approval transaction ID in bridge history instead of modifying transaction metadata
  - Reduces duplicate quote data in state

## [13.0.0]

### Added

- **BREAKING:** Add `@metamask/snaps-controllers` peer dependency at `^11.0.0` ([#5634](https://github.com/MetaMask/core/pull/5634), [#5639](https://github.com/MetaMask/core/pull/5639))
- **BREAKING:** Add `@metamask/gas-fee-controller` peer dependency at `^23.0.0` ([#5643](https://github.com/MetaMask/core/pull/5643))
- **BREAKING:** Add `@metamask/assets-controllers` peer dependency at `^58.0.0` ([#5643](https://github.com/MetaMask/core/pull/5643), [#5672](https://github.com/MetaMask/core/pull/5672))
- Add `@metamask/user-operation-controller` dependency at `^33.0.0` ([#5643](https://github.com/MetaMask/core/pull/5643))
- Add `uuid` dependency at `^8.3.2` ([#5634](https://github.com/MetaMask/core/pull/5634))
- Add `@metamask/keyring-api` dependency at `^17.4.0` ([#5643](https://github.com/MetaMask/core/pull/5643))
- Add `bignumber.js` dependency at `^9.1.2` ([#5643](https://github.com/MetaMask/core/pull/5643))
- Add `submitTx` handler that submits cross-chain swaps transactions and triggers polling for destination transaction status ([#5634](https://github.com/MetaMask/core/pull/5634))
- Enable submitting EVM transactions using `submitTx` ([#5643](https://github.com/MetaMask/core/pull/5643))
- Add functionality for importing tokens from transaction after successful confirmation ([#5643](https://github.com/MetaMask/core/pull/5643))

### Changed

- **BREAKING** Change `@metamask/bridge-controller` from dependency to peer dependency and bump to `^16.0.0` ([#5657](https://github.com/MetaMask/core/pull/5657), [#5665](https://github.com/MetaMask/core/pull/5665), [#5643](https://github.com/MetaMask/core/pull/5643) [#5672](https://github.com/MetaMask/core/pull/5672))
- Add optional config.customBridgeApiBaseUrl constructor arg to set the bridge-api base URL ([#5634](https://github.com/MetaMask/core/pull/5634))
- Add required `addTransactionFn` and `estimateGasFeeFn` args to the BridgeStatusController constructor to enable calling TransactionController's methods from `submitTx` ([#5643](https://github.com/MetaMask/core/pull/5643))
- Add optional `addUserOperationFromTransactionFn` arg to the BridgeStatusController constructor to enable submitting txs from smart accounts using the UserOperationController's addUserOperationFromTransaction method ([#5643](https://github.com/MetaMask/core/pull/5643))

### Fixed

- Update validators to accept any `bridge` string in the StatusResponse ([#5634](https://github.com/MetaMask/core/pull/5634))

## [12.0.1]

### Fixed

- Add `relay` to the list of bridges in the `BridgeId` enum to prevent validation from failing ([#5623](https://github.com/MetaMask/core/pull/5623))

## [12.0.0]

### Changed

- **BREAKING:** Bump `@metamask/transaction-controller` peer dependency to `^54.0.0` ([#5615](https://github.com/MetaMask/core/pull/5615))

## [11.0.0]

### Changed

- **BREAKING:** Bump `@metamask/transaction-controller` peer dependency to `^53.0.0` ([#5585](https://github.com/MetaMask/core/pull/5585))
- Bump `@metamask/bridge-controller` dependency to `^11.0.0` ([#5525](https://github.com/MetaMask/core/pull/5525))
- **BREAKING:** Change controller to fetch multichain address instead of EVM ([#5554](https://github.com/MetaMask/core/pull/5540))

## [10.0.0]

### Changed

- **BREAKING:** Bump `@metamask/transaction-controller` peer dependency to `^52.0.0` ([#5513](https://github.com/MetaMask/core/pull/5513))
- Bump `@metamask/bridge-controller` peer dependency to `^10.0.0` ([#5513](https://github.com/MetaMask/core/pull/5513))

## [9.0.0]

### Changed

- **BREAKING:** Bump peer dependency `@metamask/accounts-controller` to `^27.0.0` ([#5507](https://github.com/MetaMask/core/pull/5507))
- **BREAKING:** Bump peer dependency `@metamask/network-controller` to `^23.0.0` ([#5507](https://github.com/MetaMask/core/pull/5507))
- **BREAKING:** Bump peer dependency `@metamask/transaction-controller` to `^51.0.0` ([#5507](https://github.com/MetaMask/core/pull/5507))
- Bump `@metamask/bridge-controller` to `^9.0.0` ([#5507](https://github.com/MetaMask/core/pull/5507))
- Bump `@metamask/polling-controller` to `^13.0.0` ([#5507](https://github.com/MetaMask/core/pull/5507))

## [8.0.0]

### Changed

- **BREAKING:** Bump `@metamask/transaction-controller` peer dependency to `^50.0.0` ([#5496](https://github.com/MetaMask/core/pull/5496))

## [7.0.0]

### Changed

- Bump `@metamask/accounts-controller` dev dependency to `^26.1.0` ([#5481](https://github.com/MetaMask/core/pull/5481))
- **BREAKING:** Allow changing the Bridge API url through the `config` param in the constructor. Remove previous method of doing it through `process.env`. ([#5465](https://github.com/MetaMask/core/pull/5465))

### Fixed

- `@metamask/bridge-controller` dependency is no longer a peer dependency, just a direct dependency ([#5464](https://github.com/MetaMask/core/pull/5464))

## [6.0.0]

### Changed

- **BREAKING:** Bump `@metamask/transaction-controller` peer dependency to `^49.0.0` ([#5471](https://github.com/MetaMask/core/pull/5471))

## [5.0.0]

### Changed

- **BREAKING:** Bump `@metamask/accounts-controller` peer dependency to `^26.0.0` ([#5439](https://github.com/MetaMask/core/pull/5439))
- **BREAKING:** Bump `@metamask/transaction-controller` peer dependency to `^48.0.0` ([#5439](https://github.com/MetaMask/core/pull/5439))
- **BREAKING:** Bump `@metamask/bridge-controller` peer dependency to `^5.0.0` ([#5439](https://github.com/MetaMask/core/pull/5439))

## [4.0.0]

### Changed

- **BREAKING:** Bump `@metamask/accounts-controller` peer dependency to `^25.0.0` ([#5426](https://github.com/MetaMask/core/pull/5426))
- **BREAKING:** Bump `@metamask/transaction-controller` peer dependency to `^47.0.0` ([#5426](https://github.com/MetaMask/core/pull/5426))
- **BREAKING:** Bump `@metamask/bridge-controller` peer dependency to `^4.0.0` ([#5426](https://github.com/MetaMask/core/pull/5426))

## [3.0.0]

### Changed

- **BREAKING:** Bump `@metamask/bridge-controller` to v3.0.0
- Improve `BridgeStatusController` API response validation readability by using `@metamask/superstruct` ([#5408](https://github.com/MetaMask/core/pull/5408))

## [2.0.0]

### Changed

- **BREAKING:** Change `BridgeStatusController` state structure to have all fields at root of state ([#5406](https://github.com/MetaMask/core/pull/5406))
- **BREAKING:** Redundant type `BridgeStatusState` removed from exports ([#5406](https://github.com/MetaMask/core/pull/5406))

## [1.0.0]

### Added

- Initial release ([#5317](https://github.com/MetaMask/core/pull/5317))

[Unreleased]: https://github.com/MetaMask/core/compare/@metamask/bridge-status-controller@63.1.0...HEAD
[63.1.0]: https://github.com/MetaMask/core/compare/@metamask/bridge-status-controller@63.0.0...@metamask/bridge-status-controller@63.1.0
[63.0.0]: https://github.com/MetaMask/core/compare/@metamask/bridge-status-controller@62.0.0...@metamask/bridge-status-controller@63.0.0
[62.0.0]: https://github.com/MetaMask/core/compare/@metamask/bridge-status-controller@61.0.0...@metamask/bridge-status-controller@62.0.0
[61.0.0]: https://github.com/MetaMask/core/compare/@metamask/bridge-status-controller@60.1.0...@metamask/bridge-status-controller@61.0.0
[60.1.0]: https://github.com/MetaMask/core/compare/@metamask/bridge-status-controller@60.0.0...@metamask/bridge-status-controller@60.1.0
[60.0.0]: https://github.com/MetaMask/core/compare/@metamask/bridge-status-controller@59.0.0...@metamask/bridge-status-controller@60.0.0
[59.0.0]: https://github.com/MetaMask/core/compare/@metamask/bridge-status-controller@58.0.0...@metamask/bridge-status-controller@59.0.0
[58.0.0]: https://github.com/MetaMask/core/compare/@metamask/bridge-status-controller@57.0.0...@metamask/bridge-status-controller@58.0.0
[57.0.0]: https://github.com/MetaMask/core/compare/@metamask/bridge-status-controller@56.0.0...@metamask/bridge-status-controller@57.0.0
[56.0.0]: https://github.com/MetaMask/core/compare/@metamask/bridge-status-controller@55.0.0...@metamask/bridge-status-controller@56.0.0
[55.0.0]: https://github.com/MetaMask/core/compare/@metamask/bridge-status-controller@54.0.0...@metamask/bridge-status-controller@55.0.0
[54.0.0]: https://github.com/MetaMask/core/compare/@metamask/bridge-status-controller@53.0.0...@metamask/bridge-status-controller@54.0.0
[53.0.0]: https://github.com/MetaMask/core/compare/@metamask/bridge-status-controller@52.1.0...@metamask/bridge-status-controller@53.0.0
[52.1.0]: https://github.com/MetaMask/core/compare/@metamask/bridge-status-controller@52.0.0...@metamask/bridge-status-controller@52.1.0
[52.0.0]: https://github.com/MetaMask/core/compare/@metamask/bridge-status-controller@51.0.0...@metamask/bridge-status-controller@52.0.0
[51.0.0]: https://github.com/MetaMask/core/compare/@metamask/bridge-status-controller@50.1.0...@metamask/bridge-status-controller@51.0.0
[50.1.0]: https://github.com/MetaMask/core/compare/@metamask/bridge-status-controller@50.0.0...@metamask/bridge-status-controller@50.1.0
[50.0.0]: https://github.com/MetaMask/core/compare/@metamask/bridge-status-controller@49.0.1...@metamask/bridge-status-controller@50.0.0
[49.0.1]: https://github.com/MetaMask/core/compare/@metamask/bridge-status-controller@49.0.0...@metamask/bridge-status-controller@49.0.1
[49.0.0]: https://github.com/MetaMask/core/compare/@metamask/bridge-status-controller@48.0.0...@metamask/bridge-status-controller@49.0.0
[48.0.0]: https://github.com/MetaMask/core/compare/@metamask/bridge-status-controller@47.2.0...@metamask/bridge-status-controller@48.0.0
[47.2.0]: https://github.com/MetaMask/core/compare/@metamask/bridge-status-controller@47.1.0...@metamask/bridge-status-controller@47.2.0
[47.1.0]: https://github.com/MetaMask/core/compare/@metamask/bridge-status-controller@47.0.0...@metamask/bridge-status-controller@47.1.0
[47.0.0]: https://github.com/MetaMask/core/compare/@metamask/bridge-status-controller@46.0.0...@metamask/bridge-status-controller@47.0.0
[46.0.0]: https://github.com/MetaMask/core/compare/@metamask/bridge-status-controller@45.0.0...@metamask/bridge-status-controller@46.0.0
[45.0.0]: https://github.com/MetaMask/core/compare/@metamask/bridge-status-controller@44.1.0...@metamask/bridge-status-controller@45.0.0
[44.1.0]: https://github.com/MetaMask/core/compare/@metamask/bridge-status-controller@44.0.0...@metamask/bridge-status-controller@44.1.0
[44.0.0]: https://github.com/MetaMask/core/compare/@metamask/bridge-status-controller@43.1.0...@metamask/bridge-status-controller@44.0.0
[43.1.0]: https://github.com/MetaMask/core/compare/@metamask/bridge-status-controller@43.0.0...@metamask/bridge-status-controller@43.1.0
[43.0.0]: https://github.com/MetaMask/core/compare/@metamask/bridge-status-controller@42.0.0...@metamask/bridge-status-controller@43.0.0
[42.0.0]: https://github.com/MetaMask/core/compare/@metamask/bridge-status-controller@41.0.0...@metamask/bridge-status-controller@42.0.0
[41.0.0]: https://github.com/MetaMask/core/compare/@metamask/bridge-status-controller@40.2.0...@metamask/bridge-status-controller@41.0.0
[40.2.0]: https://github.com/MetaMask/core/compare/@metamask/bridge-status-controller@40.1.0...@metamask/bridge-status-controller@40.2.0
[40.1.0]: https://github.com/MetaMask/core/compare/@metamask/bridge-status-controller@40.0.0...@metamask/bridge-status-controller@40.1.0
[40.0.0]: https://github.com/MetaMask/core/compare/@metamask/bridge-status-controller@39.0.0...@metamask/bridge-status-controller@40.0.0
[39.0.0]: https://github.com/MetaMask/core/compare/@metamask/bridge-status-controller@38.1.0...@metamask/bridge-status-controller@39.0.0
[38.1.0]: https://github.com/MetaMask/core/compare/@metamask/bridge-status-controller@38.0.1...@metamask/bridge-status-controller@38.1.0
[38.0.1]: https://github.com/MetaMask/core/compare/@metamask/bridge-status-controller@38.0.0...@metamask/bridge-status-controller@38.0.1
[38.0.0]: https://github.com/MetaMask/core/compare/@metamask/bridge-status-controller@37.0.1...@metamask/bridge-status-controller@38.0.0
[37.0.1]: https://github.com/MetaMask/core/compare/@metamask/bridge-status-controller@37.0.0...@metamask/bridge-status-controller@37.0.1
[37.0.0]: https://github.com/MetaMask/core/compare/@metamask/bridge-status-controller@36.1.0...@metamask/bridge-status-controller@37.0.0
[36.1.0]: https://github.com/MetaMask/core/compare/@metamask/bridge-status-controller@36.0.0...@metamask/bridge-status-controller@36.1.0
[36.0.0]: https://github.com/MetaMask/core/compare/@metamask/bridge-status-controller@35.0.0...@metamask/bridge-status-controller@36.0.0
[35.0.0]: https://github.com/MetaMask/core/compare/@metamask/bridge-status-controller@34.0.0...@metamask/bridge-status-controller@35.0.0
[34.0.0]: https://github.com/MetaMask/core/compare/@metamask/bridge-status-controller@33.0.0...@metamask/bridge-status-controller@34.0.0
[33.0.0]: https://github.com/MetaMask/core/compare/@metamask/bridge-status-controller@32.0.0...@metamask/bridge-status-controller@33.0.0
[32.0.0]: https://github.com/MetaMask/core/compare/@metamask/bridge-status-controller@31.0.0...@metamask/bridge-status-controller@32.0.0
[31.0.0]: https://github.com/MetaMask/core/compare/@metamask/bridge-status-controller@30.0.0...@metamask/bridge-status-controller@31.0.0
[30.0.0]: https://github.com/MetaMask/core/compare/@metamask/bridge-status-controller@29.1.1...@metamask/bridge-status-controller@30.0.0
[29.1.1]: https://github.com/MetaMask/core/compare/@metamask/bridge-status-controller@29.1.0...@metamask/bridge-status-controller@29.1.1
[29.1.0]: https://github.com/MetaMask/core/compare/@metamask/bridge-status-controller@29.0.0...@metamask/bridge-status-controller@29.1.0
[29.0.0]: https://github.com/MetaMask/core/compare/@metamask/bridge-status-controller@28.0.0...@metamask/bridge-status-controller@29.0.0
[28.0.0]: https://github.com/MetaMask/core/compare/@metamask/bridge-status-controller@27.0.0...@metamask/bridge-status-controller@28.0.0
[27.0.0]: https://github.com/MetaMask/core/compare/@metamask/bridge-status-controller@26.0.0...@metamask/bridge-status-controller@27.0.0
[26.0.0]: https://github.com/MetaMask/core/compare/@metamask/bridge-status-controller@25.0.0...@metamask/bridge-status-controller@26.0.0
[25.0.0]: https://github.com/MetaMask/core/compare/@metamask/bridge-status-controller@24.0.0...@metamask/bridge-status-controller@25.0.0
[24.0.0]: https://github.com/MetaMask/core/compare/@metamask/bridge-status-controller@23.0.0...@metamask/bridge-status-controller@24.0.0
[23.0.0]: https://github.com/MetaMask/core/compare/@metamask/bridge-status-controller@22.0.0...@metamask/bridge-status-controller@23.0.0
[22.0.0]: https://github.com/MetaMask/core/compare/@metamask/bridge-status-controller@21.0.0...@metamask/bridge-status-controller@22.0.0
[21.0.0]: https://github.com/MetaMask/core/compare/@metamask/bridge-status-controller@20.1.0...@metamask/bridge-status-controller@21.0.0
[20.1.0]: https://github.com/MetaMask/core/compare/@metamask/bridge-status-controller@20.0.0...@metamask/bridge-status-controller@20.1.0
[20.0.0]: https://github.com/MetaMask/core/compare/@metamask/bridge-status-controller@19.0.0...@metamask/bridge-status-controller@20.0.0
[19.0.0]: https://github.com/MetaMask/core/compare/@metamask/bridge-status-controller@18.0.0...@metamask/bridge-status-controller@19.0.0
[18.0.0]: https://github.com/MetaMask/core/compare/@metamask/bridge-status-controller@17.0.1...@metamask/bridge-status-controller@18.0.0
[17.0.1]: https://github.com/MetaMask/core/compare/@metamask/bridge-status-controller@17.0.0...@metamask/bridge-status-controller@17.0.1
[17.0.0]: https://github.com/MetaMask/core/compare/@metamask/bridge-status-controller@16.0.0...@metamask/bridge-status-controller@17.0.0
[16.0.0]: https://github.com/MetaMask/core/compare/@metamask/bridge-status-controller@15.0.0...@metamask/bridge-status-controller@16.0.0
[15.0.0]: https://github.com/MetaMask/core/compare/@metamask/bridge-status-controller@14.0.0...@metamask/bridge-status-controller@15.0.0
[14.0.0]: https://github.com/MetaMask/core/compare/@metamask/bridge-status-controller@13.1.0...@metamask/bridge-status-controller@14.0.0
[13.1.0]: https://github.com/MetaMask/core/compare/@metamask/bridge-status-controller@13.0.0...@metamask/bridge-status-controller@13.1.0
[13.0.0]: https://github.com/MetaMask/core/compare/@metamask/bridge-status-controller@12.0.1...@metamask/bridge-status-controller@13.0.0
[12.0.1]: https://github.com/MetaMask/core/compare/@metamask/bridge-status-controller@12.0.0...@metamask/bridge-status-controller@12.0.1
[12.0.0]: https://github.com/MetaMask/core/compare/@metamask/bridge-status-controller@11.0.0...@metamask/bridge-status-controller@12.0.0
[11.0.0]: https://github.com/MetaMask/core/compare/@metamask/bridge-status-controller@10.0.0...@metamask/bridge-status-controller@11.0.0
[10.0.0]: https://github.com/MetaMask/core/compare/@metamask/bridge-status-controller@9.0.0...@metamask/bridge-status-controller@10.0.0
[9.0.0]: https://github.com/MetaMask/core/compare/@metamask/bridge-status-controller@8.0.0...@metamask/bridge-status-controller@9.0.0
[8.0.0]: https://github.com/MetaMask/core/compare/@metamask/bridge-status-controller@7.0.0...@metamask/bridge-status-controller@8.0.0
[7.0.0]: https://github.com/MetaMask/core/compare/@metamask/bridge-status-controller@6.0.0...@metamask/bridge-status-controller@7.0.0
[6.0.0]: https://github.com/MetaMask/core/compare/@metamask/bridge-status-controller@5.0.0...@metamask/bridge-status-controller@6.0.0
[5.0.0]: https://github.com/MetaMask/core/compare/@metamask/bridge-status-controller@4.0.0...@metamask/bridge-status-controller@5.0.0
[4.0.0]: https://github.com/MetaMask/core/compare/@metamask/bridge-status-controller@3.0.0...@metamask/bridge-status-controller@4.0.0
[3.0.0]: https://github.com/MetaMask/core/compare/@metamask/bridge-status-controller@2.0.0...@metamask/bridge-status-controller@3.0.0
[2.0.0]: https://github.com/MetaMask/core/compare/@metamask/bridge-status-controller@1.0.0...@metamask/bridge-status-controller@2.0.0
[1.0.0]: https://github.com/MetaMask/core/releases/tag/@metamask/bridge-status-controller@1.0.0<|MERGE_RESOLUTION|>--- conflicted
+++ resolved
@@ -7,16 +7,16 @@
 
 ## [Unreleased]
 
-## [63.1.0]
-
-### Changed
-
-<<<<<<< HEAD
+### Changed
+
 - Improve type safety by replacing tx data type assertions with type predicates ([#7228](https://github.com/MetaMask/core/pull/7228))
 - Submit `resetApproval` tx before the tx approval if it is included in the quoteResponse ([#7228](https://github.com/MetaMask/core/pull/7228))
-=======
+
+## [63.1.0]
+
+### Changed
+
 - Bump `@metamask/bridge-controller` from `^63.1.0` to `^63.2.0` ([#7245](https://github.com/MetaMask/core/pull/7245))
->>>>>>> 3db312fb
 - Move peer dependencies for controller and service packages to direct dependencies ([#7209](https://github.com/MetaMask/core/pull/7209), [#7220](https://github.com/MetaMask/core/pull/7220), [#7236](https://github.com/MetaMask/core/pull/7236))
   - The dependencies moved are:
     - `@metamask/accounts-controller` (^35.0.0)
