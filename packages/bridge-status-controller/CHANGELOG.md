--- conflicted
+++ resolved
@@ -7,15 +7,13 @@
 
 ## [Unreleased]
 
-<<<<<<< HEAD
 ## [13.1.0]
-=======
+
 ### Fixed
 
 - Add optional `approvalTxId` key to BridgeHistoryItem to associate an approval with a bridge transaction ([5670](https://github.com/MetaMask/core/pull/5670))
   - Fixes issue where calling `updateTransaction` to associate approvals with bridge transactions could overwrite transaction metadata and put transactions in a bad state
   - Instead, store the approval transaction ID in the bridge history item, enabling clients to look up bridge transactions by their approval ID without modifying transaction metadata
->>>>>>> a94d7e45
 
 ## [13.0.0]
 
