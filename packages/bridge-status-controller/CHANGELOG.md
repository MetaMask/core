--- conflicted
+++ resolved
@@ -18,16 +18,13 @@
 
 ### Fixed
 
-<<<<<<< HEAD
 - Update the following events to match the Unified SwapBridge spec ([#5993](https://github.com/MetaMask/core/pull/5993))
   - `Completed`: remove multichain tx controller subscription and emit the event based on the tx submission status instead
   - `Failed`: emit event when an error is thrown during solana tx submission
   - `Submitted`
     - set swap type for evm txs when applicable. this is currently hardcoded to bridge so swaps don't get displayed correctly on the activity list
     - emit this event when submitTx is called, regardless of confirmation status
-=======
 - Parse tx signature from `onClientRequest` response in order to identify bridge transactions ([#6001](https://github.com/MetaMask/core/pull/6001))
->>>>>>> abc37971
 
 ## [30.0.0]
 
