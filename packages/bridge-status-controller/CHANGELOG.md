# Changelog

All notable changes to this project will be documented in this file.

The format is based on [Keep a Changelog](https://keepachangelog.com/en/1.0.0/),
and this project adheres to [Semantic Versioning](https://semver.org/spec/v2.0.0.html).

## [Unreleased]

<<<<<<< HEAD
### Fixed

- Add optional `approvalTxId` key to BridgeHistoryItem to associate an approval with a bridge transaction ([5670](https://github.com/MetaMask/core/pull/5670))
  - Fixes issue where calling `updateTransaction` to associate approvals with bridge transactions could overwrite transaction metadata and put transactions in a bad state
  - Instead, store the approval transaction ID in the bridge history item, enabling clients to look up bridge transactions by their approval ID without modifying transaction metadata
=======
## [13.1.0]

### Fixed

- Add optional `approvalTxId` to `BridgeHistoryItem` to prevent transaction metadata corruption ([#5670](https://github.com/MetaMask/core/pull/5670))
  - Fixes issue where `updateTransaction` was overwriting transaction metadata when associating approvals
  - Stores approval transaction ID in bridge history instead of modifying transaction metadata
  - Reduces duplicate quote data in state
>>>>>>> 1adb5daf

## [13.0.0]

### Added

- **BREAKING:** Add `@metamask/snaps-controllers` peer dependency at `^11.0.0` ([#5634](https://github.com/MetaMask/core/pull/5634), [#5639](https://github.com/MetaMask/core/pull/5639))
- **BREAKING:** Add `@metamask/gas-fee-controller` peer dependency at `^23.0.0` ([#5643](https://github.com/MetaMask/core/pull/5643))
- **BREAKING:** Add `@metamask/assets-controllers` peer dependency at `^58.0.0` ([#5643](https://github.com/MetaMask/core/pull/5643), [#5672](https://github.com/MetaMask/core/pull/5672))
- Add `@metamask/user-operation-controller` dependency at `^33.0.0` ([#5643](https://github.com/MetaMask/core/pull/5643))
- Add `uuid` dependency at `^8.3.2` ([#5634](https://github.com/MetaMask/core/pull/5634))
- Add `@metamask/keyring-api` dependency at `^17.4.0` ([#5643](https://github.com/MetaMask/core/pull/5643))
- Add `bignumber.js` dependency at `^9.1.2` ([#5643](https://github.com/MetaMask/core/pull/5643))
- Add `submitTx` handler that submits cross-chain swaps transactions and triggers polling for destination transaction status ([#5634](https://github.com/MetaMask/core/pull/5634))
- Enable submitting EVM transactions using `submitTx` ([#5643](https://github.com/MetaMask/core/pull/5643))
- Add functionality for importing tokens from transaction after successful confirmation ([#5643](https://github.com/MetaMask/core/pull/5643))

### Changed

- **BREAKING** Change `@metamask/bridge-controller` from dependency to peer dependency and bump to `^16.0.0` ([#5657](https://github.com/MetaMask/core/pull/5657), [#5665](https://github.com/MetaMask/core/pull/5665), [#5643](https://github.com/MetaMask/core/pull/5643) [#5672](https://github.com/MetaMask/core/pull/5672))
- Add optional config.customBridgeApiBaseUrl constructor arg to set the bridge-api base URL ([#5634](https://github.com/MetaMask/core/pull/5634))
- Add required `addTransactionFn` and `estimateGasFeeFn` args to the BridgeStatusController constructor to enable calling TransactionController's methods from `submitTx` ([#5643](https://github.com/MetaMask/core/pull/5643))
- Add optional `addUserOperationFromTransactionFn` arg to the BridgeStatusController constructor to enable submitting txs from smart accounts using the UserOperationController's addUserOperationFromTransaction method ([#5643](https://github.com/MetaMask/core/pull/5643))

### Fixed

- Update validators to accept any `bridge` string in the StatusResponse ([#5634](https://github.com/MetaMask/core/pull/5634))

## [12.0.1]

### Fixed

- Add `relay` to the list of bridges in the `BridgeId` enum to prevent validation from failing ([#5623](https://github.com/MetaMask/core/pull/5623))

## [12.0.0]

### Changed

- **BREAKING:** Bump `@metamask/transaction-controller` peer dependency to `^54.0.0` ([#5615](https://github.com/MetaMask/core/pull/5615))

## [11.0.0]

### Changed

- **BREAKING:** Bump `@metamask/transaction-controller` peer dependency to `^53.0.0` ([#5585](https://github.com/MetaMask/core/pull/5585))
- Bump `@metamask/bridge-controller` dependency to `^11.0.0` ([#5525](https://github.com/MetaMask/core/pull/5525))
- **BREAKING:** Change controller to fetch multichain address instead of EVM ([#5554](https://github.com/MetaMask/core/pull/5540))

## [10.0.0]

### Changed

- **BREAKING:** Bump `@metamask/transaction-controller` peer dependency to `^52.0.0` ([#5513](https://github.com/MetaMask/core/pull/5513))
- Bump `@metamask/bridge-controller` peer dependency to `^10.0.0` ([#5513](https://github.com/MetaMask/core/pull/5513))

## [9.0.0]

### Changed

- **BREAKING:** Bump peer dependency `@metamask/accounts-controller` to `^27.0.0` ([#5507](https://github.com/MetaMask/core/pull/5507))
- **BREAKING:** Bump peer dependency `@metamask/network-controller` to `^23.0.0` ([#5507](https://github.com/MetaMask/core/pull/5507))
- **BREAKING:** Bump peer dependency `@metamask/transaction-controller` to `^51.0.0` ([#5507](https://github.com/MetaMask/core/pull/5507))
- Bump `@metamask/bridge-controller` to `^9.0.0` ([#5507](https://github.com/MetaMask/core/pull/5507))
- Bump `@metamask/polling-controller` to `^13.0.0` ([#5507](https://github.com/MetaMask/core/pull/5507))

## [8.0.0]

### Changed

- **BREAKING:** Bump `@metamask/transaction-controller` peer dependency to `^50.0.0` ([#5496](https://github.com/MetaMask/core/pull/5496))

## [7.0.0]

### Changed

- Bump `@metamask/accounts-controller` dev dependency to `^26.1.0` ([#5481](https://github.com/MetaMask/core/pull/5481))
- **BREAKING:** Allow changing the Bridge API url through the `config` param in the constructor. Remove previous method of doing it through `process.env`. ([#5465](https://github.com/MetaMask/core/pull/5465))

### Fixed

- `@metamask/bridge-controller` dependency is no longer a peer dependency, just a direct dependency ([#5464](https://github.com/MetaMask/core/pull/5464))

## [6.0.0]

### Changed

- **BREAKING:** Bump `@metamask/transaction-controller` peer dependency to `^49.0.0` ([#5471](https://github.com/MetaMask/core/pull/5471))

## [5.0.0]

### Changed

- **BREAKING:** Bump `@metamask/accounts-controller` peer dependency to `^26.0.0` ([#5439](https://github.com/MetaMask/core/pull/5439))
- **BREAKING:** Bump `@metamask/transaction-controller` peer dependency to `^48.0.0` ([#5439](https://github.com/MetaMask/core/pull/5439))
- **BREAKING:** Bump `@metamask/bridge-controller` peer dependency to `^5.0.0` ([#5439](https://github.com/MetaMask/core/pull/5439))

## [4.0.0]

### Changed

- **BREAKING:** Bump `@metamask/accounts-controller` peer dependency to `^25.0.0` ([#5426](https://github.com/MetaMask/core/pull/5426))
- **BREAKING:** Bump `@metamask/transaction-controller` peer dependency to `^47.0.0` ([#5426](https://github.com/MetaMask/core/pull/5426))
- **BREAKING:** Bump `@metamask/bridge-controller` peer dependency to `^4.0.0` ([#5426](https://github.com/MetaMask/core/pull/5426))

## [3.0.0]

### Changed

- **BREAKING:** Bump `@metamask/bridge-controller` to v3.0.0
- Improve `BridgeStatusController` API response validation readability by using `@metamask/superstruct` ([#5408](https://github.com/MetaMask/core/pull/5408))

## [2.0.0]

### Changed

- **BREAKING:** Change `BridgeStatusController` state structure to have all fields at root of state ([#5406](https://github.com/MetaMask/core/pull/5406))
- **BREAKING:** Redundant type `BridgeStatusState` removed from exports ([#5406](https://github.com/MetaMask/core/pull/5406))

## [1.0.0]

### Added

- Initial release ([#5317](https://github.com/MetaMask/core/pull/5317))

[Unreleased]: https://github.com/MetaMask/core/compare/@metamask/bridge-status-controller@13.1.0...HEAD
[13.1.0]: https://github.com/MetaMask/core/compare/@metamask/bridge-status-controller@13.0.0...@metamask/bridge-status-controller@13.1.0
[13.0.0]: https://github.com/MetaMask/core/compare/@metamask/bridge-status-controller@12.0.1...@metamask/bridge-status-controller@13.0.0
[12.0.1]: https://github.com/MetaMask/core/compare/@metamask/bridge-status-controller@12.0.0...@metamask/bridge-status-controller@12.0.1
[12.0.0]: https://github.com/MetaMask/core/compare/@metamask/bridge-status-controller@11.0.0...@metamask/bridge-status-controller@12.0.0
[11.0.0]: https://github.com/MetaMask/core/compare/@metamask/bridge-status-controller@10.0.0...@metamask/bridge-status-controller@11.0.0
[10.0.0]: https://github.com/MetaMask/core/compare/@metamask/bridge-status-controller@9.0.0...@metamask/bridge-status-controller@10.0.0
[9.0.0]: https://github.com/MetaMask/core/compare/@metamask/bridge-status-controller@8.0.0...@metamask/bridge-status-controller@9.0.0
[8.0.0]: https://github.com/MetaMask/core/compare/@metamask/bridge-status-controller@7.0.0...@metamask/bridge-status-controller@8.0.0
[7.0.0]: https://github.com/MetaMask/core/compare/@metamask/bridge-status-controller@6.0.0...@metamask/bridge-status-controller@7.0.0
[6.0.0]: https://github.com/MetaMask/core/compare/@metamask/bridge-status-controller@5.0.0...@metamask/bridge-status-controller@6.0.0
[5.0.0]: https://github.com/MetaMask/core/compare/@metamask/bridge-status-controller@4.0.0...@metamask/bridge-status-controller@5.0.0
[4.0.0]: https://github.com/MetaMask/core/compare/@metamask/bridge-status-controller@3.0.0...@metamask/bridge-status-controller@4.0.0
[3.0.0]: https://github.com/MetaMask/core/compare/@metamask/bridge-status-controller@2.0.0...@metamask/bridge-status-controller@3.0.0
[2.0.0]: https://github.com/MetaMask/core/compare/@metamask/bridge-status-controller@1.0.0...@metamask/bridge-status-controller@2.0.0
[1.0.0]: https://github.com/MetaMask/core/releases/tag/@metamask/bridge-status-controller@1.0.0<|MERGE_RESOLUTION|>--- conflicted
+++ resolved
@@ -7,13 +7,6 @@
 
 ## [Unreleased]
 
-<<<<<<< HEAD
-### Fixed
-
-- Add optional `approvalTxId` key to BridgeHistoryItem to associate an approval with a bridge transaction ([5670](https://github.com/MetaMask/core/pull/5670))
-  - Fixes issue where calling `updateTransaction` to associate approvals with bridge transactions could overwrite transaction metadata and put transactions in a bad state
-  - Instead, store the approval transaction ID in the bridge history item, enabling clients to look up bridge transactions by their approval ID without modifying transaction metadata
-=======
 ## [13.1.0]
 
 ### Fixed
@@ -22,7 +15,6 @@
   - Fixes issue where `updateTransaction` was overwriting transaction metadata when associating approvals
   - Stores approval transaction ID in bridge history instead of modifying transaction metadata
   - Reduces duplicate quote data in state
->>>>>>> 1adb5daf
 
 ## [13.0.0]
 
