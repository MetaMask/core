# Changelog

All notable changes to this project will be documented in this file.

The format is based on [Keep a Changelog](https://keepachangelog.com/en/1.0.0/),
and this project adheres to [Semantic Versioning](https://semver.org/spec/v2.0.0.html).

## [Unreleased]

## [22.0.0]

### Added

- Subscribe to TransactionController and MultichainTransactionsController tx confirmed and failed events for swaps ([#5829](https://github.com/MetaMask/core/pull/5829))
- Error logs for invalid getTxStatus responses ([#5816](https://github.com/MetaMask/core/pull/5816))

### Changed

- **BREAKING:** Remove the published bridgeTransactionComplete and bridgeTransactionFailed events ([#5829](https://github.com/MetaMask/core/pull/5829))
- Modify events to use `swap` and `swapApproval` TransactionTypes when src and dest chain are the same ([#5829](https://github.com/MetaMask/core/pull/5829))
- Bump `@metamask/bridge-controller` peer dependency to `^25.0.1` ([#5811](https://github.com/MetaMask/core/pull/5811))
- Bump `@metamask/controller-utils` to `^11.9.0` ([#5812](https://github.com/MetaMask/core/pull/5812))

### Fixed

<<<<<<< HEAD
- Don't start or restart getTxStatus polling if transaction is a swap ([#5829](https://github.com/MetaMask/core/pull/5829))
=======
- Don't start or restart getTxStatus polling if transaction is a swap ([#5831](https://github.com/MetaMask/core/pull/5831))
>>>>>>> 452c0c3e

## [21.0.0]

### Changed

- **BREAKING:** bump `@metamask/accounts-controller` peer dependency to `^29.0.0` ([#5802](https://github.com/MetaMask/core/pull/5802))
- **BREAKING:** bump `@metamask/bridge-controller` peer dependency to `^25.0.0` ([#5802](https://github.com/MetaMask/core/pull/5802))
- **BREAKING:** bump `@metamask/transaction-controller` peer dependency to `^56.0.0` ([#5802](https://github.com/MetaMask/core/pull/5802))

## [20.1.0]

### Added

- Sentry traces for Swap and Bridge `TransactionApprovalCompleted` and `TransactionCompleted` events ([#5780](https://github.com/MetaMask/core/pull/5780))

### Changed

- `traceFn` added to BridgeStatusController constructor to enable clients to pass in a custom sentry trace handler ([#5768](https://github.com/MetaMask/core/pull/5768))

## [20.0.0]

### Changed

- **BREAKING:** Bump `@metamask/bridge-controller` peer dependency to `^23.0.0` ([#5795](https://github.com/MetaMask/core/pull/5795))
- Replace `bridgePriceData` with `priceData` from QuoteResponse object ([#5784](https://github.com/MetaMask/core/pull/5784))

## [19.0.0]

### Changed

- **BREAKING:** Bump `@metamask/bridge-controller` peer dependency to `^22.0.0` ([#5780](https://github.com/MetaMask/core/pull/5780))
- Bump `@metamask/controller-utils` to `^11.8.0` ([#5765](https://github.com/MetaMask/core/pull/5765))

## [18.0.0]

### Changed

- **BREAKING:** Bump `@metamask/bridge-controller` peer dependency to `^21.0.0` ([#5763](https://github.com/MetaMask/core/pull/5763))
- **BREAKING:** Bump `@metamask/accounts-controller` peer dependency to `^28.0.0` ([#5763](https://github.com/MetaMask/core/pull/5763))
- **BREAKING:** Bump `@metamask/transaction-controller` peer dependency to `^55.0.0` ([#5763](https://github.com/MetaMask/core/pull/5763))

## [17.0.1]

### Fixed

- Added a hardcoded `SolScope.Mainnet` value to ensure the `signAndSendTransaction` params are always valid. Discovered Solana accounts may have an undefined `options.scope`, which causes `handleRequest` calls to throw a JSON-RPC validation error ([#5750])(https://github.com/MetaMask/core/pull/5750)

## [17.0.0]

### Changed

- Includes submitted quote's `priceImpact` as a property in analytics events ([#5721](https://github.com/MetaMask/core/pull/5721))
- Bump `@metamask/base-controller` from ^8.0.0 to ^8.0.1 ([#5722](https://github.com/MetaMask/core/pull/5722))
- **BREAKING:** Bump `@metamask/bridge-controller` peer dependency to `^20.0.0` ([#5717](https://github.com/MetaMask/core/pull/5717))

## [16.0.0]

### Changed

- **BREAKING:** Bump `@metamask/bridge-controller` peer dependency to `^19.0.0` ([#5717](https://github.com/MetaMask/core/pull/5717))
- Remove `@metamask/assets-controllers` peer dependency ([#5716](https://github.com/MetaMask/core/pull/5716))

### Fixed

- Fixes transaction polling failures caused by adding tokens with the incorrect account address to the TokensControler ([#5716](https://github.com/MetaMask/core/pull/5716))

## [15.0.0]

### Changed

- **BREAKING:** Bump `@metamask/assets-controllers` peer dependency to `^59.0.0` ([#5712](https://github.com/MetaMask/core/pull/5712))
- **BREAKING:** Bump `@metamask/bridge-controller` peer dependency to `^18.0.0` ([#5712](https://github.com/MetaMask/core/pull/5712))

## [14.0.0]

### Added

- **BREAKING:** Add analytics tracking for post-tx submission events ([#5684](https://github.com/MetaMask/core/pull/5684))
- Add optional `isStxEnabled` property to `BridgeHistoryItem` to indicate whether the transaction was submitted as a smart transaction ([#5684](https://github.com/MetaMask/core/pull/5684))

### Changed

- **BREAKING:** Bump `@metamask/bridge-controller` peer dependency to `^17.0.0` ([#5700](https://github.com/MetaMask/core/pull/5700))

### Fixed

- Fixes missing EVM native exchange rates by not lowercasing the symbol used for lookups ([#5696](https://github.com/MetaMask/core/pull/5696))
- Fixes occasional snap `handleRequest` errors by setting the request scope to `SolScope.Mainnet` instead of reading it from the account metadata ([#5696](https://github.com/MetaMask/core/pull/5696))

## [13.1.0]

### Fixed

- Add optional `approvalTxId` to `BridgeHistoryItem` to prevent transaction metadata corruption ([#5670](https://github.com/MetaMask/core/pull/5670))
  - Fixes issue where `updateTransaction` was overwriting transaction metadata when associating approvals
  - Stores approval transaction ID in bridge history instead of modifying transaction metadata
  - Reduces duplicate quote data in state

## [13.0.0]

### Added

- **BREAKING:** Add `@metamask/snaps-controllers` peer dependency at `^11.0.0` ([#5634](https://github.com/MetaMask/core/pull/5634), [#5639](https://github.com/MetaMask/core/pull/5639))
- **BREAKING:** Add `@metamask/gas-fee-controller` peer dependency at `^23.0.0` ([#5643](https://github.com/MetaMask/core/pull/5643))
- **BREAKING:** Add `@metamask/assets-controllers` peer dependency at `^58.0.0` ([#5643](https://github.com/MetaMask/core/pull/5643), [#5672](https://github.com/MetaMask/core/pull/5672))
- Add `@metamask/user-operation-controller` dependency at `^33.0.0` ([#5643](https://github.com/MetaMask/core/pull/5643))
- Add `uuid` dependency at `^8.3.2` ([#5634](https://github.com/MetaMask/core/pull/5634))
- Add `@metamask/keyring-api` dependency at `^17.4.0` ([#5643](https://github.com/MetaMask/core/pull/5643))
- Add `bignumber.js` dependency at `^9.1.2` ([#5643](https://github.com/MetaMask/core/pull/5643))
- Add `submitTx` handler that submits cross-chain swaps transactions and triggers polling for destination transaction status ([#5634](https://github.com/MetaMask/core/pull/5634))
- Enable submitting EVM transactions using `submitTx` ([#5643](https://github.com/MetaMask/core/pull/5643))
- Add functionality for importing tokens from transaction after successful confirmation ([#5643](https://github.com/MetaMask/core/pull/5643))

### Changed

- **BREAKING** Change `@metamask/bridge-controller` from dependency to peer dependency and bump to `^16.0.0` ([#5657](https://github.com/MetaMask/core/pull/5657), [#5665](https://github.com/MetaMask/core/pull/5665), [#5643](https://github.com/MetaMask/core/pull/5643) [#5672](https://github.com/MetaMask/core/pull/5672))
- Add optional config.customBridgeApiBaseUrl constructor arg to set the bridge-api base URL ([#5634](https://github.com/MetaMask/core/pull/5634))
- Add required `addTransactionFn` and `estimateGasFeeFn` args to the BridgeStatusController constructor to enable calling TransactionController's methods from `submitTx` ([#5643](https://github.com/MetaMask/core/pull/5643))
- Add optional `addUserOperationFromTransactionFn` arg to the BridgeStatusController constructor to enable submitting txs from smart accounts using the UserOperationController's addUserOperationFromTransaction method ([#5643](https://github.com/MetaMask/core/pull/5643))

### Fixed

- Update validators to accept any `bridge` string in the StatusResponse ([#5634](https://github.com/MetaMask/core/pull/5634))

## [12.0.1]

### Fixed

- Add `relay` to the list of bridges in the `BridgeId` enum to prevent validation from failing ([#5623](https://github.com/MetaMask/core/pull/5623))

## [12.0.0]

### Changed

- **BREAKING:** Bump `@metamask/transaction-controller` peer dependency to `^54.0.0` ([#5615](https://github.com/MetaMask/core/pull/5615))

## [11.0.0]

### Changed

- **BREAKING:** Bump `@metamask/transaction-controller` peer dependency to `^53.0.0` ([#5585](https://github.com/MetaMask/core/pull/5585))
- Bump `@metamask/bridge-controller` dependency to `^11.0.0` ([#5525](https://github.com/MetaMask/core/pull/5525))
- **BREAKING:** Change controller to fetch multichain address instead of EVM ([#5554](https://github.com/MetaMask/core/pull/5540))

## [10.0.0]

### Changed

- **BREAKING:** Bump `@metamask/transaction-controller` peer dependency to `^52.0.0` ([#5513](https://github.com/MetaMask/core/pull/5513))
- Bump `@metamask/bridge-controller` peer dependency to `^10.0.0` ([#5513](https://github.com/MetaMask/core/pull/5513))

## [9.0.0]

### Changed

- **BREAKING:** Bump peer dependency `@metamask/accounts-controller` to `^27.0.0` ([#5507](https://github.com/MetaMask/core/pull/5507))
- **BREAKING:** Bump peer dependency `@metamask/network-controller` to `^23.0.0` ([#5507](https://github.com/MetaMask/core/pull/5507))
- **BREAKING:** Bump peer dependency `@metamask/transaction-controller` to `^51.0.0` ([#5507](https://github.com/MetaMask/core/pull/5507))
- Bump `@metamask/bridge-controller` to `^9.0.0` ([#5507](https://github.com/MetaMask/core/pull/5507))
- Bump `@metamask/polling-controller` to `^13.0.0` ([#5507](https://github.com/MetaMask/core/pull/5507))

## [8.0.0]

### Changed

- **BREAKING:** Bump `@metamask/transaction-controller` peer dependency to `^50.0.0` ([#5496](https://github.com/MetaMask/core/pull/5496))

## [7.0.0]

### Changed

- Bump `@metamask/accounts-controller` dev dependency to `^26.1.0` ([#5481](https://github.com/MetaMask/core/pull/5481))
- **BREAKING:** Allow changing the Bridge API url through the `config` param in the constructor. Remove previous method of doing it through `process.env`. ([#5465](https://github.com/MetaMask/core/pull/5465))

### Fixed

- `@metamask/bridge-controller` dependency is no longer a peer dependency, just a direct dependency ([#5464](https://github.com/MetaMask/core/pull/5464))

## [6.0.0]

### Changed

- **BREAKING:** Bump `@metamask/transaction-controller` peer dependency to `^49.0.0` ([#5471](https://github.com/MetaMask/core/pull/5471))

## [5.0.0]

### Changed

- **BREAKING:** Bump `@metamask/accounts-controller` peer dependency to `^26.0.0` ([#5439](https://github.com/MetaMask/core/pull/5439))
- **BREAKING:** Bump `@metamask/transaction-controller` peer dependency to `^48.0.0` ([#5439](https://github.com/MetaMask/core/pull/5439))
- **BREAKING:** Bump `@metamask/bridge-controller` peer dependency to `^5.0.0` ([#5439](https://github.com/MetaMask/core/pull/5439))

## [4.0.0]

### Changed

- **BREAKING:** Bump `@metamask/accounts-controller` peer dependency to `^25.0.0` ([#5426](https://github.com/MetaMask/core/pull/5426))
- **BREAKING:** Bump `@metamask/transaction-controller` peer dependency to `^47.0.0` ([#5426](https://github.com/MetaMask/core/pull/5426))
- **BREAKING:** Bump `@metamask/bridge-controller` peer dependency to `^4.0.0` ([#5426](https://github.com/MetaMask/core/pull/5426))

## [3.0.0]

### Changed

- **BREAKING:** Bump `@metamask/bridge-controller` to v3.0.0
- Improve `BridgeStatusController` API response validation readability by using `@metamask/superstruct` ([#5408](https://github.com/MetaMask/core/pull/5408))

## [2.0.0]

### Changed

- **BREAKING:** Change `BridgeStatusController` state structure to have all fields at root of state ([#5406](https://github.com/MetaMask/core/pull/5406))
- **BREAKING:** Redundant type `BridgeStatusState` removed from exports ([#5406](https://github.com/MetaMask/core/pull/5406))

## [1.0.0]

### Added

- Initial release ([#5317](https://github.com/MetaMask/core/pull/5317))

[Unreleased]: https://github.com/MetaMask/core/compare/@metamask/bridge-status-controller@22.0.0...HEAD
[22.0.0]: https://github.com/MetaMask/core/compare/@metamask/bridge-status-controller@21.0.0...@metamask/bridge-status-controller@22.0.0
[21.0.0]: https://github.com/MetaMask/core/compare/@metamask/bridge-status-controller@20.1.0...@metamask/bridge-status-controller@21.0.0
[20.1.0]: https://github.com/MetaMask/core/compare/@metamask/bridge-status-controller@20.0.0...@metamask/bridge-status-controller@20.1.0
[20.0.0]: https://github.com/MetaMask/core/compare/@metamask/bridge-status-controller@19.0.0...@metamask/bridge-status-controller@20.0.0
[19.0.0]: https://github.com/MetaMask/core/compare/@metamask/bridge-status-controller@18.0.0...@metamask/bridge-status-controller@19.0.0
[18.0.0]: https://github.com/MetaMask/core/compare/@metamask/bridge-status-controller@17.0.1...@metamask/bridge-status-controller@18.0.0
[17.0.1]: https://github.com/MetaMask/core/compare/@metamask/bridge-status-controller@17.0.0...@metamask/bridge-status-controller@17.0.1
[17.0.0]: https://github.com/MetaMask/core/compare/@metamask/bridge-status-controller@16.0.0...@metamask/bridge-status-controller@17.0.0
[16.0.0]: https://github.com/MetaMask/core/compare/@metamask/bridge-status-controller@15.0.0...@metamask/bridge-status-controller@16.0.0
[15.0.0]: https://github.com/MetaMask/core/compare/@metamask/bridge-status-controller@14.0.0...@metamask/bridge-status-controller@15.0.0
[14.0.0]: https://github.com/MetaMask/core/compare/@metamask/bridge-status-controller@13.1.0...@metamask/bridge-status-controller@14.0.0
[13.1.0]: https://github.com/MetaMask/core/compare/@metamask/bridge-status-controller@13.0.0...@metamask/bridge-status-controller@13.1.0
[13.0.0]: https://github.com/MetaMask/core/compare/@metamask/bridge-status-controller@12.0.1...@metamask/bridge-status-controller@13.0.0
[12.0.1]: https://github.com/MetaMask/core/compare/@metamask/bridge-status-controller@12.0.0...@metamask/bridge-status-controller@12.0.1
[12.0.0]: https://github.com/MetaMask/core/compare/@metamask/bridge-status-controller@11.0.0...@metamask/bridge-status-controller@12.0.0
[11.0.0]: https://github.com/MetaMask/core/compare/@metamask/bridge-status-controller@10.0.0...@metamask/bridge-status-controller@11.0.0
[10.0.0]: https://github.com/MetaMask/core/compare/@metamask/bridge-status-controller@9.0.0...@metamask/bridge-status-controller@10.0.0
[9.0.0]: https://github.com/MetaMask/core/compare/@metamask/bridge-status-controller@8.0.0...@metamask/bridge-status-controller@9.0.0
[8.0.0]: https://github.com/MetaMask/core/compare/@metamask/bridge-status-controller@7.0.0...@metamask/bridge-status-controller@8.0.0
[7.0.0]: https://github.com/MetaMask/core/compare/@metamask/bridge-status-controller@6.0.0...@metamask/bridge-status-controller@7.0.0
[6.0.0]: https://github.com/MetaMask/core/compare/@metamask/bridge-status-controller@5.0.0...@metamask/bridge-status-controller@6.0.0
[5.0.0]: https://github.com/MetaMask/core/compare/@metamask/bridge-status-controller@4.0.0...@metamask/bridge-status-controller@5.0.0
[4.0.0]: https://github.com/MetaMask/core/compare/@metamask/bridge-status-controller@3.0.0...@metamask/bridge-status-controller@4.0.0
[3.0.0]: https://github.com/MetaMask/core/compare/@metamask/bridge-status-controller@2.0.0...@metamask/bridge-status-controller@3.0.0
[2.0.0]: https://github.com/MetaMask/core/compare/@metamask/bridge-status-controller@1.0.0...@metamask/bridge-status-controller@2.0.0
[1.0.0]: https://github.com/MetaMask/core/releases/tag/@metamask/bridge-status-controller@1.0.0<|MERGE_RESOLUTION|>--- conflicted
+++ resolved
@@ -6,6 +6,15 @@
 and this project adheres to [Semantic Versioning](https://semver.org/spec/v2.0.0.html).
 
 ## [Unreleased]
+
+### Added
+
+- Subscribe to TransactionController and MultichainTransactionsController tx confirmed and failed events for swaps ([#5829](https://github.com/MetaMask/core/pull/5829))
+
+### Changed
+
+- **BREAKING:** Remove the published bridgeTransactionComplete and bridgeTransactionFailed events ([#5829](https://github.com/MetaMask/core/pull/5829))
+- Modify events to use `swap` and `swapApproval` TransactionTypes when src and dest chain are the same ([#5829](https://github.com/MetaMask/core/pull/5829))
 
 ## [22.0.0]
 
@@ -23,11 +32,7 @@
 
 ### Fixed
 
-<<<<<<< HEAD
-- Don't start or restart getTxStatus polling if transaction is a swap ([#5829](https://github.com/MetaMask/core/pull/5829))
-=======
 - Don't start or restart getTxStatus polling if transaction is a swap ([#5831](https://github.com/MetaMask/core/pull/5831))
->>>>>>> 452c0c3e
 
 ## [21.0.0]
 
