--- conflicted
+++ resolved
@@ -7,7 +7,6 @@
 
 ## [Unreleased]
 
-<<<<<<< HEAD
 ### Added
 
 - Sentry traces for Swap and Bridge `TransactionApprovalCompleted` and `TransactionCompleted` events ([#5780](https://github.com/MetaMask/core/pull/5780))
@@ -15,11 +14,7 @@
 ### Changed
 
 - `traceFn` added to BridgeStatusController constructor to enable clients to pass in a custom sentry trace handler ([#5768](https://github.com/MetaMask/core/pull/5768))
-=======
-### Changed
-
 - Replace `bridgePriceData` with `priceData` from QuoteResponse object ([#5784](https://github.com/MetaMask/core/pull/5784))
->>>>>>> 7bdab453
 
 ## [19.0.0]
 
