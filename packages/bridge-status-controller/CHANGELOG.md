# Changelog

All notable changes to this project will be documented in this file.

The format is based on [Keep a Changelog](https://keepachangelog.com/en/1.0.0/),
and this project adheres to [Semantic Versioning](https://semver.org/spec/v2.0.0.html).

## [Unreleased]

### Changed

<<<<<<< HEAD
- Update transaction submission to use new unified Snap interface for non-EVM chains ([#6454](https://github.com/MetaMask/core/pull/6454))
  - Replace `signAndSendTransactionWithoutConfirmation` with `ClientRequest:signAndSendTransaction` method
  - Update response handling to support new `transactionId` format from unified interface
  - Maintain backward compatibility with legacy response formats
=======
- Bump `@metamask/keyring-api` from `^20.1.0` to `^21.0.0` ([#6560](https://github.com/MetaMask/core/pull/6560))
>>>>>>> 2e5fb8c6

## [42.0.0]

### Added

- Add `getBridgeHistoryItemByTxMetaId` method available via messaging system for external access to bridge history items ([#6363](https://github.com/MetaMask/core/pull/6363))
- Add `gas_included_7702` field to metrics tracking for EIP-7702 gasless transactions ([#6363](https://github.com/MetaMask/core/pull/6363))

### Changed

- **BREAKING:** Bump `@metamask/bridge-controller` peer dependency from `^41.0.0` to `^42.0.0` ([#6476](https://github.com/MetaMask/core/pull/6476))
- Bump `@metamask/base-controller` from `^8.2.0` to `^8.3.0` ([#6465](https://github.com/MetaMask/core/pull/6465))
- Pass the `isGasFeeIncluded` parameter through transaction utilities ([#6363](https://github.com/MetaMask/core/pull/6363))

## [41.0.0]

### Fixed

- Set the Solana tx signature as the `txHistory` key to support lookups by hash ([#6424](https://github.com/MetaMask/core/pull/6424))
- Read Completed swap properties from `txHistory` for consistency with bridge transactions ([#6424](https://github.com/MetaMask/core/pull/6424))

## [40.2.0]

### Added

- Publish `StatusValidationFailed` event for invalid getTxStatus responses ([#6362](https://github.com/MetaMask/core/pull/6362))

## [40.1.0]

### Changed

- Bump `@metamask/base-controller` from `^8.1.0` to `^8.2.0` ([#6355](https://github.com/MetaMask/core/pull/6355))

## [40.0.0]

### Added

- Add `getBridgeHistoryItemByTxMetaId` method to retrieve bridge history items by their transaction meta ID ([#6346](https://github.com/MetaMask/core/pull/6346))
- Add support for EIP-7702 gasless transactions in transaction batch handling ([#6346](https://github.com/MetaMask/core/pull/6346))

### Changed

- **BREAKING:** Bump peer dependency `@metamask/bridge-controller` from `^40.0.0` to `^41.0.0` ([#6350](https://github.com/MetaMask/core/pull/6350))
- Calculate `actual_time_minutes` event property based on `txMeta.time` if available ([#6314](https://github.com/MetaMask/core/pull/6314))
- Parse event properties from the quote request if an event needs to be published prior to tx submission (i.e., Failed, Submitted) ([#6314](https://github.com/MetaMask/core/pull/6314))
- Update transaction batch handling to conditionally enable EIP-7702 based on quote's `gasless7702` flag ([#6346](https://github.com/MetaMask/core/pull/6346))

## [39.0.0]

### Changed

- **BREAKING:** Bump peer dependency `@metamask/accounts-controller` from `^32.0.0` to `^33.0.0` ([#6345](https://github.com/MetaMask/core/pull/6345))
- **BREAKING:** Bump peer dependency `@metamask/bridge-controller` from `^39.0.0` to `^40.0.0` ([#6345](https://github.com/MetaMask/core/pull/6345))
- **BREAKING:** Bump peer dependency `@metamask/transaction-controller` from `^59.0.0` to `^60.0.0` ([#6345](https://github.com/MetaMask/core/pull/6345))
- Bump accounts related packages ([#6309](https://github.com/MetaMask/core/pull/6309))
  - Bump `@metamask/keyring-api` from `^20.0.0` to `^20.1.0`

## [38.1.0]

### Changed

- Add `quotedGasAmount` to txHistory ([#6299](https://github.com/MetaMask/core/pull/6299))

### Fixed

- Parse destination amount from Swap EVM tx receipt and use it to calculate finalized tx event properties ([#6299](https://github.com/MetaMask/core/pull/6299))
- Use `status.destChain.amount` from getTxStatus response to calculate actual bridged amount ([#6299](https://github.com/MetaMask/core/pull/6299))

## [38.0.1]

### Changed

- Bump `@metamask/controller-utils` from `^11.11.0` to `^11.12.0` ([#6303](https://github.com/MetaMask/core/pull/6303))

### Fixed

- Wait for Mobile hardware wallet delay before submitting Ledger tx ([#6302](https://github.com/MetaMask/core/pull/6302))

## [38.0.0]

### Added

- Include `assetsFiatValue` for sending and receiving assets in batch transaction request parameters ([#6277](https://github.com/MetaMask/core/pull/6277))

### Changed

- **BREAKING:** Bump peer dependency `@metamask/bridge-controller` to `^38.0.0` ([#6268](https://github.com/MetaMask/core/pull/6268))
- Hardcode `action_type` to `swapbridge-v1` after swaps and bridge unification ([#6270](https://github.com/MetaMask/core/pull/6270))
- Bump `@metamask/base-controller` from `^8.0.1` to `^8.1.0` ([#6284](https://github.com/MetaMask/core/pull/6284))
- Store the quote's effective gas fees as the `quotedGasInUsd` in txHistory; fallback to the total fees otherwise ([#6295](https://github.com/MetaMask/core/pull/6295))

## [37.0.1]

### Changed

- Bump `@metamask/keyring-api` from `^19.0.0` to `^20.0.0` ([#6248](https://github.com/MetaMask/core/pull/6248))

### Fixed

- Make sure to pass the `requireApproval` for ERC20 approvals ([#6204](https://github.com/MetaMask/core/pull/6204))

## [37.0.0]

### Changed

- **BREAKING:** Bump peer dependency `@metamask/accounts-controller` to `^32.0.0` ([#6171](https://github.com/MetaMask/core/pull/6171))
- **BREAKING:** Bump peer dependency `@metamask/bridge-controller` to `^37.0.0` ([#6171](https://github.com/MetaMask/core/pull/6171))
- **BREAKING:** Bump peer dependency `@metamask/transaction-controller` to `^59.0.0` ([#6171](https://github.com/MetaMask/core/pull/6171)), ([#6027](https://github.com/MetaMask/core/pull/6027))

## [36.1.0]

### Added

- Add `restartPollingForFailedAttempts` action to restart polling for txs that are not in a final state but have too many failed attempts ([#6149](https://github.com/MetaMask/core/pull/6149))

### Changed

- Bump `@metamask/keyring-api` from `^18.0.0` to `^19.0.0` ([#6146](https://github.com/MetaMask/core/pull/6146))

### Fixed

- Don't poll indefinitely for bridge tx status if the tx is not found. Implement exponential backoff to prevent overwhelming the bridge API. ([#6149](https://github.com/MetaMask/core/pull/6149))

## [36.0.0]

### Changed

- Bump `@metamask/bridge-controller` to `^36.0.0` ([#6120](https://github.com/MetaMask/core/pull/6120))

## [35.0.0]

### Changed

- **BREAKING:** Bump peer dependency `@metamask/bridge-controller` to `^35.0.0` ([#6098](https://github.com/MetaMask/core/pull/6098))
- **BREAKING** Submit Solana transactions using `onClientRequest` RPC call by default, which hides the Snap confirmation page from clients. Clients will need to remove conditional redirect the the confirmation page on tx submission ([#6077](https://github.com/MetaMask/core/pull/6077))
- Bump `@metamask/controller-utils` from `^11.10.0` to `^11.11.0` ([#6069](https://github.com/MetaMask/core/pull/6069))
- Bump `@metamask/utils` from `^11.2.0` to `^11.4.2` ([#6054](https://github.com/MetaMask/core/pull/6054))

## [34.0.0]

### Added

- Add `batchId` to BridgeHistoryItem to enable querying history by batchId ([#6058](https://github.com/MetaMask/core/pull/6058))

### Changed

- **BREAKING** Add tx batching functionality, which requires an `addTransactionBatchFn` handler to be passed to the BridgeStatusController's constructor ([#6058](https://github.com/MetaMask/core/pull/6058))
- **BREAKING** Update batched txs after signing with correct tx types, which requires an `updateTransactionFn` handler to be passed to the BridgeStatusController's constructor ([#6058](https://github.com/MetaMask/core/pull/6058))
- Add approvalTxId to txHistoryItem after signing batched transaction ([#6058](https://github.com/MetaMask/core/pull/6058))
- Remove `addUserOperationFromTransaction` tx submission code and constructor arg since it is unsupported ([#6057](https://github.com/MetaMask/core/pull/6057))
- Remove @metamask/user-operation-controller dependency ([#6057](https://github.com/MetaMask/core/pull/6057))
- **BREAKING:** Bump peer dependency `@metamask/snaps-controllers` from `^12.0.0` to `^14.0.0` ([#6035](https://github.com/MetaMask/core/pull/6035))

### Fixed

- Wait until a bridge transaction is confirmed before polling for its status. This reduces (or fully removes) premature `getTxStatus` calls, and enables adding batched bridge txs to history before its transaction Id is available ([#6052](https://github.com/MetaMask/core/pull/6052))

## [33.0.0]

### Changed

- Consolidate validator and type definitions for `StatusResponse` so new response fields only need to be defined once ([#6030](https://github.com/MetaMask/core/pull/6030))

### Removed

- Clean up unused exports that duplicate @metamask/bridge-controller's ([#6030](https://github.com/MetaMask/core/pull/6030))
  - Asset
  - SrcChainStatus
  - DestChainStatus
  - RefuelData
  - FeeType
  - ActionTypes

### Fixed

- Set event property `gas_included` to quote's `gasIncluded` value ([#6030](https://github.com/MetaMask/core/pull/6030))
- Set StatusResponse ChainId schema to expect a number instead of a string ([#6045](https://github.com/MetaMask/core/pull/6045))

## [32.0.0]

### Changed

- Remove `@metamask/multichain-transactions-controller` peer dependency ([#5993](https://github.com/MetaMask/core/pull/5993))

### Fixed

- Update the following events to match the Unified SwapBridge spec ([#5993](https://github.com/MetaMask/core/pull/5993))
  - `Completed`: remove multichain tx controller subscription and emit the event based on the tx submission status instead
  - `Failed`: emit event when an error is thrown during solana tx submission
  - `Submitted`
    - set swap type for evm txs when applicable. this is currently hardcoded to bridge so swaps don't get displayed correctly on the activity list
    - emit this event when submitTx is called, regardless of confirmation status

## [31.0.0]

### Changed

- **BREAKING:** Adds a call to bridge-controller's `stopPollingForQuotes` handler to prevent quotes from refreshing during tx submission. This enables "pausing" the quote polling loop without resetting the entire state. Without this, it's possible for the activeQuote to change while the UI's tx submission is in-progress ([#5994](https://github.com/MetaMask/core/pull/5994))
- **BREAKING:** BridgeStatusController now requires the `BridgeController:stopPollingForQuotes` action permission ([#5994](https://github.com/MetaMask/core/pull/5994))
- **BREAKING:** Bump peer dependency `@metamask/accounts-controller` to `^31.0.0` ([#5999](https://github.com/MetaMask/core/pull/5999))
- **BREAKING:** Bump peer dependency `@metamask/bridge-controller` to `^33.0.0` ([#5999](https://github.com/MetaMask/core/pull/5999))
- **BREAKING:** Bump peer dependency `@metamask/gas-fee-controller` to `^24.0.0` ([#5999](https://github.com/MetaMask/core/pull/5999))
- **BREAKING:** Bump peer dependency `@metamask/multichain-transactions-controller` to `^3.0.0` ([#5999](https://github.com/MetaMask/core/pull/5999))
- **BREAKING:** Bump peer dependency `@metamask/network-controller` to `^24.0.0` ([#5999](https://github.com/MetaMask/core/pull/5999))
- **BREAKING:** Bump peer dependency `@metamask/transaction-controller` to `^58.0.0` ([#5999](https://github.com/MetaMask/core/pull/5999))
- Bump `@metamask/polling-controller` to `^14.0.0` ([#5999](https://github.com/MetaMask/core/pull/5999))
- Bump `@metamask/user-operation-controller` to `^37.0.0` ([#5999](https://github.com/MetaMask/core/pull/5999))

### Fixed

- Parse tx signature from `onClientRequest` response in order to identify bridge transactions ([#6001](https://github.com/MetaMask/core/pull/6001))
- Prevent active quote from changing while transaction submission is in progress ([#5994](https://github.com/MetaMask/core/pull/5994))

## [30.0.0]

### Changed

- **BREAKING:** Implement onClientRequest for Solana snap transactions, now requires action permission for RemoteFeatureFlagController:getState ([#5961](https://github.com/MetaMask/core/pull/5961))

## [29.1.1]

### Changed

- Bump `@metamask/bridge-controller` to `^32.1.2` ([#5969](https://github.com/MetaMask/core/pull/5969))
- Bump `@metamask/controller-utils` to `^11.10.0` ([#5935](https://github.com/MetaMask/core/pull/5935))
- Bump `@metamask/transaction-controller` to `^57.3.0` ([#5954](https://github.com/MetaMask/core/pull/5954))

### Fixed

- Properly prompt for confirmation on Ledger on Mobile for bridge transactions ([#5931](https://github.com/MetaMask/core/pull/5931))

## [29.1.0]

### Added

- Include all invalid status properties in sentry logs ([#5913](https://github.com/MetaMask/core/pull/5913))

## [29.0.0]

### Changed

- **BREAKING:** Bump `@metamask/bridge-controller` peer dependency to `^32.0.0` ([#5896](https://github.com/MetaMask/core/pull/5896))

## [28.0.0]

### Changed

- **BREAKING:** Bump `@metamask/bridge-controller` peer dependency to `^31.0.0` ([#5894](https://github.com/MetaMask/core/pull/5894))

## [27.0.0]

### Changed

- **BREAKING:** Bump `@metamask/accounts-controller` peer dependency to `^30.0.0` ([#5888](https://github.com/MetaMask/core/pull/5888))
- **BREAKING:** Bump `@metamask/bridge-controller` peer dependency to `^30.0.0` ([#5888](https://github.com/MetaMask/core/pull/5888))
- **BREAKING:** Bump `@metamask/transactions-controller` peer dependency to `^57.0.0` ([#5888](https://github.com/MetaMask/core/pull/5888))
- **BREAKING:** Bump `@metamask/multichain-transactions-controller` peer dependency to `^2.0.0` ([#5888](https://github.com/MetaMask/core/pull/5888))
- **BREAKING:** Bump `@metamask/snaps-controllers` peer dependency from `^11.0.0` to `^12.0.0` ([#5871](https://github.com/MetaMask/core/pull/5871))
- Bump `@metamask/keyring-api` dependency from `^17.4.0` to `^18.0.0` ([#5871](https://github.com/MetaMask/core/pull/5871))

## [26.0.0]

### Changed

- **BREAKING:** Bump `@metamask/bridge-controller` peer dependency to `^29.0.0` ([#5872](https://github.com/MetaMask/core/pull/5872))

## [25.0.0]

### Changed

- **BREAKING:** Bump `@metamask/bridge-controller` peer dependency to `^28.0.0` ([#5863](https://github.com/MetaMask/core/pull/5863))

## [24.0.0]

### Changed

- **BREAKING:** Bump `@metamask/bridge-controller` peer dependency to `^27.0.0` ([#5845](https://github.com/MetaMask/core/pull/5845))

## [23.0.0]

### Added

- Subscribe to TransactionController and MultichainTransactionsController tx confirmed and failed events for swaps ([#5829](https://github.com/MetaMask/core/pull/5829))

### Changed

- **BREAKING:** bump `@metamask/bridge-controller` peer dependency to `^26.0.0` ([#5842](https://github.com/MetaMask/core/pull/5842))
- **BREAKING:** Remove the published bridgeTransactionComplete and bridgeTransactionFailed events ([#5829](https://github.com/MetaMask/core/pull/5829))
- Modify events to use `swap` and `swapApproval` TransactionTypes when src and dest chain are the same ([#5829](https://github.com/MetaMask/core/pull/5829))

## [22.0.0]

### Added

- Subscribe to TransactionController and MultichainTransactionsController tx confirmed and failed events for swaps ([#5829](https://github.com/MetaMask/core/pull/5829))
- Error logs for invalid getTxStatus responses ([#5816](https://github.com/MetaMask/core/pull/5816))

### Changed

- **BREAKING:** Remove the published bridgeTransactionComplete and bridgeTransactionFailed events ([#5829](https://github.com/MetaMask/core/pull/5829))
- Modify events to use `swap` and `swapApproval` TransactionTypes when src and dest chain are the same ([#5829](https://github.com/MetaMask/core/pull/5829))
- Bump `@metamask/bridge-controller` dev dependency to `^25.0.1` ([#5811](https://github.com/MetaMask/core/pull/5811))
- Bump `@metamask/controller-utils` to `^11.9.0` ([#5812](https://github.com/MetaMask/core/pull/5812))

### Fixed

- Don't start or restart getTxStatus polling if transaction is a swap ([#5831](https://github.com/MetaMask/core/pull/5831))

## [21.0.0]

### Changed

- **BREAKING:** bump `@metamask/accounts-controller` peer dependency to `^29.0.0` ([#5802](https://github.com/MetaMask/core/pull/5802))
- **BREAKING:** bump `@metamask/bridge-controller` peer dependency to `^25.0.0` ([#5802](https://github.com/MetaMask/core/pull/5802))
- **BREAKING:** bump `@metamask/transaction-controller` peer dependency to `^56.0.0` ([#5802](https://github.com/MetaMask/core/pull/5802))

## [20.1.0]

### Added

- Sentry traces for Swap and Bridge `TransactionApprovalCompleted` and `TransactionCompleted` events ([#5780](https://github.com/MetaMask/core/pull/5780))

### Changed

- `traceFn` added to BridgeStatusController constructor to enable clients to pass in a custom sentry trace handler ([#5768](https://github.com/MetaMask/core/pull/5768))

## [20.0.0]

### Changed

- **BREAKING:** Bump `@metamask/bridge-controller` peer dependency to `^23.0.0` ([#5795](https://github.com/MetaMask/core/pull/5795))
- Replace `bridgePriceData` with `priceData` from QuoteResponse object ([#5784](https://github.com/MetaMask/core/pull/5784))

## [19.0.0]

### Changed

- **BREAKING:** Bump `@metamask/bridge-controller` peer dependency to `^22.0.0` ([#5780](https://github.com/MetaMask/core/pull/5780))
- Bump `@metamask/controller-utils` to `^11.8.0` ([#5765](https://github.com/MetaMask/core/pull/5765))

## [18.0.0]

### Changed

- **BREAKING:** Bump `@metamask/bridge-controller` peer dependency to `^21.0.0` ([#5763](https://github.com/MetaMask/core/pull/5763))
- **BREAKING:** Bump `@metamask/accounts-controller` peer dependency to `^28.0.0` ([#5763](https://github.com/MetaMask/core/pull/5763))
- **BREAKING:** Bump `@metamask/transaction-controller` peer dependency to `^55.0.0` ([#5763](https://github.com/MetaMask/core/pull/5763))

## [17.0.1]

### Fixed

- Added a hardcoded `SolScope.Mainnet` value to ensure the `signAndSendTransaction` params are always valid. Discovered Solana accounts may have an undefined `options.scope`, which causes `handleRequest` calls to throw a JSON-RPC validation error ([#5750])(https://github.com/MetaMask/core/pull/5750)

## [17.0.0]

### Changed

- Includes submitted quote's `priceImpact` as a property in analytics events ([#5721](https://github.com/MetaMask/core/pull/5721))
- Bump `@metamask/base-controller` from ^8.0.0 to ^8.0.1 ([#5722](https://github.com/MetaMask/core/pull/5722))
- **BREAKING:** Bump `@metamask/bridge-controller` peer dependency to `^20.0.0` ([#5717](https://github.com/MetaMask/core/pull/5717))

## [16.0.0]

### Changed

- **BREAKING:** Bump `@metamask/bridge-controller` peer dependency to `^19.0.0` ([#5717](https://github.com/MetaMask/core/pull/5717))
- Remove `@metamask/assets-controllers` peer dependency ([#5716](https://github.com/MetaMask/core/pull/5716))

### Fixed

- Fixes transaction polling failures caused by adding tokens with the incorrect account address to the TokensControler ([#5716](https://github.com/MetaMask/core/pull/5716))

## [15.0.0]

### Changed

- **BREAKING:** Bump `@metamask/assets-controllers` peer dependency to `^59.0.0` ([#5712](https://github.com/MetaMask/core/pull/5712))
- **BREAKING:** Bump `@metamask/bridge-controller` peer dependency to `^18.0.0` ([#5712](https://github.com/MetaMask/core/pull/5712))

## [14.0.0]

### Added

- **BREAKING:** Add analytics tracking for post-tx submission events ([#5684](https://github.com/MetaMask/core/pull/5684))
- Add optional `isStxEnabled` property to `BridgeHistoryItem` to indicate whether the transaction was submitted as a smart transaction ([#5684](https://github.com/MetaMask/core/pull/5684))

### Changed

- **BREAKING:** Bump `@metamask/bridge-controller` peer dependency to `^17.0.0` ([#5700](https://github.com/MetaMask/core/pull/5700))

### Fixed

- Fixes missing EVM native exchange rates by not lowercasing the symbol used for lookups ([#5696](https://github.com/MetaMask/core/pull/5696))
- Fixes occasional snap `handleRequest` errors by setting the request scope to `SolScope.Mainnet` instead of reading it from the account metadata ([#5696](https://github.com/MetaMask/core/pull/5696))

## [13.1.0]

### Fixed

- Add optional `approvalTxId` to `BridgeHistoryItem` to prevent transaction metadata corruption ([#5670](https://github.com/MetaMask/core/pull/5670))
  - Fixes issue where `updateTransaction` was overwriting transaction metadata when associating approvals
  - Stores approval transaction ID in bridge history instead of modifying transaction metadata
  - Reduces duplicate quote data in state

## [13.0.0]

### Added

- **BREAKING:** Add `@metamask/snaps-controllers` peer dependency at `^11.0.0` ([#5634](https://github.com/MetaMask/core/pull/5634), [#5639](https://github.com/MetaMask/core/pull/5639))
- **BREAKING:** Add `@metamask/gas-fee-controller` peer dependency at `^23.0.0` ([#5643](https://github.com/MetaMask/core/pull/5643))
- **BREAKING:** Add `@metamask/assets-controllers` peer dependency at `^58.0.0` ([#5643](https://github.com/MetaMask/core/pull/5643), [#5672](https://github.com/MetaMask/core/pull/5672))
- Add `@metamask/user-operation-controller` dependency at `^33.0.0` ([#5643](https://github.com/MetaMask/core/pull/5643))
- Add `uuid` dependency at `^8.3.2` ([#5634](https://github.com/MetaMask/core/pull/5634))
- Add `@metamask/keyring-api` dependency at `^17.4.0` ([#5643](https://github.com/MetaMask/core/pull/5643))
- Add `bignumber.js` dependency at `^9.1.2` ([#5643](https://github.com/MetaMask/core/pull/5643))
- Add `submitTx` handler that submits cross-chain swaps transactions and triggers polling for destination transaction status ([#5634](https://github.com/MetaMask/core/pull/5634))
- Enable submitting EVM transactions using `submitTx` ([#5643](https://github.com/MetaMask/core/pull/5643))
- Add functionality for importing tokens from transaction after successful confirmation ([#5643](https://github.com/MetaMask/core/pull/5643))

### Changed

- **BREAKING** Change `@metamask/bridge-controller` from dependency to peer dependency and bump to `^16.0.0` ([#5657](https://github.com/MetaMask/core/pull/5657), [#5665](https://github.com/MetaMask/core/pull/5665), [#5643](https://github.com/MetaMask/core/pull/5643) [#5672](https://github.com/MetaMask/core/pull/5672))
- Add optional config.customBridgeApiBaseUrl constructor arg to set the bridge-api base URL ([#5634](https://github.com/MetaMask/core/pull/5634))
- Add required `addTransactionFn` and `estimateGasFeeFn` args to the BridgeStatusController constructor to enable calling TransactionController's methods from `submitTx` ([#5643](https://github.com/MetaMask/core/pull/5643))
- Add optional `addUserOperationFromTransactionFn` arg to the BridgeStatusController constructor to enable submitting txs from smart accounts using the UserOperationController's addUserOperationFromTransaction method ([#5643](https://github.com/MetaMask/core/pull/5643))

### Fixed

- Update validators to accept any `bridge` string in the StatusResponse ([#5634](https://github.com/MetaMask/core/pull/5634))

## [12.0.1]

### Fixed

- Add `relay` to the list of bridges in the `BridgeId` enum to prevent validation from failing ([#5623](https://github.com/MetaMask/core/pull/5623))

## [12.0.0]

### Changed

- **BREAKING:** Bump `@metamask/transaction-controller` peer dependency to `^54.0.0` ([#5615](https://github.com/MetaMask/core/pull/5615))

## [11.0.0]

### Changed

- **BREAKING:** Bump `@metamask/transaction-controller` peer dependency to `^53.0.0` ([#5585](https://github.com/MetaMask/core/pull/5585))
- Bump `@metamask/bridge-controller` dependency to `^11.0.0` ([#5525](https://github.com/MetaMask/core/pull/5525))
- **BREAKING:** Change controller to fetch multichain address instead of EVM ([#5554](https://github.com/MetaMask/core/pull/5540))

## [10.0.0]

### Changed

- **BREAKING:** Bump `@metamask/transaction-controller` peer dependency to `^52.0.0` ([#5513](https://github.com/MetaMask/core/pull/5513))
- Bump `@metamask/bridge-controller` peer dependency to `^10.0.0` ([#5513](https://github.com/MetaMask/core/pull/5513))

## [9.0.0]

### Changed

- **BREAKING:** Bump peer dependency `@metamask/accounts-controller` to `^27.0.0` ([#5507](https://github.com/MetaMask/core/pull/5507))
- **BREAKING:** Bump peer dependency `@metamask/network-controller` to `^23.0.0` ([#5507](https://github.com/MetaMask/core/pull/5507))
- **BREAKING:** Bump peer dependency `@metamask/transaction-controller` to `^51.0.0` ([#5507](https://github.com/MetaMask/core/pull/5507))
- Bump `@metamask/bridge-controller` to `^9.0.0` ([#5507](https://github.com/MetaMask/core/pull/5507))
- Bump `@metamask/polling-controller` to `^13.0.0` ([#5507](https://github.com/MetaMask/core/pull/5507))

## [8.0.0]

### Changed

- **BREAKING:** Bump `@metamask/transaction-controller` peer dependency to `^50.0.0` ([#5496](https://github.com/MetaMask/core/pull/5496))

## [7.0.0]

### Changed

- Bump `@metamask/accounts-controller` dev dependency to `^26.1.0` ([#5481](https://github.com/MetaMask/core/pull/5481))
- **BREAKING:** Allow changing the Bridge API url through the `config` param in the constructor. Remove previous method of doing it through `process.env`. ([#5465](https://github.com/MetaMask/core/pull/5465))

### Fixed

- `@metamask/bridge-controller` dependency is no longer a peer dependency, just a direct dependency ([#5464](https://github.com/MetaMask/core/pull/5464))

## [6.0.0]

### Changed

- **BREAKING:** Bump `@metamask/transaction-controller` peer dependency to `^49.0.0` ([#5471](https://github.com/MetaMask/core/pull/5471))

## [5.0.0]

### Changed

- **BREAKING:** Bump `@metamask/accounts-controller` peer dependency to `^26.0.0` ([#5439](https://github.com/MetaMask/core/pull/5439))
- **BREAKING:** Bump `@metamask/transaction-controller` peer dependency to `^48.0.0` ([#5439](https://github.com/MetaMask/core/pull/5439))
- **BREAKING:** Bump `@metamask/bridge-controller` peer dependency to `^5.0.0` ([#5439](https://github.com/MetaMask/core/pull/5439))

## [4.0.0]

### Changed

- **BREAKING:** Bump `@metamask/accounts-controller` peer dependency to `^25.0.0` ([#5426](https://github.com/MetaMask/core/pull/5426))
- **BREAKING:** Bump `@metamask/transaction-controller` peer dependency to `^47.0.0` ([#5426](https://github.com/MetaMask/core/pull/5426))
- **BREAKING:** Bump `@metamask/bridge-controller` peer dependency to `^4.0.0` ([#5426](https://github.com/MetaMask/core/pull/5426))

## [3.0.0]

### Changed

- **BREAKING:** Bump `@metamask/bridge-controller` to v3.0.0
- Improve `BridgeStatusController` API response validation readability by using `@metamask/superstruct` ([#5408](https://github.com/MetaMask/core/pull/5408))

## [2.0.0]

### Changed

- **BREAKING:** Change `BridgeStatusController` state structure to have all fields at root of state ([#5406](https://github.com/MetaMask/core/pull/5406))
- **BREAKING:** Redundant type `BridgeStatusState` removed from exports ([#5406](https://github.com/MetaMask/core/pull/5406))

## [1.0.0]

### Added

- Initial release ([#5317](https://github.com/MetaMask/core/pull/5317))

[Unreleased]: https://github.com/MetaMask/core/compare/@metamask/bridge-status-controller@42.0.0...HEAD
[42.0.0]: https://github.com/MetaMask/core/compare/@metamask/bridge-status-controller@41.0.0...@metamask/bridge-status-controller@42.0.0
[41.0.0]: https://github.com/MetaMask/core/compare/@metamask/bridge-status-controller@40.2.0...@metamask/bridge-status-controller@41.0.0
[40.2.0]: https://github.com/MetaMask/core/compare/@metamask/bridge-status-controller@40.1.0...@metamask/bridge-status-controller@40.2.0
[40.1.0]: https://github.com/MetaMask/core/compare/@metamask/bridge-status-controller@40.0.0...@metamask/bridge-status-controller@40.1.0
[40.0.0]: https://github.com/MetaMask/core/compare/@metamask/bridge-status-controller@39.0.0...@metamask/bridge-status-controller@40.0.0
[39.0.0]: https://github.com/MetaMask/core/compare/@metamask/bridge-status-controller@38.1.0...@metamask/bridge-status-controller@39.0.0
[38.1.0]: https://github.com/MetaMask/core/compare/@metamask/bridge-status-controller@38.0.1...@metamask/bridge-status-controller@38.1.0
[38.0.1]: https://github.com/MetaMask/core/compare/@metamask/bridge-status-controller@38.0.0...@metamask/bridge-status-controller@38.0.1
[38.0.0]: https://github.com/MetaMask/core/compare/@metamask/bridge-status-controller@37.0.1...@metamask/bridge-status-controller@38.0.0
[37.0.1]: https://github.com/MetaMask/core/compare/@metamask/bridge-status-controller@37.0.0...@metamask/bridge-status-controller@37.0.1
[37.0.0]: https://github.com/MetaMask/core/compare/@metamask/bridge-status-controller@36.1.0...@metamask/bridge-status-controller@37.0.0
[36.1.0]: https://github.com/MetaMask/core/compare/@metamask/bridge-status-controller@36.0.0...@metamask/bridge-status-controller@36.1.0
[36.0.0]: https://github.com/MetaMask/core/compare/@metamask/bridge-status-controller@35.0.0...@metamask/bridge-status-controller@36.0.0
[35.0.0]: https://github.com/MetaMask/core/compare/@metamask/bridge-status-controller@34.0.0...@metamask/bridge-status-controller@35.0.0
[34.0.0]: https://github.com/MetaMask/core/compare/@metamask/bridge-status-controller@33.0.0...@metamask/bridge-status-controller@34.0.0
[33.0.0]: https://github.com/MetaMask/core/compare/@metamask/bridge-status-controller@32.0.0...@metamask/bridge-status-controller@33.0.0
[32.0.0]: https://github.com/MetaMask/core/compare/@metamask/bridge-status-controller@31.0.0...@metamask/bridge-status-controller@32.0.0
[31.0.0]: https://github.com/MetaMask/core/compare/@metamask/bridge-status-controller@30.0.0...@metamask/bridge-status-controller@31.0.0
[30.0.0]: https://github.com/MetaMask/core/compare/@metamask/bridge-status-controller@29.1.1...@metamask/bridge-status-controller@30.0.0
[29.1.1]: https://github.com/MetaMask/core/compare/@metamask/bridge-status-controller@29.1.0...@metamask/bridge-status-controller@29.1.1
[29.1.0]: https://github.com/MetaMask/core/compare/@metamask/bridge-status-controller@29.0.0...@metamask/bridge-status-controller@29.1.0
[29.0.0]: https://github.com/MetaMask/core/compare/@metamask/bridge-status-controller@28.0.0...@metamask/bridge-status-controller@29.0.0
[28.0.0]: https://github.com/MetaMask/core/compare/@metamask/bridge-status-controller@27.0.0...@metamask/bridge-status-controller@28.0.0
[27.0.0]: https://github.com/MetaMask/core/compare/@metamask/bridge-status-controller@26.0.0...@metamask/bridge-status-controller@27.0.0
[26.0.0]: https://github.com/MetaMask/core/compare/@metamask/bridge-status-controller@25.0.0...@metamask/bridge-status-controller@26.0.0
[25.0.0]: https://github.com/MetaMask/core/compare/@metamask/bridge-status-controller@24.0.0...@metamask/bridge-status-controller@25.0.0
[24.0.0]: https://github.com/MetaMask/core/compare/@metamask/bridge-status-controller@23.0.0...@metamask/bridge-status-controller@24.0.0
[23.0.0]: https://github.com/MetaMask/core/compare/@metamask/bridge-status-controller@22.0.0...@metamask/bridge-status-controller@23.0.0
[22.0.0]: https://github.com/MetaMask/core/compare/@metamask/bridge-status-controller@21.0.0...@metamask/bridge-status-controller@22.0.0
[21.0.0]: https://github.com/MetaMask/core/compare/@metamask/bridge-status-controller@20.1.0...@metamask/bridge-status-controller@21.0.0
[20.1.0]: https://github.com/MetaMask/core/compare/@metamask/bridge-status-controller@20.0.0...@metamask/bridge-status-controller@20.1.0
[20.0.0]: https://github.com/MetaMask/core/compare/@metamask/bridge-status-controller@19.0.0...@metamask/bridge-status-controller@20.0.0
[19.0.0]: https://github.com/MetaMask/core/compare/@metamask/bridge-status-controller@18.0.0...@metamask/bridge-status-controller@19.0.0
[18.0.0]: https://github.com/MetaMask/core/compare/@metamask/bridge-status-controller@17.0.1...@metamask/bridge-status-controller@18.0.0
[17.0.1]: https://github.com/MetaMask/core/compare/@metamask/bridge-status-controller@17.0.0...@metamask/bridge-status-controller@17.0.1
[17.0.0]: https://github.com/MetaMask/core/compare/@metamask/bridge-status-controller@16.0.0...@metamask/bridge-status-controller@17.0.0
[16.0.0]: https://github.com/MetaMask/core/compare/@metamask/bridge-status-controller@15.0.0...@metamask/bridge-status-controller@16.0.0
[15.0.0]: https://github.com/MetaMask/core/compare/@metamask/bridge-status-controller@14.0.0...@metamask/bridge-status-controller@15.0.0
[14.0.0]: https://github.com/MetaMask/core/compare/@metamask/bridge-status-controller@13.1.0...@metamask/bridge-status-controller@14.0.0
[13.1.0]: https://github.com/MetaMask/core/compare/@metamask/bridge-status-controller@13.0.0...@metamask/bridge-status-controller@13.1.0
[13.0.0]: https://github.com/MetaMask/core/compare/@metamask/bridge-status-controller@12.0.1...@metamask/bridge-status-controller@13.0.0
[12.0.1]: https://github.com/MetaMask/core/compare/@metamask/bridge-status-controller@12.0.0...@metamask/bridge-status-controller@12.0.1
[12.0.0]: https://github.com/MetaMask/core/compare/@metamask/bridge-status-controller@11.0.0...@metamask/bridge-status-controller@12.0.0
[11.0.0]: https://github.com/MetaMask/core/compare/@metamask/bridge-status-controller@10.0.0...@metamask/bridge-status-controller@11.0.0
[10.0.0]: https://github.com/MetaMask/core/compare/@metamask/bridge-status-controller@9.0.0...@metamask/bridge-status-controller@10.0.0
[9.0.0]: https://github.com/MetaMask/core/compare/@metamask/bridge-status-controller@8.0.0...@metamask/bridge-status-controller@9.0.0
[8.0.0]: https://github.com/MetaMask/core/compare/@metamask/bridge-status-controller@7.0.0...@metamask/bridge-status-controller@8.0.0
[7.0.0]: https://github.com/MetaMask/core/compare/@metamask/bridge-status-controller@6.0.0...@metamask/bridge-status-controller@7.0.0
[6.0.0]: https://github.com/MetaMask/core/compare/@metamask/bridge-status-controller@5.0.0...@metamask/bridge-status-controller@6.0.0
[5.0.0]: https://github.com/MetaMask/core/compare/@metamask/bridge-status-controller@4.0.0...@metamask/bridge-status-controller@5.0.0
[4.0.0]: https://github.com/MetaMask/core/compare/@metamask/bridge-status-controller@3.0.0...@metamask/bridge-status-controller@4.0.0
[3.0.0]: https://github.com/MetaMask/core/compare/@metamask/bridge-status-controller@2.0.0...@metamask/bridge-status-controller@3.0.0
[2.0.0]: https://github.com/MetaMask/core/compare/@metamask/bridge-status-controller@1.0.0...@metamask/bridge-status-controller@2.0.0
[1.0.0]: https://github.com/MetaMask/core/releases/tag/@metamask/bridge-status-controller@1.0.0<|MERGE_RESOLUTION|>--- conflicted
+++ resolved
@@ -9,14 +9,11 @@
 
 ### Changed
 
-<<<<<<< HEAD
 - Update transaction submission to use new unified Snap interface for non-EVM chains ([#6454](https://github.com/MetaMask/core/pull/6454))
   - Replace `signAndSendTransactionWithoutConfirmation` with `ClientRequest:signAndSendTransaction` method
   - Update response handling to support new `transactionId` format from unified interface
   - Maintain backward compatibility with legacy response formats
-=======
 - Bump `@metamask/keyring-api` from `^20.1.0` to `^21.0.0` ([#6560](https://github.com/MetaMask/core/pull/6560))
->>>>>>> 2e5fb8c6
 
 ## [42.0.0]
 
