# Changelog

All notable changes to this project will be documented in this file.

The format is based on [Keep a Changelog](https://keepachangelog.com/en/1.0.0/),
and this project adheres to [Semantic Versioning](https://semver.org/spec/v2.0.0.html).

## [Unreleased]

### Changed

<<<<<<< HEAD
- **BREAKING** Use CrossChain API instead of the intent manager package for intent order submission ([#6963](https://github.com/MetaMask/core/pull/6963))
=======
- Bump `@metamask/transaction-controller` from `^62.5.0` to `^62.6.0` ([#7430](https://github.com/MetaMask/core/pull/7430))
>>>>>>> f0c004e7

## [64.1.0]

### Changed

- Bump `@metamask/bridge-controller` from `^64.0.0` to `^64.1.0` ([#7422](https://github.com/MetaMask/core/pull/7422))
- Bump `@metamask/transaction-controller` from `^62.4.0` to `^62.5.0` ([#7325](https://github.com/MetaMask/core/pull/7325))

## [64.0.1]

### Fixed

- Fix MAX native token swap failing with "insufficient gas" when STX is off by using quote's `txFee` instead of re-estimating gas when `gasIncluded` is true ([#7306](https://github.com/MetaMask/core/pull/7306))

## [64.0.0]

### Changed

- **BREAKING:** Bump `@metamask/bridge-controller` from `^63.2.0` to `^64.0.0` ([#7295](https://github.com/MetaMask/core/pull/7295))
- Improve type safety by replacing tx data type assertions with type predicates ([#7228](https://github.com/MetaMask/core/pull/7228))
- Submit `resetApproval` tx before the tx approval if it is included in the quoteResponse ([#7228](https://github.com/MetaMask/core/pull/7228))
- Bump `@metamask/network-controller` from `^26.0.0` to `^27.0.0` ([#7258](https://github.com/MetaMask/core/pull/7258))
- Bump `@metamask/transaction-controller` from `^62.3.0` to `^62.4.0` ([#7257](https://github.com/MetaMask/core/pull/7257), [#7289](https://github.com/MetaMask/core/pull/7289))

## [63.1.0]

### Changed

- Bump `@metamask/bridge-controller` from `^63.1.0` to `^63.2.0` ([#7245](https://github.com/MetaMask/core/pull/7245))
- Move peer dependencies for controller and service packages to direct dependencies ([#7209](https://github.com/MetaMask/core/pull/7209), [#7220](https://github.com/MetaMask/core/pull/7220), [#7236](https://github.com/MetaMask/core/pull/7236))
  - The dependencies moved are:
    - `@metamask/accounts-controller` (^35.0.0)
    - `@metamask/bridge-controller` (^63.0.0)
    - `@metamask/gas-fee-controller` (^26.0.0)
    - `@metamask/network-controller` (^26.0.0)
    - `@metamask/snaps-controllers` (^14.0.1)
    - `@metamask/transaction-controller` (^62.3.0)
  - In clients, it is now possible for multiple versions of these packages to exist in the dependency tree.
    - For example, this scenario would be valid: a client relies on `@metamask/controller-a` 1.0.0 and `@metamask/controller-b` 1.0.0, and `@metamask/controller-b` depends on `@metamask/controller-a` 1.1.0.
  - Note, however, that the versions specified in the client's `package.json` always "win", and you are expected to keep them up to date so as not to break controller and service intercommunication.
- Bump `@metamask/bridge-controller` from `^63.0.0` to `^63.1.0` ([#7238](https://github.com/MetaMask/core/pull/7238))

### Removed

- Remove direct QuotesReceived event publishing to avoid race conditions that can happen when clients navigate and reset state. Update `submitTx` to accept quotesReceivedContext (replace isLoading/warnings) and propagate context to the BridgeController through the `stopPollingForQuotes call ([#7242](https://github.com/MetaMask/core/pull/7242))

## [63.0.0]

### Changed

- **BREAKING:** Bump `@metamask/bridge-controller` from `^62.0.0` to `^63.0.0` ([#7207](https://github.com/MetaMask/core/pull/7207))

## [62.0.0]

### Changed

- Bump `@metamask/polling-controller` from `^15.0.0` to `^16.0.0` ([#7202](https://github.com/MetaMask/core/pull/7202))
- Bump `@metamask/controller-utils` from `^11.15.0` to `^11.16.0` ([#7202](https://github.com/MetaMask/core/pull/7202))
- **BREAKING:** Bump `@metamask/transaction-controller` from `^61.0.0` to `^62.0.0` ([#7202](https://github.com/MetaMask/core/pull/7202))
- **BREAKING:** Bump `@metamask/network-controller` from `^25.0.0` to `^26.0.0` ([#7202](https://github.com/MetaMask/core/pull/7202))
- **BREAKING:** Bump `@metamask/gas-fee-controller` from `^25.0.0` to `^26.0.0` ([#7202](https://github.com/MetaMask/core/pull/7202))
- **BREAKING:** Bump `@metamask/bridge-controller` from `^61.0.0` to `^62.0.0` ([#7202](https://github.com/MetaMask/core/pull/7202))
- **BREAKING:** Bump `@metamask/accounts-controller` from `^34.0.0` to `^35.0.0` ([#7202](https://github.com/MetaMask/core/pull/7202))
- Update `submitTx` handler to accept optional `isLoading` and `warnings` arguments. When `isLoading=true`, the QuotesReceived event is published ([#7182](https://github.com/MetaMask/core/pull/7182))

## [61.0.0]

### Changed

- **BREAKING:** Bump `@metamask/bridge-controller` from `^60.0.0` to `^61.0.0` ([#7179](https://github.com/MetaMask/core/pull/7179))

## [60.1.0]

### Added

- Added support for bridging and swapping tokens on the Tron blockchain ([#6862](https://github.com/MetaMask/core/pull/6862))

## [60.0.0]

### Added

- Add isGasFeeSponsored field in transaction batch params ([#7064](https://github.com/MetaMask/core/pull/7064))

### Changed

- **BREAKING:** Bump `@metamask/bridge-controller` from `^59.0.0` to `^60.0.0` ([#7100](https://github.com/MetaMask/core/pull/7100))

## [59.0.0]

### Changed

- **BREAKING:** Bump `@metamask/bridge-controller` from `^58.0.0` to `^59.0.0` ([#7043](https://github.com/MetaMask/core/pull/7043))

## [58.0.0]

### Changed

- **BREAKING:** Bump `@metamask/bridge-controller` from `^57.0.0` to `^58.0.0` ([#7011](https://github.com/MetaMask/core/pull/7011))

## [57.0.0]

### Changed

- **BREAKING:** Bump `@metamask/bridge-controller` from `^56.0.0` to `^57.0.0` ([#7003](https://github.com/MetaMask/core/pull/7003))

## [56.0.0]

### Changed

- **BREAKING:** Use new `Messenger` from `@metamask/messenger` ([#6444](https://github.com/MetaMask/core/pull/6444))
  - Previously, `BridgeStatusController` accepted a `RestrictedMessenger` instance from `@metamask/base-controller`.
- **BREAKING:** Bump `@metamask/accounts-controller` from `^33.0.0` to `^34.0.0` ([#6962](https://github.com/MetaMask/core/pull/6962))
- **BREAKING:** Bump `@metamask/bridge-controller` from `^55.0.0` to `^56.0.0` ([#6962](https://github.com/MetaMask/core/pull/6962))
- **BREAKING:** Bump `@metamask/gas-fee-controller` from `^24.0.0` to `^25.0.0` ([#6962](https://github.com/MetaMask/core/pull/6962))
- **BREAKING:** Bump `@metamask/network-controller` from `^24.0.0` to `^25.0.0` ([#6962](https://github.com/MetaMask/core/pull/6962))
- **BREAKING:** Bump `@metamask/transaction-controller` from `^60.0.0` to `^61.0.0` ([#6962](https://github.com/MetaMask/core/pull/6962))
- Bump `@metamask/base-controller` from `^8.4.2` to `^9.0.0` ([#6962](https://github.com/MetaMask/core/pull/6962))
- Bump `@metamask/polling-controller` from `^14.0.1` to `^15.0.0` ([#6940](https://github.com/MetaMask/core/pull/6940), [#6962](https://github.com/MetaMask/core/pull/6962))

## [55.0.0]

### Changed

- **BREAKING:** Bump peer dependency `@metamask/bridge-controller` from `^54.0.0` to `^55.0.0` ([#6923](https://github.com/MetaMask/core/pull/6923))
- Bump `@metamask/base-controller` from `^8.4.1` to `^8.4.2` ([#6917](https://github.com/MetaMask/core/pull/6917))

## [54.0.0]

### Changed

- **BREAKING:** Bump peer dependency `@metamask/bridge-controller` from `^53.0.0` to `^54.0.0` ([#6908](https://github.com/MetaMask/core/pull/6908))

## [53.0.0]

### Fixed

- **BREAKING:** Update QuoteResponse type used in `submitTx` handler ([#6892](https://github.com/MetaMask/core/pull/6892))

## [52.1.0]

### Changed

- Publish `destinationTransactionCompleted` event when a bridge tx completes on the destination chain ([#6900](https://github.com/MetaMask/core/pull/6900))

## [52.0.0]

### Changed

- **BREAKING:** Bump peer dependency `@metamask/bridge-controller` from `^52.0.0` to `^53.0.0` ([#6895](https://github.com/MetaMask/core/pull/6895))
- Bump `@metamask/network-controller` from `^24.2.2` to `^24.3.0` ([#6883](https://github.com/MetaMask/core/pull/6883))
- Bump `@metamask/transaction-controller` from `^60.7.0` to `^60.8.0` ([#6883](https://github.com/MetaMask/core/pull/6883))

### Fixed

- Fix issue with Mobile where app would crash after a successful tx ([#6890](https://github.com/MetaMask/core/pull/6890))
- Fix BridgeController initialization in unit tests ([#6891](https://github.com/MetaMask/core/pull/6891))

## [51.0.0]

### Changed

- **BREAKING:** Bump peer dependency `@metamask/bridge-controller` from `^51.0.0` to `^52.0.0` ([#6834](https://github.com/MetaMask/core/pull/6834))

## [50.1.0]

### Changed

- Bump peer dependency `@metamask/bridge-controller` from `^50.0.0` to `^51.0.0` ([#6824](https://github.com/MetaMask/core/pull/6824))

## [50.0.0]

### Changed

- **BREAKING:** Bump peer dependency `@metamask/bridge-controller` from `^49.0.0` to `^50.0.0` ([#6818](https://github.com/MetaMask/core/pull/6818))

## [49.0.1]

### Changed

- Bump `@metamask/base-controller` from `^8.4.0` to `^8.4.1` ([#6807](https://github.com/MetaMask/core/pull/6807))
- Bump `@metamask/controller-utils` from `^11.14.0` to `^11.14.1` ([#6807](https://github.com/MetaMask/core/pull/6807))
- Bump `@metamask/polling-controller` from `^14.0.0` to `^14.0.1` ([#6807](https://github.com/MetaMask/core/pull/6807))

## [49.0.0]

### Changed

- **BREAKING:** Bump peer dependency `@metamask/bridge-controller` from `^48.0.0` to `^49.0.0` ([#6806](https://github.com/MetaMask/core/pull/6806))

## [48.0.0]

### Changed

- **BREAKING:** Bump peer dependency `@metamask/bridge-controller` from `^47.2.0` to `^48.0.0` ([#6780](https://github.com/MetaMask/core/pull/6780))

## [47.2.0]

### Changed

- Make QuoteMetadata optional when calling `submitTx` ([#6739](https://github.com/MetaMask/core/pull/6739))
- Skip event publishing for transactions submitted outside of the Unified Swap and Bridge experience ([#6739](https://github.com/MetaMask/core/pull/6739))
  - On tx submission, add the quote's `featureId` to txHistory
  - When transaction statuses change, check the `featureId` and skip event publishing when it's not `undefined`
  - This affects the Submitted, Completed and Failed events

## [47.1.0]

### Changed

- Bump `@metamask/transaction-controller` from `60.4.0` to `60.5.0` ([#6733](https://github.com/MetaMask/core/pull/6733))

## [47.0.0]

### Changed

- Bump `@metamask/utils` from `^11.8.0` to `^11.8.1` ([#6708](https://github.com/MetaMask/core/pull/6708))
- **BREAKING** Add a required `accountAddress` parameter to the `submitTx` handler ([#6719](https://github.com/MetaMask/core/pull/6719))

### Removed

- Deprecate the unused `SnapConfirmationViewed` event ([#6719](https://github.com/MetaMask/core/pull/6719))

### Fixed

- Replace `AccountsController:getSelectedMultichainAccount` usages with AccountsController:getAccountByAddress` when reading account details required for submitting Solana transactions ([#6719](https://github.com/MetaMask/core/pull/6719))

## [46.0.0]

### Added

- Add support for Bitcoin bridge transactions ([#6705](https://github.com/MetaMask/core/pull/6705))
  - Handle Bitcoin PSBT (Partially Signed Bitcoin Transaction) format in trade data
  - Support Bitcoin transaction submission through unified Snap interface

### Changed

- **BREAKING:** Update transaction submission to use new unified Snap interface for all non-EVM chains ([#6705](https://github.com/MetaMask/core/pull/6705))
  - Replace `signAndSendTransactionWithoutConfirmation` with `ClientRequest:signAndSendTransaction` method for Snap communication
  - This changes the expected Snap interface but maintains backward compatibility through response handling
- Export `handleSolanaTxResponse` as an alias for `handleNonEvmTxResponse` for backward compatibility (deprecated) ([#6705](https://github.com/MetaMask/core/pull/6705))
- Rename `createClientTransactionRequest` from `signAndSendTransactionRequest` for clarity ([#6705](https://github.com/MetaMask/core/pull/6705))

### Removed

- Remove direct dependency on `@metamask/keyring-api` ([#6705](https://github.com/MetaMask/core/pull/6705))

### Fixed

- Fix invalid fallback chain ID for non-EVM chains in transaction metadata ([#6705](https://github.com/MetaMask/core/pull/6705))
  - Changed from invalid `0x0` to `0x1` as temporary workaround for activity list display

## [45.0.0]

### Changed

- Bump `@metamask/bridge-controller` from `^44.0.1` to `^45.0.0` ([#6716](https://github.com/MetaMask/core/pull/6716), [#6629](https://github.com/MetaMask/core/pull/6716))

## [44.1.0]

### Changed

- Revert accidental breaking changes included in v44.0.0 ([#6454](https://github.com/MetaMask/core/pull/6454))
- Refactor `handleLineaDelay` to `handleApprovalDelay` for improved abstraction and add support for Base chain by using an array and `includes` for chain ID checks ([#6674](https://github.com/MetaMask/core/pull/6674))

## [44.0.0] [DEPRECATED]

### Changed

- This version was deprecated because it accidentally included additional breaking changes; use v44.1.0 or later versions instead
- **BREAKING:** Bump peer dependency `@metamask/bridge-controller` from `^43.0.0` to `^44.0.0` ([#6652](https://github.com/MetaMask/core/pull/6652), [#6676](https://github.com/MetaMask/core/pull/6676))

## [43.1.0]

### Added

- Add new controller metadata properties to `BridgeStatusController` ([#6589](https://github.com/MetaMask/core/pull/6589))

### Changed

- Bump `@metamask/controller-utils` from `^11.12.0` to `^11.14.0` ([#6620](https://github.com/MetaMask/core/pull/6620), [#6629](https://github.com/MetaMask/core/pull/6629))
- Bump `@metamask/base-controller` from `^8.3.0` to `^8.4.0` ([#6632](https://github.com/MetaMask/core/pull/6632))

## [43.0.0]

### Changed

- **BREAKING:** Bump `@metamask/bridge-controller` peer dependency from `^42.0.0` to `^43.0.0` ([#6612](https://github.com/MetaMask/core/pull/6612))
- Bump `@metamask/keyring-api` from `^20.1.0` to `^21.0.0` ([#6560](https://github.com/MetaMask/core/pull/6560))
- Bump `@metamask/utils` from `^11.4.2` to `^11.8.0` ([#6588](https://github.com/MetaMask/core/pull/6588))

## [42.0.0]

### Added

- Add `getBridgeHistoryItemByTxMetaId` method available via messaging system for external access to bridge history items ([#6363](https://github.com/MetaMask/core/pull/6363))
- Add `gas_included_7702` field to metrics tracking for EIP-7702 gasless transactions ([#6363](https://github.com/MetaMask/core/pull/6363))

### Changed

- **BREAKING:** Bump `@metamask/bridge-controller` peer dependency from `^41.0.0` to `^42.0.0` ([#6476](https://github.com/MetaMask/core/pull/6476))
- Bump `@metamask/base-controller` from `^8.2.0` to `^8.3.0` ([#6465](https://github.com/MetaMask/core/pull/6465))
- Pass the `isGasFeeIncluded` parameter through transaction utilities ([#6363](https://github.com/MetaMask/core/pull/6363))

## [41.0.0]

### Fixed

- Set the Solana tx signature as the `txHistory` key to support lookups by hash ([#6424](https://github.com/MetaMask/core/pull/6424))
- Read Completed swap properties from `txHistory` for consistency with bridge transactions ([#6424](https://github.com/MetaMask/core/pull/6424))

## [40.2.0]

### Added

- Publish `StatusValidationFailed` event for invalid getTxStatus responses ([#6362](https://github.com/MetaMask/core/pull/6362))

## [40.1.0]

### Changed

- Bump `@metamask/base-controller` from `^8.1.0` to `^8.2.0` ([#6355](https://github.com/MetaMask/core/pull/6355))

## [40.0.0]

### Added

- Add `getBridgeHistoryItemByTxMetaId` method to retrieve bridge history items by their transaction meta ID ([#6346](https://github.com/MetaMask/core/pull/6346))
- Add support for EIP-7702 gasless transactions in transaction batch handling ([#6346](https://github.com/MetaMask/core/pull/6346))

### Changed

- **BREAKING:** Bump peer dependency `@metamask/bridge-controller` from `^40.0.0` to `^41.0.0` ([#6350](https://github.com/MetaMask/core/pull/6350))
- Calculate `actual_time_minutes` event property based on `txMeta.time` if available ([#6314](https://github.com/MetaMask/core/pull/6314))
- Parse event properties from the quote request if an event needs to be published prior to tx submission (i.e., Failed, Submitted) ([#6314](https://github.com/MetaMask/core/pull/6314))
- Update transaction batch handling to conditionally enable EIP-7702 based on quote's `gasless7702` flag ([#6346](https://github.com/MetaMask/core/pull/6346))

## [39.0.0]

### Changed

- **BREAKING:** Bump peer dependency `@metamask/accounts-controller` from `^32.0.0` to `^33.0.0` ([#6345](https://github.com/MetaMask/core/pull/6345))
- **BREAKING:** Bump peer dependency `@metamask/bridge-controller` from `^39.0.0` to `^40.0.0` ([#6345](https://github.com/MetaMask/core/pull/6345))
- **BREAKING:** Bump peer dependency `@metamask/transaction-controller` from `^59.0.0` to `^60.0.0` ([#6345](https://github.com/MetaMask/core/pull/6345))
- Bump accounts related packages ([#6309](https://github.com/MetaMask/core/pull/6309))
  - Bump `@metamask/keyring-api` from `^20.0.0` to `^20.1.0`

## [38.1.0]

### Changed

- Add `quotedGasAmount` to txHistory ([#6299](https://github.com/MetaMask/core/pull/6299))

### Fixed

- Parse destination amount from Swap EVM tx receipt and use it to calculate finalized tx event properties ([#6299](https://github.com/MetaMask/core/pull/6299))
- Use `status.destChain.amount` from getTxStatus response to calculate actual bridged amount ([#6299](https://github.com/MetaMask/core/pull/6299))

## [38.0.1]

### Changed

- Bump `@metamask/controller-utils` from `^11.11.0` to `^11.12.0` ([#6303](https://github.com/MetaMask/core/pull/6303))

### Fixed

- Wait for Mobile hardware wallet delay before submitting Ledger tx ([#6302](https://github.com/MetaMask/core/pull/6302))

## [38.0.0]

### Added

- Include `assetsFiatValue` for sending and receiving assets in batch transaction request parameters ([#6277](https://github.com/MetaMask/core/pull/6277))

### Changed

- **BREAKING:** Bump peer dependency `@metamask/bridge-controller` to `^38.0.0` ([#6268](https://github.com/MetaMask/core/pull/6268))
- Hardcode `action_type` to `swapbridge-v1` after swaps and bridge unification ([#6270](https://github.com/MetaMask/core/pull/6270))
- Bump `@metamask/base-controller` from `^8.0.1` to `^8.1.0` ([#6284](https://github.com/MetaMask/core/pull/6284))
- Store the quote's effective gas fees as the `quotedGasInUsd` in txHistory; fallback to the total fees otherwise ([#6295](https://github.com/MetaMask/core/pull/6295))

## [37.0.1]

### Changed

- Bump `@metamask/keyring-api` from `^19.0.0` to `^20.0.0` ([#6248](https://github.com/MetaMask/core/pull/6248))

### Fixed

- Make sure to pass the `requireApproval` for ERC20 approvals ([#6204](https://github.com/MetaMask/core/pull/6204))

## [37.0.0]

### Changed

- **BREAKING:** Bump peer dependency `@metamask/accounts-controller` to `^32.0.0` ([#6171](https://github.com/MetaMask/core/pull/6171))
- **BREAKING:** Bump peer dependency `@metamask/bridge-controller` to `^37.0.0` ([#6171](https://github.com/MetaMask/core/pull/6171))
- **BREAKING:** Bump peer dependency `@metamask/transaction-controller` to `^59.0.0` ([#6171](https://github.com/MetaMask/core/pull/6171)), ([#6027](https://github.com/MetaMask/core/pull/6027))

## [36.1.0]

### Added

- Add `restartPollingForFailedAttempts` action to restart polling for txs that are not in a final state but have too many failed attempts ([#6149](https://github.com/MetaMask/core/pull/6149))

### Changed

- Bump `@metamask/keyring-api` from `^18.0.0` to `^19.0.0` ([#6146](https://github.com/MetaMask/core/pull/6146))

### Fixed

- Don't poll indefinitely for bridge tx status if the tx is not found. Implement exponential backoff to prevent overwhelming the bridge API. ([#6149](https://github.com/MetaMask/core/pull/6149))

## [36.0.0]

### Changed

- Bump `@metamask/bridge-controller` to `^36.0.0` ([#6120](https://github.com/MetaMask/core/pull/6120))

## [35.0.0]

### Changed

- **BREAKING:** Bump peer dependency `@metamask/bridge-controller` to `^35.0.0` ([#6098](https://github.com/MetaMask/core/pull/6098))
- **BREAKING** Submit Solana transactions using `onClientRequest` RPC call by default, which hides the Snap confirmation page from clients. Clients will need to remove conditional redirect the the confirmation page on tx submission ([#6077](https://github.com/MetaMask/core/pull/6077))
- Bump `@metamask/controller-utils` from `^11.10.0` to `^11.11.0` ([#6069](https://github.com/MetaMask/core/pull/6069))
- Bump `@metamask/utils` from `^11.2.0` to `^11.4.2` ([#6054](https://github.com/MetaMask/core/pull/6054))

## [34.0.0]

### Added

- Add `batchId` to BridgeHistoryItem to enable querying history by batchId ([#6058](https://github.com/MetaMask/core/pull/6058))

### Changed

- **BREAKING** Add tx batching functionality, which requires an `addTransactionBatchFn` handler to be passed to the BridgeStatusController's constructor ([#6058](https://github.com/MetaMask/core/pull/6058))
- **BREAKING** Update batched txs after signing with correct tx types, which requires an `updateTransactionFn` handler to be passed to the BridgeStatusController's constructor ([#6058](https://github.com/MetaMask/core/pull/6058))
- Add approvalTxId to txHistoryItem after signing batched transaction ([#6058](https://github.com/MetaMask/core/pull/6058))
- Remove `addUserOperationFromTransaction` tx submission code and constructor arg since it is unsupported ([#6057](https://github.com/MetaMask/core/pull/6057))
- Remove @metamask/user-operation-controller dependency ([#6057](https://github.com/MetaMask/core/pull/6057))
- **BREAKING:** Bump peer dependency `@metamask/snaps-controllers` from `^12.0.0` to `^14.0.0` ([#6035](https://github.com/MetaMask/core/pull/6035))

### Fixed

- Wait until a bridge transaction is confirmed before polling for its status. This reduces (or fully removes) premature `getTxStatus` calls, and enables adding batched bridge txs to history before its transaction Id is available ([#6052](https://github.com/MetaMask/core/pull/6052))

## [33.0.0]

### Changed

- Consolidate validator and type definitions for `StatusResponse` so new response fields only need to be defined once ([#6030](https://github.com/MetaMask/core/pull/6030))

### Removed

- Clean up unused exports that duplicate @metamask/bridge-controller's ([#6030](https://github.com/MetaMask/core/pull/6030))
  - Asset
  - SrcChainStatus
  - DestChainStatus
  - RefuelData
  - FeeType
  - ActionTypes

### Fixed

- Set event property `gas_included` to quote's `gasIncluded` value ([#6030](https://github.com/MetaMask/core/pull/6030))
- Set StatusResponse ChainId schema to expect a number instead of a string ([#6045](https://github.com/MetaMask/core/pull/6045))

## [32.0.0]

### Changed

- Remove `@metamask/multichain-transactions-controller` peer dependency ([#5993](https://github.com/MetaMask/core/pull/5993))

### Fixed

- Update the following events to match the Unified SwapBridge spec ([#5993](https://github.com/MetaMask/core/pull/5993))
  - `Completed`: remove multichain tx controller subscription and emit the event based on the tx submission status instead
  - `Failed`: emit event when an error is thrown during solana tx submission
  - `Submitted`
    - set swap type for evm txs when applicable. this is currently hardcoded to bridge so swaps don't get displayed correctly on the activity list
    - emit this event when submitTx is called, regardless of confirmation status

## [31.0.0]

### Changed

- **BREAKING:** Adds a call to bridge-controller's `stopPollingForQuotes` handler to prevent quotes from refreshing during tx submission. This enables "pausing" the quote polling loop without resetting the entire state. Without this, it's possible for the activeQuote to change while the UI's tx submission is in-progress ([#5994](https://github.com/MetaMask/core/pull/5994))
- **BREAKING:** BridgeStatusController now requires the `BridgeController:stopPollingForQuotes` action permission ([#5994](https://github.com/MetaMask/core/pull/5994))
- **BREAKING:** Bump peer dependency `@metamask/accounts-controller` to `^31.0.0` ([#5999](https://github.com/MetaMask/core/pull/5999))
- **BREAKING:** Bump peer dependency `@metamask/bridge-controller` to `^33.0.0` ([#5999](https://github.com/MetaMask/core/pull/5999))
- **BREAKING:** Bump peer dependency `@metamask/gas-fee-controller` to `^24.0.0` ([#5999](https://github.com/MetaMask/core/pull/5999))
- **BREAKING:** Bump peer dependency `@metamask/multichain-transactions-controller` to `^3.0.0` ([#5999](https://github.com/MetaMask/core/pull/5999))
- **BREAKING:** Bump peer dependency `@metamask/network-controller` to `^24.0.0` ([#5999](https://github.com/MetaMask/core/pull/5999))
- **BREAKING:** Bump peer dependency `@metamask/transaction-controller` to `^58.0.0` ([#5999](https://github.com/MetaMask/core/pull/5999))
- Bump `@metamask/polling-controller` to `^14.0.0` ([#5999](https://github.com/MetaMask/core/pull/5999))
- Bump `@metamask/user-operation-controller` to `^37.0.0` ([#5999](https://github.com/MetaMask/core/pull/5999))

### Fixed

- Parse tx signature from `onClientRequest` response in order to identify bridge transactions ([#6001](https://github.com/MetaMask/core/pull/6001))
- Prevent active quote from changing while transaction submission is in progress ([#5994](https://github.com/MetaMask/core/pull/5994))

## [30.0.0]

### Changed

- **BREAKING:** Implement onClientRequest for Solana snap transactions, now requires action permission for RemoteFeatureFlagController:getState ([#5961](https://github.com/MetaMask/core/pull/5961))

## [29.1.1]

### Changed

- Bump `@metamask/bridge-controller` to `^32.1.2` ([#5969](https://github.com/MetaMask/core/pull/5969))
- Bump `@metamask/controller-utils` to `^11.10.0` ([#5935](https://github.com/MetaMask/core/pull/5935))
- Bump `@metamask/transaction-controller` to `^57.3.0` ([#5954](https://github.com/MetaMask/core/pull/5954))

### Fixed

- Properly prompt for confirmation on Ledger on Mobile for bridge transactions ([#5931](https://github.com/MetaMask/core/pull/5931))

## [29.1.0]

### Added

- Include all invalid status properties in sentry logs ([#5913](https://github.com/MetaMask/core/pull/5913))

## [29.0.0]

### Changed

- **BREAKING:** Bump `@metamask/bridge-controller` peer dependency to `^32.0.0` ([#5896](https://github.com/MetaMask/core/pull/5896))

## [28.0.0]

### Changed

- **BREAKING:** Bump `@metamask/bridge-controller` peer dependency to `^31.0.0` ([#5894](https://github.com/MetaMask/core/pull/5894))

## [27.0.0]

### Changed

- **BREAKING:** Bump `@metamask/accounts-controller` peer dependency to `^30.0.0` ([#5888](https://github.com/MetaMask/core/pull/5888))
- **BREAKING:** Bump `@metamask/bridge-controller` peer dependency to `^30.0.0` ([#5888](https://github.com/MetaMask/core/pull/5888))
- **BREAKING:** Bump `@metamask/transactions-controller` peer dependency to `^57.0.0` ([#5888](https://github.com/MetaMask/core/pull/5888))
- **BREAKING:** Bump `@metamask/multichain-transactions-controller` peer dependency to `^2.0.0` ([#5888](https://github.com/MetaMask/core/pull/5888))
- **BREAKING:** Bump `@metamask/snaps-controllers` peer dependency from `^11.0.0` to `^12.0.0` ([#5871](https://github.com/MetaMask/core/pull/5871))
- Bump `@metamask/keyring-api` dependency from `^17.4.0` to `^18.0.0` ([#5871](https://github.com/MetaMask/core/pull/5871))

## [26.0.0]

### Changed

- **BREAKING:** Bump `@metamask/bridge-controller` peer dependency to `^29.0.0` ([#5872](https://github.com/MetaMask/core/pull/5872))

## [25.0.0]

### Changed

- **BREAKING:** Bump `@metamask/bridge-controller` peer dependency to `^28.0.0` ([#5863](https://github.com/MetaMask/core/pull/5863))

## [24.0.0]

### Changed

- **BREAKING:** Bump `@metamask/bridge-controller` peer dependency to `^27.0.0` ([#5845](https://github.com/MetaMask/core/pull/5845))

## [23.0.0]

### Added

- Subscribe to TransactionController and MultichainTransactionsController tx confirmed and failed events for swaps ([#5829](https://github.com/MetaMask/core/pull/5829))

### Changed

- **BREAKING:** bump `@metamask/bridge-controller` peer dependency to `^26.0.0` ([#5842](https://github.com/MetaMask/core/pull/5842))
- **BREAKING:** Remove the published bridgeTransactionComplete and bridgeTransactionFailed events ([#5829](https://github.com/MetaMask/core/pull/5829))
- Modify events to use `swap` and `swapApproval` TransactionTypes when src and dest chain are the same ([#5829](https://github.com/MetaMask/core/pull/5829))

## [22.0.0]

### Added

- Subscribe to TransactionController and MultichainTransactionsController tx confirmed and failed events for swaps ([#5829](https://github.com/MetaMask/core/pull/5829))
- Error logs for invalid getTxStatus responses ([#5816](https://github.com/MetaMask/core/pull/5816))

### Changed

- **BREAKING:** Remove the published bridgeTransactionComplete and bridgeTransactionFailed events ([#5829](https://github.com/MetaMask/core/pull/5829))
- Modify events to use `swap` and `swapApproval` TransactionTypes when src and dest chain are the same ([#5829](https://github.com/MetaMask/core/pull/5829))
- Bump `@metamask/bridge-controller` dev dependency to `^25.0.1` ([#5811](https://github.com/MetaMask/core/pull/5811))
- Bump `@metamask/controller-utils` to `^11.9.0` ([#5812](https://github.com/MetaMask/core/pull/5812))

### Fixed

- Don't start or restart getTxStatus polling if transaction is a swap ([#5831](https://github.com/MetaMask/core/pull/5831))

## [21.0.0]

### Changed

- **BREAKING:** bump `@metamask/accounts-controller` peer dependency to `^29.0.0` ([#5802](https://github.com/MetaMask/core/pull/5802))
- **BREAKING:** bump `@metamask/bridge-controller` peer dependency to `^25.0.0` ([#5802](https://github.com/MetaMask/core/pull/5802))
- **BREAKING:** bump `@metamask/transaction-controller` peer dependency to `^56.0.0` ([#5802](https://github.com/MetaMask/core/pull/5802))

## [20.1.0]

### Added

- Sentry traces for Swap and Bridge `TransactionApprovalCompleted` and `TransactionCompleted` events ([#5780](https://github.com/MetaMask/core/pull/5780))

### Changed

- `traceFn` added to BridgeStatusController constructor to enable clients to pass in a custom sentry trace handler ([#5768](https://github.com/MetaMask/core/pull/5768))

## [20.0.0]

### Changed

- **BREAKING:** Bump `@metamask/bridge-controller` peer dependency to `^23.0.0` ([#5795](https://github.com/MetaMask/core/pull/5795))
- Replace `bridgePriceData` with `priceData` from QuoteResponse object ([#5784](https://github.com/MetaMask/core/pull/5784))

## [19.0.0]

### Changed

- **BREAKING:** Bump `@metamask/bridge-controller` peer dependency to `^22.0.0` ([#5780](https://github.com/MetaMask/core/pull/5780))
- Bump `@metamask/controller-utils` to `^11.8.0` ([#5765](https://github.com/MetaMask/core/pull/5765))

## [18.0.0]

### Changed

- **BREAKING:** Bump `@metamask/bridge-controller` peer dependency to `^21.0.0` ([#5763](https://github.com/MetaMask/core/pull/5763))
- **BREAKING:** Bump `@metamask/accounts-controller` peer dependency to `^28.0.0` ([#5763](https://github.com/MetaMask/core/pull/5763))
- **BREAKING:** Bump `@metamask/transaction-controller` peer dependency to `^55.0.0` ([#5763](https://github.com/MetaMask/core/pull/5763))

## [17.0.1]

### Fixed

- Added a hardcoded `SolScope.Mainnet` value to ensure the `signAndSendTransaction` params are always valid. Discovered Solana accounts may have an undefined `options.scope`, which causes `handleRequest` calls to throw a JSON-RPC validation error ([#5750])(https://github.com/MetaMask/core/pull/5750)

## [17.0.0]

### Changed

- Includes submitted quote's `priceImpact` as a property in analytics events ([#5721](https://github.com/MetaMask/core/pull/5721))
- Bump `@metamask/base-controller` from ^8.0.0 to ^8.0.1 ([#5722](https://github.com/MetaMask/core/pull/5722))
- **BREAKING:** Bump `@metamask/bridge-controller` peer dependency to `^20.0.0` ([#5717](https://github.com/MetaMask/core/pull/5717))

## [16.0.0]

### Changed

- **BREAKING:** Bump `@metamask/bridge-controller` peer dependency to `^19.0.0` ([#5717](https://github.com/MetaMask/core/pull/5717))
- Remove `@metamask/assets-controllers` peer dependency ([#5716](https://github.com/MetaMask/core/pull/5716))

### Fixed

- Fixes transaction polling failures caused by adding tokens with the incorrect account address to the TokensControler ([#5716](https://github.com/MetaMask/core/pull/5716))

## [15.0.0]

### Changed

- **BREAKING:** Bump `@metamask/assets-controllers` peer dependency to `^59.0.0` ([#5712](https://github.com/MetaMask/core/pull/5712))
- **BREAKING:** Bump `@metamask/bridge-controller` peer dependency to `^18.0.0` ([#5712](https://github.com/MetaMask/core/pull/5712))

## [14.0.0]

### Added

- **BREAKING:** Add analytics tracking for post-tx submission events ([#5684](https://github.com/MetaMask/core/pull/5684))
- Add optional `isStxEnabled` property to `BridgeHistoryItem` to indicate whether the transaction was submitted as a smart transaction ([#5684](https://github.com/MetaMask/core/pull/5684))

### Changed

- **BREAKING:** Bump `@metamask/bridge-controller` peer dependency to `^17.0.0` ([#5700](https://github.com/MetaMask/core/pull/5700))

### Fixed

- Fixes missing EVM native exchange rates by not lowercasing the symbol used for lookups ([#5696](https://github.com/MetaMask/core/pull/5696))
- Fixes occasional snap `handleRequest` errors by setting the request scope to `SolScope.Mainnet` instead of reading it from the account metadata ([#5696](https://github.com/MetaMask/core/pull/5696))

## [13.1.0]

### Fixed

- Add optional `approvalTxId` to `BridgeHistoryItem` to prevent transaction metadata corruption ([#5670](https://github.com/MetaMask/core/pull/5670))
  - Fixes issue where `updateTransaction` was overwriting transaction metadata when associating approvals
  - Stores approval transaction ID in bridge history instead of modifying transaction metadata
  - Reduces duplicate quote data in state

## [13.0.0]

### Added

- **BREAKING:** Add `@metamask/snaps-controllers` peer dependency at `^11.0.0` ([#5634](https://github.com/MetaMask/core/pull/5634), [#5639](https://github.com/MetaMask/core/pull/5639))
- **BREAKING:** Add `@metamask/gas-fee-controller` peer dependency at `^23.0.0` ([#5643](https://github.com/MetaMask/core/pull/5643))
- **BREAKING:** Add `@metamask/assets-controllers` peer dependency at `^58.0.0` ([#5643](https://github.com/MetaMask/core/pull/5643), [#5672](https://github.com/MetaMask/core/pull/5672))
- Add `@metamask/user-operation-controller` dependency at `^33.0.0` ([#5643](https://github.com/MetaMask/core/pull/5643))
- Add `uuid` dependency at `^8.3.2` ([#5634](https://github.com/MetaMask/core/pull/5634))
- Add `@metamask/keyring-api` dependency at `^17.4.0` ([#5643](https://github.com/MetaMask/core/pull/5643))
- Add `bignumber.js` dependency at `^9.1.2` ([#5643](https://github.com/MetaMask/core/pull/5643))
- Add `submitTx` handler that submits cross-chain swaps transactions and triggers polling for destination transaction status ([#5634](https://github.com/MetaMask/core/pull/5634))
- Enable submitting EVM transactions using `submitTx` ([#5643](https://github.com/MetaMask/core/pull/5643))
- Add functionality for importing tokens from transaction after successful confirmation ([#5643](https://github.com/MetaMask/core/pull/5643))

### Changed

- **BREAKING** Change `@metamask/bridge-controller` from dependency to peer dependency and bump to `^16.0.0` ([#5657](https://github.com/MetaMask/core/pull/5657), [#5665](https://github.com/MetaMask/core/pull/5665), [#5643](https://github.com/MetaMask/core/pull/5643) [#5672](https://github.com/MetaMask/core/pull/5672))
- Add optional config.customBridgeApiBaseUrl constructor arg to set the bridge-api base URL ([#5634](https://github.com/MetaMask/core/pull/5634))
- Add required `addTransactionFn` and `estimateGasFeeFn` args to the BridgeStatusController constructor to enable calling TransactionController's methods from `submitTx` ([#5643](https://github.com/MetaMask/core/pull/5643))
- Add optional `addUserOperationFromTransactionFn` arg to the BridgeStatusController constructor to enable submitting txs from smart accounts using the UserOperationController's addUserOperationFromTransaction method ([#5643](https://github.com/MetaMask/core/pull/5643))

### Fixed

- Update validators to accept any `bridge` string in the StatusResponse ([#5634](https://github.com/MetaMask/core/pull/5634))

## [12.0.1]

### Fixed

- Add `relay` to the list of bridges in the `BridgeId` enum to prevent validation from failing ([#5623](https://github.com/MetaMask/core/pull/5623))

## [12.0.0]

### Changed

- **BREAKING:** Bump `@metamask/transaction-controller` peer dependency to `^54.0.0` ([#5615](https://github.com/MetaMask/core/pull/5615))

## [11.0.0]

### Changed

- **BREAKING:** Bump `@metamask/transaction-controller` peer dependency to `^53.0.0` ([#5585](https://github.com/MetaMask/core/pull/5585))
- Bump `@metamask/bridge-controller` dependency to `^11.0.0` ([#5525](https://github.com/MetaMask/core/pull/5525))
- **BREAKING:** Change controller to fetch multichain address instead of EVM ([#5554](https://github.com/MetaMask/core/pull/5540))

## [10.0.0]

### Changed

- **BREAKING:** Bump `@metamask/transaction-controller` peer dependency to `^52.0.0` ([#5513](https://github.com/MetaMask/core/pull/5513))
- Bump `@metamask/bridge-controller` peer dependency to `^10.0.0` ([#5513](https://github.com/MetaMask/core/pull/5513))

## [9.0.0]

### Changed

- **BREAKING:** Bump peer dependency `@metamask/accounts-controller` to `^27.0.0` ([#5507](https://github.com/MetaMask/core/pull/5507))
- **BREAKING:** Bump peer dependency `@metamask/network-controller` to `^23.0.0` ([#5507](https://github.com/MetaMask/core/pull/5507))
- **BREAKING:** Bump peer dependency `@metamask/transaction-controller` to `^51.0.0` ([#5507](https://github.com/MetaMask/core/pull/5507))
- Bump `@metamask/bridge-controller` to `^9.0.0` ([#5507](https://github.com/MetaMask/core/pull/5507))
- Bump `@metamask/polling-controller` to `^13.0.0` ([#5507](https://github.com/MetaMask/core/pull/5507))

## [8.0.0]

### Changed

- **BREAKING:** Bump `@metamask/transaction-controller` peer dependency to `^50.0.0` ([#5496](https://github.com/MetaMask/core/pull/5496))

## [7.0.0]

### Changed

- Bump `@metamask/accounts-controller` dev dependency to `^26.1.0` ([#5481](https://github.com/MetaMask/core/pull/5481))
- **BREAKING:** Allow changing the Bridge API url through the `config` param in the constructor. Remove previous method of doing it through `process.env`. ([#5465](https://github.com/MetaMask/core/pull/5465))

### Fixed

- `@metamask/bridge-controller` dependency is no longer a peer dependency, just a direct dependency ([#5464](https://github.com/MetaMask/core/pull/5464))

## [6.0.0]

### Changed

- **BREAKING:** Bump `@metamask/transaction-controller` peer dependency to `^49.0.0` ([#5471](https://github.com/MetaMask/core/pull/5471))

## [5.0.0]

### Changed

- **BREAKING:** Bump `@metamask/accounts-controller` peer dependency to `^26.0.0` ([#5439](https://github.com/MetaMask/core/pull/5439))
- **BREAKING:** Bump `@metamask/transaction-controller` peer dependency to `^48.0.0` ([#5439](https://github.com/MetaMask/core/pull/5439))
- **BREAKING:** Bump `@metamask/bridge-controller` peer dependency to `^5.0.0` ([#5439](https://github.com/MetaMask/core/pull/5439))

## [4.0.0]

### Changed

- **BREAKING:** Bump `@metamask/accounts-controller` peer dependency to `^25.0.0` ([#5426](https://github.com/MetaMask/core/pull/5426))
- **BREAKING:** Bump `@metamask/transaction-controller` peer dependency to `^47.0.0` ([#5426](https://github.com/MetaMask/core/pull/5426))
- **BREAKING:** Bump `@metamask/bridge-controller` peer dependency to `^4.0.0` ([#5426](https://github.com/MetaMask/core/pull/5426))

## [3.0.0]

### Changed

- **BREAKING:** Bump `@metamask/bridge-controller` to v3.0.0
- Improve `BridgeStatusController` API response validation readability by using `@metamask/superstruct` ([#5408](https://github.com/MetaMask/core/pull/5408))

## [2.0.0]

### Changed

- **BREAKING:** Change `BridgeStatusController` state structure to have all fields at root of state ([#5406](https://github.com/MetaMask/core/pull/5406))
- **BREAKING:** Redundant type `BridgeStatusState` removed from exports ([#5406](https://github.com/MetaMask/core/pull/5406))

## [1.0.0]

### Added

- Initial release ([#5317](https://github.com/MetaMask/core/pull/5317))

[Unreleased]: https://github.com/MetaMask/core/compare/@metamask/bridge-status-controller@64.1.0...HEAD
[64.1.0]: https://github.com/MetaMask/core/compare/@metamask/bridge-status-controller@64.0.1...@metamask/bridge-status-controller@64.1.0
[64.0.1]: https://github.com/MetaMask/core/compare/@metamask/bridge-status-controller@64.0.0...@metamask/bridge-status-controller@64.0.1
[64.0.0]: https://github.com/MetaMask/core/compare/@metamask/bridge-status-controller@63.1.0...@metamask/bridge-status-controller@64.0.0
[63.1.0]: https://github.com/MetaMask/core/compare/@metamask/bridge-status-controller@63.0.0...@metamask/bridge-status-controller@63.1.0
[63.0.0]: https://github.com/MetaMask/core/compare/@metamask/bridge-status-controller@62.0.0...@metamask/bridge-status-controller@63.0.0
[62.0.0]: https://github.com/MetaMask/core/compare/@metamask/bridge-status-controller@61.0.0...@metamask/bridge-status-controller@62.0.0
[61.0.0]: https://github.com/MetaMask/core/compare/@metamask/bridge-status-controller@60.1.0...@metamask/bridge-status-controller@61.0.0
[60.1.0]: https://github.com/MetaMask/core/compare/@metamask/bridge-status-controller@60.0.0...@metamask/bridge-status-controller@60.1.0
[60.0.0]: https://github.com/MetaMask/core/compare/@metamask/bridge-status-controller@59.0.0...@metamask/bridge-status-controller@60.0.0
[59.0.0]: https://github.com/MetaMask/core/compare/@metamask/bridge-status-controller@58.0.0...@metamask/bridge-status-controller@59.0.0
[58.0.0]: https://github.com/MetaMask/core/compare/@metamask/bridge-status-controller@57.0.0...@metamask/bridge-status-controller@58.0.0
[57.0.0]: https://github.com/MetaMask/core/compare/@metamask/bridge-status-controller@56.0.0...@metamask/bridge-status-controller@57.0.0
[56.0.0]: https://github.com/MetaMask/core/compare/@metamask/bridge-status-controller@55.0.0...@metamask/bridge-status-controller@56.0.0
[55.0.0]: https://github.com/MetaMask/core/compare/@metamask/bridge-status-controller@54.0.0...@metamask/bridge-status-controller@55.0.0
[54.0.0]: https://github.com/MetaMask/core/compare/@metamask/bridge-status-controller@53.0.0...@metamask/bridge-status-controller@54.0.0
[53.0.0]: https://github.com/MetaMask/core/compare/@metamask/bridge-status-controller@52.1.0...@metamask/bridge-status-controller@53.0.0
[52.1.0]: https://github.com/MetaMask/core/compare/@metamask/bridge-status-controller@52.0.0...@metamask/bridge-status-controller@52.1.0
[52.0.0]: https://github.com/MetaMask/core/compare/@metamask/bridge-status-controller@51.0.0...@metamask/bridge-status-controller@52.0.0
[51.0.0]: https://github.com/MetaMask/core/compare/@metamask/bridge-status-controller@50.1.0...@metamask/bridge-status-controller@51.0.0
[50.1.0]: https://github.com/MetaMask/core/compare/@metamask/bridge-status-controller@50.0.0...@metamask/bridge-status-controller@50.1.0
[50.0.0]: https://github.com/MetaMask/core/compare/@metamask/bridge-status-controller@49.0.1...@metamask/bridge-status-controller@50.0.0
[49.0.1]: https://github.com/MetaMask/core/compare/@metamask/bridge-status-controller@49.0.0...@metamask/bridge-status-controller@49.0.1
[49.0.0]: https://github.com/MetaMask/core/compare/@metamask/bridge-status-controller@48.0.0...@metamask/bridge-status-controller@49.0.0
[48.0.0]: https://github.com/MetaMask/core/compare/@metamask/bridge-status-controller@47.2.0...@metamask/bridge-status-controller@48.0.0
[47.2.0]: https://github.com/MetaMask/core/compare/@metamask/bridge-status-controller@47.1.0...@metamask/bridge-status-controller@47.2.0
[47.1.0]: https://github.com/MetaMask/core/compare/@metamask/bridge-status-controller@47.0.0...@metamask/bridge-status-controller@47.1.0
[47.0.0]: https://github.com/MetaMask/core/compare/@metamask/bridge-status-controller@46.0.0...@metamask/bridge-status-controller@47.0.0
[46.0.0]: https://github.com/MetaMask/core/compare/@metamask/bridge-status-controller@45.0.0...@metamask/bridge-status-controller@46.0.0
[45.0.0]: https://github.com/MetaMask/core/compare/@metamask/bridge-status-controller@44.1.0...@metamask/bridge-status-controller@45.0.0
[44.1.0]: https://github.com/MetaMask/core/compare/@metamask/bridge-status-controller@44.0.0...@metamask/bridge-status-controller@44.1.0
[44.0.0]: https://github.com/MetaMask/core/compare/@metamask/bridge-status-controller@43.1.0...@metamask/bridge-status-controller@44.0.0
[43.1.0]: https://github.com/MetaMask/core/compare/@metamask/bridge-status-controller@43.0.0...@metamask/bridge-status-controller@43.1.0
[43.0.0]: https://github.com/MetaMask/core/compare/@metamask/bridge-status-controller@42.0.0...@metamask/bridge-status-controller@43.0.0
[42.0.0]: https://github.com/MetaMask/core/compare/@metamask/bridge-status-controller@41.0.0...@metamask/bridge-status-controller@42.0.0
[41.0.0]: https://github.com/MetaMask/core/compare/@metamask/bridge-status-controller@40.2.0...@metamask/bridge-status-controller@41.0.0
[40.2.0]: https://github.com/MetaMask/core/compare/@metamask/bridge-status-controller@40.1.0...@metamask/bridge-status-controller@40.2.0
[40.1.0]: https://github.com/MetaMask/core/compare/@metamask/bridge-status-controller@40.0.0...@metamask/bridge-status-controller@40.1.0
[40.0.0]: https://github.com/MetaMask/core/compare/@metamask/bridge-status-controller@39.0.0...@metamask/bridge-status-controller@40.0.0
[39.0.0]: https://github.com/MetaMask/core/compare/@metamask/bridge-status-controller@38.1.0...@metamask/bridge-status-controller@39.0.0
[38.1.0]: https://github.com/MetaMask/core/compare/@metamask/bridge-status-controller@38.0.1...@metamask/bridge-status-controller@38.1.0
[38.0.1]: https://github.com/MetaMask/core/compare/@metamask/bridge-status-controller@38.0.0...@metamask/bridge-status-controller@38.0.1
[38.0.0]: https://github.com/MetaMask/core/compare/@metamask/bridge-status-controller@37.0.1...@metamask/bridge-status-controller@38.0.0
[37.0.1]: https://github.com/MetaMask/core/compare/@metamask/bridge-status-controller@37.0.0...@metamask/bridge-status-controller@37.0.1
[37.0.0]: https://github.com/MetaMask/core/compare/@metamask/bridge-status-controller@36.1.0...@metamask/bridge-status-controller@37.0.0
[36.1.0]: https://github.com/MetaMask/core/compare/@metamask/bridge-status-controller@36.0.0...@metamask/bridge-status-controller@36.1.0
[36.0.0]: https://github.com/MetaMask/core/compare/@metamask/bridge-status-controller@35.0.0...@metamask/bridge-status-controller@36.0.0
[35.0.0]: https://github.com/MetaMask/core/compare/@metamask/bridge-status-controller@34.0.0...@metamask/bridge-status-controller@35.0.0
[34.0.0]: https://github.com/MetaMask/core/compare/@metamask/bridge-status-controller@33.0.0...@metamask/bridge-status-controller@34.0.0
[33.0.0]: https://github.com/MetaMask/core/compare/@metamask/bridge-status-controller@32.0.0...@metamask/bridge-status-controller@33.0.0
[32.0.0]: https://github.com/MetaMask/core/compare/@metamask/bridge-status-controller@31.0.0...@metamask/bridge-status-controller@32.0.0
[31.0.0]: https://github.com/MetaMask/core/compare/@metamask/bridge-status-controller@30.0.0...@metamask/bridge-status-controller@31.0.0
[30.0.0]: https://github.com/MetaMask/core/compare/@metamask/bridge-status-controller@29.1.1...@metamask/bridge-status-controller@30.0.0
[29.1.1]: https://github.com/MetaMask/core/compare/@metamask/bridge-status-controller@29.1.0...@metamask/bridge-status-controller@29.1.1
[29.1.0]: https://github.com/MetaMask/core/compare/@metamask/bridge-status-controller@29.0.0...@metamask/bridge-status-controller@29.1.0
[29.0.0]: https://github.com/MetaMask/core/compare/@metamask/bridge-status-controller@28.0.0...@metamask/bridge-status-controller@29.0.0
[28.0.0]: https://github.com/MetaMask/core/compare/@metamask/bridge-status-controller@27.0.0...@metamask/bridge-status-controller@28.0.0
[27.0.0]: https://github.com/MetaMask/core/compare/@metamask/bridge-status-controller@26.0.0...@metamask/bridge-status-controller@27.0.0
[26.0.0]: https://github.com/MetaMask/core/compare/@metamask/bridge-status-controller@25.0.0...@metamask/bridge-status-controller@26.0.0
[25.0.0]: https://github.com/MetaMask/core/compare/@metamask/bridge-status-controller@24.0.0...@metamask/bridge-status-controller@25.0.0
[24.0.0]: https://github.com/MetaMask/core/compare/@metamask/bridge-status-controller@23.0.0...@metamask/bridge-status-controller@24.0.0
[23.0.0]: https://github.com/MetaMask/core/compare/@metamask/bridge-status-controller@22.0.0...@metamask/bridge-status-controller@23.0.0
[22.0.0]: https://github.com/MetaMask/core/compare/@metamask/bridge-status-controller@21.0.0...@metamask/bridge-status-controller@22.0.0
[21.0.0]: https://github.com/MetaMask/core/compare/@metamask/bridge-status-controller@20.1.0...@metamask/bridge-status-controller@21.0.0
[20.1.0]: https://github.com/MetaMask/core/compare/@metamask/bridge-status-controller@20.0.0...@metamask/bridge-status-controller@20.1.0
[20.0.0]: https://github.com/MetaMask/core/compare/@metamask/bridge-status-controller@19.0.0...@metamask/bridge-status-controller@20.0.0
[19.0.0]: https://github.com/MetaMask/core/compare/@metamask/bridge-status-controller@18.0.0...@metamask/bridge-status-controller@19.0.0
[18.0.0]: https://github.com/MetaMask/core/compare/@metamask/bridge-status-controller@17.0.1...@metamask/bridge-status-controller@18.0.0
[17.0.1]: https://github.com/MetaMask/core/compare/@metamask/bridge-status-controller@17.0.0...@metamask/bridge-status-controller@17.0.1
[17.0.0]: https://github.com/MetaMask/core/compare/@metamask/bridge-status-controller@16.0.0...@metamask/bridge-status-controller@17.0.0
[16.0.0]: https://github.com/MetaMask/core/compare/@metamask/bridge-status-controller@15.0.0...@metamask/bridge-status-controller@16.0.0
[15.0.0]: https://github.com/MetaMask/core/compare/@metamask/bridge-status-controller@14.0.0...@metamask/bridge-status-controller@15.0.0
[14.0.0]: https://github.com/MetaMask/core/compare/@metamask/bridge-status-controller@13.1.0...@metamask/bridge-status-controller@14.0.0
[13.1.0]: https://github.com/MetaMask/core/compare/@metamask/bridge-status-controller@13.0.0...@metamask/bridge-status-controller@13.1.0
[13.0.0]: https://github.com/MetaMask/core/compare/@metamask/bridge-status-controller@12.0.1...@metamask/bridge-status-controller@13.0.0
[12.0.1]: https://github.com/MetaMask/core/compare/@metamask/bridge-status-controller@12.0.0...@metamask/bridge-status-controller@12.0.1
[12.0.0]: https://github.com/MetaMask/core/compare/@metamask/bridge-status-controller@11.0.0...@metamask/bridge-status-controller@12.0.0
[11.0.0]: https://github.com/MetaMask/core/compare/@metamask/bridge-status-controller@10.0.0...@metamask/bridge-status-controller@11.0.0
[10.0.0]: https://github.com/MetaMask/core/compare/@metamask/bridge-status-controller@9.0.0...@metamask/bridge-status-controller@10.0.0
[9.0.0]: https://github.com/MetaMask/core/compare/@metamask/bridge-status-controller@8.0.0...@metamask/bridge-status-controller@9.0.0
[8.0.0]: https://github.com/MetaMask/core/compare/@metamask/bridge-status-controller@7.0.0...@metamask/bridge-status-controller@8.0.0
[7.0.0]: https://github.com/MetaMask/core/compare/@metamask/bridge-status-controller@6.0.0...@metamask/bridge-status-controller@7.0.0
[6.0.0]: https://github.com/MetaMask/core/compare/@metamask/bridge-status-controller@5.0.0...@metamask/bridge-status-controller@6.0.0
[5.0.0]: https://github.com/MetaMask/core/compare/@metamask/bridge-status-controller@4.0.0...@metamask/bridge-status-controller@5.0.0
[4.0.0]: https://github.com/MetaMask/core/compare/@metamask/bridge-status-controller@3.0.0...@metamask/bridge-status-controller@4.0.0
[3.0.0]: https://github.com/MetaMask/core/compare/@metamask/bridge-status-controller@2.0.0...@metamask/bridge-status-controller@3.0.0
[2.0.0]: https://github.com/MetaMask/core/compare/@metamask/bridge-status-controller@1.0.0...@metamask/bridge-status-controller@2.0.0
[1.0.0]: https://github.com/MetaMask/core/releases/tag/@metamask/bridge-status-controller@1.0.0<|MERGE_RESOLUTION|>--- conflicted
+++ resolved
@@ -9,11 +9,8 @@
 
 ### Changed
 
-<<<<<<< HEAD
 - **BREAKING** Use CrossChain API instead of the intent manager package for intent order submission ([#6963](https://github.com/MetaMask/core/pull/6963))
-=======
 - Bump `@metamask/transaction-controller` from `^62.5.0` to `^62.6.0` ([#7430](https://github.com/MetaMask/core/pull/7430))
->>>>>>> f0c004e7
 
 ## [64.1.0]
 
