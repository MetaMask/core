--- conflicted
+++ resolved
@@ -49,12 +49,8 @@
   "dependencies": {
     "@metamask/base-controller": "^8.3.0",
     "@metamask/controller-utils": "^11.12.0",
-<<<<<<< HEAD
-    "@metamask/keyring-api": "^20.1.0",
+    "@metamask/keyring-api": "^21.0.0",
     "@metamask/keyring-controller": "^23.0.0",
-=======
-    "@metamask/keyring-api": "^21.0.0",
->>>>>>> 3a939d6b
     "@metamask/polling-controller": "^14.0.0",
     "@metamask/superstruct": "^3.1.0",
     "@metamask/utils": "^11.4.2",
