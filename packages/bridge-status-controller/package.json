{
  "name": "@metamask/bridge-status-controller",
  "version": "31.0.0",
  "description": "Manages bridge-related status fetching functionality for MetaMask",
  "keywords": [
    "MetaMask",
    "Ethereum"
  ],
  "homepage": "https://github.com/MetaMask/core/tree/main/packages/bridge-status-controller#readme",
  "bugs": {
    "url": "https://github.com/MetaMask/core/issues"
  },
  "repository": {
    "type": "git",
    "url": "https://github.com/MetaMask/core.git"
  },
  "license": "MIT",
  "sideEffects": false,
  "exports": {
    ".": {
      "import": {
        "types": "./dist/index.d.mts",
        "default": "./dist/index.mjs"
      },
      "require": {
        "types": "./dist/index.d.cts",
        "default": "./dist/index.cjs"
      }
    },
    "./package.json": "./package.json"
  },
  "main": "./dist/index.cjs",
  "types": "./dist/index.d.cts",
  "files": [
    "dist/"
  ],
  "scripts": {
    "build": "ts-bridge --project tsconfig.build.json --verbose --clean --no-references",
    "build:docs": "typedoc",
    "changelog:update": "../../scripts/update-changelog.sh @metamask/bridge-status-controller",
    "changelog:validate": "../../scripts/validate-changelog.sh @metamask/bridge-status-controller",
    "publish:preview": "yarn npm publish --tag preview",
    "since-latest-release": "../../scripts/since-latest-release.sh",
    "test": "NODE_OPTIONS=--experimental-vm-modules jest --reporters=jest-silent-reporter",
    "test:clean": "NODE_OPTIONS=--experimental-vm-modules jest --clearCache",
    "test:verbose": "NODE_OPTIONS=--experimental-vm-modules jest --verbose",
    "test:watch": "NODE_OPTIONS=--experimental-vm-modules jest --watch"
  },
  "dependencies": {
    "@metamask/base-controller": "^8.0.1",
    "@metamask/controller-utils": "^11.10.0",
    "@metamask/keyring-api": "^18.0.0",
    "@metamask/polling-controller": "^14.0.0",
    "@metamask/superstruct": "^3.1.0",
    "@metamask/user-operation-controller": "^37.0.0",
    "@metamask/utils": "^11.2.0",
    "bignumber.js": "^9.1.2",
    "uuid": "^8.3.2"
  },
  "devDependencies": {
    "@metamask/accounts-controller": "^31.0.0",
    "@metamask/auto-changelog": "^3.4.4",
<<<<<<< HEAD
    "@metamask/bridge-controller": "^32.2.0",
    "@metamask/gas-fee-controller": "^23.0.0",
    "@metamask/network-controller": "^23.6.0",
=======
    "@metamask/bridge-controller": "^33.0.0",
    "@metamask/gas-fee-controller": "^24.0.0",
    "@metamask/multichain-transactions-controller": "^3.0.0",
    "@metamask/network-controller": "^24.0.0",
>>>>>>> 881bb974
    "@metamask/snaps-controllers": "^12.3.1",
    "@metamask/transaction-controller": "^58.0.0",
    "@types/jest": "^27.4.1",
    "deepmerge": "^4.2.2",
    "jest": "^27.5.1",
    "jest-environment-jsdom": "^27.5.1",
    "lodash": "^4.17.21",
    "nock": "^13.3.1",
    "ts-jest": "^27.1.4",
    "typedoc": "^0.24.8",
    "typedoc-plugin-missing-exports": "^2.0.0",
    "typescript": "~5.2.2"
  },
  "peerDependencies": {
<<<<<<< HEAD
    "@metamask/accounts-controller": "^30.0.0",
    "@metamask/bridge-controller": "^32.0.0",
    "@metamask/gas-fee-controller": "^23.0.0",
    "@metamask/network-controller": "^23.0.0",
=======
    "@metamask/accounts-controller": "^31.0.0",
    "@metamask/bridge-controller": "^33.0.0",
    "@metamask/gas-fee-controller": "^24.0.0",
    "@metamask/multichain-transactions-controller": "^3.0.0",
    "@metamask/network-controller": "^24.0.0",
>>>>>>> 881bb974
    "@metamask/snaps-controllers": "^12.0.0",
    "@metamask/transaction-controller": "^58.0.0"
  },
  "engines": {
    "node": "^18.18 || >=20"
  },
  "publishConfig": {
    "access": "public",
    "registry": "https://registry.npmjs.org/"
  }
}<|MERGE_RESOLUTION|>--- conflicted
+++ resolved
@@ -60,16 +60,9 @@
   "devDependencies": {
     "@metamask/accounts-controller": "^31.0.0",
     "@metamask/auto-changelog": "^3.4.4",
-<<<<<<< HEAD
-    "@metamask/bridge-controller": "^32.2.0",
-    "@metamask/gas-fee-controller": "^23.0.0",
-    "@metamask/network-controller": "^23.6.0",
-=======
     "@metamask/bridge-controller": "^33.0.0",
     "@metamask/gas-fee-controller": "^24.0.0",
-    "@metamask/multichain-transactions-controller": "^3.0.0",
     "@metamask/network-controller": "^24.0.0",
->>>>>>> 881bb974
     "@metamask/snaps-controllers": "^12.3.1",
     "@metamask/transaction-controller": "^58.0.0",
     "@types/jest": "^27.4.1",
@@ -84,18 +77,10 @@
     "typescript": "~5.2.2"
   },
   "peerDependencies": {
-<<<<<<< HEAD
-    "@metamask/accounts-controller": "^30.0.0",
-    "@metamask/bridge-controller": "^32.0.0",
-    "@metamask/gas-fee-controller": "^23.0.0",
-    "@metamask/network-controller": "^23.0.0",
-=======
     "@metamask/accounts-controller": "^31.0.0",
     "@metamask/bridge-controller": "^33.0.0",
     "@metamask/gas-fee-controller": "^24.0.0",
-    "@metamask/multichain-transactions-controller": "^3.0.0",
     "@metamask/network-controller": "^24.0.0",
->>>>>>> 881bb974
     "@metamask/snaps-controllers": "^12.0.0",
     "@metamask/transaction-controller": "^58.0.0"
   },
