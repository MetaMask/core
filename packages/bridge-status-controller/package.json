{
  "name": "@metamask/bridge-status-controller",
  "version": "43.0.0",
  "description": "Manages bridge-related status fetching functionality for MetaMask",
  "keywords": [
    "MetaMask",
    "Ethereum"
  ],
  "homepage": "https://github.com/MetaMask/core/tree/main/packages/bridge-status-controller#readme",
  "bugs": {
    "url": "https://github.com/MetaMask/core/issues"
  },
  "repository": {
    "type": "git",
    "url": "https://github.com/MetaMask/core.git"
  },
  "license": "MIT",
  "sideEffects": false,
  "exports": {
    ".": {
      "import": {
        "types": "./dist/index.d.mts",
        "default": "./dist/index.mjs"
      },
      "require": {
        "types": "./dist/index.d.cts",
        "default": "./dist/index.cjs"
      }
    },
    "./package.json": "./package.json"
  },
  "main": "./dist/index.cjs",
  "types": "./dist/index.d.cts",
  "files": [
    "dist/"
  ],
  "scripts": {
    "build": "ts-bridge --project tsconfig.build.json --verbose --clean --no-references",
    "build:docs": "typedoc",
    "changelog:update": "../../scripts/update-changelog.sh @metamask/bridge-status-controller",
    "changelog:validate": "../../scripts/validate-changelog.sh @metamask/bridge-status-controller",
    "publish:preview": "yarn npm publish --tag preview",
    "since-latest-release": "../../scripts/since-latest-release.sh",
    "test": "NODE_OPTIONS=--experimental-vm-modules jest --reporters=jest-silent-reporter",
    "test:clean": "NODE_OPTIONS=--experimental-vm-modules jest --clearCache",
    "test:verbose": "NODE_OPTIONS=--experimental-vm-modules jest --verbose",
    "test:watch": "NODE_OPTIONS=--experimental-vm-modules jest --watch"
  },
  "dependencies": {
<<<<<<< HEAD
    "@metamask/base-controller": "^8.3.0",
    "@metamask/controller-utils": "^11.12.0",
=======
    "@metamask/base-controller": "^8.4.0",
    "@metamask/controller-utils": "^11.14.0",
    "@metamask/keyring-api": "^21.0.0",
>>>>>>> 9304d167
    "@metamask/polling-controller": "^14.0.0",
    "@metamask/superstruct": "^3.1.0",
    "@metamask/utils": "^11.8.0",
    "bignumber.js": "^9.1.2",
    "uuid": "^8.3.2"
  },
  "devDependencies": {
    "@metamask/accounts-controller": "^33.1.0",
    "@metamask/auto-changelog": "^3.4.4",
    "@metamask/bridge-controller": "^43.0.0",
    "@metamask/gas-fee-controller": "^24.0.0",
    "@metamask/network-controller": "^24.1.0",
    "@metamask/snaps-controllers": "^14.0.1",
    "@metamask/transaction-controller": "^60.4.0",
    "@types/jest": "^27.4.1",
    "deepmerge": "^4.2.2",
    "jest": "^27.5.1",
    "jest-environment-jsdom": "^27.5.1",
    "lodash": "^4.17.21",
    "nock": "^13.3.1",
    "ts-jest": "^27.1.4",
    "typedoc": "^0.24.8",
    "typedoc-plugin-missing-exports": "^2.0.0",
    "typescript": "~5.2.2"
  },
  "peerDependencies": {
    "@metamask/accounts-controller": "^33.0.0",
    "@metamask/bridge-controller": "^43.0.0",
    "@metamask/gas-fee-controller": "^24.0.0",
    "@metamask/network-controller": "^24.0.0",
    "@metamask/snaps-controllers": "^14.0.0",
    "@metamask/transaction-controller": "^60.0.0"
  },
  "engines": {
    "node": "^18.18 || >=20"
  },
  "publishConfig": {
    "access": "public",
    "registry": "https://registry.npmjs.org/"
  }
}<|MERGE_RESOLUTION|>--- conflicted
+++ resolved
@@ -47,14 +47,9 @@
     "test:watch": "NODE_OPTIONS=--experimental-vm-modules jest --watch"
   },
   "dependencies": {
-<<<<<<< HEAD
-    "@metamask/base-controller": "^8.3.0",
-    "@metamask/controller-utils": "^11.12.0",
-=======
     "@metamask/base-controller": "^8.4.0",
     "@metamask/controller-utils": "^11.14.0",
     "@metamask/keyring-api": "^21.0.0",
->>>>>>> 9304d167
     "@metamask/polling-controller": "^14.0.0",
     "@metamask/superstruct": "^3.1.0",
     "@metamask/utils": "^11.8.0",
