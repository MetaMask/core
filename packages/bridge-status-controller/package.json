--- conflicted
+++ resolved
@@ -72,10 +72,6 @@
   },
   "peerDependencies": {
     "@metamask/accounts-controller": "^26.0.0",
-<<<<<<< HEAD
-=======
-    "@metamask/bridge-controller": "^6.0.0",
->>>>>>> 8e2855cc
     "@metamask/network-controller": "^22.0.0",
     "@metamask/transaction-controller": "^49.0.0"
   },
