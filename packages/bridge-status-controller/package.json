--- conflicted
+++ resolved
@@ -49,11 +49,8 @@
   "dependencies": {
     "@metamask/base-controller": "^8.4.0",
     "@metamask/controller-utils": "^11.14.0",
-<<<<<<< HEAD
     "@metamask/intent-manager": "file:../Intent-manager",
     "@metamask/keyring-api": "^21.0.0",
-=======
->>>>>>> 09bb1120
     "@metamask/polling-controller": "^14.0.0",
     "@metamask/superstruct": "^3.1.0",
     "@metamask/utils": "^11.8.0",
