{
  "name": "@metamask/bridge-status-controller",
  "version": "12.0.1",
  "description": "Manages bridge-related status fetching functionality for MetaMask",
  "keywords": [
    "MetaMask",
    "Ethereum"
  ],
  "homepage": "https://github.com/MetaMask/core/tree/main/packages/bridge-status-controller#readme",
  "bugs": {
    "url": "https://github.com/MetaMask/core/issues"
  },
  "repository": {
    "type": "git",
    "url": "https://github.com/MetaMask/core.git"
  },
  "license": "MIT",
  "sideEffects": false,
  "exports": {
    ".": {
      "import": {
        "types": "./dist/index.d.mts",
        "default": "./dist/index.mjs"
      },
      "require": {
        "types": "./dist/index.d.cts",
        "default": "./dist/index.cjs"
      }
    },
    "./package.json": "./package.json"
  },
  "main": "./dist/index.cjs",
  "types": "./dist/index.d.cts",
  "files": [
    "dist/"
  ],
  "scripts": {
    "build": "ts-bridge --project tsconfig.build.json --verbose --clean --no-references",
    "build:docs": "typedoc",
    "changelog:update": "../../scripts/update-changelog.sh @metamask/bridge-status-controller",
    "changelog:validate": "../../scripts/validate-changelog.sh @metamask/bridge-status-controller",
    "publish:preview": "yarn npm publish --tag preview",
    "since-latest-release": "../../scripts/since-latest-release.sh",
    "test": "NODE_OPTIONS=--experimental-vm-modules jest --reporters=jest-silent-reporter",
    "test:clean": "NODE_OPTIONS=--experimental-vm-modules jest --clearCache",
    "test:verbose": "NODE_OPTIONS=--experimental-vm-modules jest --verbose",
    "test:watch": "NODE_OPTIONS=--experimental-vm-modules jest --watch"
  },
  "dependencies": {
    "@metamask/base-controller": "^8.0.0",
    "@metamask/bridge-controller": "^13.0.0",
    "@metamask/controller-utils": "^11.7.0",
    "@metamask/keyring-api": "^17.4.0",
    "@metamask/polling-controller": "^13.0.0",
    "@metamask/superstruct": "^3.1.0",
    "@metamask/utils": "^11.2.0",
    "bignumber.js": "^9.1.2",
    "uuid": "^8.3.2"
  },
  "devDependencies": {
    "@metamask/accounts-controller": "^27.0.0",
    "@metamask/assets-controllers": "^56.0.0",
    "@metamask/auto-changelog": "^3.4.4",
    "@metamask/bridge-controller": "^13.0.0",
    "@metamask/gas-fee-controller": "^22.0.3",
    "@metamask/network-controller": "^23.2.0",
    "@metamask/preferences-controller": "^17.0.0",
    "@metamask/snaps-controllers": "^9.19.0",
<<<<<<< HEAD
    "@metamask/transaction-controller": "^54.0.0",
    "@metamask/user-operation-controller": "^31.0.0",
    "@ts-bridge/cli": "^0.6.3",
=======
    "@metamask/transaction-controller": "^54.1.0",
>>>>>>> 16c68950
    "@types/jest": "^27.4.1",
    "deepmerge": "^4.2.2",
    "jest": "^27.5.1",
    "jest-environment-jsdom": "^27.5.1",
    "lodash": "^4.17.21",
    "nock": "^13.3.1",
    "ts-jest": "^27.1.4",
    "typedoc": "^0.24.8",
    "typedoc-plugin-missing-exports": "^2.0.0",
    "typescript": "~5.2.2"
  },
  "peerDependencies": {
    "@metamask/accounts-controller": "^27.0.0",
    "@metamask/assets-controllers": "^56.0.0",
    "@metamask/bridge-controller": "^13.0.0",
    "@metamask/gas-fee-controller": "^22.0.3",
    "@metamask/network-controller": "^23.0.0",
    "@metamask/preferences-controller": "^17.0.0",
    "@metamask/snaps-controllers": "^9.19.0",
    "@metamask/transaction-controller": "^54.0.0",
    "@metamask/user-operation-controller": "^31.0.0"
  },
  "engines": {
    "node": "^18.18 || >=20"
  },
  "publishConfig": {
    "access": "public",
    "registry": "https://registry.npmjs.org/"
  }
}<|MERGE_RESOLUTION|>--- conflicted
+++ resolved
@@ -66,13 +66,9 @@
     "@metamask/network-controller": "^23.2.0",
     "@metamask/preferences-controller": "^17.0.0",
     "@metamask/snaps-controllers": "^9.19.0",
-<<<<<<< HEAD
-    "@metamask/transaction-controller": "^54.0.0",
+    "@metamask/transaction-controller": "^54.1.0",
     "@metamask/user-operation-controller": "^31.0.0",
     "@ts-bridge/cli": "^0.6.3",
-=======
-    "@metamask/transaction-controller": "^54.1.0",
->>>>>>> 16c68950
     "@types/jest": "^27.4.1",
     "deepmerge": "^4.2.2",
     "jest": "^27.5.1",
