{
  "name": "@metamask/bridge-status-controller",
  "version": "50.1.0",
  "description": "Manages bridge-related status fetching functionality for MetaMask",
  "keywords": [
    "MetaMask",
    "Ethereum"
  ],
  "homepage": "https://github.com/MetaMask/core/tree/main/packages/bridge-status-controller#readme",
  "bugs": {
    "url": "https://github.com/MetaMask/core/issues"
  },
  "repository": {
    "type": "git",
    "url": "https://github.com/MetaMask/core.git"
  },
  "license": "MIT",
  "sideEffects": false,
  "exports": {
    ".": {
      "import": {
        "types": "./dist/index.d.mts",
        "default": "./dist/index.mjs"
      },
      "require": {
        "types": "./dist/index.d.cts",
        "default": "./dist/index.cjs"
      }
    },
    "./package.json": "./package.json"
  },
  "main": "./dist/index.cjs",
  "types": "./dist/index.d.cts",
  "files": [
    "dist/"
  ],
  "scripts": {
    "build": "ts-bridge --project tsconfig.build.json --verbose --clean --no-references",
    "build:docs": "typedoc",
    "changelog:update": "../../scripts/update-changelog.sh @metamask/bridge-status-controller",
    "changelog:validate": "../../scripts/validate-changelog.sh @metamask/bridge-status-controller",
    "publish:preview": "yarn npm publish --tag preview",
    "since-latest-release": "../../scripts/since-latest-release.sh",
    "test": "NODE_OPTIONS=--experimental-vm-modules jest --reporters=jest-silent-reporter",
    "test:clean": "NODE_OPTIONS=--experimental-vm-modules jest --clearCache",
    "test:verbose": "NODE_OPTIONS=--experimental-vm-modules jest --verbose",
    "test:watch": "NODE_OPTIONS=--experimental-vm-modules jest --watch"
  },
  "dependencies": {
<<<<<<< HEAD
    "@metamask/base-controller": "^8.4.0",
    "@metamask/controller-utils": "^11.14.0",
    "@metamask/intent-manager": "file:../Intent-manager",
    "@metamask/keyring-api": "^21.0.0",
    "@metamask/polling-controller": "^14.0.0",
=======
    "@metamask/base-controller": "^8.4.1",
    "@metamask/controller-utils": "^11.14.1",
    "@metamask/polling-controller": "^14.0.1",
>>>>>>> 6c1aa222
    "@metamask/superstruct": "^3.1.0",
    "@metamask/utils": "^11.8.1",
    "bignumber.js": "^9.1.2",
    "uuid": "^8.3.2"
  },
  "devDependencies": {
    "@metamask/accounts-controller": "^33.1.1",
    "@metamask/auto-changelog": "^3.4.4",
    "@metamask/bridge-controller": "^51.0.0",
    "@metamask/gas-fee-controller": "^24.1.0",
    "@metamask/network-controller": "^24.2.1",
    "@metamask/snaps-controllers": "^14.0.1",
    "@metamask/transaction-controller": "^60.6.1",
    "@types/jest": "^27.4.1",
    "deepmerge": "^4.2.2",
    "jest": "^27.5.1",
    "jest-environment-jsdom": "^27.5.1",
    "lodash": "^4.17.21",
    "nock": "^13.3.1",
    "ts-jest": "^27.1.4",
    "typedoc": "^0.24.8",
    "typedoc-plugin-missing-exports": "^2.0.0",
    "typescript": "~5.2.2"
  },
  "peerDependencies": {
    "@metamask/accounts-controller": "^33.0.0",
    "@metamask/bridge-controller": "^51.0.0",
    "@metamask/gas-fee-controller": "^24.0.0",
    "@metamask/network-controller": "^24.0.0",
    "@metamask/snaps-controllers": "^14.0.0",
    "@metamask/transaction-controller": "^60.0.0"
  },
  "engines": {
    "node": "^18.18 || >=20"
  },
  "publishConfig": {
    "access": "public",
    "registry": "https://registry.npmjs.org/"
  }
}<|MERGE_RESOLUTION|>--- conflicted
+++ resolved
@@ -47,17 +47,11 @@
     "test:watch": "NODE_OPTIONS=--experimental-vm-modules jest --watch"
   },
   "dependencies": {
-<<<<<<< HEAD
-    "@metamask/base-controller": "^8.4.0",
-    "@metamask/controller-utils": "^11.14.0",
+    "@metamask/base-controller": "^8.4.1",
+    "@metamask/controller-utils": "^11.14.1",
     "@metamask/intent-manager": "file:../Intent-manager",
     "@metamask/keyring-api": "^21.0.0",
-    "@metamask/polling-controller": "^14.0.0",
-=======
-    "@metamask/base-controller": "^8.4.1",
-    "@metamask/controller-utils": "^11.14.1",
     "@metamask/polling-controller": "^14.0.1",
->>>>>>> 6c1aa222
     "@metamask/superstruct": "^3.1.0",
     "@metamask/utils": "^11.8.1",
     "bignumber.js": "^9.1.2",
