--- conflicted
+++ resolved
@@ -48,17 +48,11 @@
     "test:watch": "NODE_OPTIONS=--experimental-vm-modules jest --watch"
   },
   "dependencies": {
-<<<<<<< HEAD
-    "@metamask/base-controller": "^8.4.1",
-    "@metamask/controller-utils": "^11.14.1",
+    "@metamask/base-controller": "^9.0.0",
+    "@metamask/controller-utils": "^11.15.0",
     "@metamask/intent-manager": "file:../Intent-manager",
     "@metamask/keyring-api": "^21.0.0",
-    "@metamask/polling-controller": "^14.0.1",
-=======
-    "@metamask/base-controller": "^9.0.0",
-    "@metamask/controller-utils": "^11.15.0",
     "@metamask/polling-controller": "^15.0.0",
->>>>>>> af8b97be
     "@metamask/superstruct": "^3.1.0",
     "@metamask/utils": "^11.8.1",
     "bignumber.js": "^9.1.2",
