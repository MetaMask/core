{
  "name": "@metamask/bridge-status-controller",
  "version": "16.0.0",
  "description": "Manages bridge-related status fetching functionality for MetaMask",
  "keywords": [
    "MetaMask",
    "Ethereum"
  ],
  "homepage": "https://github.com/MetaMask/core/tree/main/packages/bridge-status-controller#readme",
  "bugs": {
    "url": "https://github.com/MetaMask/core/issues"
  },
  "repository": {
    "type": "git",
    "url": "https://github.com/MetaMask/core.git"
  },
  "license": "MIT",
  "sideEffects": false,
  "exports": {
    ".": {
      "import": {
        "types": "./dist/index.d.mts",
        "default": "./dist/index.mjs"
      },
      "require": {
        "types": "./dist/index.d.cts",
        "default": "./dist/index.cjs"
      }
    },
    "./package.json": "./package.json"
  },
  "main": "./dist/index.cjs",
  "types": "./dist/index.d.cts",
  "files": [
    "dist/"
  ],
  "scripts": {
    "build": "ts-bridge --project tsconfig.build.json --verbose --clean --no-references",
    "build:docs": "typedoc",
    "changelog:update": "../../scripts/update-changelog.sh @metamask/bridge-status-controller",
    "changelog:validate": "../../scripts/validate-changelog.sh @metamask/bridge-status-controller",
    "publish:preview": "yarn npm publish --tag preview",
    "since-latest-release": "../../scripts/since-latest-release.sh",
    "test": "NODE_OPTIONS=--experimental-vm-modules jest --reporters=jest-silent-reporter",
    "test:clean": "NODE_OPTIONS=--experimental-vm-modules jest --clearCache",
    "test:verbose": "NODE_OPTIONS=--experimental-vm-modules jest --verbose",
    "test:watch": "NODE_OPTIONS=--experimental-vm-modules jest --watch"
  },
  "dependencies": {
    "@metamask/base-controller": "^8.0.0",
    "@metamask/controller-utils": "^11.7.0",
    "@metamask/keyring-api": "^17.4.0",
    "@metamask/polling-controller": "^13.0.0",
    "@metamask/superstruct": "^3.1.0",
    "@metamask/user-operation-controller": "^33.0.0",
    "@metamask/utils": "^11.2.0",
    "bignumber.js": "^9.1.2",
    "uuid": "^8.3.2"
  },
  "devDependencies": {
    "@metamask/accounts-controller": "^27.0.0",
<<<<<<< HEAD
    "@metamask/assets-controllers": "^60.0.0",
=======
>>>>>>> 0f7e21a5
    "@metamask/auto-changelog": "^3.4.4",
    "@metamask/bridge-controller": "^19.0.0",
    "@metamask/gas-fee-controller": "^23.0.0",
    "@metamask/network-controller": "^23.2.0",
    "@metamask/snaps-controllers": "^11.2.1",
    "@metamask/transaction-controller": "^54.2.0",
    "@types/jest": "^27.4.1",
    "deepmerge": "^4.2.2",
    "jest": "^27.5.1",
    "jest-environment-jsdom": "^27.5.1",
    "lodash": "^4.17.21",
    "nock": "^13.3.1",
    "ts-jest": "^27.1.4",
    "typedoc": "^0.24.8",
    "typedoc-plugin-missing-exports": "^2.0.0",
    "typescript": "~5.2.2"
  },
  "peerDependencies": {
    "@metamask/accounts-controller": "^27.0.0",
<<<<<<< HEAD
    "@metamask/assets-controllers": "^60.0.0",
    "@metamask/bridge-controller": "^19.0.0",
=======
    "@metamask/bridge-controller": "^18.0.0",
>>>>>>> 0f7e21a5
    "@metamask/gas-fee-controller": "^23.0.0",
    "@metamask/network-controller": "^23.0.0",
    "@metamask/snaps-controllers": "^11.0.0",
    "@metamask/transaction-controller": "^54.0.0"
  },
  "engines": {
    "node": "^18.18 || >=20"
  },
  "publishConfig": {
    "access": "public",
    "registry": "https://registry.npmjs.org/"
  }
}<|MERGE_RESOLUTION|>--- conflicted
+++ resolved
@@ -59,10 +59,6 @@
   },
   "devDependencies": {
     "@metamask/accounts-controller": "^27.0.0",
-<<<<<<< HEAD
-    "@metamask/assets-controllers": "^60.0.0",
-=======
->>>>>>> 0f7e21a5
     "@metamask/auto-changelog": "^3.4.4",
     "@metamask/bridge-controller": "^19.0.0",
     "@metamask/gas-fee-controller": "^23.0.0",
@@ -82,12 +78,7 @@
   },
   "peerDependencies": {
     "@metamask/accounts-controller": "^27.0.0",
-<<<<<<< HEAD
-    "@metamask/assets-controllers": "^60.0.0",
-    "@metamask/bridge-controller": "^19.0.0",
-=======
     "@metamask/bridge-controller": "^18.0.0",
->>>>>>> 0f7e21a5
     "@metamask/gas-fee-controller": "^23.0.0",
     "@metamask/network-controller": "^23.0.0",
     "@metamask/snaps-controllers": "^11.0.0",
