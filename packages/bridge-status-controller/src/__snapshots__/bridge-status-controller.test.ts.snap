// Jest Snapshot v1, https://goo.gl/fbAQLP

exports[`BridgeStatusController constructor rehydrates the tx history state 1`] = `
Object {
  "bridgeTxMetaId1": Object {
    "account": "0xaccount1",
    "approvalTxId": undefined,
    "estimatedProcessingTimeInSeconds": 15,
    "hasApprovalTx": false,
    "initialDestAssetBalance": undefined,
    "isStxEnabled": false,
    "pricingData": Object {
      "amountSent": "1.234",
      "amountSentInUsd": undefined,
      "quotedGasInUsd": undefined,
      "quotedReturnInUsd": undefined,
    },
    "quote": Object {
      "bridgeId": "lifi",
      "bridges": Array [
        "across",
      ],
      "destAsset": Object {
        "address": "0x0000000000000000000000000000000000000000",
        "assetId": "eip155:10/slip44:60",
        "chainId": 10,
        "coinKey": "ETH",
        "decimals": 18,
        "icon": "https://raw.githubusercontent.com/trustwallet/assets/master/blockchains/ethereum/assets/0xC02aaA39b223FE8D0A0e5C4F27eAD9083C756Cc2/logo.png",
        "logoURI": "https://raw.githubusercontent.com/trustwallet/assets/master/blockchains/ethereum/assets/0xC02aaA39b223FE8D0A0e5C4F27eAD9083C756Cc2/logo.png",
        "name": "ETH",
        "priceUSD": "2478.63",
        "symbol": "ETH",
      },
      "destChainId": 10,
      "destTokenAmount": "990654755978612",
      "feeData": Object {
        "metabridge": Object {
          "amount": "8750000000000",
          "asset": Object {
            "address": "0x0000000000000000000000000000000000000000",
            "assetId": "eip155:42161/slip44:60",
            "chainId": 42161,
            "coinKey": "ETH",
            "decimals": 18,
            "icon": "https://raw.githubusercontent.com/trustwallet/assets/master/blockchains/ethereum/assets/0xC02aaA39b223FE8D0A0e5C4F27eAD9083C756Cc2/logo.png",
            "logoURI": "https://raw.githubusercontent.com/trustwallet/assets/master/blockchains/ethereum/assets/0xC02aaA39b223FE8D0A0e5C4F27eAD9083C756Cc2/logo.png",
            "name": "ETH",
            "priceUSD": "2478.7",
            "symbol": "ETH",
          },
        },
      },
      "requestId": "197c402f-cb96-4096-9f8c-54aed84ca776",
      "srcAsset": Object {
        "address": "0x0000000000000000000000000000000000000000",
        "assetId": "eip155:42161/slip44:60",
        "chainId": 42161,
        "coinKey": "ETH",
        "decimals": 18,
        "icon": "https://raw.githubusercontent.com/trustwallet/assets/master/blockchains/ethereum/assets/0xC02aaA39b223FE8D0A0e5C4F27eAD9083C756Cc2/logo.png",
        "logoURI": "https://raw.githubusercontent.com/trustwallet/assets/master/blockchains/ethereum/assets/0xC02aaA39b223FE8D0A0e5C4F27eAD9083C756Cc2/logo.png",
        "name": "ETH",
        "priceUSD": "2478.7",
        "symbol": "ETH",
      },
      "srcChainId": 42161,
      "srcTokenAmount": "991250000000000",
      "steps": Array [
        Object {
          "action": "bridge",
          "destAmount": "990654755978612",
          "destAsset": Object {
            "address": "0x0000000000000000000000000000000000000000",
            "assetId": "eip155:10/slip44:60",
            "chainId": 10,
            "coinKey": "ETH",
            "decimals": 18,
            "icon": "https://raw.githubusercontent.com/trustwallet/assets/master/blockchains/ethereum/assets/0xC02aaA39b223FE8D0A0e5C4F27eAD9083C756Cc2/logo.png",
            "logoURI": "https://raw.githubusercontent.com/trustwallet/assets/master/blockchains/ethereum/assets/0xC02aaA39b223FE8D0A0e5C4F27eAD9083C756Cc2/logo.png",
            "name": "ETH",
            "priceUSD": "2478.63",
            "symbol": "ETH",
          },
          "destChainId": 10,
          "protocol": Object {
            "displayName": "Across",
            "icon": "https://raw.githubusercontent.com/lifinance/types/main/src/assets/icons/bridges/acrossv2.png",
            "name": "across",
          },
          "srcAmount": "991250000000000",
          "srcAsset": Object {
            "address": "0x0000000000000000000000000000000000000000",
            "assetId": "eip155:42161/slip44:60",
            "chainId": 42161,
            "coinKey": "ETH",
            "decimals": 18,
            "icon": "https://raw.githubusercontent.com/trustwallet/assets/master/blockchains/ethereum/assets/0xC02aaA39b223FE8D0A0e5C4F27eAD9083C756Cc2/logo.png",
            "logoURI": "https://raw.githubusercontent.com/trustwallet/assets/master/blockchains/ethereum/assets/0xC02aaA39b223FE8D0A0e5C4F27eAD9083C756Cc2/logo.png",
            "name": "ETH",
            "priceUSD": "2478.7",
            "symbol": "ETH",
          },
          "srcChainId": 42161,
        },
      ],
    },
    "slippagePercentage": 0,
    "startTime": 1729964825189,
    "status": Object {
      "srcChain": Object {
        "chainId": 42161,
        "txHash": "0xsrcTxHash1",
      },
      "status": "PENDING",
    },
    "targetContractAddress": "0x23981fC34e69eeDFE2BD9a0a9fCb0719Fe09DbFC",
    "txMetaId": "bridgeTxMetaId1",
  },
}
`;

exports[`BridgeStatusController constructor should setup correctly 1`] = `
Array [
  Array [
    "TransactionController:transactionFailed",
    [Function],
  ],
  Array [
    "TransactionController:transactionConfirmed",
    [Function],
  ],
  Array [
    "MultichainTransactionsController:transactionConfirmed",
    [Function],
  ],
]
`;

exports[`BridgeStatusController startPollingForBridgeTxStatus emits bridgeTransactionFailed event when the status response is failed 1`] = `
Array [
  Array [
    "AccountsController:getSelectedMultichainAccount",
  ],
  Array [
    "AccountsController:getAccountByAddress",
    "0xaccount1",
  ],
  Array [
    "BridgeController:trackUnifiedSwapBridgeEvent",
    "Unified SwapBridge Failed",
    Object {
      "action_type": "crosschain-v1",
      "actual_time_minutes": 105213.34261666666,
      "allowance_reset_transaction": undefined,
      "approval_transaction": undefined,
      "chain_id_destination": "eip155:10",
      "chain_id_source": "eip155:42161",
      "custom_slippage": true,
      "destination_transaction": "FAILED",
      "error_message": "error_message",
      "gas_included": false,
      "is_hardware_wallet": false,
      "price_impact": 0,
      "provider": "lifi_across",
      "quote_vs_execution_ratio": 1,
      "quoted_time_minutes": 0.25,
      "quoted_vs_used_gas_ratio": 1,
      "security_warnings": Array [],
      "slippage_limit": 0,
      "source_transaction": "COMPLETE",
      "stx_enabled": false,
      "swap_type": "crosschain",
      "token_address_destination": "eip155:10/slip44:60",
      "token_address_source": "eip155:42161/slip44:60",
      "token_symbol_destination": "ETH",
      "token_symbol_source": "ETH",
      "usd_actual_gas": 0,
      "usd_actual_return": 0,
      "usd_amount_source": 0,
      "usd_quoted_gas": 0,
      "usd_quoted_return": 0,
    },
  ],
]
`;

exports[`BridgeStatusController startPollingForBridgeTxStatus sets the initial tx history state 1`] = `
Object {
  "bridgeTxMetaId1": Object {
    "account": "0xaccount1",
    "approvalTxId": undefined,
    "estimatedProcessingTimeInSeconds": 15,
    "hasApprovalTx": false,
    "initialDestAssetBalance": undefined,
    "isStxEnabled": false,
    "pricingData": Object {
      "amountSent": "1.234",
      "amountSentInUsd": undefined,
      "quotedGasInUsd": undefined,
      "quotedReturnInUsd": undefined,
    },
    "quote": Object {
      "bridgeId": "lifi",
      "bridges": Array [
        "across",
      ],
      "destAsset": Object {
        "address": "0x0000000000000000000000000000000000000000",
        "assetId": "eip155:10/slip44:60",
        "chainId": 10,
        "coinKey": "ETH",
        "decimals": 18,
        "icon": "https://raw.githubusercontent.com/trustwallet/assets/master/blockchains/ethereum/assets/0xC02aaA39b223FE8D0A0e5C4F27eAD9083C756Cc2/logo.png",
        "logoURI": "https://raw.githubusercontent.com/trustwallet/assets/master/blockchains/ethereum/assets/0xC02aaA39b223FE8D0A0e5C4F27eAD9083C756Cc2/logo.png",
        "name": "ETH",
        "priceUSD": "2478.63",
        "symbol": "ETH",
      },
      "destChainId": 10,
      "destTokenAmount": "990654755978612",
      "feeData": Object {
        "metabridge": Object {
          "amount": "8750000000000",
          "asset": Object {
            "address": "0x0000000000000000000000000000000000000000",
            "assetId": "eip155:42161/slip44:60",
            "chainId": 42161,
            "coinKey": "ETH",
            "decimals": 18,
            "icon": "https://raw.githubusercontent.com/trustwallet/assets/master/blockchains/ethereum/assets/0xC02aaA39b223FE8D0A0e5C4F27eAD9083C756Cc2/logo.png",
            "logoURI": "https://raw.githubusercontent.com/trustwallet/assets/master/blockchains/ethereum/assets/0xC02aaA39b223FE8D0A0e5C4F27eAD9083C756Cc2/logo.png",
            "name": "ETH",
            "priceUSD": "2478.7",
            "symbol": "ETH",
          },
        },
      },
      "requestId": "197c402f-cb96-4096-9f8c-54aed84ca776",
      "srcAsset": Object {
        "address": "0x0000000000000000000000000000000000000000",
        "assetId": "eip155:42161/slip44:60",
        "chainId": 42161,
        "coinKey": "ETH",
        "decimals": 18,
        "icon": "https://raw.githubusercontent.com/trustwallet/assets/master/blockchains/ethereum/assets/0xC02aaA39b223FE8D0A0e5C4F27eAD9083C756Cc2/logo.png",
        "logoURI": "https://raw.githubusercontent.com/trustwallet/assets/master/blockchains/ethereum/assets/0xC02aaA39b223FE8D0A0e5C4F27eAD9083C756Cc2/logo.png",
        "name": "ETH",
        "priceUSD": "2478.7",
        "symbol": "ETH",
      },
      "srcChainId": 42161,
      "srcTokenAmount": "991250000000000",
      "steps": Array [
        Object {
          "action": "bridge",
          "destAmount": "990654755978612",
          "destAsset": Object {
            "address": "0x0000000000000000000000000000000000000000",
            "assetId": "eip155:10/slip44:60",
            "chainId": 10,
            "coinKey": "ETH",
            "decimals": 18,
            "icon": "https://raw.githubusercontent.com/trustwallet/assets/master/blockchains/ethereum/assets/0xC02aaA39b223FE8D0A0e5C4F27eAD9083C756Cc2/logo.png",
            "logoURI": "https://raw.githubusercontent.com/trustwallet/assets/master/blockchains/ethereum/assets/0xC02aaA39b223FE8D0A0e5C4F27eAD9083C756Cc2/logo.png",
            "name": "ETH",
            "priceUSD": "2478.63",
            "symbol": "ETH",
          },
          "destChainId": 10,
          "protocol": Object {
            "displayName": "Across",
            "icon": "https://raw.githubusercontent.com/lifinance/types/main/src/assets/icons/bridges/acrossv2.png",
            "name": "across",
          },
          "srcAmount": "991250000000000",
          "srcAsset": Object {
            "address": "0x0000000000000000000000000000000000000000",
            "assetId": "eip155:42161/slip44:60",
            "chainId": 42161,
            "coinKey": "ETH",
            "decimals": 18,
            "icon": "https://raw.githubusercontent.com/trustwallet/assets/master/blockchains/ethereum/assets/0xC02aaA39b223FE8D0A0e5C4F27eAD9083C756Cc2/logo.png",
            "logoURI": "https://raw.githubusercontent.com/trustwallet/assets/master/blockchains/ethereum/assets/0xC02aaA39b223FE8D0A0e5C4F27eAD9083C756Cc2/logo.png",
            "name": "ETH",
            "priceUSD": "2478.7",
            "symbol": "ETH",
          },
          "srcChainId": 42161,
        },
      ],
    },
    "slippagePercentage": 0,
    "startTime": 1729964825189,
    "status": Object {
      "srcChain": Object {
        "chainId": 42161,
        "txHash": "0xsrcTxHash1",
      },
      "status": "PENDING",
    },
    "targetContractAddress": "0x23981fC34e69eeDFE2BD9a0a9fCb0719Fe09DbFC",
    "txMetaId": "bridgeTxMetaId1",
  },
}
`;

exports[`BridgeStatusController startPollingForBridgeTxStatus stops polling when the status response is complete 1`] = `
Array [
  Array [
    "AccountsController:getSelectedMultichainAccount",
  ],
  Array [
    "AccountsController:getAccountByAddress",
    "0xaccount1",
  ],
  Array [
    "BridgeController:trackUnifiedSwapBridgeEvent",
    "Unified SwapBridge Completed",
    Object {
      "action_type": "crosschain-v1",
      "actual_time_minutes": 105213.34261666666,
      "allowance_reset_transaction": undefined,
      "approval_transaction": undefined,
      "chain_id_destination": "eip155:10",
      "chain_id_source": "eip155:42161",
      "custom_slippage": true,
      "destination_transaction": "COMPLETE",
      "error_message": "error_message",
      "gas_included": false,
      "is_hardware_wallet": false,
      "price_impact": 0,
      "provider": "lifi_across",
      "quote_vs_execution_ratio": 1,
      "quoted_time_minutes": 0.25,
      "quoted_vs_used_gas_ratio": 1,
      "security_warnings": Array [],
      "slippage_limit": 0,
      "source_transaction": "COMPLETE",
      "stx_enabled": true,
      "swap_type": "crosschain",
      "token_address_destination": "eip155:10/slip44:60",
      "token_address_source": "eip155:42161/slip44:60",
      "token_symbol_destination": "ETH",
      "token_symbol_source": "ETH",
      "usd_actual_gas": 0,
      "usd_actual_return": 0,
      "usd_amount_source": 0,
      "usd_quoted_gas": 0,
      "usd_quoted_return": 0,
    },
  ],
]
`;

<<<<<<< HEAD
exports[`BridgeStatusController startPollingForBridgeTxStatus stops polling when the transaction duration expires 1`] = `Array []`;

exports[`BridgeStatusController submitTx: EVM should delay after submitting linea approval 1`] = `
=======
exports[`BridgeStatusController submitTx: EVM bridge should delay after submitting linea approval 1`] = `
>>>>>>> 5d5ba482
Object {
  "chainId": "0xa4b1",
  "hash": "0xevmTxHash",
  "id": "test-tx-id",
  "status": "unapproved",
  "time": 1234567890,
  "txParams": Object {
    "chainId": "0xa4b1",
    "data": "0xdata",
    "from": "0xaccount1",
    "gasLimit": "0x5208",
    "to": "0xbridgeContract",
    "value": "0x0",
  },
  "type": "bridge",
}
`;

exports[`BridgeStatusController submitTx: EVM bridge should delay after submitting linea approval 2`] = `
Object {
  "bridge": "across",
  "bridgeId": "lifi",
  "destChainId": 10,
  "quote": Object {
    "bridgeId": "lifi",
    "bridges": Array [
      "across",
    ],
    "destAsset": Object {
      "address": "0x0000000000000000000000000000000000000000",
      "assetId": "eip155:10/slip44:60",
      "chainId": 10,
      "coinKey": "ETH",
      "decimals": 18,
      "icon": "https://raw.githubusercontent.com/trustwallet/assets/master/blockchains/ethereum/assets/0xC02aaA39b223FE8D0A0e5C4F27eAD9083C756Cc2/logo.png",
      "logoURI": "https://raw.githubusercontent.com/trustwallet/assets/master/blockchains/ethereum/assets/0xC02aaA39b223FE8D0A0e5C4F27eAD9083C756Cc2/logo.png",
      "name": "ETH",
      "priceUSD": "2478.63",
      "symbol": "ETH",
    },
    "destChainId": 10,
    "destTokenAmount": "990654755978612",
    "feeData": Object {
      "metabridge": Object {
        "amount": "8750000000000",
        "asset": Object {
          "address": "0x0000000000000000000000000000000000000000",
          "assetId": "eip155:42161/slip44:60",
          "chainId": 42161,
          "coinKey": "ETH",
          "decimals": 18,
          "icon": "https://raw.githubusercontent.com/trustwallet/assets/master/blockchains/ethereum/assets/0xC02aaA39b223FE8D0A0e5C4F27eAD9083C756Cc2/logo.png",
          "logoURI": "https://raw.githubusercontent.com/trustwallet/assets/master/blockchains/ethereum/assets/0xC02aaA39b223FE8D0A0e5C4F27eAD9083C756Cc2/logo.png",
          "name": "ETH",
          "priceUSD": "2478.7",
          "symbol": "ETH",
        },
      },
    },
    "requestId": "197c402f-cb96-4096-9f8c-54aed84ca776",
    "srcAsset": Object {
      "address": "0x0000000000000000000000000000000000000000",
      "assetId": "eip155:42161/slip44:60",
      "chainId": 42161,
      "coinKey": "ETH",
      "decimals": 18,
      "icon": "https://raw.githubusercontent.com/trustwallet/assets/master/blockchains/ethereum/assets/0xC02aaA39b223FE8D0A0e5C4F27eAD9083C756Cc2/logo.png",
      "logoURI": "https://raw.githubusercontent.com/trustwallet/assets/master/blockchains/ethereum/assets/0xC02aaA39b223FE8D0A0e5C4F27eAD9083C756Cc2/logo.png",
      "name": "ETH",
      "priceUSD": "2478.7",
      "symbol": "ETH",
    },
    "srcChainId": 59144,
    "srcTokenAmount": "991250000000000",
    "steps": Array [
      Object {
        "action": "bridge",
        "destAmount": "990654755978612",
        "destAsset": Object {
          "address": "0x0000000000000000000000000000000000000000",
          "assetId": "eip155:10/slip44:60",
          "chainId": 10,
          "coinKey": "ETH",
          "decimals": 18,
          "icon": "https://raw.githubusercontent.com/trustwallet/assets/master/blockchains/ethereum/assets/0xC02aaA39b223FE8D0A0e5C4F27eAD9083C756Cc2/logo.png",
          "logoURI": "https://raw.githubusercontent.com/trustwallet/assets/master/blockchains/ethereum/assets/0xC02aaA39b223FE8D0A0e5C4F27eAD9083C756Cc2/logo.png",
          "name": "ETH",
          "priceUSD": "2478.63",
          "symbol": "ETH",
        },
        "destChainId": 10,
        "protocol": Object {
          "displayName": "Across",
          "icon": "https://raw.githubusercontent.com/lifinance/types/main/src/assets/icons/bridges/acrossv2.png",
          "name": "across",
        },
        "srcAmount": "991250000000000",
        "srcAsset": Object {
          "address": "0x0000000000000000000000000000000000000000",
          "assetId": "eip155:42161/slip44:60",
          "chainId": 42161,
          "coinKey": "ETH",
          "decimals": 18,
          "icon": "https://raw.githubusercontent.com/trustwallet/assets/master/blockchains/ethereum/assets/0xC02aaA39b223FE8D0A0e5C4F27eAD9083C756Cc2/logo.png",
          "logoURI": "https://raw.githubusercontent.com/trustwallet/assets/master/blockchains/ethereum/assets/0xC02aaA39b223FE8D0A0e5C4F27eAD9083C756Cc2/logo.png",
          "name": "ETH",
          "priceUSD": "2478.7",
          "symbol": "ETH",
        },
        "srcChainId": 42161,
      },
    ],
  },
  "refuel": false,
  "srcChainId": 59144,
  "srcTxHash": "0xevmTxHash",
}
`;

exports[`BridgeStatusController submitTx: EVM bridge should delay after submitting linea approval 3`] = `
Array [
  Array [
    "AccountsController:getAccountByAddress",
    "0xaccount1",
  ],
  Array [
    "NetworkController:findNetworkClientIdByChainId",
    "0xa4b1",
  ],
  Array [
    "GasFeeController:getState",
  ],
  Array [
    "TransactionController:getState",
  ],
  Array [
    "AccountsController:getAccountByAddress",
    "0xaccount1",
  ],
  Array [
    "NetworkController:findNetworkClientIdByChainId",
    "0xa4b1",
  ],
  Array [
    "GasFeeController:getState",
  ],
  Array [
    "TransactionController:getState",
  ],
  Array [
    "AccountsController:getSelectedMultichainAccount",
  ],
  Array [
    "AccountsController:getAccountByAddress",
    "0xaccount1",
  ],
  Array [
    "BridgeController:trackUnifiedSwapBridgeEvent",
    "Unified SwapBridge Submitted",
    Object {
      "action_type": "crosschain-v1",
      "actual_time_minutes": 0,
      "allowance_reset_transaction": undefined,
      "approval_transaction": "COMPLETE",
      "chain_id_destination": "eip155:10",
      "chain_id_source": "eip155:59144",
      "custom_slippage": true,
      "destination_transaction": "PENDING",
      "error_message": "error_message",
      "gas_included": false,
      "is_hardware_wallet": false,
      "price_impact": 0,
      "provider": "lifi_across",
      "quote_vs_execution_ratio": 1,
      "quoted_time_minutes": 0.25,
      "quoted_vs_used_gas_ratio": 1,
      "security_warnings": Array [],
      "slippage_limit": 0,
      "source_transaction": "COMPLETE",
      "stx_enabled": false,
      "swap_type": "crosschain",
      "token_address_destination": "eip155:10/slip44:60",
      "token_address_source": "eip155:42161/slip44:60",
      "token_symbol_destination": "ETH",
      "token_symbol_source": "ETH",
      "usd_actual_gas": 0,
      "usd_actual_return": 0,
      "usd_amount_source": 0,
      "usd_quoted_gas": 0,
      "usd_quoted_return": 0,
    },
  ],
]
`;

exports[`BridgeStatusController submitTx: EVM bridge should delay after submitting linea approval 4`] = `
Array [
  Array [
    Object {
      "data": Object {
        "srcChainId": "eip155:59144",
        "stxEnabled": false,
      },
      "name": "Bridge Transaction Approval Completed",
    },
    [Function],
  ],
  Array [
    Object {
      "data": Object {
        "srcChainId": "eip155:59144",
        "stxEnabled": false,
      },
      "name": "Bridge Transaction Completed",
    },
    [Function],
  ],
]
`;

exports[`BridgeStatusController submitTx: EVM bridge should handle smart accounts (4337) 1`] = `
Object {
  "chainId": "0xa4b1",
  "hash": "0xevmTxHash",
  "id": "test-tx-id",
  "status": "unapproved",
  "time": 1234567890,
  "txParams": Object {
    "chainId": "0xa4b1",
    "data": "0xdata",
    "from": "0xaccount1",
    "gasLimit": "0x5208",
    "to": "0xbridgeContract",
    "value": "0x0",
  },
  "type": "bridge",
}
`;

exports[`BridgeStatusController submitTx: EVM bridge should handle smart accounts (4337) 2`] = `
Object {
  "bridge": "across",
  "bridgeId": "lifi",
  "destChainId": 10,
  "quote": Object {
    "bridgeId": "lifi",
    "bridges": Array [
      "across",
    ],
    "destAsset": Object {
      "address": "0x0000000000000000000000000000000000000000",
      "assetId": "eip155:10/slip44:60",
      "chainId": 10,
      "coinKey": "ETH",
      "decimals": 18,
      "icon": "https://raw.githubusercontent.com/trustwallet/assets/master/blockchains/ethereum/assets/0xC02aaA39b223FE8D0A0e5C4F27eAD9083C756Cc2/logo.png",
      "logoURI": "https://raw.githubusercontent.com/trustwallet/assets/master/blockchains/ethereum/assets/0xC02aaA39b223FE8D0A0e5C4F27eAD9083C756Cc2/logo.png",
      "name": "ETH",
      "priceUSD": "2478.63",
      "symbol": "ETH",
    },
    "destChainId": 10,
    "destTokenAmount": "990654755978612",
    "feeData": Object {
      "metabridge": Object {
        "amount": "8750000000000",
        "asset": Object {
          "address": "0x0000000000000000000000000000000000000000",
          "assetId": "eip155:42161/slip44:60",
          "chainId": 42161,
          "coinKey": "ETH",
          "decimals": 18,
          "icon": "https://raw.githubusercontent.com/trustwallet/assets/master/blockchains/ethereum/assets/0xC02aaA39b223FE8D0A0e5C4F27eAD9083C756Cc2/logo.png",
          "logoURI": "https://raw.githubusercontent.com/trustwallet/assets/master/blockchains/ethereum/assets/0xC02aaA39b223FE8D0A0e5C4F27eAD9083C756Cc2/logo.png",
          "name": "ETH",
          "priceUSD": "2478.7",
          "symbol": "ETH",
        },
      },
    },
    "requestId": "197c402f-cb96-4096-9f8c-54aed84ca776",
    "srcAsset": Object {
      "address": "0x0000000000000000000000000000000000000000",
      "assetId": "eip155:42161/slip44:60",
      "chainId": 42161,
      "coinKey": "ETH",
      "decimals": 18,
      "icon": "https://raw.githubusercontent.com/trustwallet/assets/master/blockchains/ethereum/assets/0xC02aaA39b223FE8D0A0e5C4F27eAD9083C756Cc2/logo.png",
      "logoURI": "https://raw.githubusercontent.com/trustwallet/assets/master/blockchains/ethereum/assets/0xC02aaA39b223FE8D0A0e5C4F27eAD9083C756Cc2/logo.png",
      "name": "ETH",
      "priceUSD": "2478.7",
      "symbol": "ETH",
    },
    "srcChainId": 42161,
    "srcTokenAmount": "991250000000000",
    "steps": Array [
      Object {
        "action": "bridge",
        "destAmount": "990654755978612",
        "destAsset": Object {
          "address": "0x0000000000000000000000000000000000000000",
          "assetId": "eip155:10/slip44:60",
          "chainId": 10,
          "coinKey": "ETH",
          "decimals": 18,
          "icon": "https://raw.githubusercontent.com/trustwallet/assets/master/blockchains/ethereum/assets/0xC02aaA39b223FE8D0A0e5C4F27eAD9083C756Cc2/logo.png",
          "logoURI": "https://raw.githubusercontent.com/trustwallet/assets/master/blockchains/ethereum/assets/0xC02aaA39b223FE8D0A0e5C4F27eAD9083C756Cc2/logo.png",
          "name": "ETH",
          "priceUSD": "2478.63",
          "symbol": "ETH",
        },
        "destChainId": 10,
        "protocol": Object {
          "displayName": "Across",
          "icon": "https://raw.githubusercontent.com/lifinance/types/main/src/assets/icons/bridges/acrossv2.png",
          "name": "across",
        },
        "srcAmount": "991250000000000",
        "srcAsset": Object {
          "address": "0x0000000000000000000000000000000000000000",
          "assetId": "eip155:42161/slip44:60",
          "chainId": 42161,
          "coinKey": "ETH",
          "decimals": 18,
          "icon": "https://raw.githubusercontent.com/trustwallet/assets/master/blockchains/ethereum/assets/0xC02aaA39b223FE8D0A0e5C4F27eAD9083C756Cc2/logo.png",
          "logoURI": "https://raw.githubusercontent.com/trustwallet/assets/master/blockchains/ethereum/assets/0xC02aaA39b223FE8D0A0e5C4F27eAD9083C756Cc2/logo.png",
          "name": "ETH",
          "priceUSD": "2478.7",
          "symbol": "ETH",
        },
        "srcChainId": 42161,
      },
    ],
  },
  "refuel": false,
  "srcChainId": 42161,
  "srcTxHash": "0xevmTxHash",
}
`;

exports[`BridgeStatusController submitTx: EVM bridge should handle smart accounts (4337) 3`] = `
Array [
  Array [
    Object {
      "chainId": "0xa4b1",
      "networkClientId": "arbitrum",
      "transactionParams": Object {
        "chainId": "0xa4b1",
        "data": "0xdata",
        "from": "0xaccount1",
        "gas": "21000",
        "gasLimit": "21000",
        "to": "0xbridgeContract",
        "value": "0x0",
      },
    },
  ],
]
`;

exports[`BridgeStatusController submitTx: EVM bridge should handle smart accounts (4337) 4`] = `
Array [
  Array [
    "AccountsController:getAccountByAddress",
    "0xaccount1",
  ],
  Array [
    "NetworkController:findNetworkClientIdByChainId",
    "0xa4b1",
  ],
  Array [
    "GasFeeController:getState",
  ],
  Array [
    "TransactionController:getState",
  ],
  Array [
    "AccountsController:getSelectedMultichainAccount",
  ],
  Array [
    "AccountsController:getAccountByAddress",
    "",
  ],
  Array [
    "BridgeController:trackUnifiedSwapBridgeEvent",
    "Unified SwapBridge Submitted",
    Object {
      "action_type": "crosschain-v1",
      "actual_time_minutes": 0,
      "allowance_reset_transaction": undefined,
      "approval_transaction": undefined,
      "chain_id_destination": "eip155:10",
      "chain_id_source": "eip155:42161",
      "custom_slippage": true,
      "destination_transaction": "PENDING",
      "error_message": "error_message",
      "gas_included": false,
      "is_hardware_wallet": false,
      "price_impact": 0,
      "provider": "lifi_across",
      "quote_vs_execution_ratio": 1,
      "quoted_time_minutes": 0.25,
      "quoted_vs_used_gas_ratio": 1,
      "security_warnings": Array [],
      "slippage_limit": 0,
      "source_transaction": "COMPLETE",
      "stx_enabled": false,
      "swap_type": "crosschain",
      "token_address_destination": "eip155:10/slip44:60",
      "token_address_source": "eip155:42161/slip44:60",
      "token_symbol_destination": "ETH",
      "token_symbol_source": "ETH",
      "usd_actual_gas": 0,
      "usd_actual_return": 0,
      "usd_amount_source": 0,
      "usd_quoted_gas": 0,
      "usd_quoted_return": 0,
    },
  ],
]
`;

exports[`BridgeStatusController submitTx: EVM bridge should handle smart accounts (4337) 5`] = `
Array [
  Array [
    Object {
      "chainId": "0xa4b1",
      "data": "0xdata",
      "from": "0xaccount1",
      "gas": "0x5208",
      "gasLimit": "21000",
      "maxFeePerGas": undefined,
      "maxPriorityFeePerGas": undefined,
      "to": "0xbridgeContract",
      "value": "0x0",
    },
    Object {
      "actionId": "1234567890.456",
      "networkClientId": "arbitrum",
      "origin": "metamask",
      "requireApproval": false,
      "type": "bridge",
    },
  ],
]
`;

exports[`BridgeStatusController submitTx: EVM bridge should handle smart transactions 1`] = `
Object {
  "approvalTxId": undefined,
  "chainId": "0xa4b1",
  "destinationChainId": "0xa",
  "destinationTokenAddress": "0x0000000000000000000000000000000000000000",
  "destinationTokenAmount": "990654755978612",
  "destinationTokenDecimals": 18,
  "destinationTokenSymbol": "ETH",
  "hash": "0xevmTxHash",
  "id": "test-tx-id",
  "sourceTokenAddress": "0x0000000000000000000000000000000000000000",
  "sourceTokenAmount": "991250000000000",
  "sourceTokenDecimals": 18,
  "sourceTokenSymbol": "ETH",
  "status": "unapproved",
  "swapTokenValue": "1.234",
  "time": 1234567890,
  "txParams": Object {
    "chainId": "0xa4b1",
    "data": "0xdata",
    "from": "0xaccount1",
    "gasLimit": "0x5208",
    "to": "0xbridgeContract",
    "value": "0x0",
  },
  "type": "bridge",
}
`;

exports[`BridgeStatusController submitTx: EVM bridge should handle smart transactions 2`] = `
Object {
  "bridge": "across",
  "bridgeId": "lifi",
  "destChainId": 10,
  "quote": Object {
    "bridgeId": "lifi",
    "bridges": Array [
      "across",
    ],
    "destAsset": Object {
      "address": "0x0000000000000000000000000000000000000000",
      "assetId": "eip155:10/slip44:60",
      "chainId": 10,
      "coinKey": "ETH",
      "decimals": 18,
      "icon": "https://raw.githubusercontent.com/trustwallet/assets/master/blockchains/ethereum/assets/0xC02aaA39b223FE8D0A0e5C4F27eAD9083C756Cc2/logo.png",
      "logoURI": "https://raw.githubusercontent.com/trustwallet/assets/master/blockchains/ethereum/assets/0xC02aaA39b223FE8D0A0e5C4F27eAD9083C756Cc2/logo.png",
      "name": "ETH",
      "priceUSD": "2478.63",
      "symbol": "ETH",
    },
    "destChainId": 10,
    "destTokenAmount": "990654755978612",
    "feeData": Object {
      "metabridge": Object {
        "amount": "8750000000000",
        "asset": Object {
          "address": "0x0000000000000000000000000000000000000000",
          "assetId": "eip155:42161/slip44:60",
          "chainId": 42161,
          "coinKey": "ETH",
          "decimals": 18,
          "icon": "https://raw.githubusercontent.com/trustwallet/assets/master/blockchains/ethereum/assets/0xC02aaA39b223FE8D0A0e5C4F27eAD9083C756Cc2/logo.png",
          "logoURI": "https://raw.githubusercontent.com/trustwallet/assets/master/blockchains/ethereum/assets/0xC02aaA39b223FE8D0A0e5C4F27eAD9083C756Cc2/logo.png",
          "name": "ETH",
          "priceUSD": "2478.7",
          "symbol": "ETH",
        },
      },
    },
    "requestId": "197c402f-cb96-4096-9f8c-54aed84ca776",
    "srcAsset": Object {
      "address": "0x0000000000000000000000000000000000000000",
      "assetId": "eip155:42161/slip44:60",
      "chainId": 42161,
      "coinKey": "ETH",
      "decimals": 18,
      "icon": "https://raw.githubusercontent.com/trustwallet/assets/master/blockchains/ethereum/assets/0xC02aaA39b223FE8D0A0e5C4F27eAD9083C756Cc2/logo.png",
      "logoURI": "https://raw.githubusercontent.com/trustwallet/assets/master/blockchains/ethereum/assets/0xC02aaA39b223FE8D0A0e5C4F27eAD9083C756Cc2/logo.png",
      "name": "ETH",
      "priceUSD": "2478.7",
      "symbol": "ETH",
    },
    "srcChainId": 42161,
    "srcTokenAmount": "991250000000000",
    "steps": Array [
      Object {
        "action": "bridge",
        "destAmount": "990654755978612",
        "destAsset": Object {
          "address": "0x0000000000000000000000000000000000000000",
          "assetId": "eip155:10/slip44:60",
          "chainId": 10,
          "coinKey": "ETH",
          "decimals": 18,
          "icon": "https://raw.githubusercontent.com/trustwallet/assets/master/blockchains/ethereum/assets/0xC02aaA39b223FE8D0A0e5C4F27eAD9083C756Cc2/logo.png",
          "logoURI": "https://raw.githubusercontent.com/trustwallet/assets/master/blockchains/ethereum/assets/0xC02aaA39b223FE8D0A0e5C4F27eAD9083C756Cc2/logo.png",
          "name": "ETH",
          "priceUSD": "2478.63",
          "symbol": "ETH",
        },
        "destChainId": 10,
        "protocol": Object {
          "displayName": "Across",
          "icon": "https://raw.githubusercontent.com/lifinance/types/main/src/assets/icons/bridges/acrossv2.png",
          "name": "across",
        },
        "srcAmount": "991250000000000",
        "srcAsset": Object {
          "address": "0x0000000000000000000000000000000000000000",
          "assetId": "eip155:42161/slip44:60",
          "chainId": 42161,
          "coinKey": "ETH",
          "decimals": 18,
          "icon": "https://raw.githubusercontent.com/trustwallet/assets/master/blockchains/ethereum/assets/0xC02aaA39b223FE8D0A0e5C4F27eAD9083C756Cc2/logo.png",
          "logoURI": "https://raw.githubusercontent.com/trustwallet/assets/master/blockchains/ethereum/assets/0xC02aaA39b223FE8D0A0e5C4F27eAD9083C756Cc2/logo.png",
          "name": "ETH",
          "priceUSD": "2478.7",
          "symbol": "ETH",
        },
        "srcChainId": 42161,
      },
    ],
  },
  "refuel": false,
  "srcChainId": 42161,
  "srcTxHash": "0xevmTxHash",
}
`;

exports[`BridgeStatusController submitTx: EVM bridge should handle smart transactions 3`] = `
Array [
  Array [
    Object {
      "chainId": "0xa4b1",
      "networkClientId": "arbitrum",
      "transactionParams": Object {
        "chainId": "0xa4b1",
        "data": "0xdata",
        "from": "0xaccount1",
        "gas": "21000",
        "gasLimit": "21000",
        "to": "0xbridgeContract",
        "value": "0x0",
      },
    },
  ],
]
`;

exports[`BridgeStatusController submitTx: EVM bridge should handle smart transactions 4`] = `
Array [
  Array [
    Object {
      "chainId": "0xa4b1",
      "data": "0xdata",
      "from": "0xaccount1",
      "gas": "0x5208",
      "gasLimit": "21000",
      "maxFeePerGas": undefined,
      "maxPriorityFeePerGas": undefined,
      "to": "0xbridgeContract",
      "value": "0x0",
    },
    Object {
      "actionId": "1234567890.456",
      "networkClientId": "arbitrum",
      "origin": "metamask",
      "requireApproval": false,
      "type": "bridge",
    },
  ],
]
`;

exports[`BridgeStatusController submitTx: EVM bridge should handle smart transactions 5`] = `
Array [
  Array [
    "AccountsController:getAccountByAddress",
    "0xaccount1",
  ],
  Array [
    "NetworkController:findNetworkClientIdByChainId",
    "0xa4b1",
  ],
  Array [
    "GasFeeController:getState",
  ],
  Array [
    "AccountsController:getSelectedMultichainAccount",
  ],
  Array [
    "AccountsController:getAccountByAddress",
    "",
  ],
  Array [
    "BridgeController:trackUnifiedSwapBridgeEvent",
    "Unified SwapBridge Submitted",
    Object {
      "action_type": "crosschain-v1",
      "actual_time_minutes": 0,
      "allowance_reset_transaction": undefined,
      "approval_transaction": undefined,
      "chain_id_destination": "eip155:10",
      "chain_id_source": "eip155:42161",
      "custom_slippage": true,
      "destination_transaction": "PENDING",
      "error_message": "error_message",
      "gas_included": false,
      "is_hardware_wallet": false,
      "price_impact": 0,
      "provider": "lifi_across",
      "quote_vs_execution_ratio": 1,
      "quoted_time_minutes": 0.25,
      "quoted_vs_used_gas_ratio": 1,
      "security_warnings": Array [],
      "slippage_limit": 0,
      "source_transaction": "COMPLETE",
      "stx_enabled": true,
      "swap_type": "crosschain",
      "token_address_destination": "eip155:10/slip44:60",
      "token_address_source": "eip155:42161/slip44:60",
      "token_symbol_destination": "ETH",
      "token_symbol_source": "ETH",
      "usd_actual_gas": 0,
      "usd_actual_return": 0,
      "usd_amount_source": 0,
      "usd_quoted_gas": 0,
      "usd_quoted_return": 0,
    },
  ],
]
`;

exports[`BridgeStatusController submitTx: EVM bridge should reset USDT allowance 1`] = `
Object {
  "chainId": "0xa4b1",
  "hash": "0xevmTxHash",
  "id": "test-tx-id",
  "status": "unapproved",
  "time": 1234567890,
  "txParams": Object {
    "chainId": "0xa4b1",
    "data": "0xdata",
    "from": "0xaccount1",
    "gasLimit": "0x5208",
    "to": "0xbridgeContract",
    "value": "0x0",
  },
  "type": "bridge",
}
`;

exports[`BridgeStatusController submitTx: EVM bridge should reset USDT allowance 2`] = `
Object {
  "bridge": "across",
  "bridgeId": "lifi",
  "destChainId": 10,
  "quote": Object {
    "bridgeId": "lifi",
    "bridges": Array [
      "across",
    ],
    "destAsset": Object {
      "address": "0x0000000000000000000000000000000000000000",
      "assetId": "eip155:10/slip44:60",
      "chainId": 10,
      "coinKey": "ETH",
      "decimals": 18,
      "icon": "https://raw.githubusercontent.com/trustwallet/assets/master/blockchains/ethereum/assets/0xC02aaA39b223FE8D0A0e5C4F27eAD9083C756Cc2/logo.png",
      "logoURI": "https://raw.githubusercontent.com/trustwallet/assets/master/blockchains/ethereum/assets/0xC02aaA39b223FE8D0A0e5C4F27eAD9083C756Cc2/logo.png",
      "name": "ETH",
      "priceUSD": "2478.63",
      "symbol": "ETH",
    },
    "destChainId": 10,
    "destTokenAmount": "990654755978612",
    "feeData": Object {
      "metabridge": Object {
        "amount": "8750000000000",
        "asset": Object {
          "address": "0x0000000000000000000000000000000000000000",
          "assetId": "eip155:42161/slip44:60",
          "chainId": 42161,
          "coinKey": "ETH",
          "decimals": 18,
          "icon": "https://raw.githubusercontent.com/trustwallet/assets/master/blockchains/ethereum/assets/0xC02aaA39b223FE8D0A0e5C4F27eAD9083C756Cc2/logo.png",
          "logoURI": "https://raw.githubusercontent.com/trustwallet/assets/master/blockchains/ethereum/assets/0xC02aaA39b223FE8D0A0e5C4F27eAD9083C756Cc2/logo.png",
          "name": "ETH",
          "priceUSD": "2478.7",
          "symbol": "ETH",
        },
      },
    },
    "requestId": "197c402f-cb96-4096-9f8c-54aed84ca776",
    "srcAsset": Object {
      "address": "0x0000000000000000000000000000000000000000",
      "assetId": "eip155:42161/slip44:60",
      "chainId": 42161,
      "coinKey": "ETH",
      "decimals": 18,
      "icon": "https://raw.githubusercontent.com/trustwallet/assets/master/blockchains/ethereum/assets/0xC02aaA39b223FE8D0A0e5C4F27eAD9083C756Cc2/logo.png",
      "logoURI": "https://raw.githubusercontent.com/trustwallet/assets/master/blockchains/ethereum/assets/0xC02aaA39b223FE8D0A0e5C4F27eAD9083C756Cc2/logo.png",
      "name": "ETH",
      "priceUSD": "2478.7",
      "symbol": "ETH",
    },
    "srcChainId": 42161,
    "srcTokenAmount": "991250000000000",
    "steps": Array [
      Object {
        "action": "bridge",
        "destAmount": "990654755978612",
        "destAsset": Object {
          "address": "0x0000000000000000000000000000000000000000",
          "assetId": "eip155:10/slip44:60",
          "chainId": 10,
          "coinKey": "ETH",
          "decimals": 18,
          "icon": "https://raw.githubusercontent.com/trustwallet/assets/master/blockchains/ethereum/assets/0xC02aaA39b223FE8D0A0e5C4F27eAD9083C756Cc2/logo.png",
          "logoURI": "https://raw.githubusercontent.com/trustwallet/assets/master/blockchains/ethereum/assets/0xC02aaA39b223FE8D0A0e5C4F27eAD9083C756Cc2/logo.png",
          "name": "ETH",
          "priceUSD": "2478.63",
          "symbol": "ETH",
        },
        "destChainId": 10,
        "protocol": Object {
          "displayName": "Across",
          "icon": "https://raw.githubusercontent.com/lifinance/types/main/src/assets/icons/bridges/acrossv2.png",
          "name": "across",
        },
        "srcAmount": "991250000000000",
        "srcAsset": Object {
          "address": "0x0000000000000000000000000000000000000000",
          "assetId": "eip155:42161/slip44:60",
          "chainId": 42161,
          "coinKey": "ETH",
          "decimals": 18,
          "icon": "https://raw.githubusercontent.com/trustwallet/assets/master/blockchains/ethereum/assets/0xC02aaA39b223FE8D0A0e5C4F27eAD9083C756Cc2/logo.png",
          "logoURI": "https://raw.githubusercontent.com/trustwallet/assets/master/blockchains/ethereum/assets/0xC02aaA39b223FE8D0A0e5C4F27eAD9083C756Cc2/logo.png",
          "name": "ETH",
          "priceUSD": "2478.7",
          "symbol": "ETH",
        },
        "srcChainId": 42161,
      },
    ],
  },
  "refuel": false,
  "srcChainId": 42161,
  "srcTxHash": "0xevmTxHash",
}
`;

exports[`BridgeStatusController submitTx: EVM bridge should reset USDT allowance 3`] = `
Array [
  Array [
    Object {
      "chainId": "0xa4b1",
      "networkClientId": "arbitrum-client-id",
      "transactionParams": Object {
        "chainId": "0xa4b1",
        "data": "0x095ea7b30000000000000000000000000439e60f02a8900a951603950d8d4527f400c3f10000000000000000000000000000000000000000000000000000000000000000",
        "from": "0xaccount1",
        "gas": "21000",
        "gasLimit": "21000",
        "to": "0xtokenContract",
        "value": "0x0",
      },
    },
  ],
  Array [
    Object {
      "chainId": "0xa4b1",
      "networkClientId": "arbitrum-client-id",
      "transactionParams": Object {
        "chainId": "0xa4b1",
        "data": "0xapprovalData",
        "from": "0xaccount1",
        "gas": "21000",
        "gasLimit": "21000",
        "to": "0xtokenContract",
        "value": "0x0",
      },
    },
  ],
  Array [
    Object {
      "chainId": "0xa4b1",
      "networkClientId": "arbitrum",
      "transactionParams": Object {
        "chainId": "0xa4b1",
        "data": "0xdata",
        "from": "0xaccount1",
        "gas": "21000",
        "gasLimit": "21000",
        "to": "0xbridgeContract",
        "value": "0x0",
      },
    },
  ],
]
`;

exports[`BridgeStatusController submitTx: EVM bridge should reset USDT allowance 4`] = `
Array [
  Array [
    Object {
      "chainId": "0xa4b1",
      "data": "0x095ea7b30000000000000000000000000439e60f02a8900a951603950d8d4527f400c3f10000000000000000000000000000000000000000000000000000000000000000",
      "from": "0xaccount1",
      "gas": "0x5208",
      "gasLimit": "21000",
      "maxFeePerGas": undefined,
      "maxPriorityFeePerGas": undefined,
      "to": "0xtokenContract",
      "value": "0x0",
    },
    Object {
      "actionId": "1234567890.456",
      "networkClientId": "arbitrum-client-id",
      "origin": "metamask",
      "requireApproval": false,
      "type": "bridgeApproval",
    },
  ],
  Array [
    Object {
      "chainId": "0xa4b1",
      "data": "0xapprovalData",
      "from": "0xaccount1",
      "gas": "0x5208",
      "gasLimit": "21000",
      "maxFeePerGas": undefined,
      "maxPriorityFeePerGas": undefined,
      "to": "0xtokenContract",
      "value": "0x0",
    },
    Object {
      "actionId": "1234567890.456",
      "networkClientId": "arbitrum-client-id",
      "origin": "metamask",
      "requireApproval": false,
      "type": "bridgeApproval",
    },
  ],
  Array [
    Object {
      "chainId": "0xa4b1",
      "data": "0xdata",
      "from": "0xaccount1",
      "gas": "0x5208",
      "gasLimit": "21000",
      "maxFeePerGas": undefined,
      "maxPriorityFeePerGas": undefined,
      "to": "0xbridgeContract",
      "value": "0x0",
    },
    Object {
      "actionId": "1234567890.456",
      "networkClientId": "arbitrum",
      "origin": "metamask",
      "requireApproval": false,
      "type": "bridge",
    },
  ],
]
`;

exports[`BridgeStatusController submitTx: EVM bridge should reset USDT allowance 5`] = `
Array [
  Array [
    "BridgeController:getBridgeERC20Allowance",
    "0x0000000000000000000000000000000000000000",
    "0xa4b1",
  ],
  Array [
    "AccountsController:getAccountByAddress",
    "0xaccount1",
  ],
  Array [
    "NetworkController:findNetworkClientIdByChainId",
    "0xa4b1",
  ],
  Array [
    "GasFeeController:getState",
  ],
  Array [
    "TransactionController:getState",
  ],
  Array [
    "AccountsController:getAccountByAddress",
    "0xaccount1",
  ],
  Array [
    "NetworkController:findNetworkClientIdByChainId",
    "0xa4b1",
  ],
  Array [
    "GasFeeController:getState",
  ],
  Array [
    "TransactionController:getState",
  ],
  Array [
    "AccountsController:getAccountByAddress",
    "0xaccount1",
  ],
  Array [
    "NetworkController:findNetworkClientIdByChainId",
    "0xa4b1",
  ],
  Array [
    "GasFeeController:getState",
  ],
  Array [
    "TransactionController:getState",
  ],
  Array [
    "AccountsController:getSelectedMultichainAccount",
  ],
  Array [
    "AccountsController:getAccountByAddress",
    "0xaccount1",
  ],
  Array [
    "BridgeController:trackUnifiedSwapBridgeEvent",
    "Unified SwapBridge Submitted",
    Object {
      "action_type": "crosschain-v1",
      "actual_time_minutes": 0,
      "allowance_reset_transaction": undefined,
      "approval_transaction": "COMPLETE",
      "chain_id_destination": "eip155:10",
      "chain_id_source": "eip155:42161",
      "custom_slippage": true,
      "destination_transaction": "PENDING",
      "error_message": "error_message",
      "gas_included": false,
      "is_hardware_wallet": false,
      "price_impact": 0,
      "provider": "lifi_across",
      "quote_vs_execution_ratio": 1,
      "quoted_time_minutes": 0.25,
      "quoted_vs_used_gas_ratio": 1,
      "security_warnings": Array [],
      "slippage_limit": 0,
      "source_transaction": "COMPLETE",
      "stx_enabled": false,
      "swap_type": "crosschain",
      "token_address_destination": "eip155:10/slip44:60",
      "token_address_source": "eip155:42161/slip44:60",
      "token_symbol_destination": "ETH",
      "token_symbol_source": "ETH",
      "usd_actual_gas": 0,
      "usd_actual_return": 0,
      "usd_amount_source": 0,
      "usd_quoted_gas": 0,
      "usd_quoted_return": 0,
    },
  ],
]
`;

exports[`BridgeStatusController submitTx: EVM bridge should successfully submit an EVM bridge transaction with approval 1`] = `
Object {
  "chainId": "0xa4b1",
  "hash": "0xevmTxHash",
  "id": "test-tx-id",
  "status": "unapproved",
  "time": 1234567890,
  "txParams": Object {
    "chainId": "0xa4b1",
    "data": "0xdata",
    "from": "0xaccount1",
    "gasLimit": "0x5208",
    "to": "0xbridgeContract",
    "value": "0x0",
  },
  "type": "bridge",
}
`;

exports[`BridgeStatusController submitTx: EVM bridge should successfully submit an EVM bridge transaction with approval 2`] = `
Object {
  "bridge": "across",
  "bridgeId": "lifi",
  "destChainId": 10,
  "quote": Object {
    "bridgeId": "lifi",
    "bridges": Array [
      "across",
    ],
    "destAsset": Object {
      "address": "0x0000000000000000000000000000000000000000",
      "assetId": "eip155:10/slip44:60",
      "chainId": 10,
      "coinKey": "ETH",
      "decimals": 18,
      "icon": "https://raw.githubusercontent.com/trustwallet/assets/master/blockchains/ethereum/assets/0xC02aaA39b223FE8D0A0e5C4F27eAD9083C756Cc2/logo.png",
      "logoURI": "https://raw.githubusercontent.com/trustwallet/assets/master/blockchains/ethereum/assets/0xC02aaA39b223FE8D0A0e5C4F27eAD9083C756Cc2/logo.png",
      "name": "ETH",
      "priceUSD": "2478.63",
      "symbol": "ETH",
    },
    "destChainId": 10,
    "destTokenAmount": "990654755978612",
    "feeData": Object {
      "metabridge": Object {
        "amount": "8750000000000",
        "asset": Object {
          "address": "0x0000000000000000000000000000000000000000",
          "assetId": "eip155:42161/slip44:60",
          "chainId": 42161,
          "coinKey": "ETH",
          "decimals": 18,
          "icon": "https://raw.githubusercontent.com/trustwallet/assets/master/blockchains/ethereum/assets/0xC02aaA39b223FE8D0A0e5C4F27eAD9083C756Cc2/logo.png",
          "logoURI": "https://raw.githubusercontent.com/trustwallet/assets/master/blockchains/ethereum/assets/0xC02aaA39b223FE8D0A0e5C4F27eAD9083C756Cc2/logo.png",
          "name": "ETH",
          "priceUSD": "2478.7",
          "symbol": "ETH",
        },
      },
    },
    "requestId": "197c402f-cb96-4096-9f8c-54aed84ca776",
    "srcAsset": Object {
      "address": "0x0000000000000000000000000000000000000000",
      "assetId": "eip155:42161/slip44:60",
      "chainId": 42161,
      "coinKey": "ETH",
      "decimals": 18,
      "icon": "https://raw.githubusercontent.com/trustwallet/assets/master/blockchains/ethereum/assets/0xC02aaA39b223FE8D0A0e5C4F27eAD9083C756Cc2/logo.png",
      "logoURI": "https://raw.githubusercontent.com/trustwallet/assets/master/blockchains/ethereum/assets/0xC02aaA39b223FE8D0A0e5C4F27eAD9083C756Cc2/logo.png",
      "name": "ETH",
      "priceUSD": "2478.7",
      "symbol": "ETH",
    },
    "srcChainId": 42161,
    "srcTokenAmount": "991250000000000",
    "steps": Array [
      Object {
        "action": "bridge",
        "destAmount": "990654755978612",
        "destAsset": Object {
          "address": "0x0000000000000000000000000000000000000000",
          "assetId": "eip155:10/slip44:60",
          "chainId": 10,
          "coinKey": "ETH",
          "decimals": 18,
          "icon": "https://raw.githubusercontent.com/trustwallet/assets/master/blockchains/ethereum/assets/0xC02aaA39b223FE8D0A0e5C4F27eAD9083C756Cc2/logo.png",
          "logoURI": "https://raw.githubusercontent.com/trustwallet/assets/master/blockchains/ethereum/assets/0xC02aaA39b223FE8D0A0e5C4F27eAD9083C756Cc2/logo.png",
          "name": "ETH",
          "priceUSD": "2478.63",
          "symbol": "ETH",
        },
        "destChainId": 10,
        "protocol": Object {
          "displayName": "Across",
          "icon": "https://raw.githubusercontent.com/lifinance/types/main/src/assets/icons/bridges/acrossv2.png",
          "name": "across",
        },
        "srcAmount": "991250000000000",
        "srcAsset": Object {
          "address": "0x0000000000000000000000000000000000000000",
          "assetId": "eip155:42161/slip44:60",
          "chainId": 42161,
          "coinKey": "ETH",
          "decimals": 18,
          "icon": "https://raw.githubusercontent.com/trustwallet/assets/master/blockchains/ethereum/assets/0xC02aaA39b223FE8D0A0e5C4F27eAD9083C756Cc2/logo.png",
          "logoURI": "https://raw.githubusercontent.com/trustwallet/assets/master/blockchains/ethereum/assets/0xC02aaA39b223FE8D0A0e5C4F27eAD9083C756Cc2/logo.png",
          "name": "ETH",
          "priceUSD": "2478.7",
          "symbol": "ETH",
        },
        "srcChainId": 42161,
      },
    ],
  },
  "refuel": false,
  "srcChainId": 42161,
  "srcTxHash": "0xevmTxHash",
}
`;

exports[`BridgeStatusController submitTx: EVM bridge should successfully submit an EVM bridge transaction with approval 3`] = `
Array [
  Array [
    Object {
      "chainId": "0xa4b1",
      "data": "0xapprovalData",
      "from": "0xaccount1",
      "gas": "0x5208",
      "gasLimit": "21000",
      "maxFeePerGas": undefined,
      "maxPriorityFeePerGas": undefined,
      "to": "0xtokenContract",
      "value": "0x0",
    },
    Object {
      "actionId": "1234567890.456",
      "networkClientId": "arbitrum-client-id",
      "origin": "metamask",
      "requireApproval": false,
      "type": "bridgeApproval",
    },
  ],
  Array [
    Object {
      "chainId": "0xa4b1",
      "data": "0xdata",
      "from": "0xaccount1",
      "gas": "0x5208",
      "gasLimit": "21000",
      "maxFeePerGas": undefined,
      "maxPriorityFeePerGas": undefined,
      "to": "0xbridgeContract",
      "value": "0x0",
    },
    Object {
      "actionId": "1234567890.456",
      "networkClientId": "arbitrum",
      "origin": "metamask",
      "requireApproval": false,
      "type": "bridge",
    },
  ],
]
`;

exports[`BridgeStatusController submitTx: EVM bridge should successfully submit an EVM bridge transaction with approval 4`] = `
Array [
  Array [
    "AccountsController:getAccountByAddress",
    "0xaccount1",
  ],
  Array [
    "NetworkController:findNetworkClientIdByChainId",
    "0xa4b1",
  ],
  Array [
    "GasFeeController:getState",
  ],
  Array [
    "TransactionController:getState",
  ],
  Array [
    "AccountsController:getAccountByAddress",
    "0xaccount1",
  ],
  Array [
    "NetworkController:findNetworkClientIdByChainId",
    "0xa4b1",
  ],
  Array [
    "GasFeeController:getState",
  ],
  Array [
    "TransactionController:getState",
  ],
  Array [
    "AccountsController:getSelectedMultichainAccount",
  ],
  Array [
    "AccountsController:getAccountByAddress",
    "0xaccount1",
  ],
  Array [
    "BridgeController:trackUnifiedSwapBridgeEvent",
    "Unified SwapBridge Submitted",
    Object {
      "action_type": "crosschain-v1",
      "actual_time_minutes": 0,
      "allowance_reset_transaction": undefined,
      "approval_transaction": "COMPLETE",
      "chain_id_destination": "eip155:10",
      "chain_id_source": "eip155:42161",
      "custom_slippage": true,
      "destination_transaction": "PENDING",
      "error_message": "error_message",
      "gas_included": false,
      "is_hardware_wallet": false,
      "price_impact": 0,
      "provider": "lifi_across",
      "quote_vs_execution_ratio": 1,
      "quoted_time_minutes": 0.25,
      "quoted_vs_used_gas_ratio": 1,
      "security_warnings": Array [],
      "slippage_limit": 0,
      "source_transaction": "COMPLETE",
      "stx_enabled": false,
      "swap_type": "crosschain",
      "token_address_destination": "eip155:10/slip44:60",
      "token_address_source": "eip155:42161/slip44:60",
      "token_symbol_destination": "ETH",
      "token_symbol_source": "ETH",
      "usd_actual_gas": 0,
      "usd_actual_return": 0,
      "usd_amount_source": 0,
      "usd_quoted_gas": 0,
      "usd_quoted_return": 0,
    },
  ],
]
`;

exports[`BridgeStatusController submitTx: EVM bridge should successfully submit an EVM bridge transaction with no approval 1`] = `
Object {
  "chainId": "0xa4b1",
  "hash": "0xevmTxHash",
  "id": "test-tx-id",
  "status": "unapproved",
  "time": 1234567890,
  "txParams": Object {
    "chainId": "0xa4b1",
    "data": "0xdata",
    "from": "0xaccount1",
    "gasLimit": "0x5208",
    "to": "0xbridgeContract",
    "value": "0x0",
  },
  "type": "bridge",
}
`;

exports[`BridgeStatusController submitTx: EVM bridge should successfully submit an EVM bridge transaction with no approval 2`] = `
Object {
  "bridge": "across",
  "bridgeId": "lifi",
  "destChainId": 10,
  "quote": Object {
    "bridgeId": "lifi",
    "bridges": Array [
      "across",
    ],
    "destAsset": Object {
      "address": "0x0000000000000000000000000000000000000032",
      "assetId": "eip155:10/slip44:60",
      "chainId": 10,
      "coinKey": "WETH",
      "decimals": 18,
      "icon": "https://raw.githubusercontent.com/trustwallet/assets/master/blockchains/ethereum/assets/0xC02aaA39b223FE8D0A0e5C4F27eAD9083C756Cc2/logo.png",
      "logoURI": "https://raw.githubusercontent.com/trustwallet/assets/master/blockchains/ethereum/assets/0xC02aaA39b223FE8D0A0e5C4F27eAD9083C756Cc2/logo.png",
      "name": "WETH",
      "priceUSD": "2478.63",
      "symbol": "WETH",
    },
    "destChainId": 10,
    "destTokenAmount": "990654755978612",
    "feeData": Object {
      "metabridge": Object {
        "amount": "8750000000000",
        "asset": Object {
          "address": "0x0000000000000000000000000000000000000000",
          "assetId": "eip155:42161/slip44:60",
          "chainId": 42161,
          "coinKey": "ETH",
          "decimals": 18,
          "icon": "https://raw.githubusercontent.com/trustwallet/assets/master/blockchains/ethereum/assets/0xC02aaA39b223FE8D0A0e5C4F27eAD9083C756Cc2/logo.png",
          "logoURI": "https://raw.githubusercontent.com/trustwallet/assets/master/blockchains/ethereum/assets/0xC02aaA39b223FE8D0A0e5C4F27eAD9083C756Cc2/logo.png",
          "name": "ETH",
          "priceUSD": "2478.7",
          "symbol": "ETH",
        },
      },
    },
    "requestId": "197c402f-cb96-4096-9f8c-54aed84ca776",
    "srcAsset": Object {
      "address": "0x0000000000000000000000000000000000000000",
      "assetId": "eip155:42161/slip44:60",
      "chainId": 42161,
      "coinKey": "ETH",
      "decimals": 18,
      "icon": "https://raw.githubusercontent.com/trustwallet/assets/master/blockchains/ethereum/assets/0xC02aaA39b223FE8D0A0e5C4F27eAD9083C756Cc2/logo.png",
      "logoURI": "https://raw.githubusercontent.com/trustwallet/assets/master/blockchains/ethereum/assets/0xC02aaA39b223FE8D0A0e5C4F27eAD9083C756Cc2/logo.png",
      "name": "ETH",
      "priceUSD": "2478.7",
      "symbol": "ETH",
    },
    "srcChainId": 42161,
    "srcTokenAmount": "991250000000000",
    "steps": Array [
      Object {
        "action": "bridge",
        "destAmount": "990654755978612",
        "destAsset": Object {
          "address": "0x0000000000000000000000000000000000000000",
          "assetId": "eip155:10/slip44:60",
          "chainId": 10,
          "coinKey": "ETH",
          "decimals": 18,
          "icon": "https://raw.githubusercontent.com/trustwallet/assets/master/blockchains/ethereum/assets/0xC02aaA39b223FE8D0A0e5C4F27eAD9083C756Cc2/logo.png",
          "logoURI": "https://raw.githubusercontent.com/trustwallet/assets/master/blockchains/ethereum/assets/0xC02aaA39b223FE8D0A0e5C4F27eAD9083C756Cc2/logo.png",
          "name": "ETH",
          "priceUSD": "2478.63",
          "symbol": "ETH",
        },
        "destChainId": 10,
        "protocol": Object {
          "displayName": "Across",
          "icon": "https://raw.githubusercontent.com/lifinance/types/main/src/assets/icons/bridges/acrossv2.png",
          "name": "across",
        },
        "srcAmount": "991250000000000",
        "srcAsset": Object {
          "address": "0x0000000000000000000000000000000000000000",
          "assetId": "eip155:42161/slip44:60",
          "chainId": 42161,
          "coinKey": "ETH",
          "decimals": 18,
          "icon": "https://raw.githubusercontent.com/trustwallet/assets/master/blockchains/ethereum/assets/0xC02aaA39b223FE8D0A0e5C4F27eAD9083C756Cc2/logo.png",
          "logoURI": "https://raw.githubusercontent.com/trustwallet/assets/master/blockchains/ethereum/assets/0xC02aaA39b223FE8D0A0e5C4F27eAD9083C756Cc2/logo.png",
          "name": "ETH",
          "priceUSD": "2478.7",
          "symbol": "ETH",
        },
        "srcChainId": 42161,
      },
    ],
  },
  "refuel": false,
  "srcChainId": 42161,
  "srcTxHash": "0xevmTxHash",
}
`;

exports[`BridgeStatusController submitTx: EVM bridge should successfully submit an EVM bridge transaction with no approval 3`] = `
Array [
  Array [
    Object {
      "chainId": "0xa4b1",
      "networkClientId": "arbitrum",
      "transactionParams": Object {
        "chainId": "0xa4b1",
        "data": "0xdata",
        "from": "0xaccount1",
        "gas": "21000",
        "gasLimit": "21000",
        "to": "0xbridgeContract",
        "value": "0x0",
      },
    },
  ],
]
`;

exports[`BridgeStatusController submitTx: EVM bridge should successfully submit an EVM bridge transaction with no approval 4`] = `
Array [
  Array [
    Object {
      "chainId": "0xa4b1",
      "data": "0xdata",
      "from": "0xaccount1",
      "gas": "0x5208",
      "gasLimit": "21000",
      "maxFeePerGas": undefined,
      "maxPriorityFeePerGas": undefined,
      "to": "0xbridgeContract",
      "value": "0x0",
    },
    Object {
      "actionId": "1234567890.456",
      "networkClientId": "arbitrum",
      "origin": "metamask",
      "requireApproval": false,
      "type": "bridge",
    },
  ],
]
`;

exports[`BridgeStatusController submitTx: EVM bridge should successfully submit an EVM bridge transaction with no approval 5`] = `
Array [
  Array [
    "AccountsController:getAccountByAddress",
    "0xaccount1",
  ],
  Array [
    "NetworkController:findNetworkClientIdByChainId",
    "0xa4b1",
  ],
  Array [
    "GasFeeController:getState",
  ],
  Array [
    "TransactionController:getState",
  ],
  Array [
    "AccountsController:getSelectedMultichainAccount",
  ],
  Array [
    "AccountsController:getAccountByAddress",
    "0xaccount1",
  ],
  Array [
    "BridgeController:trackUnifiedSwapBridgeEvent",
    "Unified SwapBridge Submitted",
    Object {
      "action_type": "crosschain-v1",
      "actual_time_minutes": 0,
      "allowance_reset_transaction": undefined,
      "approval_transaction": undefined,
      "chain_id_destination": "eip155:10",
      "chain_id_source": "eip155:42161",
      "custom_slippage": true,
      "destination_transaction": "PENDING",
      "error_message": "error_message",
      "gas_included": false,
      "is_hardware_wallet": false,
      "price_impact": 0,
      "provider": "lifi_across",
      "quote_vs_execution_ratio": 1,
      "quoted_time_minutes": 0.25,
      "quoted_vs_used_gas_ratio": 1,
      "security_warnings": Array [],
      "slippage_limit": 0,
      "source_transaction": "COMPLETE",
      "stx_enabled": false,
      "swap_type": "crosschain",
      "token_address_destination": "eip155:10/slip44:60",
      "token_address_source": "eip155:42161/slip44:60",
      "token_symbol_destination": "WETH",
      "token_symbol_source": "ETH",
      "usd_actual_gas": 0,
      "usd_actual_return": 0,
      "usd_amount_source": 0,
      "usd_quoted_gas": 0,
      "usd_quoted_return": 0,
    },
  ],
]
`;

exports[`BridgeStatusController submitTx: EVM bridge should throw an error if approval tx fails 1`] = `
Array [
  Array [
    Object {
      "chainId": "0xa4b1",
      "data": "0xapprovalData",
      "from": "0xaccount1",
      "gas": "0x5208",
      "gasLimit": "21000",
      "maxFeePerGas": undefined,
      "maxPriorityFeePerGas": undefined,
      "to": "0xtokenContract",
      "value": "0x0",
    },
    Object {
      "actionId": "1234567890.456",
      "networkClientId": "arbitrum-client-id",
      "origin": "metamask",
      "requireApproval": false,
      "type": "bridgeApproval",
    },
  ],
]
`;

exports[`BridgeStatusController submitTx: EVM bridge should throw an error if approval tx fails 2`] = `
Array [
  Array [
    "AccountsController:getAccountByAddress",
    "0xaccount1",
  ],
  Array [
    "NetworkController:findNetworkClientIdByChainId",
    "0xa4b1",
  ],
  Array [
    "GasFeeController:getState",
  ],
]
`;

exports[`BridgeStatusController submitTx: EVM bridge should throw an error if approval tx meta is undefined 1`] = `
Array [
  Array [
    Object {
      "chainId": "0xa4b1",
      "data": "0xapprovalData",
      "from": "0xaccount1",
      "gas": "0x5208",
      "gasLimit": "21000",
      "maxFeePerGas": undefined,
      "maxPriorityFeePerGas": undefined,
      "to": "0xtokenContract",
      "value": "0x0",
    },
    Object {
      "actionId": "1234567890.456",
      "networkClientId": "arbitrum-client-id",
      "origin": "metamask",
      "requireApproval": false,
      "type": "bridgeApproval",
    },
  ],
]
`;

exports[`BridgeStatusController submitTx: EVM bridge should throw an error if approval tx meta is undefined 2`] = `
Array [
  Array [
    "AccountsController:getAccountByAddress",
    "0xaccount1",
  ],
  Array [
    "NetworkController:findNetworkClientIdByChainId",
    "0xa4b1",
  ],
  Array [
    "GasFeeController:getState",
  ],
  Array [
    "TransactionController:getState",
  ],
]
`;

exports[`BridgeStatusController submitTx: EVM swap should handle smart accounts (4337) 1`] = `
Object {
  "chainId": "0xa4b1",
  "hash": "0xevmTxHash",
  "id": "test-tx-id",
  "status": "unapproved",
  "time": 1234567890,
  "txParams": Object {
    "chainId": "0xa4b1",
    "data": "0xdata",
    "from": "0xaccount1",
    "gasLimit": "0x5208",
    "to": "0xbridgeContract",
    "value": "0x0",
  },
  "type": "swap",
}
`;

exports[`BridgeStatusController submitTx: EVM swap should handle smart accounts (4337) 2`] = `
Object {
  "bridge": "across",
  "bridgeId": "lifi",
  "destChainId": 42161,
  "quote": Object {
    "bridgeId": "lifi",
    "bridges": Array [
      "across",
    ],
    "destAsset": Object {
      "address": "0x0000000000000000000000000000000000000000",
      "assetId": "eip155:10/slip44:60",
      "chainId": 10,
      "coinKey": "ETH",
      "decimals": 18,
      "icon": "https://raw.githubusercontent.com/trustwallet/assets/master/blockchains/ethereum/assets/0xC02aaA39b223FE8D0A0e5C4F27eAD9083C756Cc2/logo.png",
      "logoURI": "https://raw.githubusercontent.com/trustwallet/assets/master/blockchains/ethereum/assets/0xC02aaA39b223FE8D0A0e5C4F27eAD9083C756Cc2/logo.png",
      "name": "ETH",
      "priceUSD": "2478.63",
      "symbol": "ETH",
    },
    "destChainId": 42161,
    "destTokenAmount": "990654755978612",
    "feeData": Object {
      "metabridge": Object {
        "amount": "8750000000000",
        "asset": Object {
          "address": "0x0000000000000000000000000000000000000000",
          "assetId": "eip155:42161/slip44:60",
          "chainId": 42161,
          "coinKey": "ETH",
          "decimals": 18,
          "icon": "https://raw.githubusercontent.com/trustwallet/assets/master/blockchains/ethereum/assets/0xC02aaA39b223FE8D0A0e5C4F27eAD9083C756Cc2/logo.png",
          "logoURI": "https://raw.githubusercontent.com/trustwallet/assets/master/blockchains/ethereum/assets/0xC02aaA39b223FE8D0A0e5C4F27eAD9083C756Cc2/logo.png",
          "name": "ETH",
          "priceUSD": "2478.7",
          "symbol": "ETH",
        },
      },
    },
    "requestId": "197c402f-cb96-4096-9f8c-54aed84ca776",
    "srcAsset": Object {
      "address": "0x0000000000000000000000000000000000000000",
      "assetId": "eip155:42161/slip44:60",
      "chainId": 42161,
      "coinKey": "ETH",
      "decimals": 18,
      "icon": "https://raw.githubusercontent.com/trustwallet/assets/master/blockchains/ethereum/assets/0xC02aaA39b223FE8D0A0e5C4F27eAD9083C756Cc2/logo.png",
      "logoURI": "https://raw.githubusercontent.com/trustwallet/assets/master/blockchains/ethereum/assets/0xC02aaA39b223FE8D0A0e5C4F27eAD9083C756Cc2/logo.png",
      "name": "ETH",
      "priceUSD": "2478.7",
      "symbol": "ETH",
    },
    "srcChainId": 42161,
    "srcTokenAmount": "991250000000000",
    "steps": Array [
      Object {
        "action": "bridge",
        "destAmount": "990654755978612",
        "destAsset": Object {
          "address": "0x0000000000000000000000000000000000000000",
          "assetId": "eip155:10/slip44:60",
          "chainId": 10,
          "coinKey": "ETH",
          "decimals": 18,
          "icon": "https://raw.githubusercontent.com/trustwallet/assets/master/blockchains/ethereum/assets/0xC02aaA39b223FE8D0A0e5C4F27eAD9083C756Cc2/logo.png",
          "logoURI": "https://raw.githubusercontent.com/trustwallet/assets/master/blockchains/ethereum/assets/0xC02aaA39b223FE8D0A0e5C4F27eAD9083C756Cc2/logo.png",
          "name": "ETH",
          "priceUSD": "2478.63",
          "symbol": "ETH",
        },
        "destChainId": 10,
        "protocol": Object {
          "displayName": "Across",
          "icon": "https://raw.githubusercontent.com/lifinance/types/main/src/assets/icons/bridges/acrossv2.png",
          "name": "across",
        },
        "srcAmount": "991250000000000",
        "srcAsset": Object {
          "address": "0x0000000000000000000000000000000000000000",
          "assetId": "eip155:42161/slip44:60",
          "chainId": 42161,
          "coinKey": "ETH",
          "decimals": 18,
          "icon": "https://raw.githubusercontent.com/trustwallet/assets/master/blockchains/ethereum/assets/0xC02aaA39b223FE8D0A0e5C4F27eAD9083C756Cc2/logo.png",
          "logoURI": "https://raw.githubusercontent.com/trustwallet/assets/master/blockchains/ethereum/assets/0xC02aaA39b223FE8D0A0e5C4F27eAD9083C756Cc2/logo.png",
          "name": "ETH",
          "priceUSD": "2478.7",
          "symbol": "ETH",
        },
        "srcChainId": 42161,
      },
    ],
  },
  "refuel": false,
  "srcChainId": 42161,
  "srcTxHash": "0xevmTxHash",
}
`;

exports[`BridgeStatusController submitTx: EVM swap should handle smart accounts (4337) 3`] = `
Array [
  Array [
    Object {
      "chainId": "0xa4b1",
      "networkClientId": "arbitrum",
      "transactionParams": Object {
        "chainId": "0xa4b1",
        "data": "0xdata",
        "from": "0xaccount1",
        "gas": "21000",
        "gasLimit": "21000",
        "to": "0xbridgeContract",
        "value": "0x0",
      },
    },
  ],
]
`;

exports[`BridgeStatusController submitTx: EVM swap should handle smart accounts (4337) 4`] = `
Array [
  Array [
    "AccountsController:getAccountByAddress",
    "0xaccount1",
  ],
  Array [
    "NetworkController:findNetworkClientIdByChainId",
    "0xa4b1",
  ],
  Array [
    "GasFeeController:getState",
  ],
  Array [
    "TransactionController:getState",
  ],
  Array [
    "AccountsController:getSelectedMultichainAccount",
  ],
  Array [
    "AccountsController:getAccountByAddress",
    "",
  ],
  Array [
    "BridgeController:trackUnifiedSwapBridgeEvent",
    "Unified SwapBridge Submitted",
    Object {
      "action_type": "swapbridge-v1",
      "actual_time_minutes": 0,
      "allowance_reset_transaction": undefined,
      "approval_transaction": undefined,
      "chain_id_destination": "eip155:42161",
      "chain_id_source": "eip155:42161",
      "custom_slippage": true,
      "destination_transaction": "PENDING",
      "error_message": "error_message",
      "gas_included": false,
      "is_hardware_wallet": false,
      "price_impact": 0,
      "provider": "lifi_across",
      "quote_vs_execution_ratio": 1,
      "quoted_time_minutes": 0,
      "quoted_vs_used_gas_ratio": 1,
      "security_warnings": Array [],
      "slippage_limit": 0,
      "source_transaction": "COMPLETE",
      "stx_enabled": false,
      "swap_type": "single_chain",
      "token_address_destination": "eip155:10/slip44:60",
      "token_address_source": "eip155:42161/slip44:60",
      "token_symbol_destination": "ETH",
      "token_symbol_source": "ETH",
      "usd_actual_gas": 0,
      "usd_actual_return": 0,
      "usd_amount_source": 0,
      "usd_quoted_gas": 0,
      "usd_quoted_return": 0,
    },
  ],
]
`;

exports[`BridgeStatusController submitTx: EVM swap should handle smart accounts (4337) 5`] = `
Array [
  Array [
    Object {
      "chainId": "0xa4b1",
      "data": "0xdata",
      "from": "0xaccount1",
      "gas": "0x5208",
      "gasLimit": "21000",
      "maxFeePerGas": undefined,
      "maxPriorityFeePerGas": undefined,
      "to": "0xbridgeContract",
      "value": "0x0",
    },
    Object {
      "actionId": "1234567890.456",
      "networkClientId": "arbitrum",
      "origin": "metamask",
      "requireApproval": false,
      "type": "bridge",
    },
  ],
]
`;

exports[`BridgeStatusController submitTx: EVM swap should handle smart transactions 1`] = `
Object {
  "approvalTxId": undefined,
  "chainId": "0xa4b1",
  "destinationChainId": "0xa4b1",
  "destinationTokenAddress": "0x0000000000000000000000000000000000000000",
  "destinationTokenAmount": "990654755978612",
  "destinationTokenDecimals": 18,
  "destinationTokenSymbol": "ETH",
  "hash": "0xevmTxHash",
  "id": "test-tx-id",
  "sourceTokenAddress": "0x0000000000000000000000000000000000000000",
  "sourceTokenAmount": "991250000000000",
  "sourceTokenDecimals": 18,
  "sourceTokenSymbol": "ETH",
  "status": "unapproved",
  "swapTokenValue": "1.234",
  "time": 1234567890,
  "txParams": Object {
    "chainId": "0xa4b1",
    "data": "0xdata",
    "from": "0xaccount1",
    "gasLimit": "0x5208",
    "to": "0xbridgeContract",
    "value": "0x0",
  },
  "type": "swap",
}
`;

exports[`BridgeStatusController submitTx: EVM swap should handle smart transactions 2`] = `
Object {
  "bridge": "across",
  "bridgeId": "lifi",
  "destChainId": 42161,
  "quote": Object {
    "bridgeId": "lifi",
    "bridges": Array [
      "across",
    ],
    "destAsset": Object {
      "address": "0x0000000000000000000000000000000000000000",
      "assetId": "eip155:10/slip44:60",
      "chainId": 10,
      "coinKey": "ETH",
      "decimals": 18,
      "icon": "https://raw.githubusercontent.com/trustwallet/assets/master/blockchains/ethereum/assets/0xC02aaA39b223FE8D0A0e5C4F27eAD9083C756Cc2/logo.png",
      "logoURI": "https://raw.githubusercontent.com/trustwallet/assets/master/blockchains/ethereum/assets/0xC02aaA39b223FE8D0A0e5C4F27eAD9083C756Cc2/logo.png",
      "name": "ETH",
      "priceUSD": "2478.63",
      "symbol": "ETH",
    },
    "destChainId": 42161,
    "destTokenAmount": "990654755978612",
    "feeData": Object {
      "metabridge": Object {
        "amount": "8750000000000",
        "asset": Object {
          "address": "0x0000000000000000000000000000000000000000",
          "assetId": "eip155:42161/slip44:60",
          "chainId": 42161,
          "coinKey": "ETH",
          "decimals": 18,
          "icon": "https://raw.githubusercontent.com/trustwallet/assets/master/blockchains/ethereum/assets/0xC02aaA39b223FE8D0A0e5C4F27eAD9083C756Cc2/logo.png",
          "logoURI": "https://raw.githubusercontent.com/trustwallet/assets/master/blockchains/ethereum/assets/0xC02aaA39b223FE8D0A0e5C4F27eAD9083C756Cc2/logo.png",
          "name": "ETH",
          "priceUSD": "2478.7",
          "symbol": "ETH",
        },
      },
    },
    "requestId": "197c402f-cb96-4096-9f8c-54aed84ca776",
    "srcAsset": Object {
      "address": "0x0000000000000000000000000000000000000000",
      "assetId": "eip155:42161/slip44:60",
      "chainId": 42161,
      "coinKey": "ETH",
      "decimals": 18,
      "icon": "https://raw.githubusercontent.com/trustwallet/assets/master/blockchains/ethereum/assets/0xC02aaA39b223FE8D0A0e5C4F27eAD9083C756Cc2/logo.png",
      "logoURI": "https://raw.githubusercontent.com/trustwallet/assets/master/blockchains/ethereum/assets/0xC02aaA39b223FE8D0A0e5C4F27eAD9083C756Cc2/logo.png",
      "name": "ETH",
      "priceUSD": "2478.7",
      "symbol": "ETH",
    },
    "srcChainId": 42161,
    "srcTokenAmount": "991250000000000",
    "steps": Array [
      Object {
        "action": "bridge",
        "destAmount": "990654755978612",
        "destAsset": Object {
          "address": "0x0000000000000000000000000000000000000000",
          "assetId": "eip155:10/slip44:60",
          "chainId": 10,
          "coinKey": "ETH",
          "decimals": 18,
          "icon": "https://raw.githubusercontent.com/trustwallet/assets/master/blockchains/ethereum/assets/0xC02aaA39b223FE8D0A0e5C4F27eAD9083C756Cc2/logo.png",
          "logoURI": "https://raw.githubusercontent.com/trustwallet/assets/master/blockchains/ethereum/assets/0xC02aaA39b223FE8D0A0e5C4F27eAD9083C756Cc2/logo.png",
          "name": "ETH",
          "priceUSD": "2478.63",
          "symbol": "ETH",
        },
        "destChainId": 10,
        "protocol": Object {
          "displayName": "Across",
          "icon": "https://raw.githubusercontent.com/lifinance/types/main/src/assets/icons/bridges/acrossv2.png",
          "name": "across",
        },
        "srcAmount": "991250000000000",
        "srcAsset": Object {
          "address": "0x0000000000000000000000000000000000000000",
          "assetId": "eip155:42161/slip44:60",
          "chainId": 42161,
          "coinKey": "ETH",
          "decimals": 18,
          "icon": "https://raw.githubusercontent.com/trustwallet/assets/master/blockchains/ethereum/assets/0xC02aaA39b223FE8D0A0e5C4F27eAD9083C756Cc2/logo.png",
          "logoURI": "https://raw.githubusercontent.com/trustwallet/assets/master/blockchains/ethereum/assets/0xC02aaA39b223FE8D0A0e5C4F27eAD9083C756Cc2/logo.png",
          "name": "ETH",
          "priceUSD": "2478.7",
          "symbol": "ETH",
        },
        "srcChainId": 42161,
      },
    ],
  },
  "refuel": false,
  "srcChainId": 42161,
  "srcTxHash": "0xevmTxHash",
}
`;

exports[`BridgeStatusController submitTx: EVM swap should handle smart transactions 3`] = `
Array [
  Array [
    Object {
      "chainId": "0xa4b1",
      "networkClientId": "arbitrum",
      "transactionParams": Object {
        "chainId": "0xa4b1",
        "data": "0xdata",
        "from": "0xaccount1",
        "gas": "21000",
        "gasLimit": "21000",
        "to": "0xbridgeContract",
        "value": "0x0",
      },
    },
  ],
]
`;

exports[`BridgeStatusController submitTx: EVM swap should handle smart transactions 4`] = `
Array [
  Array [
    Object {
      "chainId": "0xa4b1",
      "data": "0xdata",
      "from": "0xaccount1",
      "gas": "0x5208",
      "gasLimit": "21000",
      "maxFeePerGas": undefined,
      "maxPriorityFeePerGas": undefined,
      "to": "0xbridgeContract",
      "value": "0x0",
    },
    Object {
      "actionId": "1234567890.456",
      "networkClientId": "arbitrum",
      "origin": "metamask",
      "requireApproval": false,
      "type": "swap",
    },
  ],
]
`;

exports[`BridgeStatusController submitTx: EVM swap should handle smart transactions 5`] = `
Array [
  Array [
    "AccountsController:getAccountByAddress",
    "0xaccount1",
  ],
  Array [
    "NetworkController:findNetworkClientIdByChainId",
    "0xa4b1",
  ],
  Array [
    "GasFeeController:getState",
  ],
  Array [
    "AccountsController:getSelectedMultichainAccount",
  ],
  Array [
    "AccountsController:getAccountByAddress",
    "",
  ],
  Array [
    "BridgeController:trackUnifiedSwapBridgeEvent",
    "Unified SwapBridge Submitted",
    Object {
      "action_type": "swapbridge-v1",
      "actual_time_minutes": 0,
      "allowance_reset_transaction": undefined,
      "approval_transaction": undefined,
      "chain_id_destination": "eip155:42161",
      "chain_id_source": "eip155:42161",
      "custom_slippage": true,
      "destination_transaction": "PENDING",
      "error_message": "error_message",
      "gas_included": false,
      "is_hardware_wallet": false,
      "price_impact": 0,
      "provider": "lifi_across",
      "quote_vs_execution_ratio": 1,
      "quoted_time_minutes": 0,
      "quoted_vs_used_gas_ratio": 1,
      "security_warnings": Array [],
      "slippage_limit": 0,
      "source_transaction": "COMPLETE",
      "stx_enabled": true,
      "swap_type": "single_chain",
      "token_address_destination": "eip155:10/slip44:60",
      "token_address_source": "eip155:42161/slip44:60",
      "token_symbol_destination": "ETH",
      "token_symbol_source": "ETH",
      "usd_actual_gas": 0,
      "usd_actual_return": 0,
      "usd_amount_source": 0,
      "usd_quoted_gas": 0,
      "usd_quoted_return": 0,
    },
  ],
]
`;

exports[`BridgeStatusController submitTx: EVM swap should successfully submit an EVM swap transaction with approval 1`] = `
Object {
  "chainId": "0xa4b1",
  "hash": "0xevmTxHash",
  "id": "test-tx-id",
  "status": "unapproved",
  "time": 1234567890,
  "txParams": Object {
    "chainId": "0xa4b1",
    "data": "0xdata",
    "from": "0xaccount1",
    "gasLimit": "0x5208",
    "to": "0xbridgeContract",
    "value": "0x0",
  },
  "type": "swap",
}
`;

exports[`BridgeStatusController submitTx: EVM swap should successfully submit an EVM swap transaction with approval 2`] = `
Object {
  "bridge": "across",
  "bridgeId": "lifi",
  "destChainId": 42161,
  "quote": Object {
    "bridgeId": "lifi",
    "bridges": Array [
      "across",
    ],
    "destAsset": Object {
      "address": "0x0000000000000000000000000000000000000000",
      "assetId": "eip155:10/slip44:60",
      "chainId": 10,
      "coinKey": "ETH",
      "decimals": 18,
      "icon": "https://raw.githubusercontent.com/trustwallet/assets/master/blockchains/ethereum/assets/0xC02aaA39b223FE8D0A0e5C4F27eAD9083C756Cc2/logo.png",
      "logoURI": "https://raw.githubusercontent.com/trustwallet/assets/master/blockchains/ethereum/assets/0xC02aaA39b223FE8D0A0e5C4F27eAD9083C756Cc2/logo.png",
      "name": "ETH",
      "priceUSD": "2478.63",
      "symbol": "ETH",
    },
    "destChainId": 42161,
    "destTokenAmount": "990654755978612",
    "feeData": Object {
      "metabridge": Object {
        "amount": "8750000000000",
        "asset": Object {
          "address": "0x0000000000000000000000000000000000000000",
          "assetId": "eip155:42161/slip44:60",
          "chainId": 42161,
          "coinKey": "ETH",
          "decimals": 18,
          "icon": "https://raw.githubusercontent.com/trustwallet/assets/master/blockchains/ethereum/assets/0xC02aaA39b223FE8D0A0e5C4F27eAD9083C756Cc2/logo.png",
          "logoURI": "https://raw.githubusercontent.com/trustwallet/assets/master/blockchains/ethereum/assets/0xC02aaA39b223FE8D0A0e5C4F27eAD9083C756Cc2/logo.png",
          "name": "ETH",
          "priceUSD": "2478.7",
          "symbol": "ETH",
        },
      },
    },
    "requestId": "197c402f-cb96-4096-9f8c-54aed84ca776",
    "srcAsset": Object {
      "address": "0x0000000000000000000000000000000000000000",
      "assetId": "eip155:42161/slip44:60",
      "chainId": 42161,
      "coinKey": "ETH",
      "decimals": 18,
      "icon": "https://raw.githubusercontent.com/trustwallet/assets/master/blockchains/ethereum/assets/0xC02aaA39b223FE8D0A0e5C4F27eAD9083C756Cc2/logo.png",
      "logoURI": "https://raw.githubusercontent.com/trustwallet/assets/master/blockchains/ethereum/assets/0xC02aaA39b223FE8D0A0e5C4F27eAD9083C756Cc2/logo.png",
      "name": "ETH",
      "priceUSD": "2478.7",
      "symbol": "ETH",
    },
    "srcChainId": 42161,
    "srcTokenAmount": "991250000000000",
    "steps": Array [
      Object {
        "action": "bridge",
        "destAmount": "990654755978612",
        "destAsset": Object {
          "address": "0x0000000000000000000000000000000000000000",
          "assetId": "eip155:10/slip44:60",
          "chainId": 10,
          "coinKey": "ETH",
          "decimals": 18,
          "icon": "https://raw.githubusercontent.com/trustwallet/assets/master/blockchains/ethereum/assets/0xC02aaA39b223FE8D0A0e5C4F27eAD9083C756Cc2/logo.png",
          "logoURI": "https://raw.githubusercontent.com/trustwallet/assets/master/blockchains/ethereum/assets/0xC02aaA39b223FE8D0A0e5C4F27eAD9083C756Cc2/logo.png",
          "name": "ETH",
          "priceUSD": "2478.63",
          "symbol": "ETH",
        },
        "destChainId": 10,
        "protocol": Object {
          "displayName": "Across",
          "icon": "https://raw.githubusercontent.com/lifinance/types/main/src/assets/icons/bridges/acrossv2.png",
          "name": "across",
        },
        "srcAmount": "991250000000000",
        "srcAsset": Object {
          "address": "0x0000000000000000000000000000000000000000",
          "assetId": "eip155:42161/slip44:60",
          "chainId": 42161,
          "coinKey": "ETH",
          "decimals": 18,
          "icon": "https://raw.githubusercontent.com/trustwallet/assets/master/blockchains/ethereum/assets/0xC02aaA39b223FE8D0A0e5C4F27eAD9083C756Cc2/logo.png",
          "logoURI": "https://raw.githubusercontent.com/trustwallet/assets/master/blockchains/ethereum/assets/0xC02aaA39b223FE8D0A0e5C4F27eAD9083C756Cc2/logo.png",
          "name": "ETH",
          "priceUSD": "2478.7",
          "symbol": "ETH",
        },
        "srcChainId": 42161,
      },
    ],
  },
  "refuel": false,
  "srcChainId": 42161,
  "srcTxHash": "0xevmTxHash",
}
`;

exports[`BridgeStatusController submitTx: EVM swap should successfully submit an EVM swap transaction with approval 3`] = `
Array [
  Array [
    Object {
      "chainId": "0xa4b1",
      "data": "0xapprovalData",
      "from": "0xaccount1",
      "gas": "0x5208",
      "gasLimit": "21000",
      "maxFeePerGas": undefined,
      "maxPriorityFeePerGas": undefined,
      "to": "0xtokenContract",
      "value": "0x0",
    },
    Object {
      "actionId": "1234567890.456",
      "networkClientId": "arbitrum-client-id",
      "origin": "metamask",
      "requireApproval": false,
      "type": "swapApproval",
    },
  ],
  Array [
    Object {
      "chainId": "0xa4b1",
      "data": "0xdata",
      "from": "0xaccount1",
      "gas": "0x5208",
      "gasLimit": "21000",
      "maxFeePerGas": undefined,
      "maxPriorityFeePerGas": undefined,
      "to": "0xbridgeContract",
      "value": "0x0",
    },
    Object {
      "actionId": "1234567890.456",
      "networkClientId": "arbitrum",
      "origin": "metamask",
      "requireApproval": false,
      "type": "bridge",
    },
  ],
]
`;

exports[`BridgeStatusController submitTx: EVM swap should successfully submit an EVM swap transaction with approval 4`] = `
Array [
  Array [
    "AccountsController:getAccountByAddress",
    "0xaccount1",
  ],
  Array [
    "NetworkController:findNetworkClientIdByChainId",
    "0xa4b1",
  ],
  Array [
    "GasFeeController:getState",
  ],
  Array [
    "TransactionController:getState",
  ],
  Array [
    "AccountsController:getAccountByAddress",
    "0xaccount1",
  ],
  Array [
    "NetworkController:findNetworkClientIdByChainId",
    "0xa4b1",
  ],
  Array [
    "GasFeeController:getState",
  ],
  Array [
    "TransactionController:getState",
  ],
  Array [
    "AccountsController:getSelectedMultichainAccount",
  ],
  Array [
    "AccountsController:getAccountByAddress",
    "0xaccount1",
  ],
  Array [
    "BridgeController:trackUnifiedSwapBridgeEvent",
    "Unified SwapBridge Submitted",
    Object {
      "action_type": "swapbridge-v1",
      "actual_time_minutes": 0,
      "allowance_reset_transaction": undefined,
      "approval_transaction": "COMPLETE",
      "chain_id_destination": "eip155:42161",
      "chain_id_source": "eip155:42161",
      "custom_slippage": true,
      "destination_transaction": "PENDING",
      "error_message": "error_message",
      "gas_included": false,
      "is_hardware_wallet": false,
      "price_impact": 0,
      "provider": "lifi_across",
      "quote_vs_execution_ratio": 1,
      "quoted_time_minutes": 0,
      "quoted_vs_used_gas_ratio": 1,
      "security_warnings": Array [],
      "slippage_limit": 0,
      "source_transaction": "COMPLETE",
      "stx_enabled": false,
      "swap_type": "single_chain",
      "token_address_destination": "eip155:10/slip44:60",
      "token_address_source": "eip155:42161/slip44:60",
      "token_symbol_destination": "ETH",
      "token_symbol_source": "ETH",
      "usd_actual_gas": 0,
      "usd_actual_return": 0,
      "usd_amount_source": 0,
      "usd_quoted_gas": 0,
      "usd_quoted_return": 0,
    },
  ],
]
`;

exports[`BridgeStatusController submitTx: EVM swap should successfully submit an EVM swap transaction with no approval 1`] = `
Object {
  "chainId": "0xa4b1",
  "hash": "0xevmTxHash",
  "id": "test-tx-id",
  "status": "unapproved",
  "time": 1234567890,
  "txParams": Object {
    "chainId": "0xa4b1",
    "data": "0xdata",
    "from": "0xaccount1",
    "gasLimit": "0x5208",
    "to": "0xbridgeContract",
    "value": "0x0",
  },
  "type": "swap",
}
`;

exports[`BridgeStatusController submitTx: EVM swap should successfully submit an EVM swap transaction with no approval 2`] = `
Object {
  "bridge": "across",
  "bridgeId": "lifi",
  "destChainId": 42161,
  "quote": Object {
    "bridgeId": "lifi",
    "bridges": Array [
      "across",
    ],
    "destAsset": Object {
      "address": "0x0000000000000000000000000000000000000032",
      "assetId": "eip155:10/slip44:60",
      "chainId": 10,
      "coinKey": "WETH",
      "decimals": 18,
      "icon": "https://raw.githubusercontent.com/trustwallet/assets/master/blockchains/ethereum/assets/0xC02aaA39b223FE8D0A0e5C4F27eAD9083C756Cc2/logo.png",
      "logoURI": "https://raw.githubusercontent.com/trustwallet/assets/master/blockchains/ethereum/assets/0xC02aaA39b223FE8D0A0e5C4F27eAD9083C756Cc2/logo.png",
      "name": "WETH",
      "priceUSD": "2478.63",
      "symbol": "WETH",
    },
    "destChainId": 42161,
    "destTokenAmount": "990654755978612",
    "feeData": Object {
      "metabridge": Object {
        "amount": "8750000000000",
        "asset": Object {
          "address": "0x0000000000000000000000000000000000000000",
          "assetId": "eip155:42161/slip44:60",
          "chainId": 42161,
          "coinKey": "ETH",
          "decimals": 18,
          "icon": "https://raw.githubusercontent.com/trustwallet/assets/master/blockchains/ethereum/assets/0xC02aaA39b223FE8D0A0e5C4F27eAD9083C756Cc2/logo.png",
          "logoURI": "https://raw.githubusercontent.com/trustwallet/assets/master/blockchains/ethereum/assets/0xC02aaA39b223FE8D0A0e5C4F27eAD9083C756Cc2/logo.png",
          "name": "ETH",
          "priceUSD": "2478.7",
          "symbol": "ETH",
        },
      },
    },
    "requestId": "197c402f-cb96-4096-9f8c-54aed84ca776",
    "srcAsset": Object {
      "address": "0x0000000000000000000000000000000000000000",
      "assetId": "eip155:42161/slip44:60",
      "chainId": 42161,
      "coinKey": "ETH",
      "decimals": 18,
      "icon": "https://raw.githubusercontent.com/trustwallet/assets/master/blockchains/ethereum/assets/0xC02aaA39b223FE8D0A0e5C4F27eAD9083C756Cc2/logo.png",
      "logoURI": "https://raw.githubusercontent.com/trustwallet/assets/master/blockchains/ethereum/assets/0xC02aaA39b223FE8D0A0e5C4F27eAD9083C756Cc2/logo.png",
      "name": "ETH",
      "priceUSD": "2478.7",
      "symbol": "ETH",
    },
    "srcChainId": 42161,
    "srcTokenAmount": "991250000000000",
    "steps": Array [
      Object {
        "action": "bridge",
        "destAmount": "990654755978612",
        "destAsset": Object {
          "address": "0x0000000000000000000000000000000000000000",
          "assetId": "eip155:10/slip44:60",
          "chainId": 10,
          "coinKey": "ETH",
          "decimals": 18,
          "icon": "https://raw.githubusercontent.com/trustwallet/assets/master/blockchains/ethereum/assets/0xC02aaA39b223FE8D0A0e5C4F27eAD9083C756Cc2/logo.png",
          "logoURI": "https://raw.githubusercontent.com/trustwallet/assets/master/blockchains/ethereum/assets/0xC02aaA39b223FE8D0A0e5C4F27eAD9083C756Cc2/logo.png",
          "name": "ETH",
          "priceUSD": "2478.63",
          "symbol": "ETH",
        },
        "destChainId": 10,
        "protocol": Object {
          "displayName": "Across",
          "icon": "https://raw.githubusercontent.com/lifinance/types/main/src/assets/icons/bridges/acrossv2.png",
          "name": "across",
        },
        "srcAmount": "991250000000000",
        "srcAsset": Object {
          "address": "0x0000000000000000000000000000000000000000",
          "assetId": "eip155:42161/slip44:60",
          "chainId": 42161,
          "coinKey": "ETH",
          "decimals": 18,
          "icon": "https://raw.githubusercontent.com/trustwallet/assets/master/blockchains/ethereum/assets/0xC02aaA39b223FE8D0A0e5C4F27eAD9083C756Cc2/logo.png",
          "logoURI": "https://raw.githubusercontent.com/trustwallet/assets/master/blockchains/ethereum/assets/0xC02aaA39b223FE8D0A0e5C4F27eAD9083C756Cc2/logo.png",
          "name": "ETH",
          "priceUSD": "2478.7",
          "symbol": "ETH",
        },
        "srcChainId": 42161,
      },
    ],
  },
  "refuel": false,
  "srcChainId": 42161,
  "srcTxHash": "0xevmTxHash",
}
`;

exports[`BridgeStatusController submitTx: EVM swap should successfully submit an EVM swap transaction with no approval 3`] = `
Array [
  Array [
    Object {
      "chainId": "0xa4b1",
      "networkClientId": "arbitrum",
      "transactionParams": Object {
        "chainId": "0xa4b1",
        "data": "0xdata",
        "from": "0xaccount1",
        "gas": "21000",
        "gasLimit": "21000",
        "to": "0xbridgeContract",
        "value": "0x0",
      },
    },
  ],
]
`;

exports[`BridgeStatusController submitTx: EVM swap should successfully submit an EVM swap transaction with no approval 4`] = `
Array [
  Array [
    Object {
      "chainId": "0xa4b1",
      "data": "0xdata",
      "from": "0xaccount1",
      "gas": "0x5208",
      "gasLimit": "21000",
      "maxFeePerGas": undefined,
      "maxPriorityFeePerGas": undefined,
      "to": "0xbridgeContract",
      "value": "0x0",
    },
    Object {
      "actionId": "1234567890.456",
      "networkClientId": "arbitrum",
      "origin": "metamask",
      "requireApproval": false,
      "type": "bridge",
    },
  ],
]
`;

exports[`BridgeStatusController submitTx: EVM swap should successfully submit an EVM swap transaction with no approval 5`] = `
Array [
  Array [
    "AccountsController:getAccountByAddress",
    "0xaccount1",
  ],
  Array [
    "NetworkController:findNetworkClientIdByChainId",
    "0xa4b1",
  ],
  Array [
    "GasFeeController:getState",
  ],
  Array [
    "TransactionController:getState",
  ],
  Array [
    "AccountsController:getSelectedMultichainAccount",
  ],
  Array [
    "AccountsController:getAccountByAddress",
    "0xaccount1",
  ],
  Array [
    "BridgeController:trackUnifiedSwapBridgeEvent",
    "Unified SwapBridge Submitted",
    Object {
      "action_type": "swapbridge-v1",
      "actual_time_minutes": 0,
      "allowance_reset_transaction": undefined,
      "approval_transaction": undefined,
      "chain_id_destination": "eip155:42161",
      "chain_id_source": "eip155:42161",
      "custom_slippage": true,
      "destination_transaction": "PENDING",
      "error_message": "error_message",
      "gas_included": false,
      "is_hardware_wallet": false,
      "price_impact": 0,
      "provider": "lifi_across",
      "quote_vs_execution_ratio": 1,
      "quoted_time_minutes": 0,
      "quoted_vs_used_gas_ratio": 1,
      "security_warnings": Array [],
      "slippage_limit": 0,
      "source_transaction": "COMPLETE",
      "stx_enabled": false,
      "swap_type": "single_chain",
      "token_address_destination": "eip155:10/slip44:60",
      "token_address_source": "eip155:42161/slip44:60",
      "token_symbol_destination": "WETH",
      "token_symbol_source": "ETH",
      "usd_actual_gas": 0,
      "usd_actual_return": 0,
      "usd_amount_source": 0,
      "usd_quoted_gas": 0,
      "usd_quoted_return": 0,
    },
  ],
]
`;

exports[`BridgeStatusController submitTx: Solana should successfully submit a Solana transaction 1`] = `
Array [
  Array [
    "AccountsController:getSelectedMultichainAccount",
  ],
  Array [
    "SnapController:handleRequest",
    Object {
      "handler": "onKeyringRequest",
      "origin": "metamask",
      "request": Object {
        "id": "test-uuid-1234",
        "jsonrpc": "2.0",
        "method": "keyring_submitRequest",
        "params": Object {
          "account": undefined,
          "id": "test-uuid-1234",
          "request": Object {
            "method": "signAndSendTransaction",
            "params": Object {
              "account": Object {
                "address": "0x123...",
              },
              "scope": "solana:5eykt4UsFv8P8NJdTREpY1vzqKqZKvdp",
              "transaction": "AQAAAAAAAAAAAAAAAAAAAAAAAAAAAAAAAAAAAAAAAAAAAAAAAAAAAAAAAAAAAAAAAAAAAAAAAAAAAAAAAAAAAACAAQAHDXLY8oVRIwA8ZdRSGjM5RIZJW8Wv+Twyw3NqU4Hov+OHoHp/dmeDvstKbICW3ezeGR69t3/PTAvdXgZVdJFJXaxkoKXUTWfEAyQyCCG9nwVoDsd10OFdnM9ldSi+9SLqHpqWVDV+zzkmftkF//DpbXxqeH8obNXHFR7pUlxG9uNVOn64oNsFdeUvD139j1M51iRmUY839Y25ET4jDRscT081oGb+rLnywLjLSrIQx6MkqNBhCFbxqY1YmoGZVORW/QMGRm/lIRcy/+ytunLDm+e8jOW7xfcSayxDmzpAAAAAjJclj04kifG7PRApFI4NgwtaE5na/xCEBI572Nvp+FkAAAAAAAAAAAAAAAAAAAAAAAAAAAAAAAAAAAAAAAAAAAbd9uHXZaGT2cvhRs7reawctIXtX1s3kTqM9YV+/wCpBHnVW/IxwG7udMVuzmgVB/2xst6j9I5RArHNola8E4+0P/on9df2SnTAmx8pWHneSwmrNt/J3VFLMhqns4zl6JmXkZ+niuxMhAGrmKBaBo94uMv2Sl+Xh3i+VOO0m5BdNZ1ElenbwQylHQY+VW1ydG1MaUEeNpG+EVgswzPMwPoLBgAFAsBcFQAGAAkDQA0DAAAAAAAHBgABAhMICQAHBgADABYICQEBCAIAAwwCAAAAUEYVOwAAAAAJAQMBEQoUCQADBAETCgsKFw0ODxARAwQACRQj5RfLl3rjrSoBAAAAQ2QAAVBGFTsAAAAAyYZnBwAAAABkAAAJAwMAAAEJDAkAAAIBBBMVCQjGASBMKQwnooTbKNxdBwAAAAAAAAAAAAAAAAAAAAAAAAAAAAAAAAAUHTKomh4KXvNgA0ovYKS5F8GIOBgAAAAAAAAAAAAAAAAAQgAAAAAAAAAAAAAAAAAAAAAAAEIF7RFOAwAAAAAAAAAAAAAAaAIAAAAAAAC4CwAAAAAAAOAA2mcAAAAAAAAAAAAAAAAAAAAApapuIXG0FuHSfsU8qME9s/kaic0AAwGCsZdSuxV5eCm+Ria4LEQPgTg4bg65gNrTAefEzpAfPQgCABIMAgAAAAAAAAAAAAAACAIABQwCAAAAsIOFAAAAAAADWk6DVOZO8lMFQg2r0dgfltD6tRL/B1hH3u00UzZdgqkAAxEqIPdq2eRt/F6mHNmFe7iwZpdrtGmHNJMFlK7c6Bc6k6kjBezr6u/tAgvu3OGsJSwSElmcOHZ21imqH/rhJ2KgqDJdBPFH4SYIM1kBAAA=",
            },
          },
          "scope": "solana:5eykt4UsFv8P8NJdTREpY1vzqKqZKvdp",
        },
      },
      "snapId": "test-snap",
    },
  ],
  Array [
    "BridgeController:trackUnifiedSwapBridgeEvent",
    "Unified SwapBridge Snap Confirmation Page Viewed",
    Object {},
  ],
  Array [
    "AccountsController:getSelectedMultichainAccount",
  ],
  Array [
    "AccountsController:getAccountByAddress",
    "0x123...",
  ],
  Array [
    "BridgeController:trackUnifiedSwapBridgeEvent",
    "Unified SwapBridge Submitted",
    Object {
      "action_type": "crosschain-v1",
      "actual_time_minutes": 0,
      "allowance_reset_transaction": undefined,
      "approval_transaction": undefined,
      "chain_id_destination": "eip155:1",
      "chain_id_source": "solana:5eykt4UsFv8P8NJdTREpY1vzqKqZKvdp",
      "custom_slippage": true,
      "destination_transaction": "PENDING",
      "error_message": "error_message",
      "gas_included": false,
      "is_hardware_wallet": false,
      "price_impact": 0,
      "provider": "test-bridge_test-bridge",
      "quote_vs_execution_ratio": 1,
      "quoted_time_minutes": 5,
      "quoted_vs_used_gas_ratio": 1,
      "security_warnings": Array [],
      "slippage_limit": 0,
      "source_transaction": "COMPLETE",
      "stx_enabled": false,
      "swap_type": "crosschain",
      "token_address_destination": "eip155:1/slip44:60",
      "token_address_source": "eip155:1399811149/slip44:501",
      "token_symbol_destination": "ETH",
      "token_symbol_source": "SOL",
      "usd_actual_gas": 5,
      "usd_actual_return": 1000,
      "usd_amount_source": 100,
      "usd_quoted_gas": 5,
      "usd_quoted_return": 1000,
    },
  ],
]
`;

exports[`BridgeStatusController submitTx: Solana should successfully submit a Solana transaction 2`] = `
Object {
  "approvalTxId": undefined,
  "chainId": "0x416edef1601be",
  "destinationChainId": "0x1",
  "destinationTokenAddress": "0x...",
  "destinationTokenAmount": "0.5",
  "destinationTokenDecimals": 18,
  "destinationTokenSymbol": "ETH",
  "hash": "signature",
  "id": "test-uuid-1234",
  "isBridgeTx": true,
  "isSolana": true,
  "networkClientId": "test-snap",
  "origin": "test-snap",
  "sourceTokenAddress": "native",
  "sourceTokenAmount": "1000000000",
  "sourceTokenDecimals": 9,
  "sourceTokenSymbol": "SOL",
  "status": "submitted",
  "swapTokenValue": "1",
  "time": 1234567890,
  "txParams": Object {
    "data": "AQAAAAAAAAAAAAAAAAAAAAAAAAAAAAAAAAAAAAAAAAAAAAAAAAAAAAAAAAAAAAAAAAAAAAAAAAAAAAAAAAAAAACAAQAHDXLY8oVRIwA8ZdRSGjM5RIZJW8Wv+Twyw3NqU4Hov+OHoHp/dmeDvstKbICW3ezeGR69t3/PTAvdXgZVdJFJXaxkoKXUTWfEAyQyCCG9nwVoDsd10OFdnM9ldSi+9SLqHpqWVDV+zzkmftkF//DpbXxqeH8obNXHFR7pUlxG9uNVOn64oNsFdeUvD139j1M51iRmUY839Y25ET4jDRscT081oGb+rLnywLjLSrIQx6MkqNBhCFbxqY1YmoGZVORW/QMGRm/lIRcy/+ytunLDm+e8jOW7xfcSayxDmzpAAAAAjJclj04kifG7PRApFI4NgwtaE5na/xCEBI572Nvp+FkAAAAAAAAAAAAAAAAAAAAAAAAAAAAAAAAAAAAAAAAAAAbd9uHXZaGT2cvhRs7reawctIXtX1s3kTqM9YV+/wCpBHnVW/IxwG7udMVuzmgVB/2xst6j9I5RArHNola8E4+0P/on9df2SnTAmx8pWHneSwmrNt/J3VFLMhqns4zl6JmXkZ+niuxMhAGrmKBaBo94uMv2Sl+Xh3i+VOO0m5BdNZ1ElenbwQylHQY+VW1ydG1MaUEeNpG+EVgswzPMwPoLBgAFAsBcFQAGAAkDQA0DAAAAAAAHBgABAhMICQAHBgADABYICQEBCAIAAwwCAAAAUEYVOwAAAAAJAQMBEQoUCQADBAETCgsKFw0ODxARAwQACRQj5RfLl3rjrSoBAAAAQ2QAAVBGFTsAAAAAyYZnBwAAAABkAAAJAwMAAAEJDAkAAAIBBBMVCQjGASBMKQwnooTbKNxdBwAAAAAAAAAAAAAAAAAAAAAAAAAAAAAAAAAUHTKomh4KXvNgA0ovYKS5F8GIOBgAAAAAAAAAAAAAAAAAQgAAAAAAAAAAAAAAAAAAAAAAAEIF7RFOAwAAAAAAAAAAAAAAaAIAAAAAAAC4CwAAAAAAAOAA2mcAAAAAAAAAAAAAAAAAAAAApapuIXG0FuHSfsU8qME9s/kaic0AAwGCsZdSuxV5eCm+Ria4LEQPgTg4bg65gNrTAefEzpAfPQgCABIMAgAAAAAAAAAAAAAACAIABQwCAAAAsIOFAAAAAAADWk6DVOZO8lMFQg2r0dgfltD6tRL/B1hH3u00UzZdgqkAAxEqIPdq2eRt/F6mHNmFe7iwZpdrtGmHNJMFlK7c6Bc6k6kjBezr6u/tAgvu3OGsJSwSElmcOHZ21imqH/rhJ2KgqDJdBPFH4SYIM1kBAAA=",
    "from": "0x123...",
  },
  "type": "bridge",
}
`;

exports[`BridgeStatusController submitTx: Solana should successfully submit a Solana transaction 3`] = `
Object {
  "approvalTxId": undefined,
  "bridgeTxMeta": Object {
    "approvalTxId": undefined,
    "chainId": "0x416edef1601be",
    "destinationChainId": "0x1",
    "destinationTokenAddress": "0x...",
    "destinationTokenAmount": "0.5",
    "destinationTokenDecimals": 18,
    "destinationTokenSymbol": "ETH",
    "hash": "signature",
    "id": "test-uuid-1234",
    "isBridgeTx": true,
    "isSolana": true,
    "networkClientId": "test-snap",
    "origin": "test-snap",
    "sourceTokenAddress": "native",
    "sourceTokenAmount": "1000000000",
    "sourceTokenDecimals": 9,
    "sourceTokenSymbol": "SOL",
    "status": "submitted",
    "swapTokenValue": "1",
    "time": 1234567890,
    "txParams": Object {
      "data": "AQAAAAAAAAAAAAAAAAAAAAAAAAAAAAAAAAAAAAAAAAAAAAAAAAAAAAAAAAAAAAAAAAAAAAAAAAAAAAAAAAAAAACAAQAHDXLY8oVRIwA8ZdRSGjM5RIZJW8Wv+Twyw3NqU4Hov+OHoHp/dmeDvstKbICW3ezeGR69t3/PTAvdXgZVdJFJXaxkoKXUTWfEAyQyCCG9nwVoDsd10OFdnM9ldSi+9SLqHpqWVDV+zzkmftkF//DpbXxqeH8obNXHFR7pUlxG9uNVOn64oNsFdeUvD139j1M51iRmUY839Y25ET4jDRscT081oGb+rLnywLjLSrIQx6MkqNBhCFbxqY1YmoGZVORW/QMGRm/lIRcy/+ytunLDm+e8jOW7xfcSayxDmzpAAAAAjJclj04kifG7PRApFI4NgwtaE5na/xCEBI572Nvp+FkAAAAAAAAAAAAAAAAAAAAAAAAAAAAAAAAAAAAAAAAAAAbd9uHXZaGT2cvhRs7reawctIXtX1s3kTqM9YV+/wCpBHnVW/IxwG7udMVuzmgVB/2xst6j9I5RArHNola8E4+0P/on9df2SnTAmx8pWHneSwmrNt/J3VFLMhqns4zl6JmXkZ+niuxMhAGrmKBaBo94uMv2Sl+Xh3i+VOO0m5BdNZ1ElenbwQylHQY+VW1ydG1MaUEeNpG+EVgswzPMwPoLBgAFAsBcFQAGAAkDQA0DAAAAAAAHBgABAhMICQAHBgADABYICQEBCAIAAwwCAAAAUEYVOwAAAAAJAQMBEQoUCQADBAETCgsKFw0ODxARAwQACRQj5RfLl3rjrSoBAAAAQ2QAAVBGFTsAAAAAyYZnBwAAAABkAAAJAwMAAAEJDAkAAAIBBBMVCQjGASBMKQwnooTbKNxdBwAAAAAAAAAAAAAAAAAAAAAAAAAAAAAAAAAUHTKomh4KXvNgA0ovYKS5F8GIOBgAAAAAAAAAAAAAAAAAQgAAAAAAAAAAAAAAAAAAAAAAAEIF7RFOAwAAAAAAAAAAAAAAaAIAAAAAAAC4CwAAAAAAAOAA2mcAAAAAAAAAAAAAAAAAAAAApapuIXG0FuHSfsU8qME9s/kaic0AAwGCsZdSuxV5eCm+Ria4LEQPgTg4bg65gNrTAefEzpAfPQgCABIMAgAAAAAAAAAAAAAACAIABQwCAAAAsIOFAAAAAAADWk6DVOZO8lMFQg2r0dgfltD6tRL/B1hH3u00UzZdgqkAAxEqIPdq2eRt/F6mHNmFe7iwZpdrtGmHNJMFlK7c6Bc6k6kjBezr6u/tAgvu3OGsJSwSElmcOHZ21imqH/rhJ2KgqDJdBPFH4SYIM1kBAAA=",
      "from": "0x123...",
    },
    "type": "bridge",
  },
  "isStxEnabled": false,
  "quoteResponse": Object {
    "adjustedReturn": Object {
      "usd": "985",
      "valueInCurrency": "985",
    },
    "cost": Object {
      "usd": "15",
      "valueInCurrency": "15",
    },
    "estimatedProcessingTimeInSeconds": 300,
    "gasFee": Object {
      "amount": "0.05",
      "usd": "5",
      "valueInCurrency": "5",
    },
    "quote": Object {
      "bridgeId": "test-bridge",
      "bridges": Array [
        "test-bridge",
      ],
      "destAsset": Object {
        "address": "0x...",
        "assetId": "eip155:1/slip44:60",
        "chainId": 1,
        "decimals": 18,
        "name": "Ethereum",
        "symbol": "ETH",
      },
      "destChainId": 1,
      "destTokenAmount": "0.5",
      "feeData": Object {
        "metabridge": Object {
          "amount": "1000000",
          "asset": Object {
            "address": "native",
            "assetId": "eip155:1399811149/slip44:501",
            "chainId": 1151111081099710,
            "decimals": 9,
            "name": "Solana",
            "symbol": "SOL",
          },
        },
      },
      "requestId": "123",
      "srcAsset": Object {
        "address": "native",
        "assetId": "eip155:1399811149/slip44:501",
        "chainId": 1151111081099710,
        "decimals": 9,
        "name": "Solana",
        "symbol": "SOL",
      },
      "srcChainId": 1151111081099710,
      "srcTokenAmount": "1000000000",
      "steps": Array [
        Object {
          "action": "bridge",
          "destAmount": "0.5",
          "destAsset": Object {
            "address": "0x...",
            "assetId": "eip155:1/slip44:60",
            "chainId": 1,
            "decimals": 18,
            "name": "Ethereum",
            "symbol": "ETH",
          },
          "destChainId": 1,
          "protocol": Object {
            "displayName": "Test Protocol",
            "icon": "test-icon",
            "name": "test-protocol",
          },
          "srcAmount": "1000000000",
          "srcAsset": Object {
            "address": "native",
            "assetId": "eip155:1399811149/slip44:501",
            "chainId": 1151111081099710,
            "decimals": 9,
            "name": "Solana",
            "symbol": "SOL",
          },
          "srcChainId": 1151111081099710,
        },
      ],
    },
    "sentAmount": Object {
      "amount": "1",
      "usd": "100",
      "valueInCurrency": "100",
    },
    "swapRate": "0.5",
    "toTokenAmount": Object {
      "amount": "0.5",
      "usd": "1000",
      "valueInCurrency": "1000",
    },
    "totalMaxNetworkFee": Object {
      "amount": "0.15",
      "usd": "15",
      "valueInCurrency": "15",
    },
    "totalNetworkFee": Object {
      "amount": "0.1",
      "usd": "10",
      "valueInCurrency": "10",
    },
    "trade": "AQAAAAAAAAAAAAAAAAAAAAAAAAAAAAAAAAAAAAAAAAAAAAAAAAAAAAAAAAAAAAAAAAAAAAAAAAAAAAAAAAAAAACAAQAHDXLY8oVRIwA8ZdRSGjM5RIZJW8Wv+Twyw3NqU4Hov+OHoHp/dmeDvstKbICW3ezeGR69t3/PTAvdXgZVdJFJXaxkoKXUTWfEAyQyCCG9nwVoDsd10OFdnM9ldSi+9SLqHpqWVDV+zzkmftkF//DpbXxqeH8obNXHFR7pUlxG9uNVOn64oNsFdeUvD139j1M51iRmUY839Y25ET4jDRscT081oGb+rLnywLjLSrIQx6MkqNBhCFbxqY1YmoGZVORW/QMGRm/lIRcy/+ytunLDm+e8jOW7xfcSayxDmzpAAAAAjJclj04kifG7PRApFI4NgwtaE5na/xCEBI572Nvp+FkAAAAAAAAAAAAAAAAAAAAAAAAAAAAAAAAAAAAAAAAAAAbd9uHXZaGT2cvhRs7reawctIXtX1s3kTqM9YV+/wCpBHnVW/IxwG7udMVuzmgVB/2xst6j9I5RArHNola8E4+0P/on9df2SnTAmx8pWHneSwmrNt/J3VFLMhqns4zl6JmXkZ+niuxMhAGrmKBaBo94uMv2Sl+Xh3i+VOO0m5BdNZ1ElenbwQylHQY+VW1ydG1MaUEeNpG+EVgswzPMwPoLBgAFAsBcFQAGAAkDQA0DAAAAAAAHBgABAhMICQAHBgADABYICQEBCAIAAwwCAAAAUEYVOwAAAAAJAQMBEQoUCQADBAETCgsKFw0ODxARAwQACRQj5RfLl3rjrSoBAAAAQ2QAAVBGFTsAAAAAyYZnBwAAAABkAAAJAwMAAAEJDAkAAAIBBBMVCQjGASBMKQwnooTbKNxdBwAAAAAAAAAAAAAAAAAAAAAAAAAAAAAAAAAUHTKomh4KXvNgA0ovYKS5F8GIOBgAAAAAAAAAAAAAAAAAQgAAAAAAAAAAAAAAAAAAAAAAAEIF7RFOAwAAAAAAAAAAAAAAaAIAAAAAAAC4CwAAAAAAAOAA2mcAAAAAAAAAAAAAAAAAAAAApapuIXG0FuHSfsU8qME9s/kaic0AAwGCsZdSuxV5eCm+Ria4LEQPgTg4bg65gNrTAefEzpAfPQgCABIMAgAAAAAAAAAAAAAACAIABQwCAAAAsIOFAAAAAAADWk6DVOZO8lMFQg2r0dgfltD6tRL/B1hH3u00UzZdgqkAAxEqIPdq2eRt/F6mHNmFe7iwZpdrtGmHNJMFlK7c6Bc6k6kjBezr6u/tAgvu3OGsJSwSElmcOHZ21imqH/rhJ2KgqDJdBPFH4SYIM1kBAAA=",
  },
  "slippagePercentage": 0,
  "startTime": 1234567890,
  "statusRequest": Object {
    "bridge": "test-bridge",
    "bridgeId": "test-bridge",
    "destChainId": 1,
    "quote": Object {
      "bridgeId": "test-bridge",
      "bridges": Array [
        "test-bridge",
      ],
      "destAsset": Object {
        "address": "0x...",
        "assetId": "eip155:1/slip44:60",
        "chainId": 1,
        "decimals": 18,
        "name": "Ethereum",
        "symbol": "ETH",
      },
      "destChainId": 1,
      "destTokenAmount": "0.5",
      "feeData": Object {
        "metabridge": Object {
          "amount": "1000000",
          "asset": Object {
            "address": "native",
            "assetId": "eip155:1399811149/slip44:501",
            "chainId": 1151111081099710,
            "decimals": 9,
            "name": "Solana",
            "symbol": "SOL",
          },
        },
      },
      "requestId": "123",
      "srcAsset": Object {
        "address": "native",
        "assetId": "eip155:1399811149/slip44:501",
        "chainId": 1151111081099710,
        "decimals": 9,
        "name": "Solana",
        "symbol": "SOL",
      },
      "srcChainId": 1151111081099710,
      "srcTokenAmount": "1000000000",
      "steps": Array [
        Object {
          "action": "bridge",
          "destAmount": "0.5",
          "destAsset": Object {
            "address": "0x...",
            "assetId": "eip155:1/slip44:60",
            "chainId": 1,
            "decimals": 18,
            "name": "Ethereum",
            "symbol": "ETH",
          },
          "destChainId": 1,
          "protocol": Object {
            "displayName": "Test Protocol",
            "icon": "test-icon",
            "name": "test-protocol",
          },
          "srcAmount": "1000000000",
          "srcAsset": Object {
            "address": "native",
            "assetId": "eip155:1399811149/slip44:501",
            "chainId": 1151111081099710,
            "decimals": 9,
            "name": "Solana",
            "symbol": "SOL",
          },
          "srcChainId": 1151111081099710,
        },
      ],
    },
    "refuel": false,
    "srcChainId": 1151111081099710,
    "srcTxHash": "signature",
  },
}
`;

exports[`BridgeStatusController subscription handlers MultichainTransactionsController:transactionConfirmed should track completed event for other transaction types 1`] = `Array []`;

exports[`BridgeStatusController subscription handlers MultichainTransactionsController:transactionConfirmed should track completed event for swap transaction 1`] = `
Array [
  Array [
    "AccountsController:getAccountByAddress",
    "0xaccount1",
  ],
  Array [
    "BridgeController:trackUnifiedSwapBridgeEvent",
    "Unified SwapBridge Completed",
    Object {
      "action_type": "swapbridge-v1",
      "actual_time_minutes": 0,
      "allowance_reset_transaction": undefined,
      "approval_transaction": undefined,
      "chain_id_destination": "eip155:42161",
      "chain_id_source": "eip155:42161",
      "custom_slippage": true,
      "destination_transaction": "PENDING",
      "error_message": "error_message",
      "gas_included": false,
      "is_hardware_wallet": false,
      "price_impact": 0,
      "provider": "lifi_across",
      "quote_vs_execution_ratio": 1,
      "quoted_time_minutes": 0.25,
      "quoted_vs_used_gas_ratio": 1,
      "security_warnings": Array [],
      "slippage_limit": 0,
      "source_transaction": "COMPLETE",
      "stx_enabled": false,
      "swap_type": "single_chain",
      "token_address_destination": "eip155:42161/slip44:60",
      "token_address_source": "eip155:42161/slip44:60",
      "token_symbol_destination": "ETH",
      "token_symbol_source": "ETH",
      "usd_actual_gas": 0,
      "usd_actual_return": 0,
      "usd_amount_source": 0,
      "usd_quoted_gas": 0,
      "usd_quoted_return": 0,
    },
  ],
]
`;

exports[`BridgeStatusController subscription handlers TransactionController:transactionConfirmed should not track completed event for other transaction types 1`] = `Array []`;

exports[`BridgeStatusController subscription handlers TransactionController:transactionConfirmed should track completed event for swap transaction 1`] = `
Array [
  Array [
    "AccountsController:getAccountByAddress",
    "0xaccount1",
  ],
  Array [
    "BridgeController:trackUnifiedSwapBridgeEvent",
    "Unified SwapBridge Completed",
    Object {
      "action_type": "swapbridge-v1",
      "actual_time_minutes": 0,
      "allowance_reset_transaction": undefined,
      "approval_transaction": undefined,
      "chain_id_destination": "eip155:42161",
      "chain_id_source": "eip155:42161",
      "custom_slippage": true,
      "destination_transaction": "PENDING",
      "error_message": "error_message",
      "gas_included": false,
      "is_hardware_wallet": false,
      "price_impact": 0,
      "provider": "lifi_across",
      "quote_vs_execution_ratio": 1,
      "quoted_time_minutes": 0.25,
      "quoted_vs_used_gas_ratio": 1,
      "security_warnings": Array [],
      "slippage_limit": 0,
      "source_transaction": "COMPLETE",
      "stx_enabled": false,
      "swap_type": "single_chain",
      "token_address_destination": "eip155:42161/slip44:60",
      "token_address_source": "eip155:42161/slip44:60",
      "token_symbol_destination": "ETH",
      "token_symbol_source": "ETH",
      "usd_actual_gas": 0,
      "usd_actual_return": 0,
      "usd_amount_source": 0,
      "usd_quoted_gas": 0,
      "usd_quoted_return": 0,
    },
  ],
]
`;

exports[`BridgeStatusController subscription handlers TransactionController:transactionFailed should not track failed event for approved status 1`] = `Array []`;

exports[`BridgeStatusController subscription handlers TransactionController:transactionFailed should not track failed event for other transaction types 1`] = `Array []`;

exports[`BridgeStatusController subscription handlers TransactionController:transactionFailed should not track failed event for signed status 1`] = `Array []`;

exports[`BridgeStatusController subscription handlers TransactionController:transactionFailed should track failed event for bridge transaction 1`] = `
Array [
  Array [
    "AccountsController:getAccountByAddress",
    "0xaccount1",
  ],
  Array [
    "BridgeController:trackUnifiedSwapBridgeEvent",
    "Unified SwapBridge Failed",
    Object {
      "action_type": "crosschain-v1",
      "actual_time_minutes": 0,
      "allowance_reset_transaction": undefined,
      "approval_transaction": undefined,
      "chain_id_destination": "eip155:10",
      "chain_id_source": "eip155:42161",
      "custom_slippage": true,
      "destination_transaction": "PENDING",
      "error_message": "error_message",
      "gas_included": false,
      "is_hardware_wallet": false,
      "price_impact": 0,
      "provider": "lifi_across",
      "quote_vs_execution_ratio": 1,
      "quoted_time_minutes": 0.25,
      "quoted_vs_used_gas_ratio": 1,
      "security_warnings": Array [],
      "slippage_limit": 0,
      "source_transaction": "COMPLETE",
      "stx_enabled": false,
      "swap_type": "crosschain",
      "token_address_destination": "eip155:10/slip44:60",
      "token_address_source": "eip155:42161/slip44:60",
      "token_symbol_destination": "ETH",
      "token_symbol_source": "ETH",
      "usd_actual_gas": 0,
      "usd_actual_return": 0,
      "usd_amount_source": 0,
      "usd_quoted_gas": 0,
      "usd_quoted_return": 0,
    },
  ],
]
`;

exports[`BridgeStatusController subscription handlers TransactionController:transactionFailed should track failed event for swap transaction 1`] = `
Array [
  Array [
    "AccountsController:getAccountByAddress",
    "0xaccount1",
  ],
  Array [
    "BridgeController:trackUnifiedSwapBridgeEvent",
    "Unified SwapBridge Failed",
    Object {
      "action_type": "swapbridge-v1",
      "actual_time_minutes": 0,
      "allowance_reset_transaction": undefined,
      "approval_transaction": undefined,
      "chain_id_destination": "eip155:42161",
      "chain_id_source": "eip155:42161",
      "custom_slippage": true,
      "destination_transaction": "PENDING",
      "error_message": "error_message",
      "gas_included": false,
      "is_hardware_wallet": false,
      "price_impact": 0,
      "provider": "lifi_across",
      "quote_vs_execution_ratio": 1,
      "quoted_time_minutes": 0.25,
      "quoted_vs_used_gas_ratio": 1,
      "security_warnings": Array [],
      "slippage_limit": 0,
      "source_transaction": "COMPLETE",
      "stx_enabled": false,
      "swap_type": "single_chain",
      "token_address_destination": "eip155:42161/slip44:60",
      "token_address_source": "eip155:42161/slip44:60",
      "token_symbol_destination": "ETH",
      "token_symbol_source": "ETH",
      "usd_actual_gas": 0,
      "usd_actual_return": 0,
      "usd_amount_source": 0,
      "usd_quoted_gas": 0,
      "usd_quoted_return": 0,
    },
  ],
]
`;

exports[`BridgeStatusController wipeBridgeStatus wipes the bridge status for the given address 1`] = `
Array [
  Array [
    "AccountsController:getSelectedMultichainAccount",
  ],
  Array [
    "AccountsController:getSelectedMultichainAccount",
  ],
  Array [
    "NetworkController:getState",
  ],
  Array [
    "NetworkController:getNetworkClientById",
    "networkClientId",
  ],
]
`;<|MERGE_RESOLUTION|>--- conflicted
+++ resolved
@@ -353,13 +353,9 @@
 ]
 `;
 
-<<<<<<< HEAD
 exports[`BridgeStatusController startPollingForBridgeTxStatus stops polling when the transaction duration expires 1`] = `Array []`;
 
-exports[`BridgeStatusController submitTx: EVM should delay after submitting linea approval 1`] = `
-=======
 exports[`BridgeStatusController submitTx: EVM bridge should delay after submitting linea approval 1`] = `
->>>>>>> 5d5ba482
 Object {
   "chainId": "0xa4b1",
   "hash": "0xevmTxHash",
