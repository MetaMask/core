// Jest Snapshot v1, https://goo.gl/fbAQLP

exports[`BridgeStatusController constructor rehydrates the tx history state 1`] = `
Object {
  "bridgeTxMetaId1": Object {
    "account": "0xaccount1",
    "approvalTxId": undefined,
    "estimatedProcessingTimeInSeconds": 15,
    "hasApprovalTx": false,
    "initialDestAssetBalance": undefined,
    "isStxEnabled": false,
    "pricingData": Object {
      "amountSent": "1.234",
      "amountSentInUsd": undefined,
      "quotedGasInUsd": undefined,
      "quotedReturnInUsd": undefined,
    },
    "quote": Object {
      "bridgeId": "lifi",
      "bridges": Array [
        "across",
      ],
      "destAsset": Object {
        "address": "0x0000000000000000000000000000000000000000",
        "assetId": "eip155:10/slip44:60",
        "chainId": 10,
        "coinKey": "ETH",
        "decimals": 18,
        "icon": "https://raw.githubusercontent.com/trustwallet/assets/master/blockchains/ethereum/assets/0xC02aaA39b223FE8D0A0e5C4F27eAD9083C756Cc2/logo.png",
        "logoURI": "https://raw.githubusercontent.com/trustwallet/assets/master/blockchains/ethereum/assets/0xC02aaA39b223FE8D0A0e5C4F27eAD9083C756Cc2/logo.png",
        "name": "ETH",
        "priceUSD": "2478.63",
        "symbol": "ETH",
      },
      "destChainId": 10,
      "destTokenAmount": "990654755978612",
      "feeData": Object {
        "metabridge": Object {
          "amount": "8750000000000",
          "asset": Object {
            "address": "0x0000000000000000000000000000000000000000",
            "assetId": "eip155:42161/slip44:60",
            "chainId": 42161,
            "coinKey": "ETH",
            "decimals": 18,
            "icon": "https://raw.githubusercontent.com/trustwallet/assets/master/blockchains/ethereum/assets/0xC02aaA39b223FE8D0A0e5C4F27eAD9083C756Cc2/logo.png",
            "logoURI": "https://raw.githubusercontent.com/trustwallet/assets/master/blockchains/ethereum/assets/0xC02aaA39b223FE8D0A0e5C4F27eAD9083C756Cc2/logo.png",
            "name": "ETH",
            "priceUSD": "2478.7",
            "symbol": "ETH",
          },
        },
      },
      "requestId": "197c402f-cb96-4096-9f8c-54aed84ca776",
      "srcAsset": Object {
        "address": "0x0000000000000000000000000000000000000000",
        "assetId": "eip155:42161/slip44:60",
        "chainId": 42161,
        "coinKey": "ETH",
        "decimals": 18,
        "icon": "https://raw.githubusercontent.com/trustwallet/assets/master/blockchains/ethereum/assets/0xC02aaA39b223FE8D0A0e5C4F27eAD9083C756Cc2/logo.png",
        "logoURI": "https://raw.githubusercontent.com/trustwallet/assets/master/blockchains/ethereum/assets/0xC02aaA39b223FE8D0A0e5C4F27eAD9083C756Cc2/logo.png",
        "name": "ETH",
        "priceUSD": "2478.7",
        "symbol": "ETH",
      },
      "srcChainId": 42161,
      "srcTokenAmount": "991250000000000",
      "steps": Array [
        Object {
          "action": "bridge",
          "destAmount": "990654755978612",
          "destAsset": Object {
            "address": "0x0000000000000000000000000000000000000000",
            "assetId": "eip155:10/slip44:60",
            "chainId": 10,
            "coinKey": "ETH",
            "decimals": 18,
            "icon": "https://raw.githubusercontent.com/trustwallet/assets/master/blockchains/ethereum/assets/0xC02aaA39b223FE8D0A0e5C4F27eAD9083C756Cc2/logo.png",
            "logoURI": "https://raw.githubusercontent.com/trustwallet/assets/master/blockchains/ethereum/assets/0xC02aaA39b223FE8D0A0e5C4F27eAD9083C756Cc2/logo.png",
            "name": "ETH",
            "priceUSD": "2478.63",
            "symbol": "ETH",
          },
          "destChainId": 10,
          "protocol": Object {
            "displayName": "Across",
            "icon": "https://raw.githubusercontent.com/lifinance/types/main/src/assets/icons/bridges/acrossv2.png",
            "name": "across",
          },
          "srcAmount": "991250000000000",
          "srcAsset": Object {
            "address": "0x0000000000000000000000000000000000000000",
            "assetId": "eip155:42161/slip44:60",
            "chainId": 42161,
            "coinKey": "ETH",
            "decimals": 18,
            "icon": "https://raw.githubusercontent.com/trustwallet/assets/master/blockchains/ethereum/assets/0xC02aaA39b223FE8D0A0e5C4F27eAD9083C756Cc2/logo.png",
            "logoURI": "https://raw.githubusercontent.com/trustwallet/assets/master/blockchains/ethereum/assets/0xC02aaA39b223FE8D0A0e5C4F27eAD9083C756Cc2/logo.png",
            "name": "ETH",
            "priceUSD": "2478.7",
            "symbol": "ETH",
          },
          "srcChainId": 42161,
        },
      ],
    },
    "slippagePercentage": 0,
    "startTime": 1729964825189,
    "status": Object {
      "srcChain": Object {
        "chainId": 42161,
        "txHash": "0xsrcTxHash1",
      },
      "status": "PENDING",
    },
    "targetContractAddress": "0x23981fC34e69eeDFE2BD9a0a9fCb0719Fe09DbFC",
    "txMetaId": "bridgeTxMetaId1",
  },
}
`;

exports[`BridgeStatusController startPollingForBridgeTxStatus emits bridgeTransactionFailed event when the status response is failed 1`] = `
Array [
  Array [
    "AccountsController:getSelectedMultichainAccount",
  ],
  Array [
    "AccountsController:getAccountByAddress",
    "0xaccount1",
  ],
  Array [
    "BridgeController:trackUnifiedSwapBridgeEvent",
    "Unified SwapBridge Failed",
    Object {
      "action_type": "crosschain-v1",
      "actual_time_minutes": 105213.34261666666,
      "allowance_reset_transaction": undefined,
      "approval_transaction": undefined,
      "chain_id_destination": "eip155:10",
      "chain_id_source": "eip155:42161",
      "custom_slippage": true,
      "destination_transaction": "FAILED",
      "error_message": "error_message",
      "gas_included": false,
      "is_hardware_wallet": false,
      "price_impact": 0,
      "provider": "lifi_across",
      "quote_vs_execution_ratio": 1,
      "quoted_time_minutes": 0.25,
      "quoted_vs_used_gas_ratio": 1,
      "slippage_limit": 0,
      "source_transaction": "COMPLETE",
      "stx_enabled": false,
      "swap_type": "crosschain",
      "token_address_destination": "eip155:10/slip44:60",
      "token_address_source": "eip155:42161/slip44:60",
      "token_symbol_destination": "ETH",
      "token_symbol_source": "ETH",
      "usd_actual_gas": 0,
      "usd_actual_return": 0,
      "usd_amount_source": 0,
      "usd_quoted_gas": 0,
      "usd_quoted_return": 0,
    },
  ],
]
`;

exports[`BridgeStatusController startPollingForBridgeTxStatus sets the inital tx history state 1`] = `
Object {
  "bridgeTxMetaId1": Object {
    "account": "0xaccount1",
    "approvalTxId": undefined,
    "estimatedProcessingTimeInSeconds": 15,
    "hasApprovalTx": false,
    "initialDestAssetBalance": undefined,
    "isStxEnabled": false,
    "pricingData": Object {
      "amountSent": "1.234",
      "amountSentInUsd": undefined,
      "quotedGasInUsd": undefined,
      "quotedReturnInUsd": undefined,
    },
    "quote": Object {
      "bridgeId": "lifi",
      "bridges": Array [
        "across",
      ],
      "destAsset": Object {
        "address": "0x0000000000000000000000000000000000000000",
        "assetId": "eip155:10/slip44:60",
        "chainId": 10,
        "coinKey": "ETH",
        "decimals": 18,
        "icon": "https://raw.githubusercontent.com/trustwallet/assets/master/blockchains/ethereum/assets/0xC02aaA39b223FE8D0A0e5C4F27eAD9083C756Cc2/logo.png",
        "logoURI": "https://raw.githubusercontent.com/trustwallet/assets/master/blockchains/ethereum/assets/0xC02aaA39b223FE8D0A0e5C4F27eAD9083C756Cc2/logo.png",
        "name": "ETH",
        "priceUSD": "2478.63",
        "symbol": "ETH",
      },
      "destChainId": 10,
      "destTokenAmount": "990654755978612",
      "feeData": Object {
        "metabridge": Object {
          "amount": "8750000000000",
          "asset": Object {
            "address": "0x0000000000000000000000000000000000000000",
            "assetId": "eip155:42161/slip44:60",
            "chainId": 42161,
            "coinKey": "ETH",
            "decimals": 18,
            "icon": "https://raw.githubusercontent.com/trustwallet/assets/master/blockchains/ethereum/assets/0xC02aaA39b223FE8D0A0e5C4F27eAD9083C756Cc2/logo.png",
            "logoURI": "https://raw.githubusercontent.com/trustwallet/assets/master/blockchains/ethereum/assets/0xC02aaA39b223FE8D0A0e5C4F27eAD9083C756Cc2/logo.png",
            "name": "ETH",
            "priceUSD": "2478.7",
            "symbol": "ETH",
          },
        },
      },
      "requestId": "197c402f-cb96-4096-9f8c-54aed84ca776",
      "srcAsset": Object {
        "address": "0x0000000000000000000000000000000000000000",
        "assetId": "eip155:42161/slip44:60",
        "chainId": 42161,
        "coinKey": "ETH",
        "decimals": 18,
        "icon": "https://raw.githubusercontent.com/trustwallet/assets/master/blockchains/ethereum/assets/0xC02aaA39b223FE8D0A0e5C4F27eAD9083C756Cc2/logo.png",
        "logoURI": "https://raw.githubusercontent.com/trustwallet/assets/master/blockchains/ethereum/assets/0xC02aaA39b223FE8D0A0e5C4F27eAD9083C756Cc2/logo.png",
        "name": "ETH",
        "priceUSD": "2478.7",
        "symbol": "ETH",
      },
      "srcChainId": 42161,
      "srcTokenAmount": "991250000000000",
      "steps": Array [
        Object {
          "action": "bridge",
          "destAmount": "990654755978612",
          "destAsset": Object {
            "address": "0x0000000000000000000000000000000000000000",
            "assetId": "eip155:10/slip44:60",
            "chainId": 10,
            "coinKey": "ETH",
            "decimals": 18,
            "icon": "https://raw.githubusercontent.com/trustwallet/assets/master/blockchains/ethereum/assets/0xC02aaA39b223FE8D0A0e5C4F27eAD9083C756Cc2/logo.png",
            "logoURI": "https://raw.githubusercontent.com/trustwallet/assets/master/blockchains/ethereum/assets/0xC02aaA39b223FE8D0A0e5C4F27eAD9083C756Cc2/logo.png",
            "name": "ETH",
            "priceUSD": "2478.63",
            "symbol": "ETH",
          },
          "destChainId": 10,
          "protocol": Object {
            "displayName": "Across",
            "icon": "https://raw.githubusercontent.com/lifinance/types/main/src/assets/icons/bridges/acrossv2.png",
            "name": "across",
          },
          "srcAmount": "991250000000000",
          "srcAsset": Object {
            "address": "0x0000000000000000000000000000000000000000",
            "assetId": "eip155:42161/slip44:60",
            "chainId": 42161,
            "coinKey": "ETH",
            "decimals": 18,
            "icon": "https://raw.githubusercontent.com/trustwallet/assets/master/blockchains/ethereum/assets/0xC02aaA39b223FE8D0A0e5C4F27eAD9083C756Cc2/logo.png",
            "logoURI": "https://raw.githubusercontent.com/trustwallet/assets/master/blockchains/ethereum/assets/0xC02aaA39b223FE8D0A0e5C4F27eAD9083C756Cc2/logo.png",
            "name": "ETH",
            "priceUSD": "2478.7",
            "symbol": "ETH",
          },
          "srcChainId": 42161,
        },
      ],
    },
    "slippagePercentage": 0,
    "startTime": 1729964825189,
    "status": Object {
      "srcChain": Object {
        "chainId": 42161,
        "txHash": "0xsrcTxHash1",
      },
      "status": "PENDING",
    },
    "targetContractAddress": "0x23981fC34e69eeDFE2BD9a0a9fCb0719Fe09DbFC",
    "txMetaId": "bridgeTxMetaId1",
  },
}
`;

<<<<<<< HEAD
exports[`BridgeStatusController startPollingForBridgeTxStatus sets the initial tx history state 1`] = `
Object {
  "bridgeTxMetaId1": Object {
    "account": "0xaccount1",
    "approvalTxId": undefined,
    "estimatedProcessingTimeInSeconds": 15,
    "hasApprovalTx": false,
    "initialDestAssetBalance": undefined,
    "pricingData": Object {
      "amountSent": "1.234",
      "amountSentInUsd": undefined,
      "quotedGasInUsd": undefined,
      "quotedReturnInUsd": undefined,
    },
    "quote": Object {
      "bridgeId": "lifi",
      "bridges": Array [
        "across",
      ],
      "destAsset": Object {
        "address": "0x0000000000000000000000000000000000000000",
        "assetId": "eip155:10/slip44:60",
        "chainId": 10,
        "coinKey": "ETH",
        "decimals": 18,
        "icon": "https://raw.githubusercontent.com/trustwallet/assets/master/blockchains/ethereum/assets/0xC02aaA39b223FE8D0A0e5C4F27eAD9083C756Cc2/logo.png",
        "logoURI": "https://raw.githubusercontent.com/trustwallet/assets/master/blockchains/ethereum/assets/0xC02aaA39b223FE8D0A0e5C4F27eAD9083C756Cc2/logo.png",
        "name": "ETH",
        "priceUSD": "2478.63",
        "symbol": "ETH",
      },
      "destChainId": 10,
      "destTokenAmount": "990654755978612",
      "feeData": Object {
        "metabridge": Object {
          "amount": "8750000000000",
          "asset": Object {
            "address": "0x0000000000000000000000000000000000000000",
            "assetId": "eip155:42161/slip44:60",
            "chainId": 42161,
            "coinKey": "ETH",
            "decimals": 18,
            "icon": "https://raw.githubusercontent.com/trustwallet/assets/master/blockchains/ethereum/assets/0xC02aaA39b223FE8D0A0e5C4F27eAD9083C756Cc2/logo.png",
            "logoURI": "https://raw.githubusercontent.com/trustwallet/assets/master/blockchains/ethereum/assets/0xC02aaA39b223FE8D0A0e5C4F27eAD9083C756Cc2/logo.png",
            "name": "ETH",
            "priceUSD": "2478.7",
            "symbol": "ETH",
          },
        },
      },
      "requestId": "197c402f-cb96-4096-9f8c-54aed84ca776",
      "srcAsset": Object {
        "address": "0x0000000000000000000000000000000000000000",
        "assetId": "eip155:42161/slip44:60",
        "chainId": 42161,
        "coinKey": "ETH",
        "decimals": 18,
        "icon": "https://raw.githubusercontent.com/trustwallet/assets/master/blockchains/ethereum/assets/0xC02aaA39b223FE8D0A0e5C4F27eAD9083C756Cc2/logo.png",
        "logoURI": "https://raw.githubusercontent.com/trustwallet/assets/master/blockchains/ethereum/assets/0xC02aaA39b223FE8D0A0e5C4F27eAD9083C756Cc2/logo.png",
        "name": "ETH",
        "priceUSD": "2478.7",
        "symbol": "ETH",
      },
      "srcChainId": 42161,
      "srcTokenAmount": "991250000000000",
      "steps": Array [
        Object {
          "action": "bridge",
          "destAmount": "990654755978612",
          "destAsset": Object {
            "address": "0x0000000000000000000000000000000000000000",
            "assetId": "eip155:10/slip44:60",
            "chainId": 10,
            "coinKey": "ETH",
            "decimals": 18,
            "icon": "https://raw.githubusercontent.com/trustwallet/assets/master/blockchains/ethereum/assets/0xC02aaA39b223FE8D0A0e5C4F27eAD9083C756Cc2/logo.png",
            "logoURI": "https://raw.githubusercontent.com/trustwallet/assets/master/blockchains/ethereum/assets/0xC02aaA39b223FE8D0A0e5C4F27eAD9083C756Cc2/logo.png",
            "name": "ETH",
            "priceUSD": "2478.63",
            "symbol": "ETH",
          },
          "destChainId": 10,
          "protocol": Object {
            "displayName": "Across",
            "icon": "https://raw.githubusercontent.com/lifinance/types/main/src/assets/icons/bridges/acrossv2.png",
            "name": "across",
          },
          "srcAmount": "991250000000000",
          "srcAsset": Object {
            "address": "0x0000000000000000000000000000000000000000",
            "assetId": "eip155:42161/slip44:60",
            "chainId": 42161,
            "coinKey": "ETH",
            "decimals": 18,
            "icon": "https://raw.githubusercontent.com/trustwallet/assets/master/blockchains/ethereum/assets/0xC02aaA39b223FE8D0A0e5C4F27eAD9083C756Cc2/logo.png",
            "logoURI": "https://raw.githubusercontent.com/trustwallet/assets/master/blockchains/ethereum/assets/0xC02aaA39b223FE8D0A0e5C4F27eAD9083C756Cc2/logo.png",
            "name": "ETH",
            "priceUSD": "2478.7",
            "symbol": "ETH",
          },
          "srcChainId": 42161,
        },
      ],
    },
    "slippagePercentage": 0,
    "startTime": 1729964825189,
    "status": Object {
      "srcChain": Object {
        "chainId": 42161,
        "txHash": "0xsrcTxHash1",
      },
      "status": "PENDING",
    },
    "targetContractAddress": "0x23981fC34e69eeDFE2BD9a0a9fCb0719Fe09DbFC",
    "txMetaId": "bridgeTxMetaId1",
  },
}
=======
exports[`BridgeStatusController startPollingForBridgeTxStatus stops polling when the status response is complete 1`] = `
Array [
  Array [
    "AccountsController:getSelectedMultichainAccount",
  ],
  Array [
    "AccountsController:getAccountByAddress",
    "0xaccount1",
  ],
  Array [
    "BridgeController:trackUnifiedSwapBridgeEvent",
    "Unified SwapBridge Completed",
    Object {
      "action_type": "crosschain-v1",
      "actual_time_minutes": 105213.34261666666,
      "allowance_reset_transaction": undefined,
      "approval_transaction": undefined,
      "chain_id_destination": "eip155:10",
      "chain_id_source": "eip155:42161",
      "custom_slippage": true,
      "destination_transaction": "COMPLETE",
      "error_message": "error_message",
      "gas_included": false,
      "is_hardware_wallet": false,
      "price_impact": 0,
      "provider": "lifi_across",
      "quote_vs_execution_ratio": 1,
      "quoted_time_minutes": 0.25,
      "quoted_vs_used_gas_ratio": 1,
      "slippage_limit": 0,
      "source_transaction": "COMPLETE",
      "stx_enabled": true,
      "swap_type": "crosschain",
      "token_address_destination": "eip155:10/slip44:60",
      "token_address_source": "eip155:42161/slip44:60",
      "token_symbol_destination": "ETH",
      "token_symbol_source": "ETH",
      "usd_actual_gas": 0,
      "usd_actual_return": 0,
      "usd_amount_source": 0,
      "usd_quoted_gas": 0,
      "usd_quoted_return": 0,
    },
  ],
]
>>>>>>> 48e81ce7
`;

exports[`BridgeStatusController submitTx: EVM should delay after submitting linea approval 1`] = `
Object {
  "chainId": "0xa4b1",
  "hash": "0xevmTxHash",
  "id": "test-tx-id",
  "status": "unapproved",
  "time": 1234567890,
  "txParams": Object {
    "chainId": "0xa4b1",
    "data": "0xdata",
    "from": "0xaccount1",
    "gasLimit": "0x5208",
    "to": "0xbridgeContract",
    "value": "0x0",
  },
  "type": "bridge",
}
`;

exports[`BridgeStatusController submitTx: EVM should delay after submitting linea approval 2`] = `
Object {
  "bridge": "across",
  "bridgeId": "lifi",
  "destChainId": 10,
  "quote": Object {
    "bridgeId": "lifi",
    "bridges": Array [
      "across",
    ],
    "destAsset": Object {
      "address": "0x0000000000000000000000000000000000000000",
      "assetId": "eip155:10/slip44:60",
      "chainId": 10,
      "coinKey": "ETH",
      "decimals": 18,
      "icon": "https://raw.githubusercontent.com/trustwallet/assets/master/blockchains/ethereum/assets/0xC02aaA39b223FE8D0A0e5C4F27eAD9083C756Cc2/logo.png",
      "logoURI": "https://raw.githubusercontent.com/trustwallet/assets/master/blockchains/ethereum/assets/0xC02aaA39b223FE8D0A0e5C4F27eAD9083C756Cc2/logo.png",
      "name": "ETH",
      "priceUSD": "2478.63",
      "symbol": "ETH",
    },
    "destChainId": 10,
    "destTokenAmount": "990654755978612",
    "feeData": Object {
      "metabridge": Object {
        "amount": "8750000000000",
        "asset": Object {
          "address": "0x0000000000000000000000000000000000000000",
          "assetId": "eip155:42161/slip44:60",
          "chainId": 42161,
          "coinKey": "ETH",
          "decimals": 18,
          "icon": "https://raw.githubusercontent.com/trustwallet/assets/master/blockchains/ethereum/assets/0xC02aaA39b223FE8D0A0e5C4F27eAD9083C756Cc2/logo.png",
          "logoURI": "https://raw.githubusercontent.com/trustwallet/assets/master/blockchains/ethereum/assets/0xC02aaA39b223FE8D0A0e5C4F27eAD9083C756Cc2/logo.png",
          "name": "ETH",
          "priceUSD": "2478.7",
          "symbol": "ETH",
        },
      },
    },
    "requestId": "197c402f-cb96-4096-9f8c-54aed84ca776",
    "srcAsset": Object {
      "address": "0x0000000000000000000000000000000000000000",
      "assetId": "eip155:42161/slip44:60",
      "chainId": 42161,
      "coinKey": "ETH",
      "decimals": 18,
      "icon": "https://raw.githubusercontent.com/trustwallet/assets/master/blockchains/ethereum/assets/0xC02aaA39b223FE8D0A0e5C4F27eAD9083C756Cc2/logo.png",
      "logoURI": "https://raw.githubusercontent.com/trustwallet/assets/master/blockchains/ethereum/assets/0xC02aaA39b223FE8D0A0e5C4F27eAD9083C756Cc2/logo.png",
      "name": "ETH",
      "priceUSD": "2478.7",
      "symbol": "ETH",
    },
    "srcChainId": 59144,
    "srcTokenAmount": "991250000000000",
    "steps": Array [
      Object {
        "action": "bridge",
        "destAmount": "990654755978612",
        "destAsset": Object {
          "address": "0x0000000000000000000000000000000000000000",
          "assetId": "eip155:10/slip44:60",
          "chainId": 10,
          "coinKey": "ETH",
          "decimals": 18,
          "icon": "https://raw.githubusercontent.com/trustwallet/assets/master/blockchains/ethereum/assets/0xC02aaA39b223FE8D0A0e5C4F27eAD9083C756Cc2/logo.png",
          "logoURI": "https://raw.githubusercontent.com/trustwallet/assets/master/blockchains/ethereum/assets/0xC02aaA39b223FE8D0A0e5C4F27eAD9083C756Cc2/logo.png",
          "name": "ETH",
          "priceUSD": "2478.63",
          "symbol": "ETH",
        },
        "destChainId": 10,
        "protocol": Object {
          "displayName": "Across",
          "icon": "https://raw.githubusercontent.com/lifinance/types/main/src/assets/icons/bridges/acrossv2.png",
          "name": "across",
        },
        "srcAmount": "991250000000000",
        "srcAsset": Object {
          "address": "0x0000000000000000000000000000000000000000",
          "assetId": "eip155:42161/slip44:60",
          "chainId": 42161,
          "coinKey": "ETH",
          "decimals": 18,
          "icon": "https://raw.githubusercontent.com/trustwallet/assets/master/blockchains/ethereum/assets/0xC02aaA39b223FE8D0A0e5C4F27eAD9083C756Cc2/logo.png",
          "logoURI": "https://raw.githubusercontent.com/trustwallet/assets/master/blockchains/ethereum/assets/0xC02aaA39b223FE8D0A0e5C4F27eAD9083C756Cc2/logo.png",
          "name": "ETH",
          "priceUSD": "2478.7",
          "symbol": "ETH",
        },
        "srcChainId": 42161,
      },
    ],
  },
  "refuel": false,
  "srcChainId": 59144,
  "srcTxHash": "0xevmTxHash",
}
`;

exports[`BridgeStatusController submitTx: EVM should delay after submitting linea approval 3`] = `
Array [
  Array [
    "AccountsController:getAccountByAddress",
    "0xaccount1",
  ],
  Array [
    "NetworkController:findNetworkClientIdByChainId",
    "0xa4b1",
  ],
  Array [
    "GasFeeController:getState",
  ],
  Array [
    "TransactionController:getState",
  ],
  Array [
    "AccountsController:getAccountByAddress",
    "0xaccount1",
  ],
  Array [
    "NetworkController:findNetworkClientIdByChainId",
    "0xa4b1",
  ],
  Array [
    "GasFeeController:getState",
  ],
  Array [
    "TransactionController:getState",
  ],
  Array [
    "AccountsController:getSelectedMultichainAccount",
  ],
  Array [
    "AccountsController:getAccountByAddress",
    "0xaccount1",
  ],
  Array [
    "BridgeController:trackUnifiedSwapBridgeEvent",
    "Unified SwapBridge Submitted",
    Object {
      "action_type": "crosschain-v1",
      "actual_time_minutes": 0,
      "allowance_reset_transaction": undefined,
      "approval_transaction": "COMPLETE",
      "chain_id_destination": "eip155:10",
      "chain_id_source": "eip155:59144",
      "custom_slippage": true,
      "destination_transaction": "PENDING",
      "error_message": "error_message",
      "gas_included": false,
      "is_hardware_wallet": false,
      "price_impact": 0,
      "provider": "lifi_across",
      "quote_vs_execution_ratio": 1,
      "quoted_time_minutes": 0.25,
      "quoted_vs_used_gas_ratio": 1,
      "slippage_limit": 0,
      "source_transaction": "COMPLETE",
      "stx_enabled": false,
      "swap_type": "crosschain",
      "token_address_destination": "eip155:10/slip44:60",
      "token_address_source": "eip155:42161/slip44:60",
      "token_symbol_destination": "ETH",
      "token_symbol_source": "ETH",
      "usd_actual_gas": 0,
      "usd_actual_return": 0,
      "usd_amount_source": 0,
      "usd_quoted_gas": 0,
      "usd_quoted_return": 0,
    },
  ],
]
`;

exports[`BridgeStatusController submitTx: EVM should handle smart accounts (4337) 1`] = `
Object {
  "chainId": "0xa4b1",
  "hash": "0xevmTxHash",
  "id": "test-tx-id",
  "status": "unapproved",
  "time": 1234567890,
  "txParams": Object {
    "chainId": "0xa4b1",
    "data": "0xdata",
    "from": "0xaccount1",
    "gasLimit": "0x5208",
    "to": "0xbridgeContract",
    "value": "0x0",
  },
  "type": "bridge",
}
`;

exports[`BridgeStatusController submitTx: EVM should handle smart accounts (4337) 2`] = `
Object {
  "bridge": "across",
  "bridgeId": "lifi",
  "destChainId": 10,
  "quote": Object {
    "bridgeId": "lifi",
    "bridges": Array [
      "across",
    ],
    "destAsset": Object {
      "address": "0x0000000000000000000000000000000000000000",
      "assetId": "eip155:10/slip44:60",
      "chainId": 10,
      "coinKey": "ETH",
      "decimals": 18,
      "icon": "https://raw.githubusercontent.com/trustwallet/assets/master/blockchains/ethereum/assets/0xC02aaA39b223FE8D0A0e5C4F27eAD9083C756Cc2/logo.png",
      "logoURI": "https://raw.githubusercontent.com/trustwallet/assets/master/blockchains/ethereum/assets/0xC02aaA39b223FE8D0A0e5C4F27eAD9083C756Cc2/logo.png",
      "name": "ETH",
      "priceUSD": "2478.63",
      "symbol": "ETH",
    },
    "destChainId": 10,
    "destTokenAmount": "990654755978612",
    "feeData": Object {
      "metabridge": Object {
        "amount": "8750000000000",
        "asset": Object {
          "address": "0x0000000000000000000000000000000000000000",
          "assetId": "eip155:42161/slip44:60",
          "chainId": 42161,
          "coinKey": "ETH",
          "decimals": 18,
          "icon": "https://raw.githubusercontent.com/trustwallet/assets/master/blockchains/ethereum/assets/0xC02aaA39b223FE8D0A0e5C4F27eAD9083C756Cc2/logo.png",
          "logoURI": "https://raw.githubusercontent.com/trustwallet/assets/master/blockchains/ethereum/assets/0xC02aaA39b223FE8D0A0e5C4F27eAD9083C756Cc2/logo.png",
          "name": "ETH",
          "priceUSD": "2478.7",
          "symbol": "ETH",
        },
      },
    },
    "requestId": "197c402f-cb96-4096-9f8c-54aed84ca776",
    "srcAsset": Object {
      "address": "0x0000000000000000000000000000000000000000",
      "assetId": "eip155:42161/slip44:60",
      "chainId": 42161,
      "coinKey": "ETH",
      "decimals": 18,
      "icon": "https://raw.githubusercontent.com/trustwallet/assets/master/blockchains/ethereum/assets/0xC02aaA39b223FE8D0A0e5C4F27eAD9083C756Cc2/logo.png",
      "logoURI": "https://raw.githubusercontent.com/trustwallet/assets/master/blockchains/ethereum/assets/0xC02aaA39b223FE8D0A0e5C4F27eAD9083C756Cc2/logo.png",
      "name": "ETH",
      "priceUSD": "2478.7",
      "symbol": "ETH",
    },
    "srcChainId": 42161,
    "srcTokenAmount": "991250000000000",
    "steps": Array [
      Object {
        "action": "bridge",
        "destAmount": "990654755978612",
        "destAsset": Object {
          "address": "0x0000000000000000000000000000000000000000",
          "assetId": "eip155:10/slip44:60",
          "chainId": 10,
          "coinKey": "ETH",
          "decimals": 18,
          "icon": "https://raw.githubusercontent.com/trustwallet/assets/master/blockchains/ethereum/assets/0xC02aaA39b223FE8D0A0e5C4F27eAD9083C756Cc2/logo.png",
          "logoURI": "https://raw.githubusercontent.com/trustwallet/assets/master/blockchains/ethereum/assets/0xC02aaA39b223FE8D0A0e5C4F27eAD9083C756Cc2/logo.png",
          "name": "ETH",
          "priceUSD": "2478.63",
          "symbol": "ETH",
        },
        "destChainId": 10,
        "protocol": Object {
          "displayName": "Across",
          "icon": "https://raw.githubusercontent.com/lifinance/types/main/src/assets/icons/bridges/acrossv2.png",
          "name": "across",
        },
        "srcAmount": "991250000000000",
        "srcAsset": Object {
          "address": "0x0000000000000000000000000000000000000000",
          "assetId": "eip155:42161/slip44:60",
          "chainId": 42161,
          "coinKey": "ETH",
          "decimals": 18,
          "icon": "https://raw.githubusercontent.com/trustwallet/assets/master/blockchains/ethereum/assets/0xC02aaA39b223FE8D0A0e5C4F27eAD9083C756Cc2/logo.png",
          "logoURI": "https://raw.githubusercontent.com/trustwallet/assets/master/blockchains/ethereum/assets/0xC02aaA39b223FE8D0A0e5C4F27eAD9083C756Cc2/logo.png",
          "name": "ETH",
          "priceUSD": "2478.7",
          "symbol": "ETH",
        },
        "srcChainId": 42161,
      },
    ],
  },
  "refuel": false,
  "srcChainId": 42161,
  "srcTxHash": "0xevmTxHash",
}
`;

exports[`BridgeStatusController submitTx: EVM should handle smart accounts (4337) 3`] = `
Array [
  Array [
    Object {
      "chainId": "0xa4b1",
      "networkClientId": "arbitrum",
      "transactionParams": Object {
        "chainId": "0xa4b1",
        "data": "0xdata",
        "from": "0xaccount1",
        "gas": "21000",
        "gasLimit": "21000",
        "to": "0xbridgeContract",
        "value": "0x0",
      },
    },
  ],
]
`;

exports[`BridgeStatusController submitTx: EVM should handle smart accounts (4337) 4`] = `
Array [
  Array [
    "AccountsController:getAccountByAddress",
    "0xaccount1",
  ],
  Array [
    "NetworkController:findNetworkClientIdByChainId",
    "0xa4b1",
  ],
  Array [
    "GasFeeController:getState",
  ],
  Array [
    "TransactionController:getState",
  ],
  Array [
    "AccountsController:getSelectedMultichainAccount",
  ],
  Array [
    "AccountsController:getAccountByAddress",
    "",
  ],
  Array [
    "BridgeController:trackUnifiedSwapBridgeEvent",
    "Unified SwapBridge Submitted",
    Object {
      "action_type": "crosschain-v1",
      "actual_time_minutes": 0,
      "allowance_reset_transaction": undefined,
      "approval_transaction": undefined,
      "chain_id_destination": "eip155:10",
      "chain_id_source": "eip155:42161",
      "custom_slippage": true,
      "destination_transaction": "PENDING",
      "error_message": "error_message",
      "gas_included": false,
      "is_hardware_wallet": false,
      "price_impact": 0,
      "provider": "lifi_across",
      "quote_vs_execution_ratio": 1,
      "quoted_time_minutes": 0.25,
      "quoted_vs_used_gas_ratio": 1,
      "slippage_limit": 0,
      "source_transaction": "COMPLETE",
      "stx_enabled": false,
      "swap_type": "crosschain",
      "token_address_destination": "eip155:10/slip44:60",
      "token_address_source": "eip155:42161/slip44:60",
      "token_symbol_destination": "ETH",
      "token_symbol_source": "ETH",
      "usd_actual_gas": 0,
      "usd_actual_return": 0,
      "usd_amount_source": 0,
      "usd_quoted_gas": 0,
      "usd_quoted_return": 0,
    },
  ],
]
`;

exports[`BridgeStatusController submitTx: EVM should handle smart accounts (4337) 5`] = `
Array [
  Array [
    Object {
      "chainId": "0xa4b1",
      "data": "0xdata",
      "from": "0xaccount1",
      "gas": "0x5208",
      "gasLimit": "21000",
      "maxFeePerGas": undefined,
      "maxPriorityFeePerGas": undefined,
      "to": "0xbridgeContract",
      "value": "0x0",
    },
    Object {
      "actionId": "1234567890.456",
      "networkClientId": "arbitrum",
      "origin": "metamask",
      "requireApproval": false,
      "type": "bridge",
    },
  ],
]
`;

exports[`BridgeStatusController submitTx: EVM should handle smart transactions 1`] = `
Object {
  "approvalTxId": undefined,
  "chainId": "0xa4b1",
  "destinationChainId": "0xa",
  "destinationTokenAddress": "0x0000000000000000000000000000000000000000",
  "destinationTokenAmount": "990654755978612",
  "destinationTokenDecimals": 18,
  "destinationTokenSymbol": "ETH",
  "hash": "0xevmTxHash",
  "id": "test-tx-id",
  "sourceTokenAddress": "0x0000000000000000000000000000000000000000",
  "sourceTokenAmount": "991250000000000",
  "sourceTokenDecimals": 18,
  "sourceTokenSymbol": "ETH",
  "status": "unapproved",
  "swapTokenValue": "1.234",
  "time": 1234567890,
  "txParams": Object {
    "chainId": "0xa4b1",
    "data": "0xdata",
    "from": "0xaccount1",
    "gasLimit": "0x5208",
    "to": "0xbridgeContract",
    "value": "0x0",
  },
  "type": "bridge",
}
`;

exports[`BridgeStatusController submitTx: EVM should handle smart transactions 2`] = `
Object {
  "bridge": "across",
  "bridgeId": "lifi",
  "destChainId": 10,
  "quote": Object {
    "bridgeId": "lifi",
    "bridges": Array [
      "across",
    ],
    "destAsset": Object {
      "address": "0x0000000000000000000000000000000000000000",
      "assetId": "eip155:10/slip44:60",
      "chainId": 10,
      "coinKey": "ETH",
      "decimals": 18,
      "icon": "https://raw.githubusercontent.com/trustwallet/assets/master/blockchains/ethereum/assets/0xC02aaA39b223FE8D0A0e5C4F27eAD9083C756Cc2/logo.png",
      "logoURI": "https://raw.githubusercontent.com/trustwallet/assets/master/blockchains/ethereum/assets/0xC02aaA39b223FE8D0A0e5C4F27eAD9083C756Cc2/logo.png",
      "name": "ETH",
      "priceUSD": "2478.63",
      "symbol": "ETH",
    },
    "destChainId": 10,
    "destTokenAmount": "990654755978612",
    "feeData": Object {
      "metabridge": Object {
        "amount": "8750000000000",
        "asset": Object {
          "address": "0x0000000000000000000000000000000000000000",
          "assetId": "eip155:42161/slip44:60",
          "chainId": 42161,
          "coinKey": "ETH",
          "decimals": 18,
          "icon": "https://raw.githubusercontent.com/trustwallet/assets/master/blockchains/ethereum/assets/0xC02aaA39b223FE8D0A0e5C4F27eAD9083C756Cc2/logo.png",
          "logoURI": "https://raw.githubusercontent.com/trustwallet/assets/master/blockchains/ethereum/assets/0xC02aaA39b223FE8D0A0e5C4F27eAD9083C756Cc2/logo.png",
          "name": "ETH",
          "priceUSD": "2478.7",
          "symbol": "ETH",
        },
      },
    },
    "requestId": "197c402f-cb96-4096-9f8c-54aed84ca776",
    "srcAsset": Object {
      "address": "0x0000000000000000000000000000000000000000",
      "assetId": "eip155:42161/slip44:60",
      "chainId": 42161,
      "coinKey": "ETH",
      "decimals": 18,
      "icon": "https://raw.githubusercontent.com/trustwallet/assets/master/blockchains/ethereum/assets/0xC02aaA39b223FE8D0A0e5C4F27eAD9083C756Cc2/logo.png",
      "logoURI": "https://raw.githubusercontent.com/trustwallet/assets/master/blockchains/ethereum/assets/0xC02aaA39b223FE8D0A0e5C4F27eAD9083C756Cc2/logo.png",
      "name": "ETH",
      "priceUSD": "2478.7",
      "symbol": "ETH",
    },
    "srcChainId": 42161,
    "srcTokenAmount": "991250000000000",
    "steps": Array [
      Object {
        "action": "bridge",
        "destAmount": "990654755978612",
        "destAsset": Object {
          "address": "0x0000000000000000000000000000000000000000",
          "assetId": "eip155:10/slip44:60",
          "chainId": 10,
          "coinKey": "ETH",
          "decimals": 18,
          "icon": "https://raw.githubusercontent.com/trustwallet/assets/master/blockchains/ethereum/assets/0xC02aaA39b223FE8D0A0e5C4F27eAD9083C756Cc2/logo.png",
          "logoURI": "https://raw.githubusercontent.com/trustwallet/assets/master/blockchains/ethereum/assets/0xC02aaA39b223FE8D0A0e5C4F27eAD9083C756Cc2/logo.png",
          "name": "ETH",
          "priceUSD": "2478.63",
          "symbol": "ETH",
        },
        "destChainId": 10,
        "protocol": Object {
          "displayName": "Across",
          "icon": "https://raw.githubusercontent.com/lifinance/types/main/src/assets/icons/bridges/acrossv2.png",
          "name": "across",
        },
        "srcAmount": "991250000000000",
        "srcAsset": Object {
          "address": "0x0000000000000000000000000000000000000000",
          "assetId": "eip155:42161/slip44:60",
          "chainId": 42161,
          "coinKey": "ETH",
          "decimals": 18,
          "icon": "https://raw.githubusercontent.com/trustwallet/assets/master/blockchains/ethereum/assets/0xC02aaA39b223FE8D0A0e5C4F27eAD9083C756Cc2/logo.png",
          "logoURI": "https://raw.githubusercontent.com/trustwallet/assets/master/blockchains/ethereum/assets/0xC02aaA39b223FE8D0A0e5C4F27eAD9083C756Cc2/logo.png",
          "name": "ETH",
          "priceUSD": "2478.7",
          "symbol": "ETH",
        },
        "srcChainId": 42161,
      },
    ],
  },
  "refuel": false,
  "srcChainId": 42161,
  "srcTxHash": "0xevmTxHash",
}
`;

exports[`BridgeStatusController submitTx: EVM should handle smart transactions 3`] = `
Array [
  Array [
    Object {
      "chainId": "0xa4b1",
      "networkClientId": "arbitrum",
      "transactionParams": Object {
        "chainId": "0xa4b1",
        "data": "0xdata",
        "from": "0xaccount1",
        "gas": "21000",
        "gasLimit": "21000",
        "to": "0xbridgeContract",
        "value": "0x0",
      },
    },
  ],
]
`;

exports[`BridgeStatusController submitTx: EVM should handle smart transactions 4`] = `
Array [
  Array [
    Object {
      "chainId": "0xa4b1",
      "data": "0xdata",
      "from": "0xaccount1",
      "gas": "0x5208",
      "gasLimit": "21000",
      "maxFeePerGas": undefined,
      "maxPriorityFeePerGas": undefined,
      "to": "0xbridgeContract",
      "value": "0x0",
    },
    Object {
      "actionId": "1234567890.456",
      "networkClientId": "arbitrum",
      "origin": "metamask",
      "requireApproval": false,
      "type": "bridge",
    },
  ],
]
`;

exports[`BridgeStatusController submitTx: EVM should handle smart transactions 5`] = `
Array [
  Array [
    "AccountsController:getAccountByAddress",
    "0xaccount1",
  ],
  Array [
    "NetworkController:findNetworkClientIdByChainId",
    "0xa4b1",
  ],
  Array [
    "GasFeeController:getState",
  ],
  Array [
    "AccountsController:getSelectedMultichainAccount",
  ],
  Array [
    "AccountsController:getAccountByAddress",
    "",
  ],
  Array [
    "BridgeController:trackUnifiedSwapBridgeEvent",
    "Unified SwapBridge Submitted",
    Object {
      "action_type": "crosschain-v1",
      "actual_time_minutes": 0,
      "allowance_reset_transaction": undefined,
      "approval_transaction": undefined,
      "chain_id_destination": "eip155:10",
      "chain_id_source": "eip155:42161",
      "custom_slippage": true,
      "destination_transaction": "PENDING",
      "error_message": "error_message",
      "gas_included": false,
      "is_hardware_wallet": false,
      "price_impact": 0,
      "provider": "lifi_across",
      "quote_vs_execution_ratio": 1,
      "quoted_time_minutes": 0.25,
      "quoted_vs_used_gas_ratio": 1,
      "slippage_limit": 0,
      "source_transaction": "COMPLETE",
      "stx_enabled": true,
      "swap_type": "crosschain",
      "token_address_destination": "eip155:10/slip44:60",
      "token_address_source": "eip155:42161/slip44:60",
      "token_symbol_destination": "ETH",
      "token_symbol_source": "ETH",
      "usd_actual_gas": 0,
      "usd_actual_return": 0,
      "usd_amount_source": 0,
      "usd_quoted_gas": 0,
      "usd_quoted_return": 0,
    },
  ],
]
`;

exports[`BridgeStatusController submitTx: EVM should reset USDT allowance 1`] = `
Object {
  "chainId": "0xa4b1",
  "hash": "0xevmTxHash",
  "id": "test-tx-id",
  "status": "unapproved",
  "time": 1234567890,
  "txParams": Object {
    "chainId": "0xa4b1",
    "data": "0xdata",
    "from": "0xaccount1",
    "gasLimit": "0x5208",
    "to": "0xbridgeContract",
    "value": "0x0",
  },
  "type": "bridge",
}
`;

exports[`BridgeStatusController submitTx: EVM should reset USDT allowance 2`] = `
Object {
  "bridge": "across",
  "bridgeId": "lifi",
  "destChainId": 10,
  "quote": Object {
    "bridgeId": "lifi",
    "bridges": Array [
      "across",
    ],
    "destAsset": Object {
      "address": "0x0000000000000000000000000000000000000000",
      "assetId": "eip155:10/slip44:60",
      "chainId": 10,
      "coinKey": "ETH",
      "decimals": 18,
      "icon": "https://raw.githubusercontent.com/trustwallet/assets/master/blockchains/ethereum/assets/0xC02aaA39b223FE8D0A0e5C4F27eAD9083C756Cc2/logo.png",
      "logoURI": "https://raw.githubusercontent.com/trustwallet/assets/master/blockchains/ethereum/assets/0xC02aaA39b223FE8D0A0e5C4F27eAD9083C756Cc2/logo.png",
      "name": "ETH",
      "priceUSD": "2478.63",
      "symbol": "ETH",
    },
    "destChainId": 10,
    "destTokenAmount": "990654755978612",
    "feeData": Object {
      "metabridge": Object {
        "amount": "8750000000000",
        "asset": Object {
          "address": "0x0000000000000000000000000000000000000000",
          "assetId": "eip155:42161/slip44:60",
          "chainId": 42161,
          "coinKey": "ETH",
          "decimals": 18,
          "icon": "https://raw.githubusercontent.com/trustwallet/assets/master/blockchains/ethereum/assets/0xC02aaA39b223FE8D0A0e5C4F27eAD9083C756Cc2/logo.png",
          "logoURI": "https://raw.githubusercontent.com/trustwallet/assets/master/blockchains/ethereum/assets/0xC02aaA39b223FE8D0A0e5C4F27eAD9083C756Cc2/logo.png",
          "name": "ETH",
          "priceUSD": "2478.7",
          "symbol": "ETH",
        },
      },
    },
    "requestId": "197c402f-cb96-4096-9f8c-54aed84ca776",
    "srcAsset": Object {
      "address": "0x0000000000000000000000000000000000000000",
      "assetId": "eip155:42161/slip44:60",
      "chainId": 42161,
      "coinKey": "ETH",
      "decimals": 18,
      "icon": "https://raw.githubusercontent.com/trustwallet/assets/master/blockchains/ethereum/assets/0xC02aaA39b223FE8D0A0e5C4F27eAD9083C756Cc2/logo.png",
      "logoURI": "https://raw.githubusercontent.com/trustwallet/assets/master/blockchains/ethereum/assets/0xC02aaA39b223FE8D0A0e5C4F27eAD9083C756Cc2/logo.png",
      "name": "ETH",
      "priceUSD": "2478.7",
      "symbol": "ETH",
    },
    "srcChainId": 42161,
    "srcTokenAmount": "991250000000000",
    "steps": Array [
      Object {
        "action": "bridge",
        "destAmount": "990654755978612",
        "destAsset": Object {
          "address": "0x0000000000000000000000000000000000000000",
          "assetId": "eip155:10/slip44:60",
          "chainId": 10,
          "coinKey": "ETH",
          "decimals": 18,
          "icon": "https://raw.githubusercontent.com/trustwallet/assets/master/blockchains/ethereum/assets/0xC02aaA39b223FE8D0A0e5C4F27eAD9083C756Cc2/logo.png",
          "logoURI": "https://raw.githubusercontent.com/trustwallet/assets/master/blockchains/ethereum/assets/0xC02aaA39b223FE8D0A0e5C4F27eAD9083C756Cc2/logo.png",
          "name": "ETH",
          "priceUSD": "2478.63",
          "symbol": "ETH",
        },
        "destChainId": 10,
        "protocol": Object {
          "displayName": "Across",
          "icon": "https://raw.githubusercontent.com/lifinance/types/main/src/assets/icons/bridges/acrossv2.png",
          "name": "across",
        },
        "srcAmount": "991250000000000",
        "srcAsset": Object {
          "address": "0x0000000000000000000000000000000000000000",
          "assetId": "eip155:42161/slip44:60",
          "chainId": 42161,
          "coinKey": "ETH",
          "decimals": 18,
          "icon": "https://raw.githubusercontent.com/trustwallet/assets/master/blockchains/ethereum/assets/0xC02aaA39b223FE8D0A0e5C4F27eAD9083C756Cc2/logo.png",
          "logoURI": "https://raw.githubusercontent.com/trustwallet/assets/master/blockchains/ethereum/assets/0xC02aaA39b223FE8D0A0e5C4F27eAD9083C756Cc2/logo.png",
          "name": "ETH",
          "priceUSD": "2478.7",
          "symbol": "ETH",
        },
        "srcChainId": 42161,
      },
    ],
  },
  "refuel": false,
  "srcChainId": 42161,
  "srcTxHash": "0xevmTxHash",
}
`;

exports[`BridgeStatusController submitTx: EVM should reset USDT allowance 3`] = `
Array [
  Array [
    Object {
      "chainId": "0xa4b1",
      "networkClientId": "arbitrum-client-id",
      "transactionParams": Object {
        "chainId": "0xa4b1",
        "data": "0x095ea7b30000000000000000000000000439e60f02a8900a951603950d8d4527f400c3f10000000000000000000000000000000000000000000000000000000000000000",
        "from": "0xaccount1",
        "gas": "21000",
        "gasLimit": "21000",
        "to": "0xtokenContract",
        "value": "0x0",
      },
    },
  ],
  Array [
    Object {
      "chainId": "0xa4b1",
      "networkClientId": "arbitrum-client-id",
      "transactionParams": Object {
        "chainId": "0xa4b1",
        "data": "0xapprovalData",
        "from": "0xaccount1",
        "gas": "21000",
        "gasLimit": "21000",
        "to": "0xtokenContract",
        "value": "0x0",
      },
    },
  ],
  Array [
    Object {
      "chainId": "0xa4b1",
      "networkClientId": "arbitrum",
      "transactionParams": Object {
        "chainId": "0xa4b1",
        "data": "0xdata",
        "from": "0xaccount1",
        "gas": "21000",
        "gasLimit": "21000",
        "to": "0xbridgeContract",
        "value": "0x0",
      },
    },
  ],
]
`;

exports[`BridgeStatusController submitTx: EVM should reset USDT allowance 4`] = `
Array [
  Array [
    Object {
      "chainId": "0xa4b1",
      "data": "0x095ea7b30000000000000000000000000439e60f02a8900a951603950d8d4527f400c3f10000000000000000000000000000000000000000000000000000000000000000",
      "from": "0xaccount1",
      "gas": "0x5208",
      "gasLimit": "21000",
      "maxFeePerGas": undefined,
      "maxPriorityFeePerGas": undefined,
      "to": "0xtokenContract",
      "value": "0x0",
    },
    Object {
      "actionId": "1234567890.456",
      "networkClientId": "arbitrum-client-id",
      "origin": "metamask",
      "requireApproval": false,
      "type": "bridgeApproval",
    },
  ],
  Array [
    Object {
      "chainId": "0xa4b1",
      "data": "0xapprovalData",
      "from": "0xaccount1",
      "gas": "0x5208",
      "gasLimit": "21000",
      "maxFeePerGas": undefined,
      "maxPriorityFeePerGas": undefined,
      "to": "0xtokenContract",
      "value": "0x0",
    },
    Object {
      "actionId": "1234567890.456",
      "networkClientId": "arbitrum-client-id",
      "origin": "metamask",
      "requireApproval": false,
      "type": "bridgeApproval",
    },
  ],
  Array [
    Object {
      "chainId": "0xa4b1",
      "data": "0xdata",
      "from": "0xaccount1",
      "gas": "0x5208",
      "gasLimit": "21000",
      "maxFeePerGas": undefined,
      "maxPriorityFeePerGas": undefined,
      "to": "0xbridgeContract",
      "value": "0x0",
    },
    Object {
      "actionId": "1234567890.456",
      "networkClientId": "arbitrum",
      "origin": "metamask",
      "requireApproval": false,
      "type": "bridge",
    },
  ],
]
`;

exports[`BridgeStatusController submitTx: EVM should reset USDT allowance 5`] = `
Array [
  Array [
    "BridgeController:getBridgeERC20Allowance",
    "0x0000000000000000000000000000000000000000",
    "0xa4b1",
  ],
  Array [
    "AccountsController:getAccountByAddress",
    "0xaccount1",
  ],
  Array [
    "NetworkController:findNetworkClientIdByChainId",
    "0xa4b1",
  ],
  Array [
    "GasFeeController:getState",
  ],
  Array [
    "TransactionController:getState",
  ],
  Array [
    "AccountsController:getAccountByAddress",
    "0xaccount1",
  ],
  Array [
    "NetworkController:findNetworkClientIdByChainId",
    "0xa4b1",
  ],
  Array [
    "GasFeeController:getState",
  ],
  Array [
    "TransactionController:getState",
  ],
  Array [
    "AccountsController:getAccountByAddress",
    "0xaccount1",
  ],
  Array [
    "NetworkController:findNetworkClientIdByChainId",
    "0xa4b1",
  ],
  Array [
    "GasFeeController:getState",
  ],
  Array [
    "TransactionController:getState",
  ],
  Array [
    "AccountsController:getSelectedMultichainAccount",
  ],
  Array [
    "AccountsController:getAccountByAddress",
    "0xaccount1",
  ],
  Array [
    "BridgeController:trackUnifiedSwapBridgeEvent",
    "Unified SwapBridge Submitted",
    Object {
      "action_type": "crosschain-v1",
      "actual_time_minutes": 0,
      "allowance_reset_transaction": undefined,
      "approval_transaction": "COMPLETE",
      "chain_id_destination": "eip155:10",
      "chain_id_source": "eip155:42161",
      "custom_slippage": true,
      "destination_transaction": "PENDING",
      "error_message": "error_message",
      "gas_included": false,
      "is_hardware_wallet": false,
      "price_impact": 0,
      "provider": "lifi_across",
      "quote_vs_execution_ratio": 1,
      "quoted_time_minutes": 0.25,
      "quoted_vs_used_gas_ratio": 1,
      "slippage_limit": 0,
      "source_transaction": "COMPLETE",
      "stx_enabled": false,
      "swap_type": "crosschain",
      "token_address_destination": "eip155:10/slip44:60",
      "token_address_source": "eip155:42161/slip44:60",
      "token_symbol_destination": "ETH",
      "token_symbol_source": "ETH",
      "usd_actual_gas": 0,
      "usd_actual_return": 0,
      "usd_amount_source": 0,
      "usd_quoted_gas": 0,
      "usd_quoted_return": 0,
    },
  ],
]
`;

exports[`BridgeStatusController submitTx: EVM should successfully submit an EVM bridge transaction with approval 1`] = `
Object {
  "chainId": "0xa4b1",
  "hash": "0xevmTxHash",
  "id": "test-tx-id",
  "status": "unapproved",
  "time": 1234567890,
  "txParams": Object {
    "chainId": "0xa4b1",
    "data": "0xdata",
    "from": "0xaccount1",
    "gasLimit": "0x5208",
    "to": "0xbridgeContract",
    "value": "0x0",
  },
  "type": "bridge",
}
`;

exports[`BridgeStatusController submitTx: EVM should successfully submit an EVM bridge transaction with approval 2`] = `
Object {
  "bridge": "across",
  "bridgeId": "lifi",
  "destChainId": 10,
  "quote": Object {
    "bridgeId": "lifi",
    "bridges": Array [
      "across",
    ],
    "destAsset": Object {
      "address": "0x0000000000000000000000000000000000000000",
      "assetId": "eip155:10/slip44:60",
      "chainId": 10,
      "coinKey": "ETH",
      "decimals": 18,
      "icon": "https://raw.githubusercontent.com/trustwallet/assets/master/blockchains/ethereum/assets/0xC02aaA39b223FE8D0A0e5C4F27eAD9083C756Cc2/logo.png",
      "logoURI": "https://raw.githubusercontent.com/trustwallet/assets/master/blockchains/ethereum/assets/0xC02aaA39b223FE8D0A0e5C4F27eAD9083C756Cc2/logo.png",
      "name": "ETH",
      "priceUSD": "2478.63",
      "symbol": "ETH",
    },
    "destChainId": 10,
    "destTokenAmount": "990654755978612",
    "feeData": Object {
      "metabridge": Object {
        "amount": "8750000000000",
        "asset": Object {
          "address": "0x0000000000000000000000000000000000000000",
          "assetId": "eip155:42161/slip44:60",
          "chainId": 42161,
          "coinKey": "ETH",
          "decimals": 18,
          "icon": "https://raw.githubusercontent.com/trustwallet/assets/master/blockchains/ethereum/assets/0xC02aaA39b223FE8D0A0e5C4F27eAD9083C756Cc2/logo.png",
          "logoURI": "https://raw.githubusercontent.com/trustwallet/assets/master/blockchains/ethereum/assets/0xC02aaA39b223FE8D0A0e5C4F27eAD9083C756Cc2/logo.png",
          "name": "ETH",
          "priceUSD": "2478.7",
          "symbol": "ETH",
        },
      },
    },
    "requestId": "197c402f-cb96-4096-9f8c-54aed84ca776",
    "srcAsset": Object {
      "address": "0x0000000000000000000000000000000000000000",
      "assetId": "eip155:42161/slip44:60",
      "chainId": 42161,
      "coinKey": "ETH",
      "decimals": 18,
      "icon": "https://raw.githubusercontent.com/trustwallet/assets/master/blockchains/ethereum/assets/0xC02aaA39b223FE8D0A0e5C4F27eAD9083C756Cc2/logo.png",
      "logoURI": "https://raw.githubusercontent.com/trustwallet/assets/master/blockchains/ethereum/assets/0xC02aaA39b223FE8D0A0e5C4F27eAD9083C756Cc2/logo.png",
      "name": "ETH",
      "priceUSD": "2478.7",
      "symbol": "ETH",
    },
    "srcChainId": 42161,
    "srcTokenAmount": "991250000000000",
    "steps": Array [
      Object {
        "action": "bridge",
        "destAmount": "990654755978612",
        "destAsset": Object {
          "address": "0x0000000000000000000000000000000000000000",
          "assetId": "eip155:10/slip44:60",
          "chainId": 10,
          "coinKey": "ETH",
          "decimals": 18,
          "icon": "https://raw.githubusercontent.com/trustwallet/assets/master/blockchains/ethereum/assets/0xC02aaA39b223FE8D0A0e5C4F27eAD9083C756Cc2/logo.png",
          "logoURI": "https://raw.githubusercontent.com/trustwallet/assets/master/blockchains/ethereum/assets/0xC02aaA39b223FE8D0A0e5C4F27eAD9083C756Cc2/logo.png",
          "name": "ETH",
          "priceUSD": "2478.63",
          "symbol": "ETH",
        },
        "destChainId": 10,
        "protocol": Object {
          "displayName": "Across",
          "icon": "https://raw.githubusercontent.com/lifinance/types/main/src/assets/icons/bridges/acrossv2.png",
          "name": "across",
        },
        "srcAmount": "991250000000000",
        "srcAsset": Object {
          "address": "0x0000000000000000000000000000000000000000",
          "assetId": "eip155:42161/slip44:60",
          "chainId": 42161,
          "coinKey": "ETH",
          "decimals": 18,
          "icon": "https://raw.githubusercontent.com/trustwallet/assets/master/blockchains/ethereum/assets/0xC02aaA39b223FE8D0A0e5C4F27eAD9083C756Cc2/logo.png",
          "logoURI": "https://raw.githubusercontent.com/trustwallet/assets/master/blockchains/ethereum/assets/0xC02aaA39b223FE8D0A0e5C4F27eAD9083C756Cc2/logo.png",
          "name": "ETH",
          "priceUSD": "2478.7",
          "symbol": "ETH",
        },
        "srcChainId": 42161,
      },
    ],
  },
  "refuel": false,
  "srcChainId": 42161,
  "srcTxHash": "0xevmTxHash",
}
`;

exports[`BridgeStatusController submitTx: EVM should successfully submit an EVM bridge transaction with approval 3`] = `
Array [
  Array [
    Object {
      "chainId": "0xa4b1",
      "data": "0xapprovalData",
      "from": "0xaccount1",
      "gas": "0x5208",
      "gasLimit": "21000",
      "maxFeePerGas": undefined,
      "maxPriorityFeePerGas": undefined,
      "to": "0xtokenContract",
      "value": "0x0",
    },
    Object {
      "actionId": "1234567890.456",
      "networkClientId": "arbitrum-client-id",
      "origin": "metamask",
      "requireApproval": false,
      "type": "bridgeApproval",
    },
  ],
  Array [
    Object {
      "chainId": "0xa4b1",
      "data": "0xdata",
      "from": "0xaccount1",
      "gas": "0x5208",
      "gasLimit": "21000",
      "maxFeePerGas": undefined,
      "maxPriorityFeePerGas": undefined,
      "to": "0xbridgeContract",
      "value": "0x0",
    },
    Object {
      "actionId": "1234567890.456",
      "networkClientId": "arbitrum",
      "origin": "metamask",
      "requireApproval": false,
      "type": "bridge",
    },
  ],
]
`;

exports[`BridgeStatusController submitTx: EVM should successfully submit an EVM bridge transaction with approval 4`] = `
Array [
  Array [
    "AccountsController:getAccountByAddress",
    "0xaccount1",
  ],
  Array [
    "NetworkController:findNetworkClientIdByChainId",
    "0xa4b1",
  ],
  Array [
    "GasFeeController:getState",
  ],
  Array [
    "TransactionController:getState",
  ],
  Array [
    "AccountsController:getAccountByAddress",
    "0xaccount1",
  ],
  Array [
    "NetworkController:findNetworkClientIdByChainId",
    "0xa4b1",
  ],
  Array [
    "GasFeeController:getState",
  ],
  Array [
    "TransactionController:getState",
  ],
  Array [
    "AccountsController:getSelectedMultichainAccount",
  ],
  Array [
    "AccountsController:getAccountByAddress",
    "0xaccount1",
  ],
  Array [
    "BridgeController:trackUnifiedSwapBridgeEvent",
    "Unified SwapBridge Submitted",
    Object {
      "action_type": "crosschain-v1",
      "actual_time_minutes": 0,
      "allowance_reset_transaction": undefined,
      "approval_transaction": "COMPLETE",
      "chain_id_destination": "eip155:10",
      "chain_id_source": "eip155:42161",
      "custom_slippage": true,
      "destination_transaction": "PENDING",
      "error_message": "error_message",
      "gas_included": false,
      "is_hardware_wallet": false,
      "price_impact": 0,
      "provider": "lifi_across",
      "quote_vs_execution_ratio": 1,
      "quoted_time_minutes": 0.25,
      "quoted_vs_used_gas_ratio": 1,
      "slippage_limit": 0,
      "source_transaction": "COMPLETE",
      "stx_enabled": false,
      "swap_type": "crosschain",
      "token_address_destination": "eip155:10/slip44:60",
      "token_address_source": "eip155:42161/slip44:60",
      "token_symbol_destination": "ETH",
      "token_symbol_source": "ETH",
      "usd_actual_gas": 0,
      "usd_actual_return": 0,
      "usd_amount_source": 0,
      "usd_quoted_gas": 0,
      "usd_quoted_return": 0,
    },
  ],
]
`;

exports[`BridgeStatusController submitTx: EVM should successfully submit an EVM bridge transaction with no approval 1`] = `
Object {
  "chainId": "0xa4b1",
  "hash": "0xevmTxHash",
  "id": "test-tx-id",
  "status": "unapproved",
  "time": 1234567890,
  "txParams": Object {
    "chainId": "0xa4b1",
    "data": "0xdata",
    "from": "0xaccount1",
    "gasLimit": "0x5208",
    "to": "0xbridgeContract",
    "value": "0x0",
  },
  "type": "bridge",
}
`;

exports[`BridgeStatusController submitTx: EVM should successfully submit an EVM bridge transaction with no approval 2`] = `
Object {
  "bridge": "across",
  "bridgeId": "lifi",
  "destChainId": 10,
  "quote": Object {
    "bridgeId": "lifi",
    "bridges": Array [
      "across",
    ],
    "destAsset": Object {
      "address": "0x0000000000000000000000000000000000000032",
      "assetId": "eip155:10/slip44:60",
      "chainId": 10,
      "coinKey": "WETH",
      "decimals": 18,
      "icon": "https://raw.githubusercontent.com/trustwallet/assets/master/blockchains/ethereum/assets/0xC02aaA39b223FE8D0A0e5C4F27eAD9083C756Cc2/logo.png",
      "logoURI": "https://raw.githubusercontent.com/trustwallet/assets/master/blockchains/ethereum/assets/0xC02aaA39b223FE8D0A0e5C4F27eAD9083C756Cc2/logo.png",
      "name": "WETH",
      "priceUSD": "2478.63",
      "symbol": "WETH",
    },
    "destChainId": 10,
    "destTokenAmount": "990654755978612",
    "feeData": Object {
      "metabridge": Object {
        "amount": "8750000000000",
        "asset": Object {
          "address": "0x0000000000000000000000000000000000000000",
          "assetId": "eip155:42161/slip44:60",
          "chainId": 42161,
          "coinKey": "ETH",
          "decimals": 18,
          "icon": "https://raw.githubusercontent.com/trustwallet/assets/master/blockchains/ethereum/assets/0xC02aaA39b223FE8D0A0e5C4F27eAD9083C756Cc2/logo.png",
          "logoURI": "https://raw.githubusercontent.com/trustwallet/assets/master/blockchains/ethereum/assets/0xC02aaA39b223FE8D0A0e5C4F27eAD9083C756Cc2/logo.png",
          "name": "ETH",
          "priceUSD": "2478.7",
          "symbol": "ETH",
        },
      },
    },
    "requestId": "197c402f-cb96-4096-9f8c-54aed84ca776",
    "srcAsset": Object {
      "address": "0x0000000000000000000000000000000000000000",
      "assetId": "eip155:42161/slip44:60",
      "chainId": 42161,
      "coinKey": "ETH",
      "decimals": 18,
      "icon": "https://raw.githubusercontent.com/trustwallet/assets/master/blockchains/ethereum/assets/0xC02aaA39b223FE8D0A0e5C4F27eAD9083C756Cc2/logo.png",
      "logoURI": "https://raw.githubusercontent.com/trustwallet/assets/master/blockchains/ethereum/assets/0xC02aaA39b223FE8D0A0e5C4F27eAD9083C756Cc2/logo.png",
      "name": "ETH",
      "priceUSD": "2478.7",
      "symbol": "ETH",
    },
    "srcChainId": 42161,
    "srcTokenAmount": "991250000000000",
    "steps": Array [
      Object {
        "action": "bridge",
        "destAmount": "990654755978612",
        "destAsset": Object {
          "address": "0x0000000000000000000000000000000000000000",
          "assetId": "eip155:10/slip44:60",
          "chainId": 10,
          "coinKey": "ETH",
          "decimals": 18,
          "icon": "https://raw.githubusercontent.com/trustwallet/assets/master/blockchains/ethereum/assets/0xC02aaA39b223FE8D0A0e5C4F27eAD9083C756Cc2/logo.png",
          "logoURI": "https://raw.githubusercontent.com/trustwallet/assets/master/blockchains/ethereum/assets/0xC02aaA39b223FE8D0A0e5C4F27eAD9083C756Cc2/logo.png",
          "name": "ETH",
          "priceUSD": "2478.63",
          "symbol": "ETH",
        },
        "destChainId": 10,
        "protocol": Object {
          "displayName": "Across",
          "icon": "https://raw.githubusercontent.com/lifinance/types/main/src/assets/icons/bridges/acrossv2.png",
          "name": "across",
        },
        "srcAmount": "991250000000000",
        "srcAsset": Object {
          "address": "0x0000000000000000000000000000000000000000",
          "assetId": "eip155:42161/slip44:60",
          "chainId": 42161,
          "coinKey": "ETH",
          "decimals": 18,
          "icon": "https://raw.githubusercontent.com/trustwallet/assets/master/blockchains/ethereum/assets/0xC02aaA39b223FE8D0A0e5C4F27eAD9083C756Cc2/logo.png",
          "logoURI": "https://raw.githubusercontent.com/trustwallet/assets/master/blockchains/ethereum/assets/0xC02aaA39b223FE8D0A0e5C4F27eAD9083C756Cc2/logo.png",
          "name": "ETH",
          "priceUSD": "2478.7",
          "symbol": "ETH",
        },
        "srcChainId": 42161,
      },
    ],
  },
  "refuel": false,
  "srcChainId": 42161,
  "srcTxHash": "0xevmTxHash",
}
`;

exports[`BridgeStatusController submitTx: EVM should successfully submit an EVM bridge transaction with no approval 3`] = `
Array [
  Array [
    Object {
      "chainId": "0xa4b1",
      "networkClientId": "arbitrum",
      "transactionParams": Object {
        "chainId": "0xa4b1",
        "data": "0xdata",
        "from": "0xaccount1",
        "gas": "21000",
        "gasLimit": "21000",
        "to": "0xbridgeContract",
        "value": "0x0",
      },
    },
  ],
]
`;

exports[`BridgeStatusController submitTx: EVM should successfully submit an EVM bridge transaction with no approval 4`] = `
Array [
  Array [
    Object {
      "chainId": "0xa4b1",
      "data": "0xdata",
      "from": "0xaccount1",
      "gas": "0x5208",
      "gasLimit": "21000",
      "maxFeePerGas": undefined,
      "maxPriorityFeePerGas": undefined,
      "to": "0xbridgeContract",
      "value": "0x0",
    },
    Object {
      "actionId": "1234567890.456",
      "networkClientId": "arbitrum",
      "origin": "metamask",
      "requireApproval": false,
      "type": "bridge",
    },
  ],
]
`;

exports[`BridgeStatusController submitTx: EVM should successfully submit an EVM bridge transaction with no approval 5`] = `
Array [
  Array [
    "AccountsController:getAccountByAddress",
    "0xaccount1",
  ],
  Array [
    "NetworkController:findNetworkClientIdByChainId",
    "0xa4b1",
  ],
  Array [
    "GasFeeController:getState",
  ],
  Array [
    "TransactionController:getState",
  ],
  Array [
    "AccountsController:getSelectedMultichainAccount",
  ],
  Array [
    "AccountsController:getAccountByAddress",
    "0xaccount1",
  ],
  Array [
    "BridgeController:trackUnifiedSwapBridgeEvent",
    "Unified SwapBridge Submitted",
    Object {
      "action_type": "crosschain-v1",
      "actual_time_minutes": 0,
      "allowance_reset_transaction": undefined,
      "approval_transaction": undefined,
      "chain_id_destination": "eip155:10",
      "chain_id_source": "eip155:42161",
      "custom_slippage": true,
      "destination_transaction": "PENDING",
      "error_message": "error_message",
      "gas_included": false,
      "is_hardware_wallet": false,
      "price_impact": 0,
      "provider": "lifi_across",
      "quote_vs_execution_ratio": 1,
      "quoted_time_minutes": 0.25,
      "quoted_vs_used_gas_ratio": 1,
      "slippage_limit": 0,
      "source_transaction": "COMPLETE",
      "stx_enabled": false,
      "swap_type": "crosschain",
      "token_address_destination": "eip155:10/slip44:60",
      "token_address_source": "eip155:42161/slip44:60",
      "token_symbol_destination": "WETH",
      "token_symbol_source": "ETH",
      "usd_actual_gas": 0,
      "usd_actual_return": 0,
      "usd_amount_source": 0,
      "usd_quoted_gas": 0,
      "usd_quoted_return": 0,
    },
  ],
  Array [
    "AccountsController:getSelectedMultichainAccount",
  ],
  Array [
    "TokensController:addDetectedTokens",
    Array [
      Object {
        "address": "0x0000000000000000000000000000000000000032",
        "decimals": 18,
        "image": undefined,
        "name": "WETH",
        "symbol": "WETH",
      },
    ],
    Object {
      "chainId": "0xa",
      "selectedAddress": "",
    },
  ],
]
`;

exports[`BridgeStatusController submitTx: EVM should throw an error if approval tx fails 1`] = `
Array [
  Array [
    Object {
      "chainId": "0xa4b1",
      "data": "0xapprovalData",
      "from": "0xaccount1",
      "gas": "0x5208",
      "gasLimit": "21000",
      "maxFeePerGas": undefined,
      "maxPriorityFeePerGas": undefined,
      "to": "0xtokenContract",
      "value": "0x0",
    },
    Object {
      "actionId": "1234567890.456",
      "networkClientId": "arbitrum-client-id",
      "origin": "metamask",
      "requireApproval": false,
      "type": "bridgeApproval",
    },
  ],
]
`;

exports[`BridgeStatusController submitTx: EVM should throw an error if approval tx fails 2`] = `
Array [
  Array [
    "AccountsController:getAccountByAddress",
    "0xaccount1",
  ],
  Array [
    "NetworkController:findNetworkClientIdByChainId",
    "0xa4b1",
  ],
  Array [
    "GasFeeController:getState",
  ],
]
`;

exports[`BridgeStatusController submitTx: EVM should throw an error if approval tx meta is undefined 1`] = `
Array [
  Array [
    Object {
      "chainId": "0xa4b1",
      "data": "0xapprovalData",
      "from": "0xaccount1",
      "gas": "0x5208",
      "gasLimit": "21000",
      "maxFeePerGas": undefined,
      "maxPriorityFeePerGas": undefined,
      "to": "0xtokenContract",
      "value": "0x0",
    },
    Object {
      "actionId": "1234567890.456",
      "networkClientId": "arbitrum-client-id",
      "origin": "metamask",
      "requireApproval": false,
      "type": "bridgeApproval",
    },
  ],
]
`;

exports[`BridgeStatusController submitTx: EVM should throw an error if approval tx meta is undefined 2`] = `
Array [
  Array [
    "AccountsController:getAccountByAddress",
    "0xaccount1",
  ],
  Array [
    "NetworkController:findNetworkClientIdByChainId",
    "0xa4b1",
  ],
  Array [
    "GasFeeController:getState",
  ],
  Array [
    "TransactionController:getState",
  ],
]
`;

exports[`BridgeStatusController submitTx: Solana should successfully submit a Solana transaction 1`] = `
Array [
  Array [
    "AccountsController:getSelectedMultichainAccount",
  ],
  Array [
    "SnapController:handleRequest",
    Object {
      "handler": "onKeyringRequest",
      "origin": "metamask",
      "request": Object {
        "id": "test-uuid-1234",
        "jsonrpc": "2.0",
        "method": "keyring_submitRequest",
        "params": Object {
          "account": undefined,
          "id": "test-uuid-1234",
          "request": Object {
            "method": "signAndSendTransaction",
            "params": Object {
              "account": Object {
                "address": "0x123...",
              },
              "scope": "solana-chain-id",
              "transaction": "AQAAAAAAAAAAAAAAAAAAAAAAAAAAAAAAAAAAAAAAAAAAAAAAAAAAAAAAAAAAAAAAAAAAAAAAAAAAAAAAAAAAAACAAQAHDXLY8oVRIwA8ZdRSGjM5RIZJW8Wv+Twyw3NqU4Hov+OHoHp/dmeDvstKbICW3ezeGR69t3/PTAvdXgZVdJFJXaxkoKXUTWfEAyQyCCG9nwVoDsd10OFdnM9ldSi+9SLqHpqWVDV+zzkmftkF//DpbXxqeH8obNXHFR7pUlxG9uNVOn64oNsFdeUvD139j1M51iRmUY839Y25ET4jDRscT081oGb+rLnywLjLSrIQx6MkqNBhCFbxqY1YmoGZVORW/QMGRm/lIRcy/+ytunLDm+e8jOW7xfcSayxDmzpAAAAAjJclj04kifG7PRApFI4NgwtaE5na/xCEBI572Nvp+FkAAAAAAAAAAAAAAAAAAAAAAAAAAAAAAAAAAAAAAAAAAAbd9uHXZaGT2cvhRs7reawctIXtX1s3kTqM9YV+/wCpBHnVW/IxwG7udMVuzmgVB/2xst6j9I5RArHNola8E4+0P/on9df2SnTAmx8pWHneSwmrNt/J3VFLMhqns4zl6JmXkZ+niuxMhAGrmKBaBo94uMv2Sl+Xh3i+VOO0m5BdNZ1ElenbwQylHQY+VW1ydG1MaUEeNpG+EVgswzPMwPoLBgAFAsBcFQAGAAkDQA0DAAAAAAAHBgABAhMICQAHBgADABYICQEBCAIAAwwCAAAAUEYVOwAAAAAJAQMBEQoUCQADBAETCgsKFw0ODxARAwQACRQj5RfLl3rjrSoBAAAAQ2QAAVBGFTsAAAAAyYZnBwAAAABkAAAJAwMAAAEJDAkAAAIBBBMVCQjGASBMKQwnooTbKNxdBwAAAAAAAAAAAAAAAAAAAAAAAAAAAAAAAAAUHTKomh4KXvNgA0ovYKS5F8GIOBgAAAAAAAAAAAAAAAAAQgAAAAAAAAAAAAAAAAAAAAAAAEIF7RFOAwAAAAAAAAAAAAAAaAIAAAAAAAC4CwAAAAAAAOAA2mcAAAAAAAAAAAAAAAAAAAAApapuIXG0FuHSfsU8qME9s/kaic0AAwGCsZdSuxV5eCm+Ria4LEQPgTg4bg65gNrTAefEzpAfPQgCABIMAgAAAAAAAAAAAAAACAIABQwCAAAAsIOFAAAAAAADWk6DVOZO8lMFQg2r0dgfltD6tRL/B1hH3u00UzZdgqkAAxEqIPdq2eRt/F6mHNmFe7iwZpdrtGmHNJMFlK7c6Bc6k6kjBezr6u/tAgvu3OGsJSwSElmcOHZ21imqH/rhJ2KgqDJdBPFH4SYIM1kBAAA=",
            },
          },
          "scope": "solana:5eykt4UsFv8P8NJdTREpY1vzqKqZKvdp",
        },
      },
      "snapId": "test-snap",
    },
  ],
  Array [
    "BridgeController:trackUnifiedSwapBridgeEvent",
    "Unified SwapBridge Snap Confirmation Page Viewed",
    Object {},
  ],
  Array [
    "AccountsController:getSelectedMultichainAccount",
  ],
  Array [
    "AccountsController:getAccountByAddress",
    "0x123...",
  ],
  Array [
    "BridgeController:trackUnifiedSwapBridgeEvent",
    "Unified SwapBridge Submitted",
    Object {
      "action_type": "crosschain-v1",
      "actual_time_minutes": 0,
      "allowance_reset_transaction": undefined,
      "approval_transaction": undefined,
      "chain_id_destination": "eip155:1",
      "chain_id_source": "solana:5eykt4UsFv8P8NJdTREpY1vzqKqZKvdp",
      "custom_slippage": true,
      "destination_transaction": "PENDING",
      "error_message": "error_message",
      "gas_included": false,
      "is_hardware_wallet": false,
      "price_impact": 0,
      "provider": "test-bridge_test-bridge",
      "quote_vs_execution_ratio": 1,
      "quoted_time_minutes": 5,
      "quoted_vs_used_gas_ratio": 1,
      "slippage_limit": 0,
      "source_transaction": "COMPLETE",
      "stx_enabled": false,
      "swap_type": "crosschain",
      "token_address_destination": "eip155:1/slip44:60",
      "token_address_source": "eip155:1399811149/slip44:501",
      "token_symbol_destination": "ETH",
      "token_symbol_source": "SOL",
      "usd_actual_gas": 5,
      "usd_actual_return": 1000,
      "usd_amount_source": 100,
      "usd_quoted_gas": 5,
      "usd_quoted_return": 1000,
    },
  ],
  Array [
    "AccountsController:getSelectedMultichainAccount",
  ],
  Array [
    "TokensController:addDetectedTokens",
    Array [
      Object {
        "address": "0x...",
        "decimals": 18,
        "image": undefined,
        "name": "Ethereum",
        "symbol": "ETH",
      },
    ],
    Object {
      "chainId": "0x1",
      "selectedAddress": "",
    },
  ],
]
`;

exports[`BridgeStatusController submitTx: Solana should successfully submit a Solana transaction 2`] = `
Object {
  "approvalTxId": undefined,
  "chainId": "0x416edef1601be",
  "destinationChainId": "0x1",
  "destinationTokenAddress": "0x...",
  "destinationTokenAmount": "0.5",
  "destinationTokenDecimals": 18,
  "destinationTokenSymbol": "ETH",
  "hash": "signature",
  "id": "test-uuid-1234",
  "isBridgeTx": true,
  "isSolana": true,
  "networkClientId": "test-snap",
  "origin": "test-snap",
  "sourceTokenAddress": "native",
  "sourceTokenAmount": "1000000000",
  "sourceTokenDecimals": 9,
  "sourceTokenSymbol": "SOL",
  "status": "submitted",
  "swapTokenValue": "1",
  "time": 1234567890,
  "txParams": Object {
    "data": "AQAAAAAAAAAAAAAAAAAAAAAAAAAAAAAAAAAAAAAAAAAAAAAAAAAAAAAAAAAAAAAAAAAAAAAAAAAAAAAAAAAAAACAAQAHDXLY8oVRIwA8ZdRSGjM5RIZJW8Wv+Twyw3NqU4Hov+OHoHp/dmeDvstKbICW3ezeGR69t3/PTAvdXgZVdJFJXaxkoKXUTWfEAyQyCCG9nwVoDsd10OFdnM9ldSi+9SLqHpqWVDV+zzkmftkF//DpbXxqeH8obNXHFR7pUlxG9uNVOn64oNsFdeUvD139j1M51iRmUY839Y25ET4jDRscT081oGb+rLnywLjLSrIQx6MkqNBhCFbxqY1YmoGZVORW/QMGRm/lIRcy/+ytunLDm+e8jOW7xfcSayxDmzpAAAAAjJclj04kifG7PRApFI4NgwtaE5na/xCEBI572Nvp+FkAAAAAAAAAAAAAAAAAAAAAAAAAAAAAAAAAAAAAAAAAAAbd9uHXZaGT2cvhRs7reawctIXtX1s3kTqM9YV+/wCpBHnVW/IxwG7udMVuzmgVB/2xst6j9I5RArHNola8E4+0P/on9df2SnTAmx8pWHneSwmrNt/J3VFLMhqns4zl6JmXkZ+niuxMhAGrmKBaBo94uMv2Sl+Xh3i+VOO0m5BdNZ1ElenbwQylHQY+VW1ydG1MaUEeNpG+EVgswzPMwPoLBgAFAsBcFQAGAAkDQA0DAAAAAAAHBgABAhMICQAHBgADABYICQEBCAIAAwwCAAAAUEYVOwAAAAAJAQMBEQoUCQADBAETCgsKFw0ODxARAwQACRQj5RfLl3rjrSoBAAAAQ2QAAVBGFTsAAAAAyYZnBwAAAABkAAAJAwMAAAEJDAkAAAIBBBMVCQjGASBMKQwnooTbKNxdBwAAAAAAAAAAAAAAAAAAAAAAAAAAAAAAAAAUHTKomh4KXvNgA0ovYKS5F8GIOBgAAAAAAAAAAAAAAAAAQgAAAAAAAAAAAAAAAAAAAAAAAEIF7RFOAwAAAAAAAAAAAAAAaAIAAAAAAAC4CwAAAAAAAOAA2mcAAAAAAAAAAAAAAAAAAAAApapuIXG0FuHSfsU8qME9s/kaic0AAwGCsZdSuxV5eCm+Ria4LEQPgTg4bg65gNrTAefEzpAfPQgCABIMAgAAAAAAAAAAAAAACAIABQwCAAAAsIOFAAAAAAADWk6DVOZO8lMFQg2r0dgfltD6tRL/B1hH3u00UzZdgqkAAxEqIPdq2eRt/F6mHNmFe7iwZpdrtGmHNJMFlK7c6Bc6k6kjBezr6u/tAgvu3OGsJSwSElmcOHZ21imqH/rhJ2KgqDJdBPFH4SYIM1kBAAA=",
    "from": "0x123...",
  },
  "type": "bridge",
}
`;

exports[`BridgeStatusController submitTx: Solana should successfully submit a Solana transaction 3`] = `
Object {
  "approvalTxId": undefined,
  "bridgeTxMeta": Object {
    "approvalTxId": undefined,
    "chainId": "0x416edef1601be",
    "destinationChainId": "0x1",
    "destinationTokenAddress": "0x...",
    "destinationTokenAmount": "0.5",
    "destinationTokenDecimals": 18,
    "destinationTokenSymbol": "ETH",
    "hash": "signature",
    "id": "test-uuid-1234",
    "isBridgeTx": true,
    "isSolana": true,
    "networkClientId": "test-snap",
    "origin": "test-snap",
    "sourceTokenAddress": "native",
    "sourceTokenAmount": "1000000000",
    "sourceTokenDecimals": 9,
    "sourceTokenSymbol": "SOL",
    "status": "submitted",
    "swapTokenValue": "1",
    "time": 1234567890,
    "txParams": Object {
      "data": "AQAAAAAAAAAAAAAAAAAAAAAAAAAAAAAAAAAAAAAAAAAAAAAAAAAAAAAAAAAAAAAAAAAAAAAAAAAAAAAAAAAAAACAAQAHDXLY8oVRIwA8ZdRSGjM5RIZJW8Wv+Twyw3NqU4Hov+OHoHp/dmeDvstKbICW3ezeGR69t3/PTAvdXgZVdJFJXaxkoKXUTWfEAyQyCCG9nwVoDsd10OFdnM9ldSi+9SLqHpqWVDV+zzkmftkF//DpbXxqeH8obNXHFR7pUlxG9uNVOn64oNsFdeUvD139j1M51iRmUY839Y25ET4jDRscT081oGb+rLnywLjLSrIQx6MkqNBhCFbxqY1YmoGZVORW/QMGRm/lIRcy/+ytunLDm+e8jOW7xfcSayxDmzpAAAAAjJclj04kifG7PRApFI4NgwtaE5na/xCEBI572Nvp+FkAAAAAAAAAAAAAAAAAAAAAAAAAAAAAAAAAAAAAAAAAAAbd9uHXZaGT2cvhRs7reawctIXtX1s3kTqM9YV+/wCpBHnVW/IxwG7udMVuzmgVB/2xst6j9I5RArHNola8E4+0P/on9df2SnTAmx8pWHneSwmrNt/J3VFLMhqns4zl6JmXkZ+niuxMhAGrmKBaBo94uMv2Sl+Xh3i+VOO0m5BdNZ1ElenbwQylHQY+VW1ydG1MaUEeNpG+EVgswzPMwPoLBgAFAsBcFQAGAAkDQA0DAAAAAAAHBgABAhMICQAHBgADABYICQEBCAIAAwwCAAAAUEYVOwAAAAAJAQMBEQoUCQADBAETCgsKFw0ODxARAwQACRQj5RfLl3rjrSoBAAAAQ2QAAVBGFTsAAAAAyYZnBwAAAABkAAAJAwMAAAEJDAkAAAIBBBMVCQjGASBMKQwnooTbKNxdBwAAAAAAAAAAAAAAAAAAAAAAAAAAAAAAAAAUHTKomh4KXvNgA0ovYKS5F8GIOBgAAAAAAAAAAAAAAAAAQgAAAAAAAAAAAAAAAAAAAAAAAEIF7RFOAwAAAAAAAAAAAAAAaAIAAAAAAAC4CwAAAAAAAOAA2mcAAAAAAAAAAAAAAAAAAAAApapuIXG0FuHSfsU8qME9s/kaic0AAwGCsZdSuxV5eCm+Ria4LEQPgTg4bg65gNrTAefEzpAfPQgCABIMAgAAAAAAAAAAAAAACAIABQwCAAAAsIOFAAAAAAADWk6DVOZO8lMFQg2r0dgfltD6tRL/B1hH3u00UzZdgqkAAxEqIPdq2eRt/F6mHNmFe7iwZpdrtGmHNJMFlK7c6Bc6k6kjBezr6u/tAgvu3OGsJSwSElmcOHZ21imqH/rhJ2KgqDJdBPFH4SYIM1kBAAA=",
      "from": "0x123...",
    },
    "type": "bridge",
  },
  "isStxEnabled": false,
  "quoteResponse": Object {
    "adjustedReturn": Object {
      "usd": "985",
      "valueInCurrency": "985",
    },
    "cost": Object {
      "usd": "15",
      "valueInCurrency": "15",
    },
    "estimatedProcessingTimeInSeconds": 300,
    "gasFee": Object {
      "amount": "0.05",
      "usd": "5",
      "valueInCurrency": "5",
    },
    "quote": Object {
      "bridgeId": "test-bridge",
      "bridges": Array [
        "test-bridge",
      ],
      "destAsset": Object {
        "address": "0x...",
        "assetId": "eip155:1/slip44:60",
        "chainId": 1,
        "decimals": 18,
        "name": "Ethereum",
        "symbol": "ETH",
      },
      "destChainId": 1,
      "destTokenAmount": "0.5",
      "feeData": Object {
        "metabridge": Object {
          "amount": "1000000",
          "asset": Object {
            "address": "native",
            "assetId": "eip155:1399811149/slip44:501",
            "chainId": 1151111081099710,
            "decimals": 9,
            "name": "Solana",
            "symbol": "SOL",
          },
        },
      },
      "requestId": "123",
      "srcAsset": Object {
        "address": "native",
        "assetId": "eip155:1399811149/slip44:501",
        "chainId": 1151111081099710,
        "decimals": 9,
        "name": "Solana",
        "symbol": "SOL",
      },
      "srcChainId": 1151111081099710,
      "srcTokenAmount": "1000000000",
      "steps": Array [
        Object {
          "action": "bridge",
          "destAmount": "0.5",
          "destAsset": Object {
            "address": "0x...",
            "assetId": "eip155:1/slip44:60",
            "chainId": 1,
            "decimals": 18,
            "name": "Ethereum",
            "symbol": "ETH",
          },
          "destChainId": 1,
          "protocol": Object {
            "displayName": "Test Protocol",
            "icon": "test-icon",
            "name": "test-protocol",
          },
          "srcAmount": "1000000000",
          "srcAsset": Object {
            "address": "native",
            "assetId": "eip155:1399811149/slip44:501",
            "chainId": 1151111081099710,
            "decimals": 9,
            "name": "Solana",
            "symbol": "SOL",
          },
          "srcChainId": 1151111081099710,
        },
      ],
    },
    "sentAmount": Object {
      "amount": "1",
      "usd": "100",
      "valueInCurrency": "100",
    },
    "swapRate": "0.5",
    "toTokenAmount": Object {
      "amount": "0.5",
      "usd": "1000",
      "valueInCurrency": "1000",
    },
    "totalMaxNetworkFee": Object {
      "amount": "0.15",
      "usd": "15",
      "valueInCurrency": "15",
    },
    "totalNetworkFee": Object {
      "amount": "0.1",
      "usd": "10",
      "valueInCurrency": "10",
    },
    "trade": "AQAAAAAAAAAAAAAAAAAAAAAAAAAAAAAAAAAAAAAAAAAAAAAAAAAAAAAAAAAAAAAAAAAAAAAAAAAAAAAAAAAAAACAAQAHDXLY8oVRIwA8ZdRSGjM5RIZJW8Wv+Twyw3NqU4Hov+OHoHp/dmeDvstKbICW3ezeGR69t3/PTAvdXgZVdJFJXaxkoKXUTWfEAyQyCCG9nwVoDsd10OFdnM9ldSi+9SLqHpqWVDV+zzkmftkF//DpbXxqeH8obNXHFR7pUlxG9uNVOn64oNsFdeUvD139j1M51iRmUY839Y25ET4jDRscT081oGb+rLnywLjLSrIQx6MkqNBhCFbxqY1YmoGZVORW/QMGRm/lIRcy/+ytunLDm+e8jOW7xfcSayxDmzpAAAAAjJclj04kifG7PRApFI4NgwtaE5na/xCEBI572Nvp+FkAAAAAAAAAAAAAAAAAAAAAAAAAAAAAAAAAAAAAAAAAAAbd9uHXZaGT2cvhRs7reawctIXtX1s3kTqM9YV+/wCpBHnVW/IxwG7udMVuzmgVB/2xst6j9I5RArHNola8E4+0P/on9df2SnTAmx8pWHneSwmrNt/J3VFLMhqns4zl6JmXkZ+niuxMhAGrmKBaBo94uMv2Sl+Xh3i+VOO0m5BdNZ1ElenbwQylHQY+VW1ydG1MaUEeNpG+EVgswzPMwPoLBgAFAsBcFQAGAAkDQA0DAAAAAAAHBgABAhMICQAHBgADABYICQEBCAIAAwwCAAAAUEYVOwAAAAAJAQMBEQoUCQADBAETCgsKFw0ODxARAwQACRQj5RfLl3rjrSoBAAAAQ2QAAVBGFTsAAAAAyYZnBwAAAABkAAAJAwMAAAEJDAkAAAIBBBMVCQjGASBMKQwnooTbKNxdBwAAAAAAAAAAAAAAAAAAAAAAAAAAAAAAAAAUHTKomh4KXvNgA0ovYKS5F8GIOBgAAAAAAAAAAAAAAAAAQgAAAAAAAAAAAAAAAAAAAAAAAEIF7RFOAwAAAAAAAAAAAAAAaAIAAAAAAAC4CwAAAAAAAOAA2mcAAAAAAAAAAAAAAAAAAAAApapuIXG0FuHSfsU8qME9s/kaic0AAwGCsZdSuxV5eCm+Ria4LEQPgTg4bg65gNrTAefEzpAfPQgCABIMAgAAAAAAAAAAAAAACAIABQwCAAAAsIOFAAAAAAADWk6DVOZO8lMFQg2r0dgfltD6tRL/B1hH3u00UzZdgqkAAxEqIPdq2eRt/F6mHNmFe7iwZpdrtGmHNJMFlK7c6Bc6k6kjBezr6u/tAgvu3OGsJSwSElmcOHZ21imqH/rhJ2KgqDJdBPFH4SYIM1kBAAA=",
  },
  "slippagePercentage": 0,
  "startTime": 1234567890,
  "statusRequest": Object {
    "bridge": "test-bridge",
    "bridgeId": "test-bridge",
    "destChainId": 1,
    "quote": Object {
      "bridgeId": "test-bridge",
      "bridges": Array [
        "test-bridge",
      ],
      "destAsset": Object {
        "address": "0x...",
        "assetId": "eip155:1/slip44:60",
        "chainId": 1,
        "decimals": 18,
        "name": "Ethereum",
        "symbol": "ETH",
      },
      "destChainId": 1,
      "destTokenAmount": "0.5",
      "feeData": Object {
        "metabridge": Object {
          "amount": "1000000",
          "asset": Object {
            "address": "native",
            "assetId": "eip155:1399811149/slip44:501",
            "chainId": 1151111081099710,
            "decimals": 9,
            "name": "Solana",
            "symbol": "SOL",
          },
        },
      },
      "requestId": "123",
      "srcAsset": Object {
        "address": "native",
        "assetId": "eip155:1399811149/slip44:501",
        "chainId": 1151111081099710,
        "decimals": 9,
        "name": "Solana",
        "symbol": "SOL",
      },
      "srcChainId": 1151111081099710,
      "srcTokenAmount": "1000000000",
      "steps": Array [
        Object {
          "action": "bridge",
          "destAmount": "0.5",
          "destAsset": Object {
            "address": "0x...",
            "assetId": "eip155:1/slip44:60",
            "chainId": 1,
            "decimals": 18,
            "name": "Ethereum",
            "symbol": "ETH",
          },
          "destChainId": 1,
          "protocol": Object {
            "displayName": "Test Protocol",
            "icon": "test-icon",
            "name": "test-protocol",
          },
          "srcAmount": "1000000000",
          "srcAsset": Object {
            "address": "native",
            "assetId": "eip155:1399811149/slip44:501",
            "chainId": 1151111081099710,
            "decimals": 9,
            "name": "Solana",
            "symbol": "SOL",
          },
          "srcChainId": 1151111081099710,
        },
      ],
    },
    "refuel": false,
    "srcChainId": 1151111081099710,
    "srcTxHash": "signature",
  },
}
`;

exports[`BridgeStatusController wipeBridgeStatus wipes the bridge status for the given address 1`] = `
Array [
  Array [
    "AccountsController:getSelectedMultichainAccount",
  ],
  Array [
    "AccountsController:getSelectedMultichainAccount",
  ],
  Array [
    "NetworkController:getState",
  ],
  Array [
    "NetworkController:getNetworkClientById",
    "networkClientId",
  ],
]
`;<|MERGE_RESOLUTION|>--- conflicted
+++ resolved
@@ -287,125 +287,6 @@
 }
 `;
 
-<<<<<<< HEAD
-exports[`BridgeStatusController startPollingForBridgeTxStatus sets the initial tx history state 1`] = `
-Object {
-  "bridgeTxMetaId1": Object {
-    "account": "0xaccount1",
-    "approvalTxId": undefined,
-    "estimatedProcessingTimeInSeconds": 15,
-    "hasApprovalTx": false,
-    "initialDestAssetBalance": undefined,
-    "pricingData": Object {
-      "amountSent": "1.234",
-      "amountSentInUsd": undefined,
-      "quotedGasInUsd": undefined,
-      "quotedReturnInUsd": undefined,
-    },
-    "quote": Object {
-      "bridgeId": "lifi",
-      "bridges": Array [
-        "across",
-      ],
-      "destAsset": Object {
-        "address": "0x0000000000000000000000000000000000000000",
-        "assetId": "eip155:10/slip44:60",
-        "chainId": 10,
-        "coinKey": "ETH",
-        "decimals": 18,
-        "icon": "https://raw.githubusercontent.com/trustwallet/assets/master/blockchains/ethereum/assets/0xC02aaA39b223FE8D0A0e5C4F27eAD9083C756Cc2/logo.png",
-        "logoURI": "https://raw.githubusercontent.com/trustwallet/assets/master/blockchains/ethereum/assets/0xC02aaA39b223FE8D0A0e5C4F27eAD9083C756Cc2/logo.png",
-        "name": "ETH",
-        "priceUSD": "2478.63",
-        "symbol": "ETH",
-      },
-      "destChainId": 10,
-      "destTokenAmount": "990654755978612",
-      "feeData": Object {
-        "metabridge": Object {
-          "amount": "8750000000000",
-          "asset": Object {
-            "address": "0x0000000000000000000000000000000000000000",
-            "assetId": "eip155:42161/slip44:60",
-            "chainId": 42161,
-            "coinKey": "ETH",
-            "decimals": 18,
-            "icon": "https://raw.githubusercontent.com/trustwallet/assets/master/blockchains/ethereum/assets/0xC02aaA39b223FE8D0A0e5C4F27eAD9083C756Cc2/logo.png",
-            "logoURI": "https://raw.githubusercontent.com/trustwallet/assets/master/blockchains/ethereum/assets/0xC02aaA39b223FE8D0A0e5C4F27eAD9083C756Cc2/logo.png",
-            "name": "ETH",
-            "priceUSD": "2478.7",
-            "symbol": "ETH",
-          },
-        },
-      },
-      "requestId": "197c402f-cb96-4096-9f8c-54aed84ca776",
-      "srcAsset": Object {
-        "address": "0x0000000000000000000000000000000000000000",
-        "assetId": "eip155:42161/slip44:60",
-        "chainId": 42161,
-        "coinKey": "ETH",
-        "decimals": 18,
-        "icon": "https://raw.githubusercontent.com/trustwallet/assets/master/blockchains/ethereum/assets/0xC02aaA39b223FE8D0A0e5C4F27eAD9083C756Cc2/logo.png",
-        "logoURI": "https://raw.githubusercontent.com/trustwallet/assets/master/blockchains/ethereum/assets/0xC02aaA39b223FE8D0A0e5C4F27eAD9083C756Cc2/logo.png",
-        "name": "ETH",
-        "priceUSD": "2478.7",
-        "symbol": "ETH",
-      },
-      "srcChainId": 42161,
-      "srcTokenAmount": "991250000000000",
-      "steps": Array [
-        Object {
-          "action": "bridge",
-          "destAmount": "990654755978612",
-          "destAsset": Object {
-            "address": "0x0000000000000000000000000000000000000000",
-            "assetId": "eip155:10/slip44:60",
-            "chainId": 10,
-            "coinKey": "ETH",
-            "decimals": 18,
-            "icon": "https://raw.githubusercontent.com/trustwallet/assets/master/blockchains/ethereum/assets/0xC02aaA39b223FE8D0A0e5C4F27eAD9083C756Cc2/logo.png",
-            "logoURI": "https://raw.githubusercontent.com/trustwallet/assets/master/blockchains/ethereum/assets/0xC02aaA39b223FE8D0A0e5C4F27eAD9083C756Cc2/logo.png",
-            "name": "ETH",
-            "priceUSD": "2478.63",
-            "symbol": "ETH",
-          },
-          "destChainId": 10,
-          "protocol": Object {
-            "displayName": "Across",
-            "icon": "https://raw.githubusercontent.com/lifinance/types/main/src/assets/icons/bridges/acrossv2.png",
-            "name": "across",
-          },
-          "srcAmount": "991250000000000",
-          "srcAsset": Object {
-            "address": "0x0000000000000000000000000000000000000000",
-            "assetId": "eip155:42161/slip44:60",
-            "chainId": 42161,
-            "coinKey": "ETH",
-            "decimals": 18,
-            "icon": "https://raw.githubusercontent.com/trustwallet/assets/master/blockchains/ethereum/assets/0xC02aaA39b223FE8D0A0e5C4F27eAD9083C756Cc2/logo.png",
-            "logoURI": "https://raw.githubusercontent.com/trustwallet/assets/master/blockchains/ethereum/assets/0xC02aaA39b223FE8D0A0e5C4F27eAD9083C756Cc2/logo.png",
-            "name": "ETH",
-            "priceUSD": "2478.7",
-            "symbol": "ETH",
-          },
-          "srcChainId": 42161,
-        },
-      ],
-    },
-    "slippagePercentage": 0,
-    "startTime": 1729964825189,
-    "status": Object {
-      "srcChain": Object {
-        "chainId": 42161,
-        "txHash": "0xsrcTxHash1",
-      },
-      "status": "PENDING",
-    },
-    "targetContractAddress": "0x23981fC34e69eeDFE2BD9a0a9fCb0719Fe09DbFC",
-    "txMetaId": "bridgeTxMetaId1",
-  },
-}
-=======
 exports[`BridgeStatusController startPollingForBridgeTxStatus stops polling when the status response is complete 1`] = `
 Array [
   Array [
@@ -451,7 +332,6 @@
     },
   ],
 ]
->>>>>>> 48e81ce7
 `;
 
 exports[`BridgeStatusController submitTx: EVM should delay after submitting linea approval 1`] = `
