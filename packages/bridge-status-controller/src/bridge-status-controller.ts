--- conflicted
+++ resolved
@@ -26,10 +26,7 @@
 } from '@metamask/transaction-controller';
 import type { UserOperationController } from '@metamask/user-operation-controller';
 import { numberToHex, type Hex } from '@metamask/utils';
-<<<<<<< HEAD
 import { BigNumber } from 'bignumber.js';
-=======
->>>>>>> 727c4b6d
 
 import {
   BRIDGE_PROD_API_BASE_URL,
@@ -455,24 +452,16 @@
    */
 
   /**
-<<<<<<< HEAD
    * Submits the transaction to the snap using the keyring rpc method
    * This adds an approval tx to the ApprovalsController in the background
    * The client needs to handle the approval tx by redirecting to the confirmation page with the approvalTxId in the URL
-=======
-   * Submits a solana swap or bridge transaction using the snap controller
->>>>>>> 727c4b6d
    *
    * @param quoteResponse - The quote response
    * @param quoteResponse.quote - The quote
    * @returns The transaction meta
    */
   readonly #handleSolanaTx = async (
-<<<<<<< HEAD
-    quoteResponse: Omit<QuoteResponse<string>, 'approval'> & QuoteMetadata,
-=======
     quoteResponse: QuoteResponse<string> & QuoteMetadata,
->>>>>>> 727c4b6d
   ) => {
     const selectedAccount = this.#getMultichainSelectedAccount();
 
@@ -489,15 +478,7 @@
         'Failed to submit cross-chain swap transaction: undefined snap id or scope',
       );
     }
-<<<<<<< HEAD
-
-=======
-    /**
-     * Submit the transaction to the snap using the keyring rpc method
-     * This adds an approval tx to the ApprovalsController in the background
-     * The client needs to handle the approval tx by redirecting to the confirmation page with the approvalTxId in the URL
-     */
->>>>>>> 727c4b6d
+
     const keyringRequest = getKeyringRequest(quoteResponse, selectedAccount);
     const keyringResponse = (await this.messagingSystem.call(
       'SnapController:handleRequest',
@@ -512,7 +493,6 @@
     );
 
     // TODO remove this eventually, just returning it now to match extension behavior
-<<<<<<< HEAD
     // OR if the snap can propagate the snapRequestId or keyringReqId to the ApprovalsControlle, this can return the approvalTxId instead and clients won't need to subscribe to the ApprovalsController state to redirect
     return txMeta;
   };
@@ -787,62 +767,6 @@
       maxPriorityFeePerGas,
       gas: maxGasLimit,
     };
-=======
-    // OR if the snap can propagate the snapRequestId or keyringReqId to the ApprovalsController, this can return the approvalTxId instead and clients won't need to subscribe to the ApprovalsController state to redirect
-    return txMeta;
-  };
-
-  /**
-   * Submits a cross-chain swap transaction
-   *
-   * @param quoteResponse - The quote response
-   * @param quoteResponse.quote - The quote
-   * @param quoteResponse.trade - The trade
-   * @param quoteResponse.approval - The approval
-   * @returns The transaction meta
-   */
-  submitTx = async (
-    quoteResponse: QuoteResponse<TxData | string> & QuoteMetadata,
-  ) => {
-    this.stopAllPolling();
-
-    if (!isSolanaChainId(quoteResponse.quote.srcChainId)) {
-      throw new Error('Failed to submit bridge tx: only Solana is supported');
-    }
-
-    let txMeta: TransactionMeta | undefined;
-    // Submit SOLANA tx
-    if (
-      isSolanaChainId(quoteResponse.quote.srcChainId) &&
-      typeof quoteResponse.trade === 'string'
-    ) {
-      txMeta = await this.#handleSolanaTx(
-        quoteResponse as QuoteResponse<string> & QuoteMetadata,
-      );
-    }
-
-    if (!txMeta) {
-      throw new Error('Failed to submit bridge tx: txMeta is undefined');
-    }
-
-    // Start polling for bridge tx status
-    try {
-      const statusRequestCommon = getStatusRequestParams(quoteResponse);
-      this.startPollingForBridgeTxStatus({
-        bridgeTxMeta: txMeta, // Only the id field is used by the BridgeStatusController
-        statusRequest: {
-          ...statusRequestCommon,
-          srcTxHash: txMeta.hash,
-        },
-        quoteResponse,
-        slippagePercentage: 0, // TODO include slippage provided by quote if using dynamic slippage, or slippage from quote request
-        startTime: Date.now(),
-      });
-    } catch {
-      // Ignore errors here, we don't want to crash the app if this fails and tx submission succeeds
-    }
-    return txMeta;
->>>>>>> 727c4b6d
   };
 
   /**
@@ -863,8 +787,7 @@
       typeof quoteResponse.trade === 'string'
     ) {
       txMeta = await this.#handleSolanaTx(
-        quoteResponse as Omit<QuoteResponse<string>, 'approval'> &
-          QuoteMetadata,
+         quoteResponse as QuoteResponse<string> & QuoteMetadata,
       );
     }
     // Submit EVM tx
