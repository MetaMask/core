import type { AccountsControllerState } from '@metamask/accounts-controller';
import type { StateMetadata } from '@metamask/base-controller';
import type {
  QuoteMetadata,
  RequiredEventContextFromClient,
  TxData,
  QuoteResponse,
  Intent,
  Trade,
} from '@metamask/bridge-controller';
import {
  formatChainIdToHex,
  isNonEvmChainId,
  StatusTypes,
  UnifiedSwapBridgeEventName,
  formatChainIdToCaip,
  isCrossChain,
  isEvmTxData,
  isHardwareWallet,
  MetricsActionType,
  isBitcoinTrade,
  isTronTrade,
  AbortReason,
} from '@metamask/bridge-controller';
import type { TraceCallback } from '@metamask/controller-utils';
import { toHex } from '@metamask/controller-utils';
import { StaticIntervalPollingController } from '@metamask/polling-controller';
import {
  TransactionStatus,
  TransactionType,
} from '@metamask/transaction-controller';
import type {
  TransactionController,
  TransactionMeta,
  TransactionParams,
} from '@metamask/transaction-controller';
import { numberToHex } from '@metamask/utils';
import type { Hex } from '@metamask/utils';

import {
  BRIDGE_PROD_API_BASE_URL,
  BRIDGE_STATUS_CONTROLLER_NAME,
  DEFAULT_BRIDGE_STATUS_CONTROLLER_STATE,
  MAX_ATTEMPTS,
  REFRESH_INTERVAL_MS,
  TraceName,
} from './constants';
import type {
  BridgeStatusControllerState,
  StartPollingForBridgeTxStatusArgsSerialized,
  FetchFunction,
  SolanaTransactionMeta,
  BridgeHistoryItem,
} from './types';
import type { BridgeStatusControllerMessenger } from './types';
import { BridgeClientId } from './types';
import { IntentApiImpl } from './intent-api';
import { IntentOrderStatus } from './intent-order-status';
import type { IntentOrder } from './intent-order';
import {
  fetchBridgeTxStatus,
  getStatusRequestWithSrcTxHash,
  shouldSkipFetchDueToFetchFailures,
} from './utils/bridge-status';
import { getTxGasEstimates } from './utils/gas';
import {
  getFinalizedTxProperties,
  getPriceImpactFromQuote,
  getRequestMetadataFromHistory,
  getRequestParamFromHistory,
  getTradeDataFromHistory,
  getEVMTxPropertiesFromTransactionMeta,
  getTxStatusesFromHistory,
  getPreConfirmationPropertiesFromQuote,
} from './utils/metrics';
import {
  findAndUpdateTransactionsInBatch,
  getAddTransactionBatchParams,
  getClientRequest,
  getStatusRequestParams,
  handleApprovalDelay,
  handleMobileHardwareWalletDelay,
  handleNonEvmTxResponse,
  generateActionId,
} from './utils/transaction';

const metadata: StateMetadata<BridgeStatusControllerState> = {
  // We want to persist the bridge status state so that we can show the proper data for the Activity list
  // basically match the behavior of TransactionController
  txHistory: {
    includeInStateLogs: true,
    persist: true,
    includeInDebugSnapshot: false,
    usedInUi: true,
  },
};

/** The input to start polling for the {@link BridgeStatusController} */
type BridgeStatusPollingInput = FetchBridgeTxStatusArgs;

type SrcTxMetaId = string;
export type FetchBridgeTxStatusArgs = {
  bridgeTxMetaId: string;
};
export class BridgeStatusController extends StaticIntervalPollingController<BridgeStatusPollingInput>()<
  typeof BRIDGE_STATUS_CONTROLLER_NAME,
  BridgeStatusControllerState,
  BridgeStatusControllerMessenger
> {
  #pollingTokensByTxMetaId: Record<SrcTxMetaId, string> = {};

  readonly #clientId: BridgeClientId;

  readonly #fetchFn: FetchFunction;

  readonly #config: {
    customBridgeApiBaseUrl: string;
  };

  readonly #addTransactionFn: typeof TransactionController.prototype.addTransaction;

  readonly #addTransactionBatchFn: typeof TransactionController.prototype.addTransactionBatch;

  readonly #updateTransactionFn: typeof TransactionController.prototype.updateTransaction;

  readonly #estimateGasFeeFn: typeof TransactionController.prototype.estimateGasFee;

  readonly #trace: TraceCallback;

  constructor({
    messenger,
    state,
    clientId,
    fetchFn,
    addTransactionFn,
    addTransactionBatchFn,
    updateTransactionFn,
    estimateGasFeeFn,
    config,
    traceFn,
  }: {
    messenger: BridgeStatusControllerMessenger;
    state?: Partial<BridgeStatusControllerState>;
    clientId: BridgeClientId;
    fetchFn: FetchFunction;
    addTransactionFn: typeof TransactionController.prototype.addTransaction;
    addTransactionBatchFn: typeof TransactionController.prototype.addTransactionBatch;
    updateTransactionFn: typeof TransactionController.prototype.updateTransaction;
    estimateGasFeeFn: typeof TransactionController.prototype.estimateGasFee;
    config?: {
      customBridgeApiBaseUrl?: string;
    };
    traceFn?: TraceCallback;
  }) {
    super({
      name: BRIDGE_STATUS_CONTROLLER_NAME,
      metadata,
      messenger,
      // Restore the persisted state
      state: {
        ...DEFAULT_BRIDGE_STATUS_CONTROLLER_STATE,
        ...state,
      },
    });

    this.#clientId = clientId;
    this.#fetchFn = fetchFn;
    this.#addTransactionFn = addTransactionFn;
    this.#addTransactionBatchFn = addTransactionBatchFn;
    this.#updateTransactionFn = updateTransactionFn;
    this.#estimateGasFeeFn = estimateGasFeeFn;
    this.#config = {
      customBridgeApiBaseUrl:
        config?.customBridgeApiBaseUrl ?? BRIDGE_PROD_API_BASE_URL,
    };
    this.#trace = traceFn ?? (((_request, fn) => fn?.()) as TraceCallback);

    // Register action handlers
    this.messenger.registerActionHandler(
      `${BRIDGE_STATUS_CONTROLLER_NAME}:startPollingForBridgeTxStatus`,
      this.startPollingForBridgeTxStatus.bind(this),
    );
    this.messenger.registerActionHandler(
      `${BRIDGE_STATUS_CONTROLLER_NAME}:wipeBridgeStatus`,
      this.wipeBridgeStatus.bind(this),
    );
    this.messenger.registerActionHandler(
      `${BRIDGE_STATUS_CONTROLLER_NAME}:resetState`,
      this.resetState.bind(this),
    );
    this.messenger.registerActionHandler(
      `${BRIDGE_STATUS_CONTROLLER_NAME}:submitTx`,
      this.submitTx.bind(this),
    );
    this.messenger.registerActionHandler(
      `${BRIDGE_STATUS_CONTROLLER_NAME}:submitIntent`,
      this.submitIntent.bind(this),
    );
    this.messenger.registerActionHandler(
      `${BRIDGE_STATUS_CONTROLLER_NAME}:restartPollingForFailedAttempts`,
      this.restartPollingForFailedAttempts.bind(this),
    );
    this.messenger.registerActionHandler(
      `${BRIDGE_STATUS_CONTROLLER_NAME}:getBridgeHistoryItemByTxMetaId`,
      this.getBridgeHistoryItemByTxMetaId.bind(this),
    );

    // Set interval
    this.setIntervalLength(REFRESH_INTERVAL_MS);

    this.messenger.subscribe(
      'TransactionController:transactionFailed',
      ({ transactionMeta }) => {
        const { type, status, id } = transactionMeta;

        // Skip intent transactions - they have their own tracking via CoW API
        // Skip intent transactions - they have their own tracking via CoW API
        if (
          (transactionMeta as { swapMetaData?: { isIntentTx?: boolean } })
            .swapMetaData?.isIntentTx
        ) {
          return;
        }

        if (
          type &&
          [
            TransactionType.bridge,
            TransactionType.swap,
            TransactionType.bridgeApproval,
            TransactionType.swapApproval,
          ].includes(type) &&
          [
            TransactionStatus.failed,
            TransactionStatus.dropped,
            TransactionStatus.rejected,
          ].includes(status)
        ) {
          // Mark tx as failed in txHistory
          this.#markTxAsFailed(transactionMeta);
          // Track failed event
          if (status !== TransactionStatus.rejected) {
            this.#trackUnifiedSwapBridgeEvent(
              UnifiedSwapBridgeEventName.Failed,
              id,
              getEVMTxPropertiesFromTransactionMeta(transactionMeta),
            );
          }
        }
      },
    );

    this.messenger.subscribe(
      'TransactionController:transactionConfirmed',
      (transactionMeta) => {
        const { type, id, chainId } = transactionMeta;
        if (type === TransactionType.swap) {
          this.#trackUnifiedSwapBridgeEvent(
            UnifiedSwapBridgeEventName.Completed,
            id,
          );
        }
        if (type === TransactionType.bridge && !isNonEvmChainId(chainId)) {
          this.#startPollingForTxId(id);
        }
      },
    );

    // If you close the extension, but keep the browser open, the polling continues
    // If you close the browser, the polling stops
    // Check for historyItems that do not have a status of complete and restart polling
    this.#restartPollingForIncompleteHistoryItems();
  }

  // Mark tx as failed in txHistory if either the approval or trade fails
  readonly #markTxAsFailed = ({ id }: TransactionMeta) => {
    const txHistoryKey = this.state.txHistory[id]
      ? id
      : Object.keys(this.state.txHistory).find(
          (key) => this.state.txHistory[key].approvalTxId === id,
        );
    if (!txHistoryKey) {
      return;
    }
    this.update((statusState) => {
      statusState.txHistory[txHistoryKey].status.status = StatusTypes.FAILED;
    });
  };

  resetState = () => {
    this.update((state) => {
      state.txHistory = DEFAULT_BRIDGE_STATUS_CONTROLLER_STATE.txHistory;
    });
  };

  wipeBridgeStatus = ({
    address,
    ignoreNetwork,
  }: {
    address: string;
    ignoreNetwork: boolean;
  }) => {
    // Wipe all networks for this address
    if (ignoreNetwork) {
      this.update((state) => {
        state.txHistory = DEFAULT_BRIDGE_STATUS_CONTROLLER_STATE.txHistory;
      });
    } else {
      const { selectedNetworkClientId } = this.messenger.call(
        'NetworkController:getState',
      );
      const selectedNetworkClient = this.messenger.call(
        'NetworkController:getNetworkClientById',
        selectedNetworkClientId,
      );
      const selectedChainId = selectedNetworkClient.configuration.chainId;

      this.#wipeBridgeStatusByChainId(address, selectedChainId);
    }
  };

  /**
   * Resets the attempts counter for a bridge transaction history item
   * and restarts polling if it was previously stopped due to max attempts
   *
   * @param identifier - Object containing either txMetaId or txHash to identify the history item
   * @param identifier.txMetaId - The transaction meta ID
   * @param identifier.txHash - The transaction hash
   */
  restartPollingForFailedAttempts = (identifier: {
    txMetaId?: string;
    txHash?: string;
  }) => {
    const { txMetaId, txHash } = identifier;

    if (!txMetaId && !txHash) {
      throw new Error('Either txMetaId or txHash must be provided');
    }

    // Find the history item by txMetaId or txHash
    let targetTxMetaId: string | undefined;

    if (txMetaId) {
      // Direct lookup by txMetaId
      if (this.state.txHistory[txMetaId]) {
        targetTxMetaId = txMetaId;
      }
    } else if (txHash) {
      // Search by txHash in status.srcChain.txHash
      targetTxMetaId = Object.keys(this.state.txHistory).find(
        (id) => this.state.txHistory[id].status.srcChain.txHash === txHash,
      );
    }

    if (!targetTxMetaId) {
      throw new Error(
        `No bridge transaction history found for ${
          txMetaId ? `txMetaId: ${txMetaId}` : `txHash: ${txHash}`
        }`,
      );
    }

    const historyItem = this.state.txHistory[targetTxMetaId];

    // Reset the attempts counter
    this.update((state) => {
      if (targetTxMetaId) {
        state.txHistory[targetTxMetaId].attempts = undefined;
      }
    });

    // Restart polling if it was stopped and this is a bridge transaction
    const isBridgeTx = isCrossChain(
      historyItem.quote.srcChainId,
      historyItem.quote.destChainId,
    );

    if (isBridgeTx) {
      // Check if polling was stopped (no active polling token)
      const existingPollingToken =
        this.#pollingTokensByTxMetaId[targetTxMetaId];

      if (!existingPollingToken) {
        // Restart polling
        this.#startPollingForTxId(targetTxMetaId);
      }
    }
  };

  /**
   * Gets a bridge history item from the history by its transaction meta ID
   *
   * @param txMetaId - The transaction meta ID to look up
   * @returns The bridge history item if found, undefined otherwise
   */
  getBridgeHistoryItemByTxMetaId = (
    txMetaId: string,
  ): BridgeHistoryItem | undefined => {
    return this.state.txHistory[txMetaId];
  };

  /**
   * Restart polling for txs that are not in a final state
   * This is called during initialization
   */
  readonly #restartPollingForIncompleteHistoryItems = () => {
    // Check for historyItems that do not have a status of complete and restart polling
    const { txHistory } = this.state;
    const historyItems = Object.values(txHistory);
    const incompleteHistoryItems = historyItems
      .filter(
        (historyItem) =>
          historyItem.status.status === StatusTypes.PENDING ||
          historyItem.status.status === StatusTypes.UNKNOWN,
      )
      .filter((historyItem) => {
        // Check if we are already polling this tx, if so, skip restarting polling for that
        const pollingToken =
          this.#pollingTokensByTxMetaId[historyItem.txMetaId];
        return !pollingToken;
      })
      // Swap txs don't need to have their statuses polled
      .filter((historyItem) => {
        const isBridgeTx = isCrossChain(
          historyItem.quote.srcChainId,
          historyItem.quote.destChainId,
        );
        return isBridgeTx;
      });

    incompleteHistoryItems.forEach((historyItem) => {
      const bridgeTxMetaId = historyItem.txMetaId;
      const shouldSkipFetch = shouldSkipFetchDueToFetchFailures(
        historyItem.attempts,
      );
      if (shouldSkipFetch) {
        return;
      }

      // We manually call startPolling() here rather than go through startPollingForBridgeTxStatus()
      // because we don't want to overwrite the existing historyItem in state
      this.#startPollingForTxId(bridgeTxMetaId);
    });
  };

  readonly #addTxToHistory = (
    startPollingForBridgeTxStatusArgs: StartPollingForBridgeTxStatusArgsSerialized,
  ) => {
    const {
      bridgeTxMeta,
      statusRequest,
      quoteResponse,
      startTime,
      slippagePercentage,
      initialDestAssetBalance,
      targetContractAddress,
      approvalTxId,
      isStxEnabled,
      accountAddress: selectedAddress,
    } = startPollingForBridgeTxStatusArgs;

    // Write all non-status fields to state so we can reference the quote in Activity list without the Bridge API
    // We know it's in progress but not the exact status yet
    const txHistoryItem = {
      txMetaId: bridgeTxMeta.id,

      originalTransactionId:
        (bridgeTxMeta as unknown as { originalTransactionId: string })
          .originalTransactionId || bridgeTxMeta.id, // Keep original for intent transactions
      batchId: bridgeTxMeta.batchId,
      quote: quoteResponse.quote,
      startTime,
      estimatedProcessingTimeInSeconds:
        quoteResponse.estimatedProcessingTimeInSeconds,
      slippagePercentage,
      pricingData: {
        amountSent: quoteResponse.sentAmount?.amount ?? '0',
        amountSentInUsd: quoteResponse.sentAmount?.usd ?? undefined,
        quotedGasInUsd: quoteResponse.gasFee?.effective?.usd ?? undefined,
        quotedReturnInUsd: quoteResponse.toTokenAmount?.usd ?? undefined,
        quotedGasAmount: quoteResponse.gasFee?.effective?.amount ?? undefined,
      },
      initialDestAssetBalance,
      targetContractAddress,
      account: selectedAddress,
      status: {
        // We always have a PENDING status when we start polling for a tx, don't need the Bridge API for that
        // Also we know the bare minimum fields for status at this point in time
        status: StatusTypes.PENDING,
        srcChain: {
          chainId: statusRequest.srcChainId,
          txHash: statusRequest.srcTxHash,
        },
      },
      hasApprovalTx: Boolean(quoteResponse.approval),
      approvalTxId,
      isStxEnabled: isStxEnabled ?? false,
      featureId: quoteResponse.featureId,
    };
    this.update((state) => {
      // Use the txMeta.id as the key so we can reference the txMeta in TransactionController
      state.txHistory[bridgeTxMeta.id] = txHistoryItem;
    });
  };

  readonly #startPollingForTxId = (txId: string) => {
    // If we are already polling for this tx, stop polling for it before restarting
    const existingPollingToken = this.#pollingTokensByTxMetaId[txId];
    if (existingPollingToken) {
      this.stopPollingByPollingToken(existingPollingToken);
    }

    const txHistoryItem = this.state.txHistory[txId];
    if (!txHistoryItem) {
      return;
    }
    const { quote } = txHistoryItem;
    const isIntent = txId.startsWith('intent:');
    const isBridgeTx = isCrossChain(quote.srcChainId, quote.destChainId);
    if (isBridgeTx || isIntent) {
      this.#pollingTokensByTxMetaId[txId] = this.startPolling({
        bridgeTxMetaId: txId,
      });
    }
  };

  /**
   * @deprecated For EVM/Solana swap/bridge txs we add tx to history in submitTx()
   * For Solana swap/bridge we start polling in submitTx()
   * For EVM bridge we listen for 'TransactionController:transactionConfirmed' and start polling there
   * No clients currently call this, safe to remove in future versions
   *
   * Adds tx to history and starts polling for the bridge tx status
   *
   * @param txHistoryMeta - The parameters for creating the history item
   */
  startPollingForBridgeTxStatus = (
    txHistoryMeta: StartPollingForBridgeTxStatusArgsSerialized,
  ) => {
    const { bridgeTxMeta } = txHistoryMeta;

    this.#addTxToHistory(txHistoryMeta);
    this.#startPollingForTxId(bridgeTxMeta.id);
  };

  // This will be called after you call this.startPolling()
  // The args passed in are the args you passed in to startPolling()
  _executePoll = async (pollingInput: BridgeStatusPollingInput) => {
    await this.#fetchBridgeTxStatus(pollingInput);
  };

  #getMultichainSelectedAccount(accountAddress: string) {
    return this.messenger.call(
      'AccountsController:getAccountByAddress',
      accountAddress,
    );
  }

  /**
   * Handles the failure to fetch the bridge tx status
   * We eventually stop polling for the tx if we fail too many times
   * Failures (500 errors) can be due to:
   * - The srcTxHash not being available immediately for STX
   * - The srcTxHash being invalid for the chain. This case will never resolve so we stop polling for it to avoid hammering the Bridge API forever.
   *
   * @param bridgeTxMetaId - The txMetaId of the bridge tx
   */
  readonly #handleFetchFailure = (bridgeTxMetaId: string) => {
    const { attempts } = this.state.txHistory[bridgeTxMetaId];

    const newAttempts = attempts
      ? {
          counter: attempts.counter + 1,
          lastAttemptTime: Date.now(),
        }
      : {
          counter: 1,
          lastAttemptTime: Date.now(),
        };

    // If we've failed too many times, stop polling for the tx
    const pollingToken = this.#pollingTokensByTxMetaId[bridgeTxMetaId];
    if (newAttempts.counter >= MAX_ATTEMPTS && pollingToken) {
      this.stopPollingByPollingToken(pollingToken);
      delete this.#pollingTokensByTxMetaId[bridgeTxMetaId];
    }

    // Update the attempts counter
    this.update((state) => {
      state.txHistory[bridgeTxMetaId].attempts = newAttempts;
    });
  };

  readonly #fetchBridgeTxStatus = async ({
    bridgeTxMetaId,
  }: FetchBridgeTxStatusArgs) => {
    const { txHistory } = this.state;

    // Intent-based items: poll intent provider instead of Bridge API
    if (bridgeTxMetaId.startsWith('intent:')) {
      await this.#fetchIntentOrderStatus({ bridgeTxMetaId });
      return;
    }

    if (
      shouldSkipFetchDueToFetchFailures(txHistory[bridgeTxMetaId]?.attempts)
    ) {
      return;
    }

    try {
      // We try here because we receive 500 errors from Bridge API if we try to fetch immediately after submitting the source tx
      // Oddly mostly happens on Optimism, never on Arbitrum. By the 2nd fetch, the Bridge API responds properly.
      // Also srcTxHash may not be available immediately for STX, so we don't want to fetch in those cases
      const historyItem = txHistory[bridgeTxMetaId];
      const srcTxHash = this.#getSrcTxHash(bridgeTxMetaId);
      if (!srcTxHash) {
        return;
      }

      this.#updateSrcTxHash(bridgeTxMetaId, srcTxHash);

      const statusRequest = getStatusRequestWithSrcTxHash(
        historyItem.quote,
        srcTxHash,
      );
      const { status, validationFailures } = await fetchBridgeTxStatus(
        statusRequest,
        this.#clientId,
        this.#fetchFn,
        this.#config.customBridgeApiBaseUrl,
      );

      if (validationFailures.length > 0) {
        this.#trackUnifiedSwapBridgeEvent(
          UnifiedSwapBridgeEventName.StatusValidationFailed,
          bridgeTxMetaId,
          {
            failures: validationFailures,
          },
        );
        throw new Error(
          `Bridge status validation failed: ${validationFailures.join(', ')}`,
        );
      }

      const newBridgeHistoryItem = {
        ...historyItem,
        status,
        completionTime:
          status.status === StatusTypes.COMPLETE ||
          status.status === StatusTypes.FAILED
            ? Date.now()
            : undefined, // TODO make this more accurate by looking up dest txHash block time
        attempts: undefined,
      };

      // No need to purge these on network change or account change, TransactionController does not purge either.
      // TODO In theory we can skip checking status if it's not the current account/network
      // we need to keep track of the account that this is associated with as well so that we don't show it in Activity list for other accounts
      // First stab at this will not stop polling when you are on a different account
      this.update((state) => {
        state.txHistory[bridgeTxMetaId] = newBridgeHistoryItem;
      });

      const pollingToken = this.#pollingTokensByTxMetaId[bridgeTxMetaId];

      const isFinalStatus =
        status.status === StatusTypes.COMPLETE ||
        status.status === StatusTypes.FAILED;

      if (isFinalStatus && pollingToken) {
        this.stopPollingByPollingToken(pollingToken);
        delete this.#pollingTokensByTxMetaId[bridgeTxMetaId];

        // Skip tracking events when featureId is set (i.e. PERPS)
        if (historyItem.featureId) {
          return;
        }

        if (status.status === StatusTypes.COMPLETE) {
          this.#trackUnifiedSwapBridgeEvent(
            UnifiedSwapBridgeEventName.Completed,
            bridgeTxMetaId,
          );
          this.messenger.publish(
            'BridgeStatusController:destinationTransactionCompleted',
            historyItem.quote.destAsset.assetId,
          );
        }
        if (status.status === StatusTypes.FAILED) {
          this.#trackUnifiedSwapBridgeEvent(
            UnifiedSwapBridgeEventName.Failed,
            bridgeTxMetaId,
          );
        }
      }
    } catch (error) {
      console.warn('Failed to fetch bridge tx status', error);
      this.#handleFetchFailure(bridgeTxMetaId);
    }
  };

  readonly #fetchIntentOrderStatus = async ({
    bridgeTxMetaId,
  }: FetchBridgeTxStatusArgs) => {
    const { txHistory } = this.state;
    const historyItem = txHistory[bridgeTxMetaId];
    if (!historyItem) {
      return;
    }

    // Backoff handling
    if (shouldSkipFetchDueToFetchFailures(historyItem.attempts)) {
      return;
    }

    try {
      const orderId = bridgeTxMetaId.replace(/^intent:/u, '');
      const { srcChainId } = historyItem.quote;

      // Extract provider name from order metadata or default to empty
      const providerName = historyItem.quote.intent?.protocol || '';

      const intentApi = new IntentApiImpl(
        this.#config.customBridgeApiBaseUrl,
        this.#fetchFn,
      );
      const intentOrder = await intentApi.getOrderStatus(
        orderId,
        providerName,
        srcChainId.toString(),
      );

      // Update bridge history with intent order status
      this.#updateBridgeHistoryFromIntentOrder(
        bridgeTxMetaId,
        intentOrder,
        historyItem,
      );
    } catch (error) {
      console.error('Failed to fetch intent order status:', error);
      this.#handleFetchFailure(bridgeTxMetaId);
    }
  };

  #updateBridgeHistoryFromIntentOrder(
    bridgeTxMetaId: string,
    intentOrder: IntentOrder,
    historyItem: BridgeHistoryItem,
  ) {
    const { srcChainId } = historyItem.quote;

    // Map intent order status to bridge status using enum values
    let statusType: StatusTypes;
    const isComplete = [
      IntentOrderStatus.CONFIRMED,
      IntentOrderStatus.COMPLETED,
    ].includes(intentOrder.status);
    const isFailed = [
      IntentOrderStatus.FAILED,
      IntentOrderStatus.EXPIRED,
    ].includes(intentOrder.status);
    const isPending = [IntentOrderStatus.PENDING].includes(intentOrder.status);
    const isSubmitted = [IntentOrderStatus.SUBMITTED].includes(
      intentOrder.status,
    );

    if (isComplete) {
      statusType = StatusTypes.COMPLETE;
    } else if (isFailed) {
      statusType = StatusTypes.FAILED;
    } else if (isPending) {
      statusType = StatusTypes.PENDING;
    } else if (isSubmitted) {
      statusType = StatusTypes.SUBMITTED;
    } else {
      statusType = StatusTypes.UNKNOWN;
    }

    // Extract transaction hashes from intent order
    const txHash = intentOrder.txHash || '';
    // Check metadata for additional transaction hashes
    const metadataTxHashes = Array.isArray(intentOrder.metadata.txHashes)
      ? (intentOrder.metadata.txHashes as string[])
      : [];

    let allHashes: string[];
    if (metadataTxHashes.length > 0) {
      allHashes = metadataTxHashes;
    } else if (txHash) {
      allHashes = [txHash];
    } else {
      allHashes = [];
    }

    const newStatus = {
      status: statusType,
      srcChain: {
        chainId: srcChainId,
        txHash: txHash || historyItem.status.srcChain.txHash || '',
      },
    } as typeof historyItem.status;

    const newBridgeHistoryItem = {
      ...historyItem,
      status: newStatus,
      completionTime:
        newStatus.status === StatusTypes.COMPLETE ||
        newStatus.status === StatusTypes.FAILED
          ? Date.now()
          : undefined,
      attempts: undefined,
      srcTxHashes:
        allHashes.length > 0
          ? Array.from(
              new Set([...(historyItem.srcTxHashes ?? []), ...allHashes]),
            )
          : historyItem.srcTxHashes,
    };

    this.update((state) => {
      state.txHistory[bridgeTxMetaId] = newBridgeHistoryItem;
    });

    // Update the actual transaction in TransactionController to sync with intent status
    // Use the original transaction ID (not the intent: prefixed bridge history key)
    const originalTxId =
      historyItem.originalTransactionId || historyItem.txMetaId;
    if (originalTxId && !originalTxId.startsWith('intent:')) {
      try {
        const transactionStatus = this.#mapIntentOrderStatusToTransactionStatus(
          intentOrder.status,
        );

        // Merge with existing TransactionMeta to avoid wiping required fields
        const { transactions } = this.messenger.call(
          'TransactionController:getState',
        );
        const existingTxMeta = (transactions as TransactionMeta[]).find(
          (t) => t.id === originalTxId,
        );

        if (!existingTxMeta) {
          console.warn(
            '📝 [fetchIntentOrderStatus] Skipping update; transaction not found',
            { originalTxId, bridgeHistoryKey: bridgeTxMetaId },
          );
        } else {
          const updatedTxMeta: TransactionMeta = {
            ...existingTxMeta,
            status: transactionStatus,
            ...(txHash ? { hash: txHash } : {}),
            ...(txHash
              ? ({
                  txReceipt: {
                    ...(
                      existingTxMeta as unknown as {
                        txReceipt: Record<string, unknown>;
                      }
                    ).txReceipt,
                    transactionHash: txHash,
                    status: (isComplete ? '0x1' : '0x0') as unknown as string,
                  },
                } as Partial<TransactionMeta>)
              : {}),
          } as TransactionMeta;

          this.#updateTransactionFn(
            updatedTxMeta,
            `BridgeStatusController - Intent order status updated: ${intentOrder.status}`,
          );
        }
      } catch (error) {
        console.error(
          '📝 [fetchIntentOrderStatus] Failed to update transaction status',
          {
            originalTxId,
            bridgeHistoryKey: bridgeTxMetaId,
            error,
          },
        );
      }
    }

    const pollingToken = this.#pollingTokensByTxMetaId[bridgeTxMetaId];
    const isFinal =
      newStatus.status === StatusTypes.COMPLETE ||
      newStatus.status === StatusTypes.FAILED;
    if (isFinal && pollingToken) {
      this.stopPollingByPollingToken(pollingToken);
      delete this.#pollingTokensByTxMetaId[bridgeTxMetaId];

      if (newStatus.status === StatusTypes.COMPLETE) {
        this.#trackUnifiedSwapBridgeEvent(
          UnifiedSwapBridgeEventName.Completed,
          bridgeTxMetaId,
        );
      } else if (newStatus.status === StatusTypes.FAILED) {
        this.#trackUnifiedSwapBridgeEvent(
          UnifiedSwapBridgeEventName.Failed,
          bridgeTxMetaId,
        );
      }
    }
  }

  readonly #getSrcTxHash = (bridgeTxMetaId: string): string | undefined => {
    const { txHistory } = this.state;
    // Prefer the srcTxHash from bridgeStatusState so we don't have to l ook up in TransactionController
    // But it is possible to have bridgeHistoryItem in state without the srcTxHash yet when it is an STX
    const srcTxHash = txHistory[bridgeTxMetaId].status.srcChain.txHash;

    if (srcTxHash) {
      return srcTxHash;
    }

    // Look up in TransactionController if txMeta has been updated with the srcTxHash
    const txControllerState = this.messenger.call(
      'TransactionController:getState',
    );
    const txMeta = txControllerState.transactions.find(
      (tx: TransactionMeta) => tx.id === bridgeTxMetaId,
    );
    return txMeta?.hash;
  };

  readonly #updateSrcTxHash = (bridgeTxMetaId: string, srcTxHash: string) => {
    const { txHistory } = this.state;
    if (txHistory[bridgeTxMetaId].status.srcChain.txHash) {
      return;
    }

    this.update((state) => {
      state.txHistory[bridgeTxMetaId].status.srcChain.txHash = srcTxHash;
    });
  };

  // Wipes the bridge status for the given address and chainId
  // Will match only source chainId to the selectedChainId
  readonly #wipeBridgeStatusByChainId = (
    address: string,
    selectedChainId: Hex,
  ) => {
    const sourceTxMetaIdsToDelete = Object.keys(this.state.txHistory).filter(
      (txMetaId) => {
        const bridgeHistoryItem = this.state.txHistory[txMetaId];

        const hexSourceChainId = numberToHex(
          bridgeHistoryItem.quote.srcChainId,
        );

        return (
          bridgeHistoryItem.account === address &&
          hexSourceChainId === selectedChainId
        );
      },
    );

    sourceTxMetaIdsToDelete.forEach((sourceTxMetaId) => {
      const pollingToken = this.#pollingTokensByTxMetaId[sourceTxMetaId];

      if (pollingToken) {
        this.stopPollingByPollingToken(
          this.#pollingTokensByTxMetaId[sourceTxMetaId],
        );
      }
    });

    this.update((state) => {
      state.txHistory = sourceTxMetaIdsToDelete.reduce(
        (acc, sourceTxMetaId) => {
          delete acc[sourceTxMetaId];
          return acc;
        },
        state.txHistory,
      );
    });
  };

  /**
   * ******************************************************
   * TX SUBMISSION HANDLING
   *******************************************************
   */

  /**
   * Submits the transaction to the snap using the new unified ClientRequest interface
   * Works for all non-EVM chains (Solana, BTC, Tron)
   * This adds an approval tx to the ApprovalsController in the background
   * The client needs to handle the approval tx by redirecting to the confirmation page with the approvalTxId in the URL
   *
   * @param trade - The trade data (can be approval or main trade)
   * @param quoteResponse - The quote response containing metadata
   * @param selectedAccount - The account to submit the transaction for
   * @returns The transaction meta
   */
  readonly #handleNonEvmTx = async (
    trade: Trade,
    quoteResponse: QuoteResponse<Trade, Trade> & QuoteMetadata,
    selectedAccount: AccountsControllerState['internalAccounts']['accounts'][string],
  ) => {
    if (!selectedAccount.metadata?.snap?.id) {
      throw new Error(
        'Failed to submit cross-chain swap transaction: undefined snap id',
      );
    }

    const request = getClientRequest(
      trade,
      quoteResponse.quote.srcChainId,
      selectedAccount,
    );
    const requestResponse = (await this.messenger.call(
      'SnapController:handleRequest',
      request,
    )) as
      | string
      | { transactionId: string }
      | { result: Record<string, string> }
      | { signature: string };

    // Create quote response with the specified trade
    // This allows the same method to handle both approvals and main trades
    const txQuoteResponse: QuoteResponse<Trade> & QuoteMetadata = {
      ...quoteResponse,
      trade,
    };

    const txMeta = handleNonEvmTxResponse(
      requestResponse,
      txQuoteResponse,
      selectedAccount,
    );

    // TODO remove this eventually, just returning it now to match extension behavior
    // OR if the snap can propagate the snapRequestId or keyringReqId to the ApprovalsController, this can return the approvalTxId instead and clients won't need to subscribe to the ApprovalsController state to redirect
    return txMeta;
  };

  readonly #waitForHashAndReturnFinalTxMeta = async (
    hashPromise?: Awaited<
      ReturnType<TransactionController['addTransaction']>
    >['result'],
  ): Promise<TransactionMeta> => {
    const transactionHash = await hashPromise;
    const finalTransactionMeta: TransactionMeta | undefined = this.messenger
      .call('TransactionController:getState')
      .transactions.find((tx: TransactionMeta) => tx.hash === transactionHash);
    if (!finalTransactionMeta) {
      throw new Error(
        'Failed to submit cross-chain swap tx: txMeta for txHash was not found',
      );
    }
    return finalTransactionMeta;
  };

  // Waits until a given transaction (by id) reaches confirmed/finalized status or fails/times out.
  readonly #waitForTxConfirmation = async (
    txId: string,
    {
      timeoutMs = 5 * 60_000, // 5 minutes default
      pollMs = 2_000,
    }: { timeoutMs?: number; pollMs?: number } = {},
  ): Promise<TransactionMeta> => {
    const start = Date.now();
    // Poll the TransactionController state for status changes
    // We intentionally keep this simple to avoid extra wiring/subscriptions in this controller
    // and because we only need it for the rare intent+approval path.
    while (true) {
      const { transactions } = this.messenger.call(
        'TransactionController:getState',
      );
      const meta = transactions.find((t: TransactionMeta) => t.id === txId);

      if (meta) {
        // Treat both 'confirmed' and 'finalized' as success to match TC lifecycle
        if (
          meta.status === TransactionStatus.confirmed ||
          // Some environments move directly to finalized
          (TransactionStatus as unknown as { finalized: string }).finalized ===
            meta.status
        ) {
          return meta;
        }
        if (
          meta.status === TransactionStatus.failed ||
          meta.status === TransactionStatus.dropped ||
          meta.status === TransactionStatus.rejected
        ) {
          throw new Error('Approval transaction did not confirm');
        }
      }

      if (Date.now() - start > timeoutMs) {
        throw new Error('Timed out waiting for approval confirmation');
      }

      await new Promise((resolve) => setTimeout(resolve, pollMs));
    }
  };

  readonly #handleApprovalTx = async (
    isBridgeTx: boolean,
    srcChainId: QuoteResponse['quote']['srcChainId'],
    approval?: TxData,
    resetApproval?: TxData,
    requireApproval?: boolean,
  ): Promise<TransactionMeta | undefined> => {
    if (approval) {
      const approveTx = async () => {
        await this.#handleUSDTAllowanceReset(resetApproval);

        const approvalTxMeta = await this.#handleEvmTransaction({
          transactionType: isBridgeTx
            ? TransactionType.bridgeApproval
            : TransactionType.swapApproval,
          trade: approval,
          requireApproval,
        });

        await handleApprovalDelay(srcChainId);
        return approvalTxMeta;
      };

      return await this.#trace(
        {
          name: isBridgeTx
            ? TraceName.BridgeTransactionApprovalCompleted
            : TraceName.SwapTransactionApprovalCompleted,
          data: {
            srcChainId: formatChainIdToCaip(srcChainId),
            stxEnabled: false,
          },
        },
        approveTx,
      );
    }

    return undefined;
  };

  /**
   * Submits an EVM transaction to the TransactionController
   *
   * @param params - The parameters for the transaction
   * @param params.transactionType - The type of transaction to submit
   * @param params.trade - The trade data to confirm
   * @param params.requireApproval - Whether to require approval for the transaction
   * @param params.txFee - Optional gas fee parameters from the quote (used when gasIncluded is true)
   * @param params.txFee.maxFeePerGas - The maximum fee per gas from the quote
   * @param params.txFee.maxPriorityFeePerGas - The maximum priority fee per gas from the quote
   * @returns The transaction meta
   */
  readonly #handleEvmTransaction = async ({
    transactionType,
    trade,
    requireApproval = false,
    txFee,
  }: {
    transactionType: TransactionType;
    trade: TxData;
    requireApproval?: boolean;
    txFee?: { maxFeePerGas: string; maxPriorityFeePerGas: string };
  }): Promise<TransactionMeta> => {
    const actionId = generateActionId().toString();

    const selectedAccount = this.messenger.call(
      'AccountsController:getAccountByAddress',
      trade.from,
    );
    if (!selectedAccount) {
      throw new Error(
        'Failed to submit cross-chain swap transaction: unknown account in trade data',
      );
    }
    const hexChainId = formatChainIdToHex(trade.chainId);
    const networkClientId = this.messenger.call(
      'NetworkController:findNetworkClientIdByChainId',
      hexChainId,
    );

    const requestOptions = {
      actionId,
      networkClientId,
      requireApproval,
      type: transactionType,
      origin: 'metamask',
    };
    // Exclude gasLimit from trade to avoid type issues (it can be null)
    const { gasLimit: tradeGasLimit, ...tradeWithoutGasLimit } = trade;

    const transactionParams: Parameters<
      TransactionController['addTransaction']
    >[0] = {
      ...tradeWithoutGasLimit,
      chainId: hexChainId,
      // Only add gasLimit and gas if they're valid (not undefined/null/zero)
      ...(tradeGasLimit &&
        tradeGasLimit !== 0 && {
          gasLimit: tradeGasLimit.toString(),
          gas: tradeGasLimit.toString(),
        }),
    };
    const transactionParamsWithMaxGas: TransactionParams = {
      ...transactionParams,
      ...(await this.#calculateGasFees(
        transactionParams,
        networkClientId,
        hexChainId,
        txFee,
      )),
    };

    const { result } = await this.#addTransactionFn(
      transactionParamsWithMaxGas,
      requestOptions,
    );

    return await this.#waitForHashAndReturnFinalTxMeta(result);
  };

  readonly #handleUSDTAllowanceReset = async (resetApproval?: TxData) => {
    if (resetApproval) {
      await this.#handleEvmTransaction({
        transactionType: TransactionType.bridgeApproval,
        trade: resetApproval,
      });
    }
  };

  readonly #calculateGasFees = async (
    transactionParams: TransactionParams,
    networkClientId: string,
    chainId: Hex,
    txFee?: { maxFeePerGas: string; maxPriorityFeePerGas: string },
  ) => {
    const maxGasLimit = toHex(transactionParams.gas ?? 0);

    // If txFee is provided (gasIncluded case), use the quote's gas fees
    // Convert to hex since txFee values from the quote are decimal strings
    if (txFee) {
      return {
        maxFeePerGas: toHex(txFee.maxFeePerGas ?? 0),
        maxPriorityFeePerGas: toHex(txFee.maxPriorityFeePerGas ?? 0),
        gas: maxGasLimit,
      };
    }

    const { gasFeeEstimates } = this.messenger.call(
      'GasFeeController:getState',
    );
    const { estimates: txGasFeeEstimates } = await this.#estimateGasFeeFn({
      transactionParams,
      chainId,
      networkClientId,
    });
    const { maxFeePerGas, maxPriorityFeePerGas } = getTxGasEstimates({
      networkGasFeeEstimates: gasFeeEstimates,
      txGasFeeEstimates,
    });
<<<<<<< HEAD

    // Let the TransactionController handle gas limit estimation when no gas is provided
    // This fixes the issue where approval transactions had zero gas
    const maxGasLimit = transactionParams.gas
      ? toHex(transactionParams.gas)
      : undefined;
=======
>>>>>>> 8a422250

    return {
      maxFeePerGas,
      maxPriorityFeePerGas,
      gas: maxGasLimit,
    };
  };

  /**
   * Submits batched EVM transactions to the TransactionController
   *
   * @param args - The parameters for the transaction
   * @param args.isBridgeTx - Whether the transaction is a bridge transaction
   * @param args.trade - The trade data to confirm
   * @param args.approval - The approval data to confirm
   * @param args.resetApproval - The ethereum:USDT reset approval data to confirm
   * @param args.quoteResponse - The quote response
   * @param args.requireApproval - Whether to require approval for the transaction
   * @returns The approvalMeta and tradeMeta for the batched transaction
   */
  readonly #handleEvmTransactionBatch = async (
    args: Omit<
      Parameters<typeof getAddTransactionBatchParams>[0],
      'messenger' | 'estimateGasFeeFn'
    >,
  ) => {
    const transactionParams = await getAddTransactionBatchParams({
      messenger: this.messenger,
      estimateGasFeeFn: this.#estimateGasFeeFn,
      ...args,
    });
    const txDataByType = {
      [TransactionType.bridgeApproval]: transactionParams.transactions.find(
        ({ type }) => type === TransactionType.bridgeApproval,
      )?.params.data,
      [TransactionType.swapApproval]: transactionParams.transactions.find(
        ({ type }) => type === TransactionType.swapApproval,
      )?.params.data,
      [TransactionType.bridge]: transactionParams.transactions.find(
        ({ type }) => type === TransactionType.bridge,
      )?.params.data,
      [TransactionType.swap]: transactionParams.transactions.find(
        ({ type }) => type === TransactionType.swap,
      )?.params.data,
    };

    const { batchId } = await this.#addTransactionBatchFn(transactionParams);

    const { approvalMeta, tradeMeta } = findAndUpdateTransactionsInBatch({
      messenger: this.messenger,
      updateTransactionFn: this.#updateTransactionFn,
      batchId,
      txDataByType,
    });

    if (!tradeMeta) {
      throw new Error(
        'Failed to update cross-chain swap transaction batch: tradeMeta not found',
      );
    }

    return { approvalMeta, tradeMeta };
  };

  /**
   * Submits a cross-chain swap transaction
   *
   * @param accountAddress - The address of the account to submit the transaction for
   * @param quoteResponse - The quote response
   * @param isStxEnabledOnClient - Whether smart transactions are enabled on the client, for example the getSmartTransactionsEnabled selector value from the extension
   * @param quotesReceivedContext - The context for the QuotesReceived event
   * @returns The transaction meta
   */
  submitTx = async (
    accountAddress: string,
    quoteResponse: QuoteResponse<Trade, Trade> & QuoteMetadata,
    isStxEnabledOnClient: boolean,
    quotesReceivedContext?: RequiredEventContextFromClient[UnifiedSwapBridgeEventName.QuotesReceived],
  ): Promise<TransactionMeta & Partial<SolanaTransactionMeta>> => {
    this.messenger.call(
      'BridgeController:stopPollingForQuotes',
      AbortReason.TransactionSubmitted,
      // If trade is submitted before all quotes are loaded, the QuotesReceived event is published
      // If the trade has a featureId, it means it was submitted outside of the Unified Swap and Bridge experience, so no QuotesReceived event is published
      quoteResponse.featureId ? undefined : quotesReceivedContext,
    );

    const selectedAccount = this.#getMultichainSelectedAccount(accountAddress);
    if (!selectedAccount) {
      throw new Error(
        'Failed to submit cross-chain swap transaction: undefined multichain account',
      );
    }
    const isHardwareAccount = isHardwareWallet(selectedAccount);

    const preConfirmationProperties = getPreConfirmationPropertiesFromQuote(
      quoteResponse,
      isStxEnabledOnClient,
      isHardwareAccount,
    );
    // Emit Submitted event after submit button is clicked
    !quoteResponse.featureId &&
      this.#trackUnifiedSwapBridgeEvent(
        UnifiedSwapBridgeEventName.Submitted,
        undefined,
        preConfirmationProperties,
      );

    let txMeta: TransactionMeta & Partial<SolanaTransactionMeta>;
    let approvalTxId: string | undefined;
    const startTime = Date.now();

    const isBridgeTx = isCrossChain(
      quoteResponse.quote.srcChainId,
      quoteResponse.quote.destChainId,
    );

    // Submit non-EVM tx (Solana, BTC, Tron)
    if (isNonEvmChainId(quoteResponse.quote.srcChainId)) {
      // Handle non-EVM approval if present (e.g., Tron token approvals)
      if (quoteResponse.approval && isTronTrade(quoteResponse.approval)) {
        const approvalTxMeta = await this.#trace(
          {
            name: isBridgeTx
              ? TraceName.BridgeTransactionApprovalCompleted
              : TraceName.SwapTransactionApprovalCompleted,
            data: {
              srcChainId: formatChainIdToCaip(quoteResponse.quote.srcChainId),
              stxEnabled: false,
            },
          },
          async () => {
            try {
              return quoteResponse.approval &&
                isTronTrade(quoteResponse.approval)
                ? await this.#handleNonEvmTx(
                    quoteResponse.approval,
                    quoteResponse,
                    selectedAccount,
                  )
                : undefined;
            } catch (error) {
              !quoteResponse.featureId &&
                this.#trackUnifiedSwapBridgeEvent(
                  UnifiedSwapBridgeEventName.Failed,
                  undefined,
                  {
                    error_message: (error as Error)?.message,
                    ...preConfirmationProperties,
                  },
                );
              throw error;
            }
          },
        );

        approvalTxId = approvalTxMeta?.id;

        // Add delay after approval similar to EVM flow
        await handleApprovalDelay(quoteResponse.quote.srcChainId);
      }

      txMeta = await this.#trace(
        {
          name: isBridgeTx
            ? TraceName.BridgeTransactionCompleted
            : TraceName.SwapTransactionCompleted,
          data: {
            srcChainId: formatChainIdToCaip(quoteResponse.quote.srcChainId),
            stxEnabled: false,
          },
        },
        async () => {
          try {
            if (
              !(
                isTronTrade(quoteResponse.trade) ||
                isBitcoinTrade(quoteResponse.trade) ||
                typeof quoteResponse.trade === 'string'
              )
            ) {
              throw new Error(
                'Failed to submit cross-chain swap transaction: trade is not a non-EVM transaction',
              );
            }
            return await this.#handleNonEvmTx(
              quoteResponse.trade,
              quoteResponse,
              selectedAccount,
            );
          } catch (error) {
            !quoteResponse.featureId &&
              this.#trackUnifiedSwapBridgeEvent(
                UnifiedSwapBridgeEventName.Failed,
                txMeta?.id,
                {
                  error_message: (error as Error)?.message,
                  ...preConfirmationProperties,
                },
              );
            throw error;
          }
        },
      );
    } else {
      // Submit EVM tx
      // For hardware wallets on Mobile, this is fixes an issue where the Ledger does not get prompted for the 2nd approval
      // Extension does not have this issue
      const requireApproval =
        this.#clientId === BridgeClientId.MOBILE && isHardwareAccount;

      // Handle smart transactions if enabled
      txMeta = await this.#trace(
        {
          name: isBridgeTx
            ? TraceName.BridgeTransactionCompleted
            : TraceName.SwapTransactionCompleted,
          data: {
            srcChainId: formatChainIdToCaip(quoteResponse.quote.srcChainId),
            stxEnabled: isStxEnabledOnClient,
          },
        },
        async () => {
          if (!isEvmTxData(quoteResponse.trade)) {
            throw new Error(
              'Failed to submit cross-chain swap transaction: trade is not an EVM transaction',
            );
          }
          if (isStxEnabledOnClient || quoteResponse.quote.gasIncluded7702) {
            const { tradeMeta, approvalMeta } =
              await this.#handleEvmTransactionBatch({
                isBridgeTx,
                resetApproval: quoteResponse.resetApproval,
                approval:
                  quoteResponse.approval && isEvmTxData(quoteResponse.approval)
                    ? quoteResponse.approval
                    : undefined,
                trade: quoteResponse.trade,
                quoteResponse,
                requireApproval,
              });

            approvalTxId = approvalMeta?.id;
            return tradeMeta;
          }
          // Set approval time and id if an approval tx is needed
          const approvalTxMeta = await this.#handleApprovalTx(
            isBridgeTx,
            quoteResponse.quote.srcChainId,
            quoteResponse.approval && isEvmTxData(quoteResponse.approval)
              ? quoteResponse.approval
              : undefined,
            quoteResponse.resetApproval,
            requireApproval,
          );

          approvalTxId = approvalTxMeta?.id;

          await handleMobileHardwareWalletDelay(requireApproval);

          // Pass txFee when gasIncluded is true to use the quote's gas fees
          // instead of re-estimating (which would fail for max native token swaps)
          return await this.#handleEvmTransaction({
            transactionType: isBridgeTx
              ? TransactionType.bridge
              : TransactionType.swap,
            trade: quoteResponse.trade,
            requireApproval,
            txFee: quoteResponse.quote.gasIncluded
              ? quoteResponse.quote.feeData.txFee
              : undefined,
          });
        },
      );
    }

    try {
      // Add swap or bridge tx to history
      this.#addTxToHistory({
        accountAddress: selectedAccount.address,
        bridgeTxMeta: txMeta, // Only the id field is used by the BridgeStatusController
        statusRequest: {
          ...getStatusRequestParams(quoteResponse),
          srcTxHash: txMeta.hash,
        },
        quoteResponse,
        slippagePercentage: 0, // TODO include slippage provided by quote if using dynamic slippage, or slippage from quote request
        isStxEnabled: isStxEnabledOnClient,
        startTime,
        approvalTxId,
      });

      if (isNonEvmChainId(quoteResponse.quote.srcChainId)) {
        // Start polling for bridge tx status
        this.#startPollingForTxId(txMeta.id);
        // Track non-EVM Swap completed event
        if (!isBridgeTx) {
          this.#trackUnifiedSwapBridgeEvent(
            UnifiedSwapBridgeEventName.Completed,
            txMeta.id,
          );
        }
      }
    } catch {
      // Ignore errors here, we don't want to crash the app if this fails and tx submission succeeds
    }
    return txMeta;
  };

  /**
   * UI-signed intent submission (fast path): the UI generates the EIP-712 signature and calls this with the raw signature.
   * Here we submit the order to the intent provider and create a synthetic history entry for UX.
   *
   * @param params - Object containing intent submission parameters
   * @param params.quoteResponse - Quote carrying intent data
   * @param params.signature - Hex signature produced by eth_signTypedData_v4
   * @param params.accountAddress - The EOA submitting the order
   * @returns A lightweight TransactionMeta-like object for history linking
   */
  submitIntent = async (params: {
    quoteResponse: QuoteResponse<TxData | string> & QuoteMetadata;
    signature: string;
    accountAddress: string;
  }): Promise<Pick<TransactionMeta, 'id' | 'chainId' | 'type' | 'status'>> => {
    const { quoteResponse, signature, accountAddress } = params;

    // Build pre-confirmation properties for error tracking parity with submitTx
    const account = this.messenger.call(
      'AccountsController:getAccountByAddress',
      accountAddress,
    );
    const isHardwareAccount = Boolean(account) && isHardwareWallet(account);
    const preConfirmationProperties = getPreConfirmationPropertiesFromQuote(
      quoteResponse,
      false,
      isHardwareAccount,
    );

    try {
      const { intent } = (quoteResponse as QuoteResponse & { intent?: Intent })
        .quote;
      if (!intent) {
        throw new Error('submitIntent: missing intent data');
      }

      // If backend provided an approval tx for this intent quote, submit it first (on-chain),
      // then proceed with off-chain intent submission.
      let approvalTxId: string | undefined;
      if (quoteResponse.approval) {
        const isBridgeTx = isCrossChain(
          quoteResponse.quote.srcChainId,
          quoteResponse.quote.destChainId,
        );

        // Handle approval silently for better UX in intent flows
        const approvalTxMeta = await this.#handleApprovalTx(
          isBridgeTx,
          quoteResponse,
          /* requireApproval */ false,
        );
        approvalTxId = approvalTxMeta?.id;

        // Optionally wait for approval confirmation with timeout and graceful fallback
        // Intent order can be created before allowance is mined, but waiting helps avoid MEV issues
        if (approvalTxId) {
          try {
            // Wait with a shorter timeout and continue if it fails
            await this.#waitForTxConfirmation(approvalTxId, {
              timeoutMs: 30_000, // 30 seconds instead of 5 minutes
              pollMs: 3_000, // Poll less frequently to avoid rate limits
            });
          } catch (error) {
            // Log but don't throw - continue with intent order submission
            console.warn(
              'Approval confirmation failed, continuing with intent submission:',
              error,
            );
          }
        }
      }

      // Create intent quote from bridge quote response
      const intentQuote = this.#convertBridgeQuoteToIntentQuote(
        quoteResponse,
        intent,
      );

      const chainId = quoteResponse.quote.srcChainId;

      const submissionParams = {
        srcChainId: chainId.toString(),
        quoteId: intentQuote.id,
        signature,
        order: intentQuote.metadata.order,
        userAddress: accountAddress,
        aggregatorId: 'cowswap',
      };
      const intentApi = new IntentApiImpl(
        this.#config.customBridgeApiBaseUrl,
        this.#fetchFn,
      );
      const intentOrder = await intentApi.submitIntent(submissionParams);

      const orderUid = intentOrder.id;

      // Determine transaction type: swap for same-chain, bridge for cross-chain
      const isCrossChainTx = isCrossChain(
        quoteResponse.quote.srcChainId,
        quoteResponse.quote.destChainId,
      );
      const transactionType = isCrossChainTx
        ? TransactionType.bridge
        : TransactionType.swap;

      // Create actual transaction in Transaction Controller first
      const networkClientId = this.messenger.call(
        'NetworkController:findNetworkClientIdByChainId',
        formatChainIdToHex(chainId),
      );

      const intentTransactionParams = {
        chainId: formatChainIdToHex(chainId),
        from: accountAddress,
        to:
          intent.settlementContract ||
          '0x9008D19f58AAbd9eD0D60971565AA8510560ab41', // Default settlement contract
        data: `0x${orderUid.slice(-8)}`, // Use last 8 chars of orderUid to make each transaction unique
        value: '0x0',
        gas: '0x5208', // Minimal gas for display purposes
        gasPrice: '0x3b9aca00', // 1 Gwei - will be converted to EIP-1559 fees if network supports it
      };

      const { transactionMeta: txMetaPromise } = await this.#addTransactionFn(
        intentTransactionParams,
        {
          origin: 'metamask',
          actionId: generateActionId(),
          requireApproval: false,
          networkClientId,
          type: transactionType,
          swaps: {
            meta: {
              // Add token symbols from quoteResponse for proper display
              sourceTokenSymbol: quoteResponse.quote.srcAsset.symbol,
              destinationTokenSymbol: quoteResponse.quote.destAsset.symbol,
              sourceTokenAmount: quoteResponse.quote.srcTokenAmount,
              destinationTokenAmount: quoteResponse.quote.destTokenAmount,
              sourceTokenDecimals: quoteResponse.quote.srcAsset.decimals,
              destinationTokenDecimals: quoteResponse.quote.destAsset.decimals,
              sourceTokenAddress: quoteResponse.quote.srcAsset.address,
              destinationTokenAddress: quoteResponse.quote.destAsset.address,
              swapTokenValue: quoteResponse.sentAmount.amount,
              approvalTxId,
              swapMetaData: {
                isIntentTx: true,
                orderUid,
                intentType: isCrossChainTx ? 'bridge' : 'swap',
              },
            },
          },
        },
      );

      const intentTxMeta = txMetaPromise;

      // Map intent order status to TransactionController status
      const initialTransactionStatus =
        this.#mapIntentOrderStatusToTransactionStatus(intentOrder.status);

      // Update transaction with proper initial status based on intent order
      const statusUpdatedTxMeta = {
        ...intentTxMeta,
        status: initialTransactionStatus,
      };

      this.#updateTransactionFn(
        statusUpdatedTxMeta,
        `BridgeStatusController - Initial intent order status: ${intentOrder.status}`,
      );

      // Update with actual transaction metadata
      const syntheticMeta = {
        ...statusUpdatedTxMeta,
        isIntentTx: true,
        orderUid,
        intentType: isCrossChainTx ? 'bridge' : 'swap',
      } as unknown as TransactionMeta;

      // Record in bridge history with actual transaction metadata
      try {
        // Use 'intent:' prefix for intent transactions
        const bridgeHistoryKey = `intent:${orderUid}`;

        // Create a bridge transaction metadata that includes the original txId
        const bridgeTxMetaForHistory = {
          ...syntheticMeta,
          id: bridgeHistoryKey, // Use intent: prefix for bridge history key
          originalTransactionId: syntheticMeta.id, // Keep original txId for TransactionController updates
        } as TransactionMeta;

        this.#addTxToHistory({
          accountAddress,
          bridgeTxMeta: bridgeTxMetaForHistory,
          statusRequest: {
            ...getStatusRequestParams(quoteResponse),
            srcTxHash: syntheticMeta.hash || '',
          },
          quoteResponse,
          slippagePercentage: 0,
          isStxEnabled: false,
          approvalTxId,
        });

        // Start polling using the intent: prefixed key to route to intent manager
        this.#startPollingForTxId(bridgeHistoryKey);
      } catch (error) {
        console.error(
          '📝 [submitIntent] Failed to add to bridge history',
          error,
        );
        // non-fatal but log the error
      }

      return syntheticMeta;
    } catch (error) {
      this.#trackUnifiedSwapBridgeEvent(
        UnifiedSwapBridgeEventName.Failed,
        undefined,
        {
          error_message: (error as Error)?.message,
          ...preConfirmationProperties,
        },
      );
      throw error;
    }
  };

  #convertBridgeQuoteToIntentQuote(
    quoteResponse: QuoteResponse<TxData | string> & QuoteMetadata,
    intent: Intent,
  ) {
    return {
      id: `bridge-${Date.now()}`,
      provider: intent.protocol,
      srcAmount: quoteResponse.quote.srcTokenAmount,
      destAmount: quoteResponse.quote.destTokenAmount,
      estimatedGas: '21000',
      estimatedTime: 300, // 5 minutes
      priceImpact: 0,
      fees: [],
      validUntil: Date.now() + 300000, // 5 minutes from now
      metadata: {
        order: intent.order,
        settlementContract: intent.settlementContract,
        chainId: quoteResponse.quote.srcChainId,
        bridgeQuote: quoteResponse,
      },
    };
  }

  #mapIntentOrderStatusToTransactionStatus(
    intentStatus: IntentOrderStatus,
  ): TransactionStatus {
    switch (intentStatus) {
      case IntentOrderStatus.PENDING:
      case IntentOrderStatus.SUBMITTED:
        return TransactionStatus.submitted;
      case IntentOrderStatus.CONFIRMED:
      case IntentOrderStatus.COMPLETED:
        return TransactionStatus.confirmed;
      case IntentOrderStatus.FAILED:
      case IntentOrderStatus.EXPIRED:
        return TransactionStatus.failed;
      default:
        return TransactionStatus.submitted;
    }
  }

  /**
   * Tracks post-submission events for a cross-chain swap based on the history item
   *
   * @param eventName - The name of the event to track
   * @param txMetaId - The txMetaId of the history item to track the event for
   * @param eventProperties - The properties for the event
   */
  readonly #trackUnifiedSwapBridgeEvent = <
    T extends
      | typeof UnifiedSwapBridgeEventName.Submitted
      | typeof UnifiedSwapBridgeEventName.Failed
      | typeof UnifiedSwapBridgeEventName.Completed
      | typeof UnifiedSwapBridgeEventName.StatusValidationFailed,
  >(
    eventName: T,
    txMetaId?: string,
    eventProperties?: Pick<RequiredEventContextFromClient, T>[T],
  ) => {
    const baseProperties = {
      action_type: MetricsActionType.SWAPBRIDGE_V1,
      ...(eventProperties ?? {}),
    };

    // This will publish events for PERPS dropped tx failures as well
    if (!txMetaId) {
      this.messenger.call(
        'BridgeController:trackUnifiedSwapBridgeEvent',
        eventName,
        baseProperties,
      );
      return;
    }

    const historyItem: BridgeHistoryItem | undefined =
      this.state.txHistory[txMetaId];
    if (!historyItem) {
      this.messenger.call(
        'BridgeController:trackUnifiedSwapBridgeEvent',
        eventName,
        eventProperties ?? {},
      );
      return;
    }

    const selectedAccount = this.messenger.call(
      'AccountsController:getAccountByAddress',
      historyItem.account,
    );

    const { transactions } = this.messenger.call(
      'TransactionController:getState',
    );
    const txMeta = transactions?.find(
      (t: TransactionMeta) => t.id === txMetaId,
    );
    const approvalTxMeta = transactions?.find(
      (t: TransactionMeta) => t.id === historyItem.approvalTxId,
    );

    const requestParamProperties = getRequestParamFromHistory(historyItem);
    // Always publish StatusValidationFailed event, regardless of featureId
    if (eventName === UnifiedSwapBridgeEventName.StatusValidationFailed) {
      const {
        chain_id_source,
        chain_id_destination,
        token_address_source,
        token_address_destination,
      } = requestParamProperties;
      this.messenger.call(
        'BridgeController:trackUnifiedSwapBridgeEvent',
        eventName,
        {
          ...baseProperties,
          chain_id_source,
          chain_id_destination,
          token_address_source,
          token_address_destination,
          refresh_count: historyItem.attempts?.counter ?? 0,
        },
      );
      return;
    }

    // Skip tracking all other events when featureId is set (i.e. PERPS)
    if (historyItem.featureId) {
      return;
    }

    const requiredEventProperties = {
      ...baseProperties,
      ...requestParamProperties,
      ...getRequestMetadataFromHistory(historyItem, selectedAccount),
      ...getTradeDataFromHistory(historyItem),
      ...getTxStatusesFromHistory(historyItem),
      ...getFinalizedTxProperties(historyItem, txMeta, approvalTxMeta),
      ...getPriceImpactFromQuote(historyItem.quote),
    };

    this.messenger.call(
      'BridgeController:trackUnifiedSwapBridgeEvent',
      eventName,
      requiredEventProperties,
    );
  };
}<|MERGE_RESOLUTION|>--- conflicted
+++ resolved
@@ -1259,15 +1259,6 @@
       networkGasFeeEstimates: gasFeeEstimates,
       txGasFeeEstimates,
     });
-<<<<<<< HEAD
-
-    // Let the TransactionController handle gas limit estimation when no gas is provided
-    // This fixes the issue where approval transactions had zero gas
-    const maxGasLimit = transactionParams.gas
-      ? toHex(transactionParams.gas)
-      : undefined;
-=======
->>>>>>> 8a422250
 
     return {
       maxFeePerGas,
