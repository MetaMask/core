--- conflicted
+++ resolved
@@ -5,11 +5,8 @@
   RequiredEventContextFromClient,
   TxData,
   QuoteResponse,
-<<<<<<< HEAD
   Intent,
-=======
   Trade,
->>>>>>> af8b97be
 } from '@metamask/bridge-controller';
 import {
   formatChainIdToHex,
@@ -193,15 +190,11 @@
       `${BRIDGE_STATUS_CONTROLLER_NAME}:submitTx`,
       this.submitTx.bind(this),
     );
-<<<<<<< HEAD
-    this.messagingSystem.registerActionHandler(
+    this.messenger.registerActionHandler(
       `${BRIDGE_STATUS_CONTROLLER_NAME}:submitIntent`,
       this.submitIntent.bind(this),
     );
-    this.messagingSystem.registerActionHandler(
-=======
     this.messenger.registerActionHandler(
->>>>>>> af8b97be
       `${BRIDGE_STATUS_CONTROLLER_NAME}:restartPollingForFailedAttempts`,
       this.restartPollingForFailedAttempts.bind(this),
     );
@@ -839,7 +832,7 @@
         );
 
         // Merge with existing TransactionMeta to avoid wiping required fields
-        const { transactions } = this.messagingSystem.call(
+        const { transactions } = this.messenger.call(
           'TransactionController:getState',
         );
         const existingTxMeta = (transactions as TransactionMeta[]).find(
@@ -1073,7 +1066,7 @@
     // We intentionally keep this simple to avoid extra wiring/subscriptions in this controller
     // and because we only need it for the rare intent+approval path.
     while (true) {
-      const { transactions } = this.messagingSystem.call(
+      const { transactions } = this.messenger.call(
         'TransactionController:getState',
       );
       const meta = transactions.find((t: TransactionMeta) => t.id === txId);
@@ -1554,7 +1547,7 @@
     const { quoteResponse, signature, accountAddress } = params;
 
     // Build pre-confirmation properties for error tracking parity with submitTx
-    const account = this.messagingSystem.call(
+    const account = this.messenger.call(
       'AccountsController:getAccountByAddress',
       accountAddress,
     );
@@ -1642,7 +1635,7 @@
         : TransactionType.swap;
 
       // Create actual transaction in Transaction Controller first
-      const networkClientId = this.messagingSystem.call(
+      const networkClientId = this.messenger.call(
         'NetworkController:findNetworkClientIdByChainId',
         formatChainIdToHex(chainId),
       );
@@ -1849,12 +1842,12 @@
       return;
     }
 
-    const selectedAccount = this.messagingSystem.call(
+    const selectedAccount = this.messenger.call(
       'AccountsController:getAccountByAddress',
       historyItem.account,
     );
 
-    const { transactions } = this.messagingSystem.call(
+    const { transactions } = this.messenger.call(
       'TransactionController:getState',
     );
     const txMeta = transactions?.find(
@@ -1892,23 +1885,7 @@
     if (historyItem.featureId) {
       return;
     }
-<<<<<<< HEAD
-=======
-
-    const selectedAccount = this.messenger.call(
-      'AccountsController:getAccountByAddress',
-      historyItem.account,
-    );
-
-    const { transactions } = this.messenger.call(
-      'TransactionController:getState',
-    );
-    const txMeta = transactions?.find(({ id }) => id === txMetaId);
-    const approvalTxMeta = transactions?.find(
-      ({ id }) => id === historyItem.approvalTxId,
-    );
-
->>>>>>> af8b97be
+
     const requiredEventProperties = {
       ...baseProperties,
       ...requestParamProperties,
