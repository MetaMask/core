--- conflicted
+++ resolved
@@ -348,16 +348,6 @@
     });
   };
 
-<<<<<<< HEAD
-    const input = {
-      bridgeTxMetaId: bridgeTxMeta.id,
-    };
-
-    this.#pollingTokensByTxMetaId[bridgeTxMeta.id] = this.startPolling(input);
-
-    // set the polling max time duration to five minutes
-    this.setDurationForId(getKey(input), POLLING_DURATION);
-=======
   /**
    * Starts polling for the bridge tx status
    *
@@ -375,11 +365,16 @@
       quoteResponse.quote.destChainId,
     );
     if (isBridgeTx) {
-      this.#pollingTokensByTxMetaId[bridgeTxMeta.id] = this.startPolling({
+
+      const input = {
         bridgeTxMetaId: bridgeTxMeta.id,
-      });
-    }
->>>>>>> 5d5ba482
+      };
+
+      this.#pollingTokensByTxMetaId[bridgeTxMeta.id] = this.startPolling(input);
+
+      // set the polling max time duration to five minutes
+      this.setDurationForId(getKey(input), POLLING_DURATION);
+    }
   };
 
   // This will be called after you call this.startPolling()
