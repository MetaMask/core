import type { StateMetadata } from '@metamask/base-controller';
import type {
  QuoteMetadata,
  RequiredEventContextFromClient,
  TxData,
  QuoteResponse,
} from '@metamask/bridge-controller';
import {
  formatChainIdToHex,
  getEthUsdtResetData,
  isEthUsdt,
  isSolanaChainId,
  StatusTypes,
  UnifiedSwapBridgeEventName,
  getActionType,
  formatChainIdToCaip,
  isCrossChain,
<<<<<<< HEAD
  getBridgeFeatureFlags,
=======
  isHardwareWallet,
>>>>>>> 5e153a4c
} from '@metamask/bridge-controller';
import type { TraceCallback } from '@metamask/controller-utils';
import { toHex } from '@metamask/controller-utils';
import { EthAccountType, SolScope } from '@metamask/keyring-api';
import { StaticIntervalPollingController } from '@metamask/polling-controller';
import type {
  TransactionController,
  TransactionParams,
} from '@metamask/transaction-controller';
import {
  TransactionStatus,
  TransactionType,
  type TransactionMeta,
} from '@metamask/transaction-controller';
import type { UserOperationController } from '@metamask/user-operation-controller';
import { numberToHex, type Hex } from '@metamask/utils';
import { BigNumber } from 'bignumber.js';

import {
  BRIDGE_PROD_API_BASE_URL,
  BRIDGE_STATUS_CONTROLLER_NAME,
  DEFAULT_BRIDGE_STATUS_CONTROLLER_STATE,
  REFRESH_INTERVAL_MS,
  TraceName,
} from './constants';
import type {
  BridgeStatusControllerState,
  StartPollingForBridgeTxStatusArgsSerialized,
  FetchFunction,
  SolanaTransactionMeta,
  BridgeHistoryItem,
} from './types';
import { type BridgeStatusControllerMessenger } from './types';
import { BridgeClientId } from './types';
import {
  fetchBridgeTxStatus,
  getStatusRequestWithSrcTxHash,
} from './utils/bridge-status';
import { getTxGasEstimates } from './utils/gas';
import {
  getFinalizedTxProperties,
  getRequestMetadataFromHistory,
  getRequestParamFromHistory,
  getTradeDataFromHistory,
  getTxStatusesFromHistory,
} from './utils/metrics';
import {
  getClientRequest,
  getKeyringRequest,
  getStatusRequestParams,
  getTxMetaFields,
  handleLineaDelay,
  handleSolanaTxResponse,
} from './utils/transaction';
import { generateActionId } from './utils/transaction';

const metadata: StateMetadata<BridgeStatusControllerState> = {
  // We want to persist the bridge status state so that we can show the proper data for the Activity list
  // basically match the behavior of TransactionController
  txHistory: {
    persist: true,
    anonymous: false,
  },
};

/** The input to start polling for the {@link BridgeStatusController} */
type BridgeStatusPollingInput = FetchBridgeTxStatusArgs;

type SrcTxMetaId = string;
export type FetchBridgeTxStatusArgs = {
  bridgeTxMetaId: string;
};
export class BridgeStatusController extends StaticIntervalPollingController<BridgeStatusPollingInput>()<
  typeof BRIDGE_STATUS_CONTROLLER_NAME,
  BridgeStatusControllerState,
  BridgeStatusControllerMessenger
> {
  #pollingTokensByTxMetaId: Record<SrcTxMetaId, string> = {};

  readonly #clientId: BridgeClientId;

  readonly #fetchFn: FetchFunction;

  readonly #config: {
    customBridgeApiBaseUrl: string;
  };

  readonly #addTransactionFn: typeof TransactionController.prototype.addTransaction;

  readonly #estimateGasFeeFn: typeof TransactionController.prototype.estimateGasFee;

  readonly #addUserOperationFromTransactionFn?: typeof UserOperationController.prototype.addUserOperationFromTransaction;

  readonly #trace: TraceCallback;

  constructor({
    messenger,
    state,
    clientId,
    fetchFn,
    addTransactionFn,
    addUserOperationFromTransactionFn,
    estimateGasFeeFn,
    config,
    traceFn,
  }: {
    messenger: BridgeStatusControllerMessenger;
    state?: Partial<BridgeStatusControllerState>;
    clientId: BridgeClientId;
    fetchFn: FetchFunction;
    addTransactionFn: typeof TransactionController.prototype.addTransaction;
    estimateGasFeeFn: typeof TransactionController.prototype.estimateGasFee;
    addUserOperationFromTransactionFn?: typeof UserOperationController.prototype.addUserOperationFromTransaction;
    config?: {
      customBridgeApiBaseUrl?: string;
    };
    traceFn?: TraceCallback;
  }) {
    super({
      name: BRIDGE_STATUS_CONTROLLER_NAME,
      metadata,
      messenger,
      // Restore the persisted state
      state: {
        ...DEFAULT_BRIDGE_STATUS_CONTROLLER_STATE,
        ...state,
      },
    });

    this.#clientId = clientId;
    this.#fetchFn = fetchFn;
    this.#addTransactionFn = addTransactionFn;
    this.#addUserOperationFromTransactionFn = addUserOperationFromTransactionFn;
    this.#estimateGasFeeFn = estimateGasFeeFn;
    this.#config = {
      customBridgeApiBaseUrl:
        config?.customBridgeApiBaseUrl ?? BRIDGE_PROD_API_BASE_URL,
    };
    this.#trace = traceFn ?? (((_request, fn) => fn?.()) as TraceCallback);

    // Register action handlers
    this.messagingSystem.registerActionHandler(
      `${BRIDGE_STATUS_CONTROLLER_NAME}:startPollingForBridgeTxStatus`,
      this.startPollingForBridgeTxStatus.bind(this),
    );
    this.messagingSystem.registerActionHandler(
      `${BRIDGE_STATUS_CONTROLLER_NAME}:wipeBridgeStatus`,
      this.wipeBridgeStatus.bind(this),
    );
    this.messagingSystem.registerActionHandler(
      `${BRIDGE_STATUS_CONTROLLER_NAME}:resetState`,
      this.resetState.bind(this),
    );
    this.messagingSystem.registerActionHandler(
      `${BRIDGE_STATUS_CONTROLLER_NAME}:submitTx`,
      this.submitTx.bind(this),
    );

    // Set interval
    this.setIntervalLength(REFRESH_INTERVAL_MS);

    this.messagingSystem.subscribe(
      'TransactionController:transactionFailed',
      ({ transactionMeta }) => {
        const { type, status, id } = transactionMeta;
        if (
          type &&
          [TransactionType.bridge, TransactionType.swap].includes(type) &&
          ![TransactionStatus.signed, TransactionStatus.approved].includes(
            status,
          )
        ) {
          this.#trackUnifiedSwapBridgeEvent(
            UnifiedSwapBridgeEventName.Failed,
            id,
          );
        }
      },
    );

    this.messagingSystem.subscribe(
      'TransactionController:transactionConfirmed',
      (transactionMeta) => {
        const { type, id } = transactionMeta;
        if (type === TransactionType.swap) {
          this.#trackUnifiedSwapBridgeEvent(
            UnifiedSwapBridgeEventName.Completed,
            id,
          );
        }
      },
    );

    this.messagingSystem.subscribe(
      'MultichainTransactionsController:transactionConfirmed',
      (transactionMeta) => {
        const { type, id } = transactionMeta;
        if (type === TransactionType.swap) {
          this.#trackUnifiedSwapBridgeEvent(
            UnifiedSwapBridgeEventName.Completed,
            id,
          );
        }
      },
    );

    // If you close the extension, but keep the browser open, the polling continues
    // If you close the browser, the polling stops
    // Check for historyItems that do not have a status of complete and restart polling
    this.#restartPollingForIncompleteHistoryItems();
  }

  resetState = () => {
    this.update((state) => {
      state.txHistory = DEFAULT_BRIDGE_STATUS_CONTROLLER_STATE.txHistory;
    });
  };

  wipeBridgeStatus = ({
    address,
    ignoreNetwork,
  }: {
    address: string;
    ignoreNetwork: boolean;
  }) => {
    // Wipe all networks for this address
    if (ignoreNetwork) {
      this.update((state) => {
        state.txHistory = DEFAULT_BRIDGE_STATUS_CONTROLLER_STATE.txHistory;
      });
    } else {
      const { selectedNetworkClientId } = this.messagingSystem.call(
        'NetworkController:getState',
      );
      const selectedNetworkClient = this.messagingSystem.call(
        'NetworkController:getNetworkClientById',
        selectedNetworkClientId,
      );
      const selectedChainId = selectedNetworkClient.configuration.chainId;

      this.#wipeBridgeStatusByChainId(address, selectedChainId);
    }
  };

  readonly #restartPollingForIncompleteHistoryItems = () => {
    // Check for historyItems that do not have a status of complete and restart polling
    const { txHistory } = this.state;
    const historyItems = Object.values(txHistory);
    const incompleteHistoryItems = historyItems
      .filter(
        (historyItem) =>
          historyItem.status.status === StatusTypes.PENDING ||
          historyItem.status.status === StatusTypes.UNKNOWN,
      )
      .filter((historyItem) => {
        // Check if we are already polling this tx, if so, skip restarting polling for that
        const srcTxMetaId = historyItem.txMetaId;
        const pollingToken = this.#pollingTokensByTxMetaId[srcTxMetaId];
        return !pollingToken;
      })
      // Swap txs don't need to have their statuses polled
      .filter((historyItem) => {
        const isBridgeTx = isCrossChain(
          historyItem.quote.srcChainId,
          historyItem.quote.destChainId,
        );
        return isBridgeTx;
      });

    incompleteHistoryItems.forEach((historyItem) => {
      const bridgeTxMetaId = historyItem.txMetaId;

      // We manually call startPolling() here rather than go through startPollingForBridgeTxStatus()
      // because we don't want to overwrite the existing historyItem in state
      this.#pollingTokensByTxMetaId[bridgeTxMetaId] = this.startPolling({
        bridgeTxMetaId,
      });
    });
  };

  readonly #addTxToHistory = (
    startPollingForBridgeTxStatusArgs: StartPollingForBridgeTxStatusArgsSerialized,
  ) => {
    const {
      bridgeTxMeta,
      statusRequest,
      quoteResponse,
      startTime,
      slippagePercentage,
      initialDestAssetBalance,
      targetContractAddress,
      approvalTxId,
      isStxEnabled,
    } = startPollingForBridgeTxStatusArgs;
    const accountAddress = this.#getMultichainSelectedAccountAddress();
    // Write all non-status fields to state so we can reference the quote in Activity list without the Bridge API
    // We know it's in progress but not the exact status yet
    const txHistoryItem = {
      txMetaId: bridgeTxMeta.id,
      quote: quoteResponse.quote,
      startTime,
      estimatedProcessingTimeInSeconds:
        quoteResponse.estimatedProcessingTimeInSeconds,
      slippagePercentage,
      pricingData: {
        amountSent: quoteResponse.sentAmount.amount,
        amountSentInUsd: quoteResponse.sentAmount.usd ?? undefined,
        quotedGasInUsd: quoteResponse.gasFee.usd ?? undefined,
        quotedReturnInUsd: quoteResponse.toTokenAmount.usd ?? undefined,
      },
      initialDestAssetBalance,
      targetContractAddress,
      account: accountAddress,
      status: {
        // We always have a PENDING status when we start polling for a tx, don't need the Bridge API for that
        // Also we know the bare minimum fields for status at this point in time
        status: StatusTypes.PENDING,
        srcChain: {
          chainId: statusRequest.srcChainId,
          txHash: statusRequest.srcTxHash,
        },
      },
      hasApprovalTx: Boolean(quoteResponse.approval),
      approvalTxId,
      isStxEnabled: isStxEnabled ?? false,
    };
    this.update((state) => {
      // Use the txMeta.id as the key so we can reference the txMeta in TransactionController
      state.txHistory[bridgeTxMeta.id] = txHistoryItem;
    });
  };

  /**
   * Starts polling for the bridge tx status
   *
   * @param txHistoryMeta - The parameters for creating the history item
   */
  startPollingForBridgeTxStatus = (
    txHistoryMeta: StartPollingForBridgeTxStatusArgsSerialized,
  ) => {
    const { quoteResponse, bridgeTxMeta } = txHistoryMeta;

    this.#addTxToHistory(txHistoryMeta);

    const isBridgeTx = isCrossChain(
      quoteResponse.quote.srcChainId,
      quoteResponse.quote.destChainId,
    );
    if (isBridgeTx) {
      this.#pollingTokensByTxMetaId[bridgeTxMeta.id] = this.startPolling({
        bridgeTxMetaId: bridgeTxMeta.id,
      });
    }
  };

  // This will be called after you call this.startPolling()
  // The args passed in are the args you passed in to startPolling()
  _executePoll = async (pollingInput: BridgeStatusPollingInput) => {
    await this.#fetchBridgeTxStatus(pollingInput);
  };

  #getMultichainSelectedAccount() {
    return this.messagingSystem.call(
      'AccountsController:getSelectedMultichainAccount',
    );
  }

  #getMultichainSelectedAccountAddress() {
    return this.#getMultichainSelectedAccount()?.address ?? '';
  }

  readonly #fetchBridgeTxStatus = async ({
    bridgeTxMetaId,
  }: FetchBridgeTxStatusArgs) => {
    const { txHistory } = this.state;

    try {
      // We try here because we receive 500 errors from Bridge API if we try to fetch immediately after submitting the source tx
      // Oddly mostly happens on Optimism, never on Arbitrum. By the 2nd fetch, the Bridge API responds properly.
      // Also srcTxHash may not be available immediately for STX, so we don't want to fetch in those cases
      const historyItem = txHistory[bridgeTxMetaId];
      const srcTxHash = this.#getSrcTxHash(bridgeTxMetaId);
      if (!srcTxHash) {
        return;
      }

      this.#updateSrcTxHash(bridgeTxMetaId, srcTxHash);

      const statusRequest = getStatusRequestWithSrcTxHash(
        historyItem.quote,
        srcTxHash,
      );
      const status = await fetchBridgeTxStatus(
        statusRequest,
        this.#clientId,
        this.#fetchFn,
        this.#config.customBridgeApiBaseUrl,
      );
      const newBridgeHistoryItem = {
        ...historyItem,
        status,
        completionTime:
          status.status === StatusTypes.COMPLETE ||
          status.status === StatusTypes.FAILED
            ? Date.now()
            : undefined, // TODO make this more accurate by looking up dest txHash block time
      };

      // No need to purge these on network change or account change, TransactionController does not purge either.
      // TODO In theory we can skip checking status if it's not the current account/network
      // we need to keep track of the account that this is associated with as well so that we don't show it in Activity list for other accounts
      // First stab at this will not stop polling when you are on a different account
      this.update((state) => {
        state.txHistory[bridgeTxMetaId] = newBridgeHistoryItem;
      });

      const pollingToken = this.#pollingTokensByTxMetaId[bridgeTxMetaId];

      if (
        (status.status === StatusTypes.COMPLETE ||
          status.status === StatusTypes.FAILED) &&
        pollingToken
      ) {
        this.stopPollingByPollingToken(pollingToken);

        if (status.status === StatusTypes.COMPLETE) {
          this.#trackUnifiedSwapBridgeEvent(
            UnifiedSwapBridgeEventName.Completed,
            bridgeTxMetaId,
          );
        }
        if (status.status === StatusTypes.FAILED) {
          this.#trackUnifiedSwapBridgeEvent(
            UnifiedSwapBridgeEventName.Failed,
            bridgeTxMetaId,
          );
        }
      }
    } catch (e) {
      console.log('Failed to fetch bridge tx status', e);
    }
  };

  readonly #getSrcTxHash = (bridgeTxMetaId: string): string | undefined => {
    const { txHistory } = this.state;
    // Prefer the srcTxHash from bridgeStatusState so we don't have to l ook up in TransactionController
    // But it is possible to have bridgeHistoryItem in state without the srcTxHash yet when it is an STX
    const srcTxHash = txHistory[bridgeTxMetaId].status.srcChain.txHash;

    if (srcTxHash) {
      return srcTxHash;
    }

    // Look up in TransactionController if txMeta has been updated with the srcTxHash
    const txControllerState = this.messagingSystem.call(
      'TransactionController:getState',
    );
    const txMeta = txControllerState.transactions.find(
      (tx: TransactionMeta) => tx.id === bridgeTxMetaId,
    );
    return txMeta?.hash;
  };

  readonly #updateSrcTxHash = (bridgeTxMetaId: string, srcTxHash: string) => {
    const { txHistory } = this.state;
    if (txHistory[bridgeTxMetaId].status.srcChain.txHash) {
      return;
    }

    this.update((state) => {
      state.txHistory[bridgeTxMetaId].status.srcChain.txHash = srcTxHash;
    });
  };

  // Wipes the bridge status for the given address and chainId
  // Will match only source chainId to the selectedChainId
  readonly #wipeBridgeStatusByChainId = (
    address: string,
    selectedChainId: Hex,
  ) => {
    const sourceTxMetaIdsToDelete = Object.keys(this.state.txHistory).filter(
      (txMetaId) => {
        const bridgeHistoryItem = this.state.txHistory[txMetaId];

        const hexSourceChainId = numberToHex(
          bridgeHistoryItem.quote.srcChainId,
        );

        return (
          bridgeHistoryItem.account === address &&
          hexSourceChainId === selectedChainId
        );
      },
    );

    sourceTxMetaIdsToDelete.forEach((sourceTxMetaId) => {
      const pollingToken = this.#pollingTokensByTxMetaId[sourceTxMetaId];

      if (pollingToken) {
        this.stopPollingByPollingToken(
          this.#pollingTokensByTxMetaId[sourceTxMetaId],
        );
      }
    });

    this.update((state) => {
      state.txHistory = sourceTxMetaIdsToDelete.reduce(
        (acc, sourceTxMetaId) => {
          delete acc[sourceTxMetaId];
          return acc;
        },
        state.txHistory,
      );
    });
  };

  /**
   * ******************************************************
   * TX SUBMISSION HANDLING
   *******************************************************
   */

  /**
   * Submits the transaction to the snap using the keyring rpc method
   * This adds an approval tx to the ApprovalsController in the background
   * The client needs to handle the approval tx by redirecting to the confirmation page with the approvalTxId in the URL
   *
   * @param quoteResponse - The quote response
   * @param quoteResponse.quote - The quote
   * @returns The transaction meta
   */
  readonly #handleSolanaTx = async (
    quoteResponse: QuoteResponse<string> & QuoteMetadata,
  ) => {
    const selectedAccount = this.#getMultichainSelectedAccount();
    if (!selectedAccount) {
      throw new Error(
        'Failed to submit cross-chain swap transaction: undefined multichain account',
      );
    }
    if (!selectedAccount?.metadata?.snap?.id) {
      throw new Error(
        'Failed to submit cross-chain swap transaction: undefined snap id',
      );
    }

    const bridgeFeatureFlags = getBridgeFeatureFlags(this.messagingSystem);
    const request = bridgeFeatureFlags?.chains?.[SolScope.Mainnet]?.isSnapConfirmationEnabled
      ? getKeyringRequest(quoteResponse, selectedAccount)
      : getClientRequest(quoteResponse, selectedAccount);
    const requestResponse = (await this.messagingSystem.call(
      'SnapController:handleRequest',
      request,
    )) as string | { result: Record<string, string> };

    // The extension client actually redirects before it can do anytyhing with this meta
    const txMeta = handleSolanaTxResponse(
      requestResponse,
      quoteResponse,
      selectedAccount,
    );

    // TODO remove this eventually, just returning it now to match extension behavior
    // OR if the snap can propagate the snapRequestId or keyringReqId to the ApprovalsController, this can return the approvalTxId instead and clients won't need to subscribe to the ApprovalsController state to redirect
    return txMeta;
  };

  readonly #waitForHashAndReturnFinalTxMeta = async (
    hashPromise?:
      | Awaited<ReturnType<TransactionController['addTransaction']>>['result']
      | Awaited<
          ReturnType<UserOperationController['addUserOperationFromTransaction']>
        >['hash'],
  ): Promise<TransactionMeta | undefined> => {
    const transactionHash = await hashPromise;
    const finalTransactionMeta: TransactionMeta | undefined =
      this.messagingSystem
        .call('TransactionController:getState')
        .transactions.find(
          (tx: TransactionMeta) => tx.hash === transactionHash,
        );
    return finalTransactionMeta;
  };

  readonly #handleApprovalTx = async (
    isBridgeTx: boolean,
    quoteResponse: QuoteResponse<string | TxData> & QuoteMetadata,
    requireApproval = false,
  ): Promise<TransactionMeta | undefined> => {
    const { approval } = quoteResponse;

    if (approval) {
      const approveTx = async () => {
        await this.#handleUSDTAllowanceReset(quoteResponse);

        const approvalTxMeta = await this.#handleEvmTransaction({
          transactionType: isBridgeTx
            ? TransactionType.bridgeApproval
            : TransactionType.swapApproval,
          trade: approval,
          quoteResponse,
          requireApproval,
        });
        if (!approvalTxMeta) {
          throw new Error(
            'Failed to submit bridge tx: approval txMeta is undefined',
          );
        }

        await handleLineaDelay(quoteResponse);
        return approvalTxMeta;
      };

      return await this.#trace(
        {
          name: isBridgeTx
            ? TraceName.BridgeTransactionApprovalCompleted
            : TraceName.SwapTransactionApprovalCompleted,
          data: {
            srcChainId: formatChainIdToCaip(quoteResponse.quote.srcChainId),
            stxEnabled: false,
          },
        },
        approveTx,
      );
    }

    return undefined;
  };

  readonly #handleEvmSmartTransaction = async ({
    isBridgeTx,
    trade,
    quoteResponse,
    approvalTxId,
    requireApproval = false,
  }: {
    isBridgeTx: boolean;
    trade: TxData;
    quoteResponse: Omit<QuoteResponse, 'approval' | 'trade'> & QuoteMetadata;
    approvalTxId?: string;
    requireApproval?: boolean;
  }) => {
    return await this.#handleEvmTransaction({
      transactionType: isBridgeTx
        ? TransactionType.bridge
        : TransactionType.swap,
      trade,
      quoteResponse,
      approvalTxId,
      shouldWaitForHash: false, // Set to false to indicate we don't want to wait for hash
      requireApproval,
    });
  };

  /**
   * Submits an EVM transaction to the TransactionController
   *
   * @param params - The parameters for the transaction
   * @param params.transactionType - The type of transaction to submit
   * @param params.trade - The trade data to confirm
   * @param params.quoteResponse - The quote response
   * @param params.approvalTxId - The tx id of the approval tx
   * @param params.shouldWaitForHash - Whether to wait for the hash of the transaction
   * @param params.requireApproval - Whether to require approval for the transaction
   * @returns The transaction meta
   */
  readonly #handleEvmTransaction = async ({
    transactionType,
    trade,
    quoteResponse,
    approvalTxId,
    shouldWaitForHash = true,
    requireApproval = false,
  }: {
    transactionType: TransactionType;
    trade: TxData;
    quoteResponse: Omit<QuoteResponse, 'approval' | 'trade'> & QuoteMetadata;
    approvalTxId?: string;
    shouldWaitForHash?: boolean;
    requireApproval?: boolean;
  }): Promise<TransactionMeta | undefined> => {
    const actionId = generateActionId().toString();

    const selectedAccount = this.messagingSystem.call(
      'AccountsController:getAccountByAddress',
      trade.from,
    );
    if (!selectedAccount) {
      throw new Error(
        'Failed to submit cross-chain swap transaction: unknown account in trade data',
      );
    }
    const hexChainId = formatChainIdToHex(trade.chainId);
    const networkClientId = this.messagingSystem.call(
      'NetworkController:findNetworkClientIdByChainId',
      hexChainId,
    );

    const requestOptions = {
      actionId,
      networkClientId,
      requireApproval,
      type: transactionType,
      origin: 'metamask',
    };
    const transactionParams: Parameters<
      TransactionController['addTransaction']
    >[0] = {
      ...trade,
      chainId: hexChainId,
      gasLimit: trade.gasLimit?.toString(),
      gas: trade.gasLimit?.toString(),
    };
    const transactionParamsWithMaxGas: TransactionParams = {
      ...transactionParams,
      ...(await this.#calculateGasFees(
        transactionParams,
        networkClientId,
        hexChainId,
      )),
    };

    let result:
      | Awaited<ReturnType<TransactionController['addTransaction']>>['result']
      | Awaited<
          ReturnType<UserOperationController['addUserOperationFromTransaction']>
        >['hash']
      | undefined;
    let transactionMeta: TransactionMeta | undefined;

    const isSmartContractAccount =
      selectedAccount.type === EthAccountType.Erc4337;
    if (isSmartContractAccount && this.#addUserOperationFromTransactionFn) {
      const smartAccountTxResult =
        await this.#addUserOperationFromTransactionFn(
          transactionParamsWithMaxGas,
          requestOptions,
        );
      result = smartAccountTxResult.transactionHash;
      transactionMeta = {
        ...requestOptions,
        chainId: hexChainId,
        txParams: transactionParamsWithMaxGas,
        time: Date.now(),
        id: smartAccountTxResult.id,
        status: TransactionStatus.confirmed,
      };
    } else {
      const addTransactionResult = await this.#addTransactionFn(
        transactionParamsWithMaxGas,
        requestOptions,
      );
      result = addTransactionResult.result;
      transactionMeta = addTransactionResult.transactionMeta;
    }

    if (shouldWaitForHash) {
      return await this.#waitForHashAndReturnFinalTxMeta(result);
    }

    return {
      ...getTxMetaFields(quoteResponse, approvalTxId),
      ...transactionMeta,
    };
  };

  readonly #handleUSDTAllowanceReset = async (
    quoteResponse: QuoteResponse<TxData | string> & QuoteMetadata,
  ) => {
    const hexChainId = formatChainIdToHex(quoteResponse.quote.srcChainId);
    if (
      quoteResponse.approval &&
      isEthUsdt(hexChainId, quoteResponse.quote.srcAsset.address)
    ) {
      const allowance = new BigNumber(
        await this.messagingSystem.call(
          'BridgeController:getBridgeERC20Allowance',
          quoteResponse.quote.srcAsset.address,
          hexChainId,
        ),
      );
      const shouldResetApproval =
        allowance.lt(quoteResponse.sentAmount.amount) && allowance.gt(0);
      if (shouldResetApproval) {
        await this.#handleEvmTransaction({
          transactionType: TransactionType.bridgeApproval,
          trade: { ...quoteResponse.approval, data: getEthUsdtResetData() },
          quoteResponse,
        });
      }
    }
  };

  readonly #calculateGasFees = async (
    transactionParams: TransactionParams,
    networkClientId: string,
    chainId: Hex,
  ) => {
    const { gasFeeEstimates } = this.messagingSystem.call(
      'GasFeeController:getState',
    );
    const { estimates: txGasFeeEstimates } = await this.#estimateGasFeeFn({
      transactionParams,
      chainId,
      networkClientId,
    });
    const { maxFeePerGas, maxPriorityFeePerGas } = getTxGasEstimates({
      networkGasFeeEstimates: gasFeeEstimates,
      txGasFeeEstimates,
    });
    const maxGasLimit = toHex(transactionParams.gas ?? 0);

    return {
      maxFeePerGas,
      maxPriorityFeePerGas,
      gas: maxGasLimit,
    };
  };

  /**
   * Submits a cross-chain swap transaction
   *
   * @param quoteResponse - The quote response
   * @param isStxEnabledOnClient - Whether smart transactions are enabled on the client, for example the getSmartTransactionsEnabled selector value from the extension
   * @returns The transaction meta
   */
  submitTx = async (
    quoteResponse: QuoteResponse<TxData | string> & QuoteMetadata,
    isStxEnabledOnClient: boolean,
  ): Promise<TransactionMeta & Partial<SolanaTransactionMeta>> => {
    let txMeta: (TransactionMeta & Partial<SolanaTransactionMeta>) | undefined;

    const isBridgeTx = isCrossChain(
      quoteResponse.quote.srcChainId,
      quoteResponse.quote.destChainId,
    );

    // Submit SOLANA tx
    if (
      isSolanaChainId(quoteResponse.quote.srcChainId) &&
      typeof quoteResponse.trade === 'string'
    ) {
      txMeta = await this.#trace(
        {
          name: isBridgeTx
            ? TraceName.BridgeTransactionCompleted
            : TraceName.SwapTransactionCompleted,
          data: {
            srcChainId: formatChainIdToCaip(quoteResponse.quote.srcChainId),
            stxEnabled: false,
          },
        },
        async () =>
          await this.#handleSolanaTx(
            quoteResponse as QuoteResponse<string> & QuoteMetadata,
          ),
      );
      this.#trackUnifiedSwapBridgeEvent(
        UnifiedSwapBridgeEventName.SnapConfirmationViewed,
        txMeta.id,
      );
    }
    // Submit EVM tx
    let approvalTime: number | undefined, approvalTxId: string | undefined;
    if (
      !isSolanaChainId(quoteResponse.quote.srcChainId) &&
      typeof quoteResponse.trade !== 'string'
    ) {
      // For hardware wallets on Mobile, this is fixes an issue where the Ledger does not get prompted for the 2nd approval
      // Extension does not have this issue
      const requireApproval =
        this.#clientId === BridgeClientId.MOBILE &&
        isHardwareWallet(this.#getMultichainSelectedAccount());

      // Set approval time and id if an approval tx is needed
      const approvalTxMeta = await this.#handleApprovalTx(
        isBridgeTx,
        quoteResponse,
        requireApproval,
      );
      approvalTime = approvalTxMeta?.time;
      approvalTxId = approvalTxMeta?.id;
      // Handle smart transactions if enabled
      if (isStxEnabledOnClient) {
        txMeta = await this.#trace(
          {
            name: isBridgeTx
              ? TraceName.BridgeTransactionCompleted
              : TraceName.SwapTransactionCompleted,
            data: {
              srcChainId: formatChainIdToCaip(quoteResponse.quote.srcChainId),
              stxEnabled: true,
            },
          },
          async () =>
            await this.#handleEvmSmartTransaction({
              isBridgeTx,
              trade: quoteResponse.trade as TxData,
              quoteResponse,
              approvalTxId,
              requireApproval,
            }),
        );
      } else {
        txMeta = await this.#trace(
          {
            name: isBridgeTx
              ? TraceName.BridgeTransactionCompleted
              : TraceName.SwapTransactionCompleted,
            data: {
              srcChainId: formatChainIdToCaip(quoteResponse.quote.srcChainId),
              stxEnabled: false,
            },
          },
          async () =>
            await this.#handleEvmTransaction({
              transactionType: TransactionType.bridge,
              trade: quoteResponse.trade as TxData,
              quoteResponse,
              approvalTxId,
              requireApproval,
            }),
        );
      }
    }

    if (!txMeta) {
      throw new Error('Failed to submit bridge tx: txMeta is undefined');
    }

    try {
      // Start polling for bridge tx status
      this.startPollingForBridgeTxStatus({
        bridgeTxMeta: txMeta, // Only the id field is used by the BridgeStatusController
        statusRequest: {
          ...getStatusRequestParams(quoteResponse),
          srcTxHash: txMeta.hash,
        },
        quoteResponse,
        slippagePercentage: 0, // TODO include slippage provided by quote if using dynamic slippage, or slippage from quote request
        isStxEnabled: isStxEnabledOnClient,
        startTime: approvalTime ?? Date.now(),
        approvalTxId,
      });

      this.#trackUnifiedSwapBridgeEvent(
        UnifiedSwapBridgeEventName.Submitted,
        txMeta.id,
      );
    } catch {
      // Ignore errors here, we don't want to crash the app if this fails and tx submission succeeds
    }
    return txMeta;
  };

  /**
   * Tracks post-submission events for a cross-chain swap based on the history item
   *
   * @param eventName - The name of the event to track
   * @param txMetaId - The txMetaId of the history item to track the event for
   */
  readonly #trackUnifiedSwapBridgeEvent = <
    T extends
      | typeof UnifiedSwapBridgeEventName.Submitted
      | typeof UnifiedSwapBridgeEventName.Failed
      | typeof UnifiedSwapBridgeEventName.SnapConfirmationViewed
      | typeof UnifiedSwapBridgeEventName.Completed,
  >(
    eventName: T,
    txMetaId: string,
  ) => {
    const historyItem: BridgeHistoryItem | undefined =
      this.state.txHistory[txMetaId];
    if (!historyItem) {
      this.messagingSystem.call(
        'BridgeController:trackUnifiedSwapBridgeEvent',
        eventName,
        {},
      );
      return;
    }

    let requiredEventProperties: Pick<RequiredEventContextFromClient, T>[T];
    const selectedAccount = this.messagingSystem.call(
      'AccountsController:getAccountByAddress',
      historyItem.account,
    );

    switch (eventName) {
      case UnifiedSwapBridgeEventName.Submitted:
      case UnifiedSwapBridgeEventName.Completed:
      case UnifiedSwapBridgeEventName.Failed:
      default:
        requiredEventProperties = {
          action_type: getActionType(
            historyItem.quote.srcChainId,
            historyItem.quote.destChainId,
          ),
          ...getRequestParamFromHistory(historyItem),
          ...getRequestMetadataFromHistory(historyItem, selectedAccount),
          ...getTradeDataFromHistory(historyItem),
          ...getTxStatusesFromHistory(historyItem),
          ...getFinalizedTxProperties(historyItem),
          error_message: 'error_message',
          price_impact: Number(historyItem.quote.priceData?.priceImpact ?? '0'),
        };
    }

    this.messagingSystem.call(
      'BridgeController:trackUnifiedSwapBridgeEvent',
      eventName,
      requiredEventProperties,
    );
  };
}<|MERGE_RESOLUTION|>--- conflicted
+++ resolved
@@ -15,11 +15,8 @@
   getActionType,
   formatChainIdToCaip,
   isCrossChain,
-<<<<<<< HEAD
   getBridgeFeatureFlags,
-=======
   isHardwareWallet,
->>>>>>> 5e153a4c
 } from '@metamask/bridge-controller';
 import type { TraceCallback } from '@metamask/controller-utils';
 import { toHex } from '@metamask/controller-utils';
