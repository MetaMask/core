--- conflicted
+++ resolved
@@ -836,12 +836,9 @@
     quoteResponse: QuoteResponse<TxData | string> & QuoteMetadata,
     isStxEnabledOnClient: boolean,
   ): Promise<TransactionMeta & Partial<SolanaTransactionMeta>> => {
-<<<<<<< HEAD
+    this.messagingSystem.call('BridgeController:stopPollingForQuotes');
     // Emit Submitted event after submit button is clicked
     this.#trackUnifiedSwapBridgeEvent(UnifiedSwapBridgeEventName.Submitted);
-=======
-    this.messagingSystem.call('BridgeController:stopPollingForQuotes');
->>>>>>> bdf85824
 
     let txMeta: (TransactionMeta & Partial<SolanaTransactionMeta>) | undefined;
 
