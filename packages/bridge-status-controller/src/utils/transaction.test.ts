import {
  ChainId,
  FeeType,
  formatChainIdToCaip,
  formatChainIdToHex,
  type QuoteMetadata,
  type QuoteResponse,
  type TxData,
} from '@metamask/bridge-controller';
import {
  TransactionStatus,
  TransactionType,
} from '@metamask/transaction-controller';

import {
  getStatusRequestParams,
  getTxMetaFields,
<<<<<<< HEAD
  handleNonEvmTxResponse,
  handleLineaDelay,
=======
  handleSolanaTxResponse,
  handleApprovalDelay,
>>>>>>> 7f6cdfa7
  handleMobileHardwareWalletDelay,
  getClientRequest,
  toBatchTxParams,
  getAddTransactionBatchParams,
  findAndUpdateTransactionsInBatch,
} from './transaction';
import { APPROVAL_DELAY_MS } from '../constants';
import type { BridgeStatusControllerMessenger } from '../types';

describe('Bridge Status Controller Transaction Utils', () => {
  describe('getStatusRequestParams', () => {
    it('should extract status request parameters from a quote response', () => {
      const mockQuoteResponse: QuoteResponse = {
        quote: {
          bridgeId: 'bridge1',
          bridges: ['bridge1'],
          srcChainId: ChainId.ETH,
          destChainId: ChainId.POLYGON,
          srcTokenAmount: '1000000000000000000',
          destTokenAmount: '2000000000000000000',
          srcAsset: {
            address: '0x0000000000000000000000000000000000000000',
            decimals: 18,
            symbol: 'ETH',
          },
          destAsset: {
            address: '0x0000000000000000000000000000000000000000',
            decimals: 18,
            symbol: 'MATIC',
          },
          steps: ['step1'],
          feeData: {
            [FeeType.METABRIDGE]: {
              amount: '100000000000000000',
            },
          },
          refuel: false,
        },
        estimatedProcessingTimeInSeconds: 300,
        trade: {
          value: '0x0',
          gasLimit: 21000,
        },
      } as never;

      const result = getStatusRequestParams(mockQuoteResponse);

      expect(result).toStrictEqual({
        bridgeId: 'bridge1',
        bridge: 'bridge1',
        srcChainId: ChainId.ETH,
        destChainId: ChainId.POLYGON,
        quote: mockQuoteResponse.quote,
        refuel: false,
      });
    });

    it('should handle quote with refuel flag set to true', () => {
      const mockQuoteResponse: QuoteResponse = {
        quote: {
          bridgeId: 'bridge1',
          bridges: ['bridge1'],
          srcChainId: ChainId.ETH,
          destChainId: ChainId.POLYGON,
          srcTokenAmount: '1000000000000000000',
          destTokenAmount: '2000000000000000000',
          srcAsset: {
            address: '0x0000000000000000000000000000000000000000',
            decimals: 18,
            symbol: 'ETH',
          },
          destAsset: {
            address: '0x0000000000000000000000000000000000000000',
            decimals: 18,
            symbol: 'MATIC',
          },
          steps: ['step1'],
          feeData: {
            [FeeType.METABRIDGE]: {
              amount: '100000000000000000',
            },
          },
          refuel: true,
        },
        estimatedProcessingTimeInSeconds: 300,
        trade: {
          value: '0x0',
          gasLimit: '21000',
        },
        approval: {
          gasLimit: '46000',
        },
      } as never;

      const result = getStatusRequestParams(mockQuoteResponse);

      expect(result.refuel).toBe(true);
    });

    it('should handle quote with multiple bridges', () => {
      const mockQuoteResponse: QuoteResponse = {
        quote: {
          bridgeId: 'bridge1',
          bridges: ['bridge1', 'bridge2'],
          srcChainId: ChainId.ETH,
          destChainId: ChainId.POLYGON,
          srcTokenAmount: '1000000000000000000',
          destTokenAmount: '2000000000000000000',
          srcAsset: {
            address: '0x0000000000000000000000000000000000000000',
            decimals: 18,
            symbol: 'ETH',
          },
          destAsset: {
            address: '0x0000000000000000000000000000000000000000',
            decimals: 18,
            symbol: 'MATIC',
          },
          steps: ['step1'],
          feeData: {
            [FeeType.METABRIDGE]: {
              amount: '100000000000000000',
            },
          },
          refuel: false,
        },
        estimatedProcessingTimeInSeconds: 300,
        trade: {
          value: '0x0',
          gasLimit: '21000',
        },
        approval: {
          gasLimit: '46000',
        },
      } as never;

      const result = getStatusRequestParams(mockQuoteResponse);

      expect(result.bridge).toBe('bridge1'); // Should take the first bridge
    });
  });

  describe('getTxMetaFields', () => {
    it('should extract transaction meta fields from a quote response', () => {
      const mockQuoteResponse: QuoteResponse & QuoteMetadata = {
        quote: {
          bridgeId: 'bridge1',
          bridges: ['bridge1'],
          srcChainId: ChainId.ETH,
          destChainId: ChainId.POLYGON,
          srcTokenAmount: '1000000000000000000',
          destTokenAmount: '2000000000000000000',
          srcAsset: {
            address: '0x0000000000000000000000000000000000000000',
            decimals: 18,
            symbol: 'ETH',
          },
          destAsset: {
            address: '0x0000000000000000000000000000000000000000',
            decimals: 18,
            symbol: 'MATIC',
          },
          steps: ['step1'],
          feeData: {
            [FeeType.METABRIDGE]: {
              amount: '100000000000000000',
            },
          },
        },
        estimatedProcessingTimeInSeconds: 300,
        trade: {
          value: '0x0',
          gasLimit: '21000',
        },
        approval: {
          gasLimit: '46000',
        },
        // QuoteMetadata fields
        sentAmount: {
          amount: '1.0',
          valueInCurrency: '1800',
          usd: '1800',
        },
        toTokenAmount: {
          amount: '2.0',
          valueInCurrency: '3600',
          usd: '3600',
        },
        minToTokenAmount: {
          amount: '1.9',
          valueInCurrency: '3420',
          usd: '3420',
        },
        swapRate: '2.0',
        totalNetworkFee: {
          amount: '0.1',
          valueInCurrency: '180',
          usd: '180',
        },
        totalMaxNetworkFee: {
          amount: '0.15',
          valueInCurrency: '270',
          usd: '270',
        },
        gasFee: {
          amount: '0.05',
          valueInCurrency: '90',
          usd: '90',
        },
        adjustedReturn: {
          valueInCurrency: '3420',
          usd: '3420',
        },
        cost: {
          valueInCurrency: '0.1',
          usd: '0.1',
        },
      } as never;

      const result = getTxMetaFields(mockQuoteResponse);

      expect(result).toStrictEqual({
        destinationChainId: formatChainIdToHex(ChainId.POLYGON),
        sourceTokenAmount: '1000000000000000000',
        sourceTokenSymbol: 'ETH',
        sourceTokenDecimals: 18,
        sourceTokenAddress: '0x0000000000000000000000000000000000000000',
        destinationTokenAmount: '2000000000000000000',
        destinationTokenSymbol: 'MATIC',
        destinationTokenDecimals: 18,
        destinationTokenAddress: '0x0000000000000000000000000000000000000000',
        approvalTxId: undefined,
        swapTokenValue: '1.0',
      });
    });

    it('should include approvalTxId when provided', () => {
      const mockQuoteResponse: QuoteResponse & QuoteMetadata = {
        quote: {
          bridgeId: 'bridge1',
          bridges: ['bridge1'],
          srcChainId: ChainId.ETH,
          destChainId: ChainId.POLYGON,
          srcTokenAmount: '1000000000000000000',
          destTokenAmount: '2000000000000000000',
          srcAsset: {
            address: '0x0000000000000000000000000000000000000000',
            decimals: 18,
            symbol: 'ETH',
          },
          destAsset: {
            address: '0x0000000000000000000000000000000000000000',
            decimals: 18,
            symbol: 'MATIC',
          },
          steps: ['step1'],
          feeData: {
            [FeeType.METABRIDGE]: {
              amount: '100000000000000000',
            },
          },
        },
        estimatedProcessingTimeInSeconds: 300,
        trade: {
          value: '0x0',
          gasLimit: '21000',
        },
        approval: {
          gasLimit: '46000',
        },
        // QuoteMetadata fields
        sentAmount: {
          amount: '1.0',
          valueInCurrency: '1800',
          usd: '1800',
        },
        toTokenAmount: {
          amount: '2.0',
          valueInCurrency: '3600',
          usd: '3600',
        },
        minToTokenAmount: {
          amount: '1.9',
          valueInCurrency: '3420',
          usd: '3420',
        },
        swapRate: '2.0',
        totalNetworkFee: {
          amount: '0.1',
          valueInCurrency: '180',
          usd: '180',
        },
        totalMaxNetworkFee: {
          amount: '0.15',
          valueInCurrency: '270',
          usd: '270',
        },
        gasFee: {
          amount: '0.05',
          valueInCurrency: '90',
          usd: '90',
        },
        adjustedReturn: {
          valueInCurrency: '3420',
          usd: '3420',
        },
        cost: {
          valueInCurrency: '0.1',
          usd: '0.1',
        },
      } as never;

      const approvalTxId = '0x1234567890abcdef';
      const result = getTxMetaFields(mockQuoteResponse, approvalTxId);

      expect(result.approvalTxId).toBe(approvalTxId);
    });

    it('should use fallback chain ID for non-EVM destination chains', () => {
      const mockQuoteResponse = {
        quote: {
          bridgeId: 'bridge1',
          bridges: ['bridge1'],
          srcChainId: ChainId.ETH,
          destChainId: 'bip122:000000000019d6689c085ae165831e93', // Bitcoin CAIP format
          srcTokenAmount: '1000000000000000000',
          destTokenAmount: '100000', // satoshis
          srcAsset: {
            address: '0x0000000000000000000000000000000000000000',
            decimals: 18,
            symbol: 'ETH',
          },
          destAsset: {
            address: 'bc1qxxx',
            decimals: 8,
            symbol: 'BTC',
          },
          steps: ['step1'],
          feeData: {
            [FeeType.METABRIDGE]: {
              amount: '100000000000000000',
            },
          },
        },
        estimatedProcessingTimeInSeconds: 300,
        trade: {
          value: '0x0',
          gasLimit: '21000',
        },
        // QuoteMetadata fields
        sentAmount: {
          amount: '1.0',
          valueInCurrency: '3000',
          usd: '3000',
        },
        toTokenAmount: {
          amount: '0.001',
          valueInCurrency: '3000',
          usd: '3000',
        },
        minToTokenAmount: {
          amount: '0.00095',
          valueInCurrency: '2850',
          usd: '2850',
        },
        swapRate: '0.001',
        totalNetworkFee: {
          amount: '0.01',
          valueInCurrency: '30',
          usd: '30',
        },
        totalMaxNetworkFee: {
          amount: '0.015',
          valueInCurrency: '45',
          usd: '45',
        },
        gasFee: {
          amount: '0.01',
          valueInCurrency: '30',
          usd: '30',
        },
        adjustedReturn: {
          valueInCurrency: '2970',
          usd: '2970',
        },
        cost: {
          valueInCurrency: '30',
          usd: '30',
        },
      };

      const result = getTxMetaFields(mockQuoteResponse as never);

      // Should use fallback mainnet chain ID when CAIP format can't be converted to hex
      expect(result.destinationChainId).toBe('0x1');
      expect(result.destinationTokenSymbol).toBe('BTC');
      expect(result.destinationTokenDecimals).toBe(8);
    });
  });

  const snapId = 'snapId123';
  const selectedAccountAddress = 'solanaAccountAddress123';
  const mockSolanaAccount = {
    metadata: {
      snap: { id: snapId },
    },
    options: { scope: formatChainIdToCaip(ChainId.SOLANA) },
    id: 'test-account-id',
    address: selectedAccountAddress,
  } as never;

  describe('handleNonEvmTxResponse', () => {
    it('should handle string response format', () => {
      const mockQuoteResponse: QuoteResponse<string> & QuoteMetadata = {
        quote: {
          bridgeId: 'bridge1',
          bridges: ['bridge1'],
          srcChainId: ChainId.SOLANA,
          destChainId: ChainId.POLYGON,
          srcTokenAmount: '1000000000',
          destTokenAmount: '2000000000000000000',
          minDestTokenAmount: '1900000000000000000',
          srcAsset: {
            address: 'solanaNativeAddress',
            decimals: 9,
            symbol: 'SOL',
          },
          destAsset: {
            address: '0x0000000000000000000000000000000000000000',
            decimals: 18,
            symbol: 'MATIC',
          },
          steps: ['step1'],
          feeData: {
            [FeeType.METABRIDGE]: {
              amount: '100000000',
            },
          },
        },
        estimatedProcessingTimeInSeconds: 300,
        trade: 'ABCD',
        solanaFeesInLamports: '5000',
        // QuoteMetadata fields
        sentAmount: {
          amount: '1.0',
          valueInCurrency: '100',
          usd: '100',
        },
        toTokenAmount: {
          amount: '2.0',
          valueInCurrency: '3600',
          usd: '3600',
        },
        minToTokenAmount: {
          amount: '1.9',
          valueInCurrency: '3420',
          usd: '3420',
        },
        swapRate: '2.0',
        totalNetworkFee: {
          amount: '0.1',
          valueInCurrency: '10',
          usd: '10',
        },
        totalMaxNetworkFee: {
          amount: '0.15',
          valueInCurrency: '15',
          usd: '15',
        },
        gasFee: {
          amount: '0.05',
          valueInCurrency: '5',
          usd: '5',
        },
        adjustedReturn: {
          valueInCurrency: '3585',
          usd: '3585',
        },
        cost: {
          valueInCurrency: '0.1',
          usd: '0.1',
        },
      } as never;

      const signature = 'solanaSignature123';

      const result = handleNonEvmTxResponse(signature, mockQuoteResponse, {
        metadata: {
          snap: { id: undefined },
        },
        options: { scope: formatChainIdToCaip(ChainId.SOLANA) },
        id: 'test-account-id',
        address: selectedAccountAddress,
      } as never);

      expect(result).toMatchObject({
        id: expect.any(String),
        chainId: formatChainIdToHex(ChainId.SOLANA),
        txParams: { from: selectedAccountAddress },
        type: TransactionType.bridge,
        status: TransactionStatus.submitted,
        hash: signature,
        isSolana: true,
        isBridgeTx: true,
        origin: undefined,
        destinationChainId: formatChainIdToHex(ChainId.POLYGON),
        sourceTokenAmount: '1000000000',
        sourceTokenSymbol: 'SOL',
        sourceTokenDecimals: 9,
        sourceTokenAddress: 'solanaNativeAddress',
        destinationTokenAmount: '2000000000000000000',
        destinationTokenSymbol: 'MATIC',
        destinationTokenDecimals: 18,
        destinationTokenAddress: '0x0000000000000000000000000000000000000000',
        swapTokenValue: '1.0',
      });
    });

    it('should handle object response format with signature', () => {
      const mockQuoteResponse: QuoteResponse<string> & QuoteMetadata = {
        quote: {
          bridgeId: 'bridge1',
          bridges: ['bridge1'],
          srcChainId: ChainId.SOLANA,
          destChainId: ChainId.POLYGON,
          srcTokenAmount: '1000000000',
          destTokenAmount: '2000000000000000000',
          minDestTokenAmount: '1900000000000000000',
          srcAsset: {
            address: 'solanaNativeAddress',
            decimals: 9,
            symbol: 'SOL',
          },
          destAsset: {
            address: '0x0000000000000000000000000000000000000000',
            decimals: 18,
            symbol: 'MATIC',
          },
          steps: ['step1'],
          feeData: {
            [FeeType.METABRIDGE]: {
              amount: '100000000',
            },
          },
        },
        estimatedProcessingTimeInSeconds: 300,
        trade: 'ABCD',
        solanaFeesInLamports: '5000',
        // QuoteMetadata fields
        sentAmount: {
          amount: '1.0',
          valueInCurrency: '100',
          usd: '100',
        },
        toTokenAmount: {
          amount: '2.0',
          valueInCurrency: '3600',
          usd: '3600',
        },
        minToTokenAmount: {
          amount: '1.9',
          valueInCurrency: '3420',
          usd: '3420',
        },
        swapRate: '2.0',
        totalNetworkFee: {
          amount: '0.1',
          valueInCurrency: '10',
          usd: '10',
        },
        totalMaxNetworkFee: {
          amount: '0.15',
          valueInCurrency: '15',
          usd: '15',
        },
        gasFee: {
          amount: '0.05',
          valueInCurrency: '5',
          usd: '5',
        },
        adjustedReturn: {
          valueInCurrency: '3585',
          usd: '3585',
        },
        cost: {
          valueInCurrency: '0.1',
          usd: '0.1',
        },
      } as never;

      const snapResponse = {
        result: {
          signature: 'solanaSignature123',
        },
      };

      const result = handleNonEvmTxResponse(
        snapResponse,
        mockQuoteResponse,
        mockSolanaAccount,
      );

      expect(result.hash).toBe('solanaSignature123');
    });

    it('should handle onClientRequest response format with signature', () => {
      const mockQuoteResponse: QuoteResponse<string> & QuoteMetadata = {
        quote: {
          bridgeId: 'bridge1',
          bridges: ['bridge1'],
          srcChainId: ChainId.SOLANA,
          destChainId: ChainId.SOLANA,
          srcTokenAmount: '1000000000',
          destTokenAmount: '2000000000000000000',
          minDestTokenAmount: '1900000000000000000',
          srcAsset: {
            address: 'solanaNativeAddress',
            decimals: 9,
            symbol: 'SOL',
          },
          destAsset: {
            address: '0x0000000000000000000000000000000000000000',
            decimals: 18,
            symbol: 'MATIC',
          },
          steps: ['step1'],
          feeData: {
            [FeeType.METABRIDGE]: {
              amount: '100000000',
            },
          },
        },
        estimatedProcessingTimeInSeconds: 300,
        trade: 'ABCD',
        solanaFeesInLamports: '5000',
        // QuoteMetadata fields
        sentAmount: {
          amount: '1.0',
          valueInCurrency: '100',
          usd: '100',
        },
        toTokenAmount: {
          amount: '2.0',
          valueInCurrency: '3600',
          usd: '3600',
        },
        minToTokenAmount: {
          amount: '1.9',
          valueInCurrency: '3420',
          usd: '3420',
        },
        swapRate: '2.0',
        totalNetworkFee: {
          amount: '0.1',
          valueInCurrency: '10',
          usd: '10',
        },
        totalMaxNetworkFee: {
          amount: '0.15',
          valueInCurrency: '15',
          usd: '15',
        },
        gasFee: {
          amount: '0.05',
          valueInCurrency: '5',
          usd: '5',
        },
        adjustedReturn: {
          valueInCurrency: '3585',
          usd: '3585',
        },
        cost: {
          valueInCurrency: '0.1',
          usd: '0.1',
        },
      } as never;

      const snapResponse = {
        signature: 'solanaSignature123',
      };

      const result = handleNonEvmTxResponse(
        snapResponse,
        mockQuoteResponse,
        mockSolanaAccount,
      );

      expect(result.hash).toBe('solanaSignature123');
      expect(result.type).toBe(TransactionType.swap);
    });

    it('should handle object response format with txid', () => {
      const mockQuoteResponse: QuoteResponse<string> & QuoteMetadata = {
        quote: {
          bridgeId: 'bridge1',
          bridges: ['bridge1'],
          srcChainId: ChainId.SOLANA,
          destChainId: ChainId.POLYGON,
          srcTokenAmount: '1000000000',
          destTokenAmount: '2000000000000000000',
          minDestTokenAmount: '1900000000000000000',
          srcAsset: {
            address: 'solanaNativeAddress',
            decimals: 9,
            symbol: 'SOL',
          },
          destAsset: {
            address: '0x0000000000000000000000000000000000000000',
            decimals: 18,
            symbol: 'MATIC',
          },
          steps: ['step1'],
          feeData: {
            [FeeType.METABRIDGE]: {
              amount: '100000000',
            },
          },
        },
        estimatedProcessingTimeInSeconds: 300,
        trade: 'ABCD',
        solanaFeesInLamports: '5000',
        // QuoteMetadata fields
        sentAmount: {
          amount: '1.0',
          valueInCurrency: '100',
          usd: '100',
        },
        toTokenAmount: {
          amount: '2.0',
          valueInCurrency: '3600',
          usd: '3600',
        },
        minToTokenAmount: {
          amount: '1.9',
          valueInCurrency: '3420',
          usd: '3420',
        },
        swapRate: '2.0',
        totalNetworkFee: {
          amount: '0.1',
          valueInCurrency: '10',
          usd: '10',
        },
        totalMaxNetworkFee: {
          amount: '0.15',
          valueInCurrency: '15',
          usd: '15',
        },
        gasFee: {
          amount: '0.05',
          valueInCurrency: '5',
          usd: '5',
        },
        adjustedReturn: {
          valueInCurrency: '3585',
          usd: '3585',
        },
        cost: {
          valueInCurrency: '0.1',
          usd: '0.1',
        },
      } as never;

      const snapResponse = {
        result: {
          txid: 'solanaTxId123',
        },
      };

      const result = handleNonEvmTxResponse(
        snapResponse,
        mockQuoteResponse,
        mockSolanaAccount,
      );

      expect(result.hash).toBe('solanaTxId123');
    });

    it('should handle object response format with hash', () => {
      const mockQuoteResponse: QuoteResponse<string> & QuoteMetadata = {
        quote: {
          bridgeId: 'bridge1',
          bridges: ['bridge1'],
          srcChainId: ChainId.SOLANA,
          destChainId: ChainId.POLYGON,
          srcTokenAmount: '1000000000',
          destTokenAmount: '2000000000000000000',
          minDestTokenAmount: '1900000000000000000',
          srcAsset: {
            address: 'solanaNativeAddress',
            decimals: 9,
            symbol: 'SOL',
          },
          destAsset: {
            address: '0x0000000000000000000000000000000000000000',
            decimals: 18,
            symbol: 'MATIC',
          },
          steps: ['step1'],
          feeData: {
            [FeeType.METABRIDGE]: {
              amount: '100000000',
            },
          },
        },
        estimatedProcessingTimeInSeconds: 300,
        trade: 'ABCD',
        solanaFeesInLamports: '5000',
        // QuoteMetadata fields
        sentAmount: {
          amount: '1.0',
          valueInCurrency: '100',
          usd: '100',
        },
        toTokenAmount: {
          amount: '2.0',
          valueInCurrency: '3600',
          usd: '3600',
        },
        minToTokenAmount: {
          amount: '1.9',
          valueInCurrency: '3420',
          usd: '3420',
        },
        swapRate: '2.0',
        totalNetworkFee: {
          amount: '0.1',
          valueInCurrency: '10',
          usd: '10',
        },
        totalMaxNetworkFee: {
          amount: '0.15',
          valueInCurrency: '15',
          usd: '15',
        },
        gasFee: {
          amount: '0.05',
          valueInCurrency: '5',
          usd: '5',
        },
        adjustedReturn: {
          valueInCurrency: '3585',
          usd: '3585',
        },
        cost: {
          valueInCurrency: '0.1',
          usd: '0.1',
        },
      } as never;

      const snapResponse = {
        result: {
          hash: 'solanaHash123',
        },
      };

      const result = handleNonEvmTxResponse(
        snapResponse,
        mockQuoteResponse,
        mockSolanaAccount,
      );

      expect(result.hash).toBe('solanaHash123');
    });

    it('should handle object response format with txHash', () => {
      const mockQuoteResponse: QuoteResponse<string> & QuoteMetadata = {
        quote: {
          bridgeId: 'bridge1',
          bridges: ['bridge1'],
          srcChainId: ChainId.SOLANA,
          destChainId: ChainId.POLYGON,
          srcTokenAmount: '1000000000',
          destTokenAmount: '2000000000000000000',
          minDestTokenAmount: '1900000000000000000',
          srcAsset: {
            address: 'solanaNativeAddress',
            decimals: 9,
            symbol: 'SOL',
          },
          destAsset: {
            address: '0x0000000000000000000000000000000000000000',
            decimals: 18,
            symbol: 'MATIC',
          },
          steps: ['step1'],
          feeData: {
            [FeeType.METABRIDGE]: {
              amount: '100000000',
            },
          },
        },
        estimatedProcessingTimeInSeconds: 300,
        trade: 'ABCD',
        solanaFeesInLamports: '5000',
        // QuoteMetadata fields
        sentAmount: {
          amount: '1.0',
          valueInCurrency: '100',
          usd: '100',
        },
        toTokenAmount: {
          amount: '2.0',
          valueInCurrency: '3600',
          usd: '3600',
        },
        minToTokenAmount: {
          amount: '1.9',
          valueInCurrency: '3420',
          usd: '3420',
        },
        swapRate: '2.0',
        totalNetworkFee: {
          amount: '0.1',
          valueInCurrency: '10',
          usd: '10',
        },
        totalMaxNetworkFee: {
          amount: '0.15',
          valueInCurrency: '15',
          usd: '15',
        },
        gasFee: {
          amount: '0.05',
          valueInCurrency: '5',
          usd: '5',
        },
        adjustedReturn: {
          valueInCurrency: '3585',
          usd: '3585',
        },
        cost: {
          valueInCurrency: '0.1',
          usd: '0.1',
        },
      } as never;

      const snapResponse = {
        result: {
          txHash: 'solanaTxHash123',
        },
      };

      const result = handleNonEvmTxResponse(
        snapResponse,
        mockQuoteResponse,
        mockSolanaAccount,
      );

      expect(result.hash).toBe('solanaTxHash123');
    });

    it('should handle new unified interface response with transactionId', () => {
      const mockQuoteResponse: QuoteResponse<string> & QuoteMetadata = {
        quote: {
          bridgeId: 'bridge1',
          bridges: ['bridge1'],
          srcChainId: ChainId.SOLANA,
          destChainId: ChainId.POLYGON,
          srcTokenAmount: '1000000000',
          destTokenAmount: '2000000000000000000',
          minDestTokenAmount: '1900000000000000000',
          srcAsset: {
            address: 'solanaNativeAddress',
            decimals: 9,
            symbol: 'SOL',
          },
          destAsset: {
            address: '0x0000000000000000000000000000000000000000',
            decimals: 18,
            symbol: 'MATIC',
          },
          steps: ['step1'],
          feeData: {
            [FeeType.METABRIDGE]: {
              amount: '100000000',
            },
          },
        },
        estimatedProcessingTimeInSeconds: 300,
        trade: 'ABCD',
        solanaFeesInLamports: '5000',
        // QuoteMetadata fields
        sentAmount: {
          amount: '1.0',
          valueInCurrency: '100',
          usd: '100',
        },
        toTokenAmount: {
          amount: '2.0',
          valueInCurrency: '3600',
          usd: '3600',
        },
        minToTokenAmount: {
          amount: '1.9',
          valueInCurrency: '3420',
          usd: '3420',
        },
        swapRate: '2.0',
        totalNetworkFee: {
          amount: '0.1',
          valueInCurrency: '10',
          usd: '10',
        },
        totalMaxNetworkFee: {
          amount: '0.15',
          valueInCurrency: '15',
          usd: '15',
        },
        gasFee: {
          amount: '0.05',
          valueInCurrency: '5',
          usd: '5',
        },
        adjustedReturn: {
          valueInCurrency: '3585',
          usd: '3585',
        },
        cost: {
          valueInCurrency: '0.1',
          usd: '0.1',
        },
      } as never;

      const snapResponse = { transactionId: 'new-unified-tx-id-123' };

      const result = handleNonEvmTxResponse(
        snapResponse,
        mockQuoteResponse,
        mockSolanaAccount,
      );

      expect(result.hash).toBe('new-unified-tx-id-123');
      expect(result.chainId).toBe(formatChainIdToHex(ChainId.SOLANA));
      expect(result.type).toBe(TransactionType.bridge);
      expect(result.status).toBe(TransactionStatus.submitted);
      expect(result.destinationTokenAmount).toBe('2000000000000000000');
      expect(result.destinationTokenSymbol).toBe('MATIC');
      expect(result.destinationTokenDecimals).toBe(18);
      expect(result.destinationTokenAddress).toBe(
        '0x0000000000000000000000000000000000000000',
      );
      expect(result.swapTokenValue).toBe('1.0');
      expect(result.isSolana).toBe(true);
      expect(result.isBridgeTx).toBe(true);
    });

    it('should handle empty or invalid response', () => {
      const mockQuoteResponse: QuoteResponse<string> & QuoteMetadata = {
        quote: {
          bridgeId: 'bridge1',
          bridges: ['bridge1'],
          srcChainId: ChainId.SOLANA,
          destChainId: ChainId.POLYGON,
          srcTokenAmount: '1000000000',
          destTokenAmount: '2000000000000000000',
          minDestTokenAmount: '1900000000000000000',
          srcAsset: {
            address: 'solanaNativeAddress',
            decimals: 9,
            symbol: 'SOL',
          },
          destAsset: {
            address: '0x0000000000000000000000000000000000000000',
            decimals: 18,
            symbol: 'MATIC',
          },
          steps: ['step1'],
          feeData: {
            [FeeType.METABRIDGE]: {
              amount: '100000000',
            },
          },
        },
        estimatedProcessingTimeInSeconds: 300,
        trade: 'ABCD',
        solanaFeesInLamports: '5000',
        // QuoteMetadata fields
        sentAmount: {
          amount: '1.0',
          valueInCurrency: '100',
          usd: '100',
        },
        toTokenAmount: {
          amount: '2.0',
          valueInCurrency: '3600',
          usd: '3600',
        },
        minToTokenAmount: {
          amount: '1.9',
          valueInCurrency: '3420',
          usd: '3420',
        },
        swapRate: '2.0',
        totalNetworkFee: {
          amount: '0.1',
          valueInCurrency: '10',
          usd: '10',
        },
        totalMaxNetworkFee: {
          amount: '0.15',
          valueInCurrency: '15',
          usd: '15',
        },
        gasFee: {
          amount: '0.05',
          valueInCurrency: '5',
          usd: '5',
        },
        adjustedReturn: {
          valueInCurrency: '3585',
          usd: '3585',
        },
        cost: {
          valueInCurrency: '0.1',
          usd: '0.1',
        },
      } as never;

      const snapResponse = { result: {} } as { result: Record<string, string> };

      const result = handleNonEvmTxResponse(
        snapResponse,
        mockQuoteResponse,
        mockSolanaAccount,
      );

      expect(result.hash).toBeUndefined();
    });

    it('should handle Bitcoin transaction with PSBT and non-EVM chain ID', () => {
      const mockBitcoinQuote = {
        quote: {
          bridgeId: 'bridge1',
          bridges: ['bridge1'],
          srcChainId: 'bip122:000000000019d6689c085ae165831e93',
          destChainId: ChainId.ETH,
          srcTokenAmount: '100000',
          destTokenAmount: '1000000000000000000',
          minDestTokenAmount: '950000000000000000',
          srcAsset: {
            address: 'bc1qxxx',
            decimals: 8,
            symbol: 'BTC',
          },
          destAsset: {
            address: '0x0000000000000000000000000000000000000000',
            decimals: 18,
            symbol: 'ETH',
          },
          steps: ['step1'],
          feeData: {
            [FeeType.METABRIDGE]: {
              amount: '500',
            },
          },
        },
        estimatedProcessingTimeInSeconds: 600,
        trade: {
          unsignedPsbtBase64: 'cHNidP8BAH0CAAAAAe...',
        },
        // QuoteMetadata fields
        sentAmount: {
          amount: '0.001',
          valueInCurrency: '60',
          usd: '60',
        },
        toTokenAmount: {
          amount: '1.0',
          valueInCurrency: '3000',
          usd: '3000',
        },
        minToTokenAmount: {
          amount: '0.95',
          valueInCurrency: '2850',
          usd: '2850',
        },
        swapRate: '1000',
        totalNetworkFee: {
          amount: '0.00005',
          valueInCurrency: '3',
          usd: '3',
        },
        totalMaxNetworkFee: {
          amount: '0.00007',
          valueInCurrency: '4.2',
          usd: '4.2',
        },
        gasFee: {
          amount: '0.00005',
          valueInCurrency: '3',
          usd: '3',
        },
        adjustedReturn: {
          valueInCurrency: '2997',
          usd: '2997',
        },
        cost: {
          valueInCurrency: '3',
          usd: '3',
        },
      };

      const snapResponse = { transactionId: 'btc_tx_123' };

      const result = handleNonEvmTxResponse(
        snapResponse,
        mockBitcoinQuote as never,
        mockSolanaAccount,
      );

      // Should use fallback chain ID (0x1 - Ethereum mainnet) when Bitcoin CAIP format can't be converted
      expect(result.chainId).toBe('0x1');
      expect(result.hash).toBe('btc_tx_123');
      expect(result.type).toBe(TransactionType.bridge);
      expect(result.sourceTokenSymbol).toBe('BTC');
      expect(result.destinationTokenSymbol).toBe('ETH');
      expect(result.isBridgeTx).toBe(true);
    });
  });

  describe('handleApprovalDelay', () => {
    beforeEach(() => {
      jest.useFakeTimers();
      jest.clearAllMocks();
    });

    afterEach(() => {
      jest.useRealTimers();
    });

    it('should delay when source chain is Linea', async () => {
      // Create a minimal mock quote response with Linea as the source chain
      const mockQuoteResponse = {
        quote: {
          srcChainId: ChainId.LINEA,
          // Other required properties with minimal values
          requestId: 'test-request-id',
          srcAsset: { address: '0x123', symbol: 'ETH', decimals: 18 },
          srcTokenAmount: '1000000000000000000',
          destChainId: ChainId.ETH,
          destAsset: { address: '0x456', symbol: 'ETH', decimals: 18 },
          destTokenAmount: '1000000000000000000',
          bridgeId: 'test-bridge',
          bridges: ['test-bridge'],
          steps: [],
          feeData: {},
        },
        // Required properties for QuoteResponse
        trade: {} as TxData,
        estimatedProcessingTimeInSeconds: 60,
      } as unknown as QuoteResponse;

      // Create a promise that will resolve after the delay
      const delayPromise = handleApprovalDelay(mockQuoteResponse);

      // Verify that the timer was set with the correct delay
      expect(jest.getTimerCount()).toBe(1);

      // Fast-forward the timer
      jest.advanceTimersByTime(APPROVAL_DELAY_MS);

      // Wait for the promise to resolve
      await delayPromise;

      // Verify that the timer was cleared
      expect(jest.getTimerCount()).toBe(0);
    });

    it('should delay when source chain is Base', async () => {
      // Create a minimal mock quote response with Base as the source chain
      const mockQuoteResponse = {
        quote: {
          srcChainId: ChainId.BASE,
          // Other required properties with minimal values
          requestId: 'test-request-id',
          srcAsset: { address: '0x123', symbol: 'ETH', decimals: 18 },
          srcTokenAmount: '1000000000000000000',
          destChainId: ChainId.ETH,
          destAsset: { address: '0x456', symbol: 'ETH', decimals: 18 },
          destTokenAmount: '1000000000000000000',
          bridgeId: 'test-bridge',
          bridges: ['test-bridge'],
          steps: [],
          feeData: {},
        },
        // Required properties for QuoteResponse
        trade: {} as TxData,
        estimatedProcessingTimeInSeconds: 60,
      } as unknown as QuoteResponse;

      // Create a promise that will resolve after the delay
      const delayPromise = handleApprovalDelay(mockQuoteResponse);

      // Verify that the timer was set with the correct delay
      expect(jest.getTimerCount()).toBe(1);

      // Fast-forward the timer
      jest.advanceTimersByTime(APPROVAL_DELAY_MS);

      // Wait for the promise to resolve
      await delayPromise;

      // Verify that the timer was cleared
      expect(jest.getTimerCount()).toBe(0);
    });

    it('should not delay when source chain is not Linea or Base', async () => {
      // Create a minimal mock quote response with a non-Linea/Base source chain
      const mockQuoteResponse = {
        quote: {
          srcChainId: ChainId.ETH,
          // Other required properties with minimal values
          requestId: 'test-request-id',
          srcAsset: { address: '0x123', symbol: 'ETH', decimals: 18 },
          srcTokenAmount: '1000000000000000000',
          destChainId: ChainId.LINEA,
          destAsset: { address: '0x456', symbol: 'ETH', decimals: 18 },
          destTokenAmount: '1000000000000000000',
          bridgeId: 'test-bridge',
          bridges: ['test-bridge'],
          steps: [],
          feeData: {},
        },
        // Required properties for QuoteResponse
        trade: {} as TxData,
        estimatedProcessingTimeInSeconds: 60,
      } as unknown as QuoteResponse;

      // Create a promise that will resolve after the delay
      const delayPromise = handleApprovalDelay(mockQuoteResponse);

      // Verify that no timer was set
      expect(jest.getTimerCount()).toBe(0);

      // Wait for the promise to resolve
      await delayPromise;

      // Verify that no timer was set
      expect(jest.getTimerCount()).toBe(0);
    });
  });

  describe('handleMobileHardwareWalletDelay', () => {
    beforeEach(() => {
      jest.useFakeTimers();
      jest.clearAllMocks();
    });

    afterEach(() => {
      jest.useRealTimers();
    });

    it('should delay when requireApproval is true', async () => {
      // Create a promise that will resolve after the delay
      const delayPromise = handleMobileHardwareWalletDelay(true);

      // Verify that the timer was set with the correct delay (1000ms)
      expect(jest.getTimerCount()).toBe(1);

      // Fast-forward the timer by 1000ms
      jest.advanceTimersByTime(1000);

      // Wait for the promise to resolve
      await delayPromise;

      // Verify that the timer was cleared
      expect(jest.getTimerCount()).toBe(0);
    });

    it('should not delay when requireApproval is false', async () => {
      // Create a promise that will resolve without delay
      const delayPromise = handleMobileHardwareWalletDelay(false);

      // Verify that no timer was set
      expect(jest.getTimerCount()).toBe(0);

      // Wait for the promise to resolve
      await delayPromise;

      // Verify that no timer was set
      expect(jest.getTimerCount()).toBe(0);
    });
  });

  describe('getClientRequest', () => {
    it('should generate a valid client request', () => {
      const mockQuoteResponse: Omit<QuoteResponse<string>, 'approval'> &
        QuoteMetadata = {
        quote: {
          bridgeId: 'bridge1',
          bridges: ['bridge1'],
          srcChainId: ChainId.SOLANA,
          destChainId: ChainId.POLYGON,
          srcTokenAmount: '1000000000',
          destTokenAmount: '2000000000000000000',
          minDestTokenAmount: '1900000000000000000',
          srcAsset: {
            address: 'solanaNativeAddress',
            decimals: 9,
            symbol: 'SOL',
          },
          destAsset: {
            address: '0x0000000000000000000000000000000000000000',
            decimals: 18,
            symbol: 'MATIC',
          },
          steps: ['step1'],
          feeData: {
            [FeeType.METABRIDGE]: {
              amount: '100000000',
            },
          },
        },
        estimatedProcessingTimeInSeconds: 300,
        trade: 'ABCD',
        // QuoteMetadata fields
        sentAmount: {
          amount: '1.0',
          valueInCurrency: '100',
          usd: '100',
        },
        toTokenAmount: {
          amount: '2.0',
          valueInCurrency: '3600',
          usd: '3600',
        },
        minToTokenAmount: {
          amount: '1.9',
          valueInCurrency: '3420',
          usd: '3420',
        },
        swapRate: '2.0',
        totalNetworkFee: {
          amount: '0.1',
          valueInCurrency: '10',
          usd: '10',
        },
        totalMaxNetworkFee: {
          amount: '0.15',
          valueInCurrency: '15',
          usd: '15',
        },
        gasFee: {
          amount: '0.05',
          valueInCurrency: '5',
          usd: '5',
        },
        adjustedReturn: {
          valueInCurrency: '3585',
          usd: '3585',
        },
        cost: {
          valueInCurrency: '0.1',
          usd: '0.1',
        },
      } as never;

      const mockAccount = {
        id: 'test-account-id',
        address: '0x123456',
        metadata: {
          snap: { id: 'test-snap-id' },
        },
      } as never;

      const result = getClientRequest(mockQuoteResponse, mockAccount);

      expect(result).toMatchObject({
        origin: 'metamask',
        snapId: 'test-snap-id',
        handler: 'onClientRequest',
        request: {
          id: expect.any(String),
          jsonrpc: '2.0',
          method: 'signAndSendTransaction',
          params: {
            transaction: 'ABCD',
            scope: 'solana:5eykt4UsFv8P8NJdTREpY1vzqKqZKvdp',
            accountId: 'test-account-id',
          },
        },
      });
    });
  });

  describe('toBatchTxParams', () => {
    it('should return params without gas if disable7702 is false', () => {
      const mockTrade = {
        chainId: 1,
        gasLimit: 1231,
        to: '0x1',
        data: '0x1',
        from: '0x1',
        value: '0x1',
      };
      const result = toBatchTxParams(false, mockTrade, {});
      expect(result).toStrictEqual({
        data: '0x1',
        from: '0x1',
        to: '0x1',
        value: '0x1',
      });
    });
  });

  describe('getAddTransactionBatchParams', () => {
    let mockMessagingSystem: BridgeStatusControllerMessenger;
    const mockAccount = {
      id: 'test-account-id',
      address: '0xUserAddress',
      metadata: {
        keyring: { type: 'simple' },
      },
    };

    const createMockQuoteResponse = (
      overrides: {
        gasIncluded?: boolean;
        gasIncluded7702?: boolean;
        includeApproval?: boolean;
        includeResetApproval?: boolean;
      } = {},
    ): QuoteResponse &
      QuoteMetadata & { approval?: TxData; resetApproval?: TxData } =>
      ({
        quote: {
          bridgeId: 'bridge1',
          bridges: ['bridge1'],
          srcChainId: ChainId.ETH,
          destChainId: ChainId.POLYGON,
          srcTokenAmount: '1000000000000000000',
          destTokenAmount: '2000000000000000000',
          srcAsset: {
            address: '0x0000000000000000000000000000000000000000',
            decimals: 18,
            symbol: 'ETH',
          },
          destAsset: {
            address: '0x0000000000000000000000000000000000000000',
            decimals: 18,
            symbol: 'MATIC',
          },
          steps: ['step1'],
          feeData: {
            [FeeType.METABRIDGE]: {
              amount: '100000000000000000',
            },
            txFee: '50000000000000000',
          },
          gasIncluded: overrides.gasIncluded ?? false,
          gasIncluded7702: overrides.gasIncluded7702 ?? false,
        },
        estimatedProcessingTimeInSeconds: 300,
        trade: {
          value: '0x1000',
          gasLimit: 21000,
          to: '0xBridgeContract',
          data: '0xbridgeData',
          from: '0xUserAddress',
          chainId: ChainId.ETH,
        },
        ...(overrides.includeApproval && {
          approval: {
            to: '0xTokenContract',
            data: '0xapprovalData',
            from: '0xUserAddress',
          },
        }),
        ...(overrides.includeResetApproval && {
          resetApproval: {
            to: '0xTokenContract',
            data: '0xresetData',
            from: '0xUserAddress',
          },
        }),
        sentAmount: {
          amount: '1.0',
          valueInCurrency: '100',
          usd: '100',
        },
        toTokenAmount: {
          amount: '2.0',
          valueInCurrency: '200',
          usd: '200',
        },
      }) as never;

    const createMockMessagingSystem = () => ({
      call: jest.fn().mockImplementation((method: string) => {
        if (method === 'AccountsController:getAccountByAddress') {
          return mockAccount;
        }
        if (method === 'NetworkController:getNetworkConfiguration') {
          return {
            chainId: '0x1',
            rpcUrl: 'https://mainnet.infura.io/v3/API_KEY',
          };
        }
        if (method === 'GasFeeController:getState') {
          return {
            gasFeeEstimates: {
              low: {
                suggestedMaxFeePerGas: '20',
                suggestedMaxPriorityFeePerGas: '1',
              },
              medium: {
                suggestedMaxFeePerGas: '30',
                suggestedMaxPriorityFeePerGas: '2',
              },
              high: {
                suggestedMaxFeePerGas: '40',
                suggestedMaxPriorityFeePerGas: '3',
              },
            },
          };
        }
        return undefined;
      }),
    });

    beforeEach(() => {
      mockMessagingSystem =
        createMockMessagingSystem() as unknown as BridgeStatusControllerMessenger;
    });

    it('should handle gasIncluded7702 flag set to true', async () => {
      const mockQuoteResponse = createMockQuoteResponse({
        gasIncluded7702: true,
        includeApproval: true,
      });

      const result = await getAddTransactionBatchParams({
        quoteResponse: mockQuoteResponse,
        messagingSystem: mockMessagingSystem,
        isBridgeTx: true,
        trade: mockQuoteResponse.trade,
        approval: mockQuoteResponse.approval,
        estimateGasFeeFn: jest.fn().mockResolvedValue({}),
      });

      expect(result.disable7702).toBe(false);
      expect(result.isGasFeeIncluded).toBe(true);

      // Should use txFee for gas calculation when gasIncluded7702 is true
      expect(result.transactions).toHaveLength(2);
      expect(result.transactions[0].type).toBe(TransactionType.bridgeApproval);
      expect(result.transactions[1].type).toBe(TransactionType.bridge);
    });

    it('should handle gasIncluded7702 flag set to false', async () => {
      const mockQuoteResponse = createMockQuoteResponse({
        gasIncluded7702: false,
      });

      const result = await getAddTransactionBatchParams({
        quoteResponse: mockQuoteResponse,
        messagingSystem: mockMessagingSystem,
        isBridgeTx: false,
        trade: mockQuoteResponse.trade,
        estimateGasFeeFn: jest.fn().mockResolvedValue({}),
      });

      expect(result.disable7702).toBe(true);
      expect(result.isGasFeeIncluded).toBe(false);

      // Should not use txFee for gas calculation when both gasIncluded and gasIncluded7702 are false
      expect(result.transactions).toHaveLength(1);
      expect(result.transactions[0].type).toBe(TransactionType.swap);
    });

    it('should handle gasIncluded with gasIncluded7702', async () => {
      const mockQuoteResponse = createMockQuoteResponse({
        gasIncluded: true,
        gasIncluded7702: false,
        includeResetApproval: true,
      });

      const result = await getAddTransactionBatchParams({
        quoteResponse: mockQuoteResponse,
        messagingSystem: mockMessagingSystem,
        isBridgeTx: true,
        trade: mockQuoteResponse.trade,
        resetApproval: mockQuoteResponse.resetApproval,
        estimateGasFeeFn: jest.fn().mockResolvedValue({}),
      });

      expect(result.disable7702).toBe(true);
      expect(result.isGasFeeIncluded).toBe(false);

      // Should use txFee for gas calculation when gasIncluded is true
      expect(result.transactions).toHaveLength(2);
      expect(result.transactions[0].type).toBe(TransactionType.bridgeApproval);
      expect(result.transactions[1].type).toBe(TransactionType.bridge);
    });

    it('should set isGasFeeIncluded to false and set disable7702 to true when gasIncluded7702 is undefined', async () => {
      const mockQuoteResponse = createMockQuoteResponse({
        gasIncluded7702: undefined,
      });

      const result = await getAddTransactionBatchParams({
        quoteResponse: mockQuoteResponse,
        messagingSystem: mockMessagingSystem,
        isBridgeTx: false,
        trade: mockQuoteResponse.trade,
        estimateGasFeeFn: jest.fn().mockResolvedValue({}),
      });

      expect(result.isGasFeeIncluded).toBe(false);
      expect(result.disable7702).toBe(true);
    });

    it('should set isGasFeeIncluded to true and disable7702 to false when gasIncluded7702 is true', async () => {
      const mockQuoteResponse = createMockQuoteResponse({
        gasIncluded7702: true,
      });

      const result = await getAddTransactionBatchParams({
        quoteResponse: mockQuoteResponse,
        messagingSystem: mockMessagingSystem,
        isBridgeTx: false,
        trade: mockQuoteResponse.trade,
        estimateGasFeeFn: jest.fn().mockResolvedValue({}),
      });

      expect(result.isGasFeeIncluded).toBe(true);
      expect(result.disable7702).toBe(false);
    });

    it('should set isGasFeeIncluded to false and disable7702 to true when gasIncluded7702 is false', async () => {
      const mockQuoteResponse = createMockQuoteResponse({
        gasIncluded7702: false,
      });

      const result = await getAddTransactionBatchParams({
        quoteResponse: mockQuoteResponse,
        messagingSystem: mockMessagingSystem,
        isBridgeTx: false,
        trade: mockQuoteResponse.trade,
        estimateGasFeeFn: jest.fn().mockResolvedValue({}),
      });

      expect(result.isGasFeeIncluded).toBe(false);
      expect(result.disable7702).toBe(true);
    });
  });

  describe('findAndUpdateTransactionsInBatch', () => {
    const mockUpdateTransactionFn = jest.fn();
    const batchId = 'test-batch-id';
    let mockMessagingSystem: BridgeStatusControllerMessenger;

    const createMockTransaction = (overrides: {
      id: string;
      batchId?: string;
      data?: string;
      authorizationList?: string[];
      delegationAddress?: string;
      type?: TransactionType;
    }) => ({
      id: overrides.id,
      batchId: overrides.batchId ?? batchId,
      txParams: {
        data: overrides.data ?? '0xdefaultData',
        ...(overrides.authorizationList && {
          authorizationList: overrides.authorizationList,
        }),
      },
      ...(overrides.delegationAddress && {
        delegationAddress: overrides.delegationAddress,
      }),
      ...(overrides.type && { type: overrides.type }),
    });

    // Helper function to create mock messaging system with transactions
    const createMockMessagingSystemWithTxs = (
      txs: ReturnType<typeof createMockTransaction>[],
    ) => ({
      call: jest.fn().mockReturnValue({ transactions: txs }),
    });

    beforeEach(() => {
      jest.clearAllMocks();
    });

    it('should update transaction types for 7702 swap transactions', () => {
      const txs = [
        createMockTransaction({
          id: 'tx1',
          data: '0xbatchExecuteData',
          authorizationList: ['0xAuth1'], // 7702 transaction
          type: TransactionType.batch,
        }),
        createMockTransaction({
          id: 'tx2',
          data: '0xapprovalData',
        }),
      ];

      mockMessagingSystem = createMockMessagingSystemWithTxs(
        txs,
      ) as unknown as BridgeStatusControllerMessenger;

      const txDataByType = {
        [TransactionType.swap]: '0xswapData',
        [TransactionType.swapApproval]: '0xapprovalData',
      };

      findAndUpdateTransactionsInBatch({
        messagingSystem: mockMessagingSystem,
        batchId,
        txDataByType,
        updateTransactionFn: mockUpdateTransactionFn,
      });

      // Should update the 7702 batch transaction to swap type
      expect(mockUpdateTransactionFn).toHaveBeenCalledWith(
        expect.objectContaining({
          id: 'tx1',
          type: TransactionType.swap,
        }),
        'Update tx type to swap',
      );

      // Should update the approval transaction
      expect(mockUpdateTransactionFn).toHaveBeenCalledWith(
        expect.objectContaining({
          id: 'tx2',
          type: TransactionType.swapApproval,
        }),
        'Update tx type to swapApproval',
      );
    });

    it('should handle 7702 transactions with delegationAddress', () => {
      const txs = [
        createMockTransaction({
          id: 'tx1',
          data: '0xbatchData',
          delegationAddress: '0xDelegationAddress', // 7702 transaction marker
          type: TransactionType.batch,
        }),
      ];

      mockMessagingSystem = createMockMessagingSystemWithTxs(
        txs,
      ) as unknown as BridgeStatusControllerMessenger;

      const txDataByType = {
        [TransactionType.swap]: '0xswapData',
      };

      findAndUpdateTransactionsInBatch({
        messagingSystem: mockMessagingSystem,
        batchId,
        txDataByType,
        updateTransactionFn: mockUpdateTransactionFn,
      });

      // Should identify and update 7702 transaction with delegationAddress
      expect(mockUpdateTransactionFn).toHaveBeenCalledWith(
        expect.objectContaining({
          id: 'tx1',
          type: TransactionType.swap,
        }),
        'Update tx type to swap',
      );
    });

    it('should handle 7702 approval transactions', () => {
      const txs = [
        createMockTransaction({
          id: 'tx1',
          data: '0xapprovalData',
          authorizationList: ['0xAuth1'], // 7702 transaction
        }),
      ];

      mockMessagingSystem = createMockMessagingSystemWithTxs(
        txs,
      ) as unknown as BridgeStatusControllerMessenger;

      const txDataByType = {
        [TransactionType.swapApproval]: '0xapprovalData',
      };

      findAndUpdateTransactionsInBatch({
        messagingSystem: mockMessagingSystem,
        batchId,
        txDataByType,
        updateTransactionFn: mockUpdateTransactionFn,
      });

      // Should match 7702 approval transaction by data
      expect(mockUpdateTransactionFn).toHaveBeenCalledWith(
        expect.objectContaining({
          id: 'tx1',
          type: TransactionType.swapApproval,
        }),
        'Update tx type to swapApproval',
      );
    });

    it('should handle non-7702 transactions normally', () => {
      const txs = [
        createMockTransaction({
          id: 'tx1',
          data: '0xswapData',
        }),
        createMockTransaction({
          id: 'tx2',
          data: '0xapprovalData',
        }),
      ];

      mockMessagingSystem = createMockMessagingSystemWithTxs(
        txs,
      ) as unknown as BridgeStatusControllerMessenger;

      const txDataByType = {
        [TransactionType.bridge]: '0xswapData',
        [TransactionType.bridgeApproval]: '0xapprovalData',
      };

      findAndUpdateTransactionsInBatch({
        messagingSystem: mockMessagingSystem,
        batchId,
        txDataByType,
        updateTransactionFn: mockUpdateTransactionFn,
      });

      // Should update regular transactions by matching data
      expect(mockUpdateTransactionFn).toHaveBeenCalledWith(
        expect.objectContaining({
          id: 'tx1',
          type: TransactionType.bridge,
        }),
        'Update tx type to bridge',
      );

      expect(mockUpdateTransactionFn).toHaveBeenCalledWith(
        expect.objectContaining({
          id: 'tx2',
          type: TransactionType.bridgeApproval,
        }),
        'Update tx type to bridgeApproval',
      );
    });

    it('should not update transactions without matching batchId', () => {
      const txs = [
        createMockTransaction({
          id: 'tx1',
          batchId: 'different-batch-id',
          data: '0xswapData',
        }),
      ];

      mockMessagingSystem = createMockMessagingSystemWithTxs(
        txs,
      ) as unknown as BridgeStatusControllerMessenger;

      const txDataByType = {
        [TransactionType.swap]: '0xswapData',
      };

      findAndUpdateTransactionsInBatch({
        messagingSystem: mockMessagingSystem,
        batchId,
        txDataByType,
        updateTransactionFn: mockUpdateTransactionFn,
      });

      // Should not update transactions with different batchId
      expect(mockUpdateTransactionFn).not.toHaveBeenCalled();
    });

    it('should handle 7702 bridge transactions', () => {
      const txs = [
        createMockTransaction({
          id: 'tx1',
          data: '0xbatchData',
          authorizationList: ['0xAuth1'],
          type: TransactionType.batch,
        }),
      ];

      mockMessagingSystem = createMockMessagingSystemWithTxs(
        txs,
      ) as unknown as BridgeStatusControllerMessenger;

      const txDataByType = {
        [TransactionType.bridge]: '0xbridgeData',
      };

      // Test with bridge transaction (not swap)
      findAndUpdateTransactionsInBatch({
        messagingSystem: mockMessagingSystem,
        batchId,
        txDataByType,
        updateTransactionFn: mockUpdateTransactionFn,
      });

      // Should not match since it's looking for bridge but finds batch type
      expect(mockUpdateTransactionFn).not.toHaveBeenCalled();
    });
  });
});<|MERGE_RESOLUTION|>--- conflicted
+++ resolved
@@ -15,13 +15,8 @@
 import {
   getStatusRequestParams,
   getTxMetaFields,
-<<<<<<< HEAD
   handleNonEvmTxResponse,
-  handleLineaDelay,
-=======
-  handleSolanaTxResponse,
   handleApprovalDelay,
->>>>>>> 7f6cdfa7
   handleMobileHardwareWalletDelay,
   getClientRequest,
   toBatchTxParams,
