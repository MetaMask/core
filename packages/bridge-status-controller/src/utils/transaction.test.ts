--- conflicted
+++ resolved
@@ -15,13 +15,8 @@
 import {
   getStatusRequestParams,
   getTxMetaFields,
-<<<<<<< HEAD
-  handleSolanaTxResponse,
+  handleNonEvmTxResponse,
   handleApprovalDelay,
-=======
-  handleNonEvmTxResponse,
-  handleLineaDelay,
->>>>>>> 1aae93d3
   handleMobileHardwareWalletDelay,
   getClientRequest,
   toBatchTxParams,
