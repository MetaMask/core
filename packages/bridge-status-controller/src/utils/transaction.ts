--- conflicted
+++ resolved
@@ -320,13 +320,8 @@
   resetApproval?: TxData;
   requireApproval?: boolean;
 }) => {
-<<<<<<< HEAD
-  const isGasless = gasIncluded || gasless7702;
+  const isGasless = gasIncluded || gasIncluded7702;
   const selectedAccount = messenger.call(
-=======
-  const isGasless = gasIncluded || gasIncluded7702;
-  const selectedAccount = messagingSystem.call(
->>>>>>> 69a0891e
     'AccountsController:getAccountByAddress',
     trade.from,
   );
