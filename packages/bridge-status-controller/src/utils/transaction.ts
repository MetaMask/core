import type { AccountsControllerState } from '@metamask/accounts-controller';
import type { TxData } from '@metamask/bridge-controller';
import {
  ChainId,
  formatChainIdToHex,
  type QuoteMetadata,
  type QuoteResponse,
} from '@metamask/bridge-controller';
import {
  TransactionStatus,
  TransactionType,
  type TransactionMeta,
} from '@metamask/transaction-controller';
import { createProjectLogger } from '@metamask/utils';
import { v4 as uuid } from 'uuid';

import { LINEA_DELAY_MS } from '../constants';
import type { SolanaTransactionMeta } from '../types';

export const generateActionId = () => (Date.now() + Math.random()).toString();

export const getStatusRequestParams = (
  quoteResponse: QuoteResponse<string | TxData>,
) => {
  return {
    bridgeId: quoteResponse.quote.bridgeId,
    bridge: quoteResponse.quote.bridges[0],
    srcChainId: quoteResponse.quote.srcChainId,
    destChainId: quoteResponse.quote.destChainId,
    quote: quoteResponse.quote,
    refuel: Boolean(quoteResponse.quote.refuel),
  };
};

export const getTxMetaFields = (
  quoteResponse: Omit<QuoteResponse<string | TxData>, 'approval' | 'trade'> &
    QuoteMetadata,
  approvalTxId?: string,
): Omit<
  TransactionMeta,
  'networkClientId' | 'status' | 'time' | 'txParams' | 'id'
> => {
  return {
    destinationChainId: formatChainIdToHex(quoteResponse.quote.destChainId),
    sourceTokenAmount: quoteResponse.quote.srcTokenAmount,
    sourceTokenSymbol: quoteResponse.quote.srcAsset.symbol,
    sourceTokenDecimals: quoteResponse.quote.srcAsset.decimals,
    sourceTokenAddress: quoteResponse.quote.srcAsset.address,

    destinationTokenAmount: quoteResponse.quote.destTokenAmount,
    destinationTokenSymbol: quoteResponse.quote.destAsset.symbol,
    destinationTokenDecimals: quoteResponse.quote.destAsset.decimals,
    destinationTokenAddress: quoteResponse.quote.destAsset.address,

    chainId: formatChainIdToHex(quoteResponse.quote.srcChainId),
    approvalTxId,
    // this is the decimal (non atomic) amount (not USD value) of source token to swap
    swapTokenValue: quoteResponse.sentAmount.amount,
  };
};

export const handleSolanaTxResponse = (
  snapResponse: string | { result: Record<string, string> },
  quoteResponse: Omit<QuoteResponse<string>, 'approval'> & QuoteMetadata,
  selectedAccount: AccountsControllerState['internalAccounts']['accounts'][string],
): TransactionMeta & SolanaTransactionMeta => {
  const selectedAccountAddress = selectedAccount.address;
  const snapId = selectedAccount.metadata.snap?.id;
  let hash;
  // Handle different response formats
  if (typeof snapResponse === 'string') {
    hash = snapResponse;
  } else if (snapResponse && typeof snapResponse === 'object') {
    // If it's an object with result property, try to get the signature
    if (snapResponse.result && typeof snapResponse.result === 'object') {
      // Try to extract signature from common locations in response object
      hash =
        snapResponse.result.signature ||
        snapResponse.result.txid ||
        snapResponse.result.hash ||
        snapResponse.result.txHash;
    }
  }

  const hexChainId = formatChainIdToHex(quoteResponse.quote.srcChainId);
  // Create a transaction meta object with bridge-specific fields
  return {
    ...getTxMetaFields(quoteResponse),
    time: Date.now(),
    id: uuid(),
    chainId: hexChainId,
    networkClientId: snapId ?? hexChainId,
    txParams: { from: selectedAccountAddress, data: quoteResponse.trade },
    type: TransactionType.bridge,
    status: TransactionStatus.submitted,
    hash, // Add the transaction signature as hash
    origin: snapId,
    // Add an explicit bridge flag to mark this as a Solana transaction
    isSolana: true, // TODO deprecate this and use chainId
    isBridgeTx: true, // TODO deprecate this and use type
  };
};

export const getKeyringRequest = (
  quoteResponse: Omit<QuoteResponse<string>, 'approval'> & QuoteMetadata,
  selectedAccount: AccountsControllerState['internalAccounts']['accounts'][string],
) => {
  const keyringReqId = uuid();
  const snapRequestId = uuid();

  return {
    origin: 'metamask',
    snapId: selectedAccount.metadata.snap?.id as never,
    handler: 'onKeyringRequest' as never,
    request: {
      id: keyringReqId,
      jsonrpc: '2.0',
      method: 'keyring_submitRequest',
      params: {
        request: {
          params: {
            account: { address: selectedAccount.address },
            transaction: quoteResponse.trade,
            scope: selectedAccount.options.scope,
          },
          method: 'signAndSendTransaction',
        },
        id: snapRequestId,
        account: selectedAccount.id,
        scope: selectedAccount.options.scope,
      },
    },
  };
};

<<<<<<< HEAD
export const handleLineaDelay = async (
  quoteResponse: QuoteResponse<TxData | string>,
) => {
  if (ChainId.LINEA === quoteResponse.quote.srcChainId) {
    const debugLog = createProjectLogger('bridge');
    debugLog(
      'Delaying submitting bridge tx to make Linea confirmation more likely',
    );
    const waitPromise = new Promise((resolve) =>
      setTimeout(resolve, LINEA_DELAY_MS),
    );
    await waitPromise;
  }
=======
  return txMeta;
};

export const getKeyringRequest = (
  quoteResponse: Omit<QuoteResponse<string>, 'approval'> & QuoteMetadata,
  selectedAccount: AccountsControllerState['internalAccounts']['accounts'][string],
) => {
  const keyringReqId = uuid();
  const snapRequestId = uuid();

  return {
    origin: 'metamask',
    snapId: selectedAccount.metadata.snap?.id as never,
    handler: 'onKeyringRequest' as never,
    request: {
      id: keyringReqId,
      jsonrpc: '2.0',
      method: 'keyring_submitRequest',
      params: {
        request: {
          params: {
            account: { address: selectedAccount.address },
            transaction: quoteResponse.trade,
            scope: selectedAccount.options.scope,
          },
          method: 'signAndSendTransaction',
        },
        id: snapRequestId,
        account: selectedAccount.id,
        scope: selectedAccount.options.scope,
      },
    },
  };
>>>>>>> 727c4b6d
};<|MERGE_RESOLUTION|>--- conflicted
+++ resolved
@@ -133,7 +133,6 @@
   };
 };
 
-<<<<<<< HEAD
 export const handleLineaDelay = async (
   quoteResponse: QuoteResponse<TxData | string>,
 ) => {
@@ -147,8 +146,6 @@
     );
     await waitPromise;
   }
-=======
-  return txMeta;
 };
 
 export const getKeyringRequest = (
@@ -181,5 +178,4 @@
       },
     },
   };
->>>>>>> 727c4b6d
 };