/* eslint-disable jest/no-conditional-in-test */
/* eslint-disable jest/no-restricted-matchers */
import { deriveStateFromMetadata } from '@metamask/base-controller/next';
import type {
  BridgeControllerMessenger,
  TxData,
} from '@metamask/bridge-controller';
import {
  type QuoteResponse,
  type QuoteMetadata,
  StatusTypes,
  BridgeController,
  getNativeAssetForChainId,
  FeatureId,
} from '@metamask/bridge-controller';
import { ChainId } from '@metamask/bridge-controller';
import { ActionTypes, FeeType } from '@metamask/bridge-controller';
import {
  Messenger,
  MOCK_ANY_NAMESPACE,
  type MessengerActions,
  type MessengerEvents,
  type MockAnyNamespace,
} from '@metamask/messenger';
import {
  TransactionType,
  TransactionStatus,
} from '@metamask/transaction-controller';
import type {
  TransactionMeta,
  TransactionParams,
} from '@metamask/transaction-controller';
import type { CaipAssetType } from '@metamask/utils';
import { numberToHex } from '@metamask/utils';

import { BridgeStatusController } from './bridge-status-controller';
import {
  BRIDGE_STATUS_CONTROLLER_NAME,
  DEFAULT_BRIDGE_STATUS_CONTROLLER_STATE,
  MAX_ATTEMPTS,
} from './constants';
<<<<<<< HEAD
=======
import type {
  BridgeStatusControllerActions,
  BridgeStatusControllerEvents,
  StatusResponse,
} from './types';
>>>>>>> d9480378
import {
  type BridgeId,
  type StartPollingForBridgeTxStatusArgsSerialized,
  type BridgeHistoryItem,
  type BridgeStatusControllerState,
  type BridgeStatusControllerMessenger,
  BridgeClientId,
} from './types';
import * as bridgeStatusUtils from './utils/bridge-status';
import * as transactionUtils from './utils/transaction';
import { flushPromises } from '../../../tests/helpers';
import { CHAIN_IDS } from '../../bridge-controller/src/constants/chains';

type AllBridgeStatusControllerActions =
  MessengerActions<BridgeStatusControllerMessenger>;

type AllBridgeStatusControllerEvents =
  MessengerEvents<BridgeStatusControllerMessenger>;

type AllBridgeControllerActions = MessengerActions<BridgeControllerMessenger>;

type AllBridgeControllerEvents = MessengerEvents<BridgeControllerMessenger>;

type RootMessenger = Messenger<
  MockAnyNamespace,
  AllBridgeStatusControllerActions | AllBridgeControllerActions,
  AllBridgeStatusControllerEvents | AllBridgeControllerEvents
>;

jest.mock('uuid', () => ({
  v4: () => 'test-uuid-1234',
}));

const mockIsEthUsdt = jest.fn();
jest.mock('@metamask/bridge-controller', () => ({
  ...jest.requireActual('@metamask/bridge-controller'),
  isEthUsdt: () => mockIsEthUsdt(),
}));

const EMPTY_INIT_STATE: BridgeStatusControllerState = {
  ...DEFAULT_BRIDGE_STATUS_CONTROLLER_STATE,
};

const mockMessengerSubscribe = jest.fn();
const MockStatusResponse = {
  getPending: ({
    srcTxHash = '0xsrcTxHash1',
    srcChainId = 42161,
    destChainId = 10,
  } = {}) => ({
    status: 'PENDING' as StatusTypes,
    srcChain: {
      chainId: srcChainId,
      txHash: srcTxHash,
      amount: '991250000000000',
      token: {
        address: '0x0000000000000000000000000000000000000000',
        chainId: srcChainId,
        symbol: 'ETH',
        decimals: 18,
        name: 'ETH',
        coinKey: 'ETH',
        logoURI:
          'https://raw.githubusercontent.com/trustwallet/assets/master/blockchains/ethereum/assets/0xC02aaA39b223FE8D0A0e5C4F27eAD9083C756Cc2/logo.png',
        priceUSD: '2518.47',
        icon: 'https://raw.githubusercontent.com/trustwallet/assets/master/blockchains/ethereum/assets/0xC02aaA39b223FE8D0A0e5C4F27eAD9083C756Cc2/logo.png',
      },
    },
    destChain: {
      chainId: destChainId,
      token: {},
    },
  }),
  getComplete: ({
    srcTxHash = '0xsrcTxHash1',
    destTxHash = '0xdestTxHash1',
    srcChainId = 42161,
    destChainId = 10,
  } = {}) => ({
    status: 'COMPLETE' as StatusTypes,
    isExpectedToken: true,
    bridge: 'across' as BridgeId,
    srcChain: {
      chainId: srcChainId,
      txHash: srcTxHash,
      amount: '991250000000000',
      token: {
        address: '0x0000000000000000000000000000000000000000',
        assetId: `eip155:${srcChainId}/slip44:60` as CaipAssetType,
        chainId: srcChainId,
        symbol: 'ETH',
        decimals: 18,
        name: 'ETH',
        coinKey: 'ETH',
        logoURI:
          'https://raw.githubusercontent.com/trustwallet/assets/master/blockchains/ethereum/assets/0xC02aaA39b223FE8D0A0e5C4F27eAD9083C756Cc2/logo.png',
        priceUSD: '2478.7',
        icon: 'https://raw.githubusercontent.com/trustwallet/assets/master/blockchains/ethereum/assets/0xC02aaA39b223FE8D0A0e5C4F27eAD9083C756Cc2/logo.png',
      },
    },
    destChain: {
      chainId: destChainId,
      txHash: destTxHash,
      amount: '990654755978611',
      token: {
        address: '0x0000000000000000000000000000000000000000',
        chainId: destChainId,
        symbol: 'ETH',
        decimals: 18,
        name: 'ETH',
        coinKey: 'ETH',
        logoURI:
          'https://raw.githubusercontent.com/trustwallet/assets/master/blockchains/ethereum/assets/0xC02aaA39b223FE8D0A0e5C4F27eAD9083C756Cc2/logo.png',
        priceUSD: '2478.63',
        icon: 'https://raw.githubusercontent.com/trustwallet/assets/master/blockchains/ethereum/assets/0xC02aaA39b223FE8D0A0e5C4F27eAD9083C756Cc2/logo.png',
      },
    },
  }),
  getFailed: ({
    srcTxHash = '0xsrcTxHash1',
    srcChainId = 42161,
    destChainId = 10,
  } = {}): StatusResponse => ({
    status: 'FAILED' as StatusTypes,
    bridge: 'debridge' as BridgeId,
    srcChain: {
      chainId: srcChainId,
      txHash: srcTxHash,
      amount: '991250000000000',
      token: {
        address: '0x0000000000000000000000000000000000000000',
        assetId: `eip155:${srcChainId}/slip44:60` as CaipAssetType,
        chainId: srcChainId,
        symbol: 'ETH',
        decimals: 18,
        name: 'ETH',
        coinKey: 'ETH',
        iconUrl:
          'https://raw.githubusercontent.com/trustwallet/assets/master/blockchains/ethereum/assets/0xC02aaA39b223FE8D0A0e5C4F27eAD9083C756Cc2/logo.png',
        icon: 'https://raw.githubusercontent.com/trustwallet/assets/master/blockchains/ethereum/assets/0xC02aaA39b223FE8D0A0e5C4F27eAD9083C756Cc2/logo.png',
      },
    },
    destChain: {
      chainId: destChainId,
      token: {},
    },
  }),
};

const getMockQuote = ({ srcChainId = 42161, destChainId = 10 } = {}) => ({
  requestId: '197c402f-cb96-4096-9f8c-54aed84ca776',
  srcChainId,
  srcTokenAmount: '991250000000000',
  srcAsset: {
    address: '0x0000000000000000000000000000000000000000',
    assetId: `eip155:${srcChainId}/slip44:60` as CaipAssetType,
    chainId: srcChainId,
    symbol: 'ETH',
    decimals: 18,
    name: 'ETH',
    coinKey: 'ETH',
    logoURI:
      'https://raw.githubusercontent.com/trustwallet/assets/master/blockchains/ethereum/assets/0xC02aaA39b223FE8D0A0e5C4F27eAD9083C756Cc2/logo.png',
    priceUSD: '2478.7',
    icon: 'https://raw.githubusercontent.com/trustwallet/assets/master/blockchains/ethereum/assets/0xC02aaA39b223FE8D0A0e5C4F27eAD9083C756Cc2/logo.png',
  },
  destChainId,
  destTokenAmount: '990654755978612',
  minDestTokenAmount: '941000000000000',
  destAsset: {
    address: '0x0000000000000000000000000000000000000000',
    assetId: `eip155:${destChainId}/slip44:60` as CaipAssetType,
    chainId: destChainId,
    symbol: 'ETH',
    decimals: 18,
    name: 'ETH',
    coinKey: 'ETH',
    logoURI:
      'https://raw.githubusercontent.com/trustwallet/assets/master/blockchains/ethereum/assets/0xC02aaA39b223FE8D0A0e5C4F27eAD9083C756Cc2/logo.png',
    priceUSD: '2478.63',
    icon: 'https://raw.githubusercontent.com/trustwallet/assets/master/blockchains/ethereum/assets/0xC02aaA39b223FE8D0A0e5C4F27eAD9083C756Cc2/logo.png',
  },
  feeData: {
    metabridge: {
      amount: '8750000000000',
      asset: {
        address: '0x0000000000000000000000000000000000000000',
        assetId: `eip155:${srcChainId}/slip44:60` as CaipAssetType,
        chainId: srcChainId,
        symbol: 'ETH',
        decimals: 18,
        name: 'ETH',
        coinKey: 'ETH',
        logoURI:
          'https://raw.githubusercontent.com/trustwallet/assets/master/blockchains/ethereum/assets/0xC02aaA39b223FE8D0A0e5C4F27eAD9083C756Cc2/logo.png',
        priceUSD: '2478.7',
        icon: 'https://raw.githubusercontent.com/trustwallet/assets/master/blockchains/ethereum/assets/0xC02aaA39b223FE8D0A0e5C4F27eAD9083C756Cc2/logo.png',
      },
    },
  },
  bridgeId: 'lifi',
  bridges: ['across'],
  steps: [
    {
      action: 'bridge' as ActionTypes,
      srcChainId,
      destChainId,
      protocol: {
        name: 'across',
        displayName: 'Across',
        icon: 'https://raw.githubusercontent.com/lifinance/types/main/src/assets/icons/bridges/acrossv2.png',
      },
      srcAsset: {
        address: '0x0000000000000000000000000000000000000000',
        assetId: `eip155:${srcChainId}/slip44:60` as CaipAssetType,
        chainId: srcChainId,
        symbol: 'ETH',
        decimals: 18,
        name: 'ETH',
        coinKey: 'ETH',
        logoURI:
          'https://raw.githubusercontent.com/trustwallet/assets/master/blockchains/ethereum/assets/0xC02aaA39b223FE8D0A0e5C4F27eAD9083C756Cc2/logo.png',
        priceUSD: '2478.7',
        icon: 'https://raw.githubusercontent.com/trustwallet/assets/master/blockchains/ethereum/assets/0xC02aaA39b223FE8D0A0e5C4F27eAD9083C756Cc2/logo.png',
      },
      destAsset: {
        address: '0x0000000000000000000000000000000000000000',
        assetId: `eip155:${destChainId}/slip44:60` as CaipAssetType,
        chainId: destChainId,
        symbol: 'ETH',
        decimals: 18,
        name: 'ETH',
        coinKey: 'ETH',
        logoURI:
          'https://raw.githubusercontent.com/trustwallet/assets/master/blockchains/ethereum/assets/0xC02aaA39b223FE8D0A0e5C4F27eAD9083C756Cc2/logo.png',
        priceUSD: '2478.63',
        icon: 'https://raw.githubusercontent.com/trustwallet/assets/master/blockchains/ethereum/assets/0xC02aaA39b223FE8D0A0e5C4F27eAD9083C756Cc2/logo.png',
      },
      srcAmount: '991250000000000',
      destAmount: '990654755978612',
    },
  ],
});

const getMockStartPollingForBridgeTxStatusArgs = ({
  txMetaId = 'bridgeTxMetaId1',
  srcTxHash = '0xsrcTxHash1',
  account = '0xaccount1',
  srcChainId = 42161,
  destChainId = 10,
  isStxEnabled = false,
} = {}): StartPollingForBridgeTxStatusArgsSerialized => ({
  bridgeTxMeta: {
    id: txMetaId,
  } as TransactionMeta,
  statusRequest: {
    bridgeId: 'lifi',
    srcTxHash,
    bridge: 'across',
    srcChainId,
    destChainId,
    quote: getMockQuote({ srcChainId, destChainId }),
    refuel: false,
  },
  quoteResponse: {
    quote: getMockQuote({ srcChainId, destChainId }),
    trade: {
      chainId: srcChainId,
      to: '0x23981fC34e69eeDFE2BD9a0a9fCb0719Fe09DbFC',
      from: account,
      value: '0x038d7ea4c68000',
      data: '0x3ce33bff0000000000000000000000000000000000000000000000000000000000000080000000000000000000000000000000000000000000000000000000000000000000000000000000000000000000000000000000000000000000038d7ea4c6800000000000000000000000000000000000000000000000000000000000000000c0000000000000000000000000000000000000000000000000000000000000000d6c6966694164617074657256320000000000000000000000000000000000000000000000000000000000000000000000000000000000000000000000000001c0000000000000000000000000e397c4883ec89ed4fc9d258f00c689708b2799c9000000000000000000000000e397c4883ec89ed4fc9d258f00c689708b2799c9000000000000000000000000000000000000000000000000000000000000000a000000000000000000000000000000000000000000000000000000000000000000000000000000000000000000000000000000000000000000000000000000000000000000000000000000000000000000000000000000000038589602234000000000000000000000000000000000000000000000000000000000000000140000000000000000000000000000000000000000000000000000007f544a44c0000000000000000000000000056ca675c3633cc16bd6849e2b431d4e8de5e23bf000000000000000000000000000000000000000000000000000000000000006c5a39b10a4f4f0747826140d2c5fe6ef47965741f6f7a4734bf784bf3ae3f24520000000a000222266cc2dca0671d2a17ffffffffffffffffffffffffffffffffffffffffffffffffffffffffffffffffd00dfeeddeadbeef8932eb23bad9bddb5cf81426f78279a53c6c3b7100000000000000000000000000000000000000009ce3c510b3f58edc8d53ae708056e30926f62d0b42d5c9b61c391bb4e8a2c1917f8ed995169ffad0d79af2590303e83c57e15a9e0b248679849556c2e03a1c811b',
      gasLimit: 282915,
    },
    approval: null as never,
    estimatedProcessingTimeInSeconds: 15,
    sentAmount: { amount: '1.234', valueInCurrency: null, usd: null },
    toTokenAmount: { amount: '1.234', valueInCurrency: null, usd: null },
    minToTokenAmount: { amount: '1.17', valueInCurrency: null, usd: null },
    totalNetworkFee: { amount: '1.234', valueInCurrency: null, usd: null },
    totalMaxNetworkFee: { amount: '1.234', valueInCurrency: null, usd: null },
    gasFee: {
      effective: { amount: '.00055', valueInCurrency: null, usd: '2.5778' },
      total: { amount: '1.234', valueInCurrency: null, usd: null },
      max: { amount: '1.234', valueInCurrency: null, usd: null },
    },
    adjustedReturn: { valueInCurrency: null, usd: null },
    swapRate: '1.234',
    cost: { valueInCurrency: null, usd: null },
  },
  accountAddress: account,
  startTime: 1729964825189,
  slippagePercentage: 0,
  initialDestAssetBalance: undefined,
  targetContractAddress: '0x23981fC34e69eeDFE2BD9a0a9fCb0719Fe09DbFC',
  isStxEnabled,
});

const MockTxHistory = {
  getInitNoSrcTxHash: ({
    txMetaId = 'bridgeTxMetaId1',
    account = '0xaccount1',
    srcChainId = 42161,
    destChainId = 10,
  } = {}): Record<string, BridgeHistoryItem> => ({
    [txMetaId]: {
      txMetaId,
      quote: getMockQuote({ srcChainId, destChainId }),
      startTime: 1729964825189,
      estimatedProcessingTimeInSeconds: 15,
      slippagePercentage: 0,
      account,
      targetContractAddress: '0x23981fC34e69eeDFE2BD9a0a9fCb0719Fe09DbFC',
      initialDestAssetBalance: undefined,
      pricingData: { amountSent: '1.234' },
      status: MockStatusResponse.getPending({
        srcChainId,
      }),
      hasApprovalTx: false,
      approvalTxId: undefined,
    },
  }),
  getInit: ({
    txMetaId = 'bridgeTxMetaId1',
    account = '0xaccount1',
    srcChainId = 42161,
    destChainId = 10,
  } = {}): Record<string, BridgeHistoryItem> => ({
    [txMetaId]: {
      txMetaId,
      quote: getMockQuote({ srcChainId, destChainId }),
      startTime: 1729964825189,
      estimatedProcessingTimeInSeconds: 15,
      slippagePercentage: 0,
      account,
      targetContractAddress: '0x23981fC34e69eeDFE2BD9a0a9fCb0719Fe09DbFC',
      initialDestAssetBalance: undefined,
      pricingData: { amountSent: '1.234' },
      status: MockStatusResponse.getPending({
        srcChainId,
      }),
      hasApprovalTx: false,
    },
  }),
  getPending: ({
    txMetaId = 'bridgeTxMetaId1',
    batchId = undefined,
    approvalTxId = undefined,
    srcTxHash = '0xsrcTxHash1',
    account = '0xaccount1',
    srcChainId = 42161,
    destChainId = 10,
    featureId = undefined,
  } = {}): Record<string, BridgeHistoryItem> => ({
    [txMetaId]: {
      txMetaId,
      batchId,
      quote: getMockQuote({ srcChainId, destChainId }),
      startTime: 1729964825189,
      estimatedProcessingTimeInSeconds: 15,
      slippagePercentage: 0,
      account,
      status: MockStatusResponse.getPending({
        srcTxHash,
        srcChainId,
      }),
      targetContractAddress: '0x23981fC34e69eeDFE2BD9a0a9fCb0719Fe09DbFC',
      initialDestAssetBalance: undefined,
      pricingData: {
        amountSent: '1.234',
        amountSentInUsd: undefined,
        quotedGasAmount: '.00055',
        quotedGasInUsd: '2.5778',
        quotedReturnInUsd: undefined,
      },
      approvalTxId,
      isStxEnabled: false,
      hasApprovalTx: false,
      completionTime: undefined,
      attempts: undefined,
      featureId,
    },
  }),
  getUnknown: ({
    txMetaId = 'bridgeTxMetaId2',
    srcTxHash = '0xsrcTxHash2',
    account = '0xaccount1',
    srcChainId = 42161,
    destChainId = 10,
  } = {}): Record<string, BridgeHistoryItem> => ({
    [txMetaId]: {
      txMetaId,
      quote: getMockQuote({ srcChainId, destChainId }),
      startTime: 1729964825189,
      estimatedProcessingTimeInSeconds: 15,
      slippagePercentage: 0,
      account,
      status: {
        status: StatusTypes.UNKNOWN,
        srcChain: {
          chainId: srcChainId,
          txHash: srcTxHash,
        },
      },
      targetContractAddress: '0x23981fC34e69eeDFE2BD9a0a9fCb0719Fe09DbFC',
      initialDestAssetBalance: undefined,
      pricingData: {
        amountSent: '1.234',
        amountSentInUsd: undefined,
        quotedGasInUsd: undefined,
        quotedReturnInUsd: undefined,
      },
      approvalTxId: undefined,
      hasApprovalTx: false,
      completionTime: undefined,
    },
  }),
  getPendingSwap: ({
    txMetaId = 'swapTxMetaId1',
    srcTxHash = '0xsrcTxHash1',
    account = '0xaccount1',
    srcChainId = 42161,
    destChainId = 42161,
    featureId = undefined,
  } = {}): Record<string, BridgeHistoryItem> => ({
    [txMetaId]: {
      txMetaId,
      quote: getMockQuote({ srcChainId, destChainId }),
      startTime: 1729964825189,
      estimatedProcessingTimeInSeconds: 15,
      slippagePercentage: 0,
      account,
      status: MockStatusResponse.getPending({
        srcTxHash,
        srcChainId,
      }),
      targetContractAddress: '0x23981fC34e69eeDFE2BD9a0a9fCb0719Fe09DbFC',
      initialDestAssetBalance: undefined,
      pricingData: {
        amountSent: '1.234',
        amountSentInUsd: undefined,
        quotedGasInUsd: undefined,
        quotedReturnInUsd: undefined,
      },
      approvalTxId: undefined,
      isStxEnabled: false,
      hasApprovalTx: false,
      completionTime: undefined,
      featureId,
    },
  }),
  getComplete: ({
    txMetaId = 'bridgeTxMetaId1',
    batchId = undefined,
    srcTxHash = '0xsrcTxHash1',
    account = '0xaccount1',
    srcChainId = 42161,
    destChainId = 10,
  } = {}): Record<string, BridgeHistoryItem> => ({
    [txMetaId]: {
      txMetaId,
      batchId,
      featureId: undefined,
      quote: getMockQuote({ srcChainId, destChainId }),
      startTime: 1729964825189,
      completionTime: 1736277625746,
      estimatedProcessingTimeInSeconds: 15,
      slippagePercentage: 0,
      account,
      status: MockStatusResponse.getComplete({ srcTxHash }),
      targetContractAddress: '0x23981fC34e69eeDFE2BD9a0a9fCb0719Fe09DbFC',
      initialDestAssetBalance: undefined,
      pricingData: {
        amountSent: '1.234',
        amountSentInUsd: undefined,
        quotedGasAmount: '.00055',
        quotedGasInUsd: '2.5778',
        quotedReturnInUsd: undefined,
      },
      approvalTxId: undefined,
      isStxEnabled: true,
      hasApprovalTx: false,
      attempts: undefined,
    },
  }),
};

const getMessengerMock = ({
  account = '0xaccount1',
  srcChainId = 42161,
  txHash = '0xsrcTxHash1',
  txMetaId = 'bridgeTxMetaId1',
} = {}) =>
  ({
    call: jest.fn((method: string) => {
      if (method === 'AccountsController:getSelectedMultichainAccount') {
        return {
          address: account,
          metadata: { snap: { id: 'snapId' } },
          options: { scope: 'scope' },
        };
      } else if (method === 'NetworkController:findNetworkClientIdByChainId') {
        return 'networkClientId';
      } else if (method === 'NetworkController:getState') {
        return { selectedNetworkClientId: 'networkClientId' };
      } else if (method === 'NetworkController:getNetworkClientById') {
        return {
          configuration: {
            chainId: numberToHex(srcChainId),
          },
        };
      } else if (method === 'TransactionController:getState') {
        return {
          transactions: [
            {
              id: txMetaId,
              hash: txHash,
            },
          ],
        };
      }
      return null;
    }),
    subscribe: mockMessengerSubscribe,
    publish: jest.fn(),
    registerActionHandler: jest.fn(),
    registerInitialEventPayload: jest.fn(),
  }) as unknown as jest.Mocked<BridgeStatusControllerMessenger>;

const executePollingWithPendingStatus = async () => {
  // Setup
  jest.useFakeTimers();
  const fetchBridgeTxStatusSpy = jest
    .spyOn(bridgeStatusUtils, 'fetchBridgeTxStatus')
    .mockResolvedValueOnce({
      status: MockStatusResponse.getPending(),
      validationFailures: [],
    });
  const bridgeStatusController = new BridgeStatusController({
    messenger: getMessengerMock(),
    clientId: BridgeClientId.EXTENSION,
    fetchFn: jest.fn(),
    addTransactionFn: jest.fn(),
    addTransactionBatchFn: jest.fn(),
    updateTransactionFn: jest.fn(),
    estimateGasFeeFn: jest.fn(),
    config: {},
  });
  const startPollingSpy = jest.spyOn(bridgeStatusController, 'startPolling');

  // Execution
  bridgeStatusController.startPollingForBridgeTxStatus(
    getMockStartPollingForBridgeTxStatusArgs(),
  );
  fetchBridgeTxStatusSpy.mockImplementationOnce(async () => {
    return {
      status: MockStatusResponse.getPending(),
      validationFailures: [],
    };
  });
  jest.advanceTimersByTime(10000);
  await flushPromises();

  return {
    bridgeStatusController,
    startPollingSpy,
    fetchBridgeTxStatusSpy,
  };
};

// Define mocks at the top level
const mockSelectedAccount = {
  id: 'test-account-id',
  address: '0xaccount1',
  type: 'eth',
  metadata: {
    keyring: {
      type: ['any'],
    },
  },
};

const addTransactionFn = jest.fn();
const addTransactionBatchFn = jest.fn();
const updateTransactionFn = jest.fn();
const estimateGasFeeFn = jest.fn();

const getController = (
  call: jest.Mock,
  traceFn?: jest.Mock,
  clientId: BridgeClientId = BridgeClientId.EXTENSION,
  mockFetchFn = jest.fn(),
) => {
  const controller = new BridgeStatusController({
    messenger: {
      call,
      subscribe: mockMessengerSubscribe,
      publish: jest.fn(),
      registerActionHandler: jest.fn(),
      registerInitialEventPayload: jest.fn(),
    } as never,
    clientId,
    fetchFn: mockFetchFn,
    addTransactionFn,
    addTransactionBatchFn,
    estimateGasFeeFn,
    updateTransactionFn,
    traceFn,
  });

  const startPollingSpy = jest.fn();
  jest.spyOn(controller, 'startPolling').mockImplementation(startPollingSpy);
  return {
    controller,
    startPollingForBridgeTxStatusSpy: startPollingSpy,
  };
};

describe('BridgeStatusController', () => {
  beforeEach(() => {
    jest.clearAllMocks();
    jest.clearAllTimers();
  });

  describe('constructor', () => {
    it('should setup correctly', () => {
      const bridgeStatusController = new BridgeStatusController({
        messenger: getMessengerMock(),
        clientId: BridgeClientId.EXTENSION,
        fetchFn: jest.fn(),
        addTransactionFn: jest.fn(),
        addTransactionBatchFn: jest.fn(),
        updateTransactionFn: jest.fn(),
        estimateGasFeeFn: jest.fn(),
      });
      expect(bridgeStatusController.state).toStrictEqual(EMPTY_INIT_STATE);
      expect(mockMessengerSubscribe.mock.calls).toMatchSnapshot();
    });

    it('rehydrates the tx history state', async () => {
      // Setup
      const bridgeStatusController = new BridgeStatusController({
        messenger: getMessengerMock(),
        clientId: BridgeClientId.EXTENSION,
        fetchFn: jest.fn(),
        addTransactionFn: jest.fn(),
        addTransactionBatchFn: jest.fn(),
        updateTransactionFn: jest.fn(),
        estimateGasFeeFn: jest.fn(),
        state: {
          txHistory: MockTxHistory.getPending(),
        },
      });

      // Assertion
      expect(bridgeStatusController.state.txHistory).toMatchSnapshot();
      bridgeStatusController.stopAllPolling();
    });

    it('restarts polling for history items that are not complete', async () => {
      // Setup
      jest.useFakeTimers();
      const fetchBridgeTxStatusSpy = jest.spyOn(
        bridgeStatusUtils,
        'fetchBridgeTxStatus',
      );

      // Execution
      const bridgeStatusController = new BridgeStatusController({
        messenger: getMessengerMock(),
        state: {
          txHistory: {
            ...MockTxHistory.getPending(),
            ...MockTxHistory.getUnknown(),
            ...MockTxHistory.getPendingSwap(),
          },
        },
        clientId: BridgeClientId.EXTENSION,
        fetchFn: jest
          .fn()
          .mockResolvedValueOnce(MockStatusResponse.getPending())
          .mockResolvedValueOnce(MockStatusResponse.getComplete()),
        addTransactionFn: jest.fn(),
        addTransactionBatchFn: jest.fn(),
        updateTransactionFn: jest.fn(),
        estimateGasFeeFn: jest.fn(),
      });
      jest.advanceTimersByTime(10000);
      await flushPromises();

      // Assertions
      expect(fetchBridgeTxStatusSpy).toHaveBeenCalledTimes(2);
      bridgeStatusController.stopAllPolling();
    });
  });

  describe('startPolling - error handling', () => {
    const consoleFn = console.warn;
    let consoleFnSpy: jest.SpyInstance;

    beforeEach(() => {
      jest.clearAllMocks();
      jest.clearAllTimers();
      // eslint-disable-next-line no-empty-function
      consoleFnSpy = jest.spyOn(console, 'warn').mockImplementation(() => {});
    });

    afterEach(() => {
      console.warn = consoleFn;
    });

    it('should handle network errors during fetchBridgeTxStatus', async () => {
      // Setup
      jest.useFakeTimers();
      const fetchBridgeTxStatusSpy = jest.spyOn(
        bridgeStatusUtils,
        'fetchBridgeTxStatus',
      );

      const mockFetchFn = jest
        .fn()
        .mockRejectedValueOnce(new Error('Network error'));
      const bridgeStatusController = new BridgeStatusController({
        messenger: getMessengerMock(),
        clientId: BridgeClientId.EXTENSION,
        fetchFn: mockFetchFn,
        addTransactionFn: jest.fn(),
        addTransactionBatchFn: jest.fn(),
        updateTransactionFn: jest.fn(),
        estimateGasFeeFn: jest.fn(),
      });

      // Execution
      bridgeStatusController.startPollingForBridgeTxStatus(
        getMockStartPollingForBridgeTxStatusArgs(),
      );

      // Trigger polling
      jest.advanceTimersByTime(10000);
      await flushPromises();

      // Assertions
      expect(fetchBridgeTxStatusSpy).toHaveBeenCalledTimes(1);
      // Transaction should still be in history but status should remain unchanged
      expect(bridgeStatusController.state.txHistory).toHaveProperty(
        'bridgeTxMetaId1',
      );
      expect(
        bridgeStatusController.state.txHistory.bridgeTxMetaId1.status.status,
      ).toBe('PENDING');

      // Should increment attempts counter
      expect(
        bridgeStatusController.state.txHistory.bridgeTxMetaId1.attempts
          ?.counter,
      ).toBe(1);
      expect(
        bridgeStatusController.state.txHistory.bridgeTxMetaId1.attempts
          ?.lastAttemptTime,
      ).toBeDefined();

      bridgeStatusController.stopAllPolling();
      expect(consoleFnSpy.mock.calls).toMatchInlineSnapshot(`
        Array [
          Array [
            "Failed to fetch bridge tx status",
            [Error: Network error],
          ],
        ]
      `);
    });

    it('should stop polling after max attempts are reached', async () => {
      // Setup
      jest.useFakeTimers();
      const fetchBridgeTxStatusSpy = jest.spyOn(
        bridgeStatusUtils,
        'fetchBridgeTxStatus',
      );

      const failedFetch = jest
        .fn()
        .mockRejectedValue(new Error('Persistent error'));
      const bridgeStatusController = new BridgeStatusController({
        messenger: getMessengerMock(),
        clientId: BridgeClientId.EXTENSION,
        fetchFn: failedFetch,
        addTransactionFn: jest.fn(),
        addTransactionBatchFn: jest.fn(),
        updateTransactionFn: jest.fn(),
        estimateGasFeeFn: jest.fn(),
      });

      // Execution
      bridgeStatusController.startPollingForBridgeTxStatus(
        getMockStartPollingForBridgeTxStatusArgs(),
      );

      // Trigger polling with exponential backoff timing
      for (let i = 0; i < MAX_ATTEMPTS * 2; i++) {
        jest.advanceTimersByTime(10_000 * 2 ** i);
        await flushPromises();
      }

      // Assertions
      expect(fetchBridgeTxStatusSpy).toHaveBeenCalledTimes(MAX_ATTEMPTS);
      expect(
        bridgeStatusController.state.txHistory.bridgeTxMetaId1.attempts
          ?.counter,
      ).toBe(MAX_ATTEMPTS);

      // Verify polling stops after max attempts - even with a long wait, no more calls
      const callCountBeforeExtraTime = fetchBridgeTxStatusSpy.mock.calls.length;
      jest.advanceTimersByTime(1_000_000_000);
      await flushPromises();
      expect(fetchBridgeTxStatusSpy).toHaveBeenCalledTimes(
        callCountBeforeExtraTime,
      );
      bridgeStatusController.stopAllPolling();
      expect(consoleFnSpy.mock.calls).toMatchInlineSnapshot(`
        Array [
          Array [
            "Failed to fetch bridge tx status",
            [Error: Persistent error],
          ],
          Array [
            "Failed to fetch bridge tx status",
            [Error: Persistent error],
          ],
          Array [
            "Failed to fetch bridge tx status",
            [Error: Persistent error],
          ],
          Array [
            "Failed to fetch bridge tx status",
            [Error: Persistent error],
          ],
          Array [
            "Failed to fetch bridge tx status",
            [Error: Persistent error],
          ],
          Array [
            "Failed to fetch bridge tx status",
            [Error: Persistent error],
          ],
          Array [
            "Failed to fetch bridge tx status",
            [Error: Persistent error],
          ],
        ]
      `);
    });
  });

  describe('startPollingForBridgeTxStatus', () => {
    beforeEach(() => {
      jest.clearAllMocks();
    });

    it('sets the inital tx history state', async () => {
      // Setup
      const bridgeStatusController = new BridgeStatusController({
        messenger: getMessengerMock(),
        clientId: BridgeClientId.EXTENSION,
        fetchFn: jest
          .fn()
          .mockResolvedValueOnce(MockStatusResponse.getPending()),
        addTransactionFn: jest.fn(),
        addTransactionBatchFn: jest.fn(),
        updateTransactionFn: jest.fn(),
        estimateGasFeeFn: jest.fn(),
      });

      // Execution
      bridgeStatusController.startPollingForBridgeTxStatus(
        getMockStartPollingForBridgeTxStatusArgs(),
      );

      // Assertion
      expect(bridgeStatusController.state.txHistory).toMatchSnapshot();
      bridgeStatusController.stopAllPolling();
    });

    it('starts polling and updates the tx history when the status response is received', async () => {
      const {
        bridgeStatusController,
        startPollingSpy,
        fetchBridgeTxStatusSpy,
      } = await executePollingWithPendingStatus();

      // Assertions
      expect(startPollingSpy).toHaveBeenCalledTimes(1);
      expect(fetchBridgeTxStatusSpy).toHaveBeenCalled();
      expect(bridgeStatusController.state.txHistory).toStrictEqual(
        MockTxHistory.getPending(),
      );
      bridgeStatusController.stopAllPolling();
    });

    it('stops polling when the status response is complete', async () => {
      // Setup
      jest.useFakeTimers();
      jest.spyOn(Date, 'now').mockImplementation(() => {
        return MockTxHistory.getComplete().bridgeTxMetaId1.completionTime ?? 10;
      });
      const messengerMock = getMessengerMock();
      const bridgeStatusController = new BridgeStatusController({
        messenger: messengerMock,
        clientId: BridgeClientId.EXTENSION,
        fetchFn: jest.fn(),
        addTransactionFn: jest.fn(),
        addTransactionBatchFn: jest.fn(),
        updateTransactionFn: jest.fn(),
        estimateGasFeeFn: jest.fn(),
      });
      const fetchBridgeTxStatusSpy = jest.spyOn(
        bridgeStatusUtils,
        'fetchBridgeTxStatus',
      );
      const stopPollingByNetworkClientIdSpy = jest.spyOn(
        bridgeStatusController,
        'stopPollingByPollingToken',
      );

      // Execution
      bridgeStatusController.startPollingForBridgeTxStatus(
        getMockStartPollingForBridgeTxStatusArgs({
          isStxEnabled: true,
        }),
      );
      fetchBridgeTxStatusSpy.mockImplementationOnce(async () => {
        return {
          status: MockStatusResponse.getComplete(),
          validationFailures: [],
        };
      });
      jest.advanceTimersByTime(10000);
      await flushPromises();

      // Assertions
      expect(stopPollingByNetworkClientIdSpy).toHaveBeenCalledTimes(1);
      expect(bridgeStatusController.state.txHistory).toStrictEqual(
        MockTxHistory.getComplete(),
      );

      expect(messengerMock.call.mock.calls).toMatchSnapshot();
      // Cleanup
      jest.restoreAllMocks();
    });

    it('does not poll if the srcTxHash is not available', async () => {
      // Setup
      jest.useFakeTimers();

      const messengerMock = {
        call: jest.fn((method: string) => {
          if (method === 'AccountsController:getSelectedMultichainAccount') {
            return { address: '0xaccount1' };
          } else if (
            method === 'NetworkController:findNetworkClientIdByChainId'
          ) {
            return 'networkClientId';
          } else if (method === 'NetworkController:getState') {
            return { selectedNetworkClientId: 'networkClientId' };
          } else if (method === 'NetworkController:getNetworkClientById') {
            return {
              configuration: {
                chainId: numberToHex(42161),
              },
            };
          } else if (method === 'TransactionController:getState') {
            return {
              transactions: [
                {
                  id: 'bridgeTxMetaId1',
                  hash: undefined,
                },
              ],
            };
          }
          return null;
        }),
        subscribe: mockMessengerSubscribe,
        publish: jest.fn(),
        registerActionHandler: jest.fn(),
        registerInitialEventPayload: jest.fn(),
      } as unknown as jest.Mocked<BridgeStatusControllerMessenger>;

      const fetchBridgeTxStatusSpy = jest.spyOn(
        bridgeStatusUtils,
        'fetchBridgeTxStatus',
      );
      const bridgeStatusController = new BridgeStatusController({
        messenger: messengerMock,
        clientId: BridgeClientId.EXTENSION,
        fetchFn: jest.fn(),
        addTransactionFn: jest.fn(),
        addTransactionBatchFn: jest.fn(),
        updateTransactionFn: jest.fn(),
        estimateGasFeeFn: jest.fn(),
      });

      // Start polling with args that have no srcTxHash
      const startPollingArgs = getMockStartPollingForBridgeTxStatusArgs();
      startPollingArgs.statusRequest.srcTxHash = undefined;
      bridgeStatusController.startPollingForBridgeTxStatus(startPollingArgs);

      // Advance timer to trigger polling
      jest.advanceTimersByTime(10000);
      await flushPromises();

      // Assertions
      expect(fetchBridgeTxStatusSpy).not.toHaveBeenCalled();
      expect(bridgeStatusController.state.txHistory).toHaveProperty(
        'bridgeTxMetaId1',
      );
      expect(
        bridgeStatusController.state.txHistory.bridgeTxMetaId1.status.srcChain
          .txHash,
      ).toBeUndefined();

      // Cleanup
      jest.restoreAllMocks();
    });

    it('emits bridgeTransactionComplete event when the status response is complete', async () => {
      // Setup
      jest.useFakeTimers();
      jest.spyOn(Date, 'now').mockImplementation(() => {
        return MockTxHistory.getComplete().bridgeTxMetaId1.completionTime ?? 10;
      });

      const messengerMock = getMessengerMock();
      const bridgeStatusController = new BridgeStatusController({
        messenger: messengerMock,
        clientId: BridgeClientId.EXTENSION,
        fetchFn: jest.fn(),
        addTransactionFn: jest.fn(),
        addTransactionBatchFn: jest.fn(),
        updateTransactionFn: jest.fn(),
        estimateGasFeeFn: jest.fn(),
      });

      const fetchBridgeTxStatusSpy = jest
        .spyOn(bridgeStatusUtils, 'fetchBridgeTxStatus')
        .mockImplementationOnce(async () => {
          return {
            status: MockStatusResponse.getComplete(),
            validationFailures: [],
          };
        });

      // Execution
      bridgeStatusController.startPollingForBridgeTxStatus(
        getMockStartPollingForBridgeTxStatusArgs(),
      );
      jest.advanceTimersByTime(10000);
      await flushPromises();

      // Assertions
      expect(fetchBridgeTxStatusSpy).toHaveBeenCalledTimes(1);

      // Cleanup
      jest.restoreAllMocks();
    });

    it('emits bridgeTransactionFailed event when the status response is failed', async () => {
      // Setup
      jest.useFakeTimers();
      jest.spyOn(Date, 'now').mockImplementation(() => {
        return MockTxHistory.getComplete().bridgeTxMetaId1.completionTime ?? 10;
      });

      const messengerMock = getMessengerMock();
      const fetchBridgeTxStatusSpy = jest
        .spyOn(bridgeStatusUtils, 'fetchBridgeTxStatus')
        .mockImplementationOnce(async () => {
          return {
            status: MockStatusResponse.getFailed(),
            validationFailures: [],
          };
        });
      const bridgeStatusController = new BridgeStatusController({
        messenger: messengerMock,
        clientId: BridgeClientId.EXTENSION,
        fetchFn: jest.fn(),
        addTransactionFn: jest.fn(),
        addTransactionBatchFn: jest.fn(),
        updateTransactionFn: jest.fn(),
        estimateGasFeeFn: jest.fn(),
      });

      // Execution
      bridgeStatusController.startPollingForBridgeTxStatus(
        getMockStartPollingForBridgeTxStatusArgs(),
      );
      jest.advanceTimersByTime(10000);
      await flushPromises();

      // Assertions
      expect(fetchBridgeTxStatusSpy).toHaveBeenCalledTimes(1);
      expect(messengerMock.call.mock.calls).toMatchSnapshot();

      // Cleanup
      jest.restoreAllMocks();
    });

    it('updates the srcTxHash when one is available', async () => {
      // Setup
      jest.useFakeTimers();
      let getStateCallCount = 0;

      const messengerMock = {
        call: jest.fn((method: string) => {
          if (method === 'AccountsController:getSelectedMultichainAccount') {
            return { address: '0xaccount1' };
          } else if (
            method === 'NetworkController:findNetworkClientIdByChainId'
          ) {
            return 'networkClientId';
          } else if (method === 'NetworkController:getState') {
            return { selectedNetworkClientId: 'networkClientId' };
          } else if (method === 'NetworkController:getNetworkClientById') {
            return {
              configuration: {
                chainId: numberToHex(42161),
              },
            };
          } else if (method === 'TransactionController:getState') {
            getStateCallCount += 1;
            return {
              transactions: [
                {
                  id: 'bridgeTxMetaId1',
                  hash: getStateCallCount === 0 ? undefined : '0xnewTxHash',
                },
              ],
            };
          }
          return null;
        }),
        subscribe: mockMessengerSubscribe,
        publish: jest.fn(),
        registerActionHandler: jest.fn(),
        registerInitialEventPayload: jest.fn(),
      } as unknown as jest.Mocked<BridgeStatusControllerMessenger>;

      const bridgeStatusController = new BridgeStatusController({
        messenger: messengerMock,
        clientId: BridgeClientId.EXTENSION,
        fetchFn: jest
          .fn()
          .mockResolvedValueOnce(MockStatusResponse.getPending()),
        addTransactionFn: jest.fn(),
        addTransactionBatchFn: jest.fn(),
        updateTransactionFn: jest.fn(),
        estimateGasFeeFn: jest.fn(),
        traceFn: jest.fn(),
      });

      // Start polling with no srcTxHash
      const startPollingArgs = getMockStartPollingForBridgeTxStatusArgs();
      startPollingArgs.statusRequest.srcTxHash = undefined;
      bridgeStatusController.startPollingForBridgeTxStatus(startPollingArgs);

      // Verify initial state has no srcTxHash
      expect(
        bridgeStatusController.state.txHistory.bridgeTxMetaId1.status.srcChain
          .txHash,
      ).toBeUndefined();

      // Advance timer to trigger polling with new hash
      jest.advanceTimersByTime(10000);
      await flushPromises();

      // Verify the srcTxHash was updated
      expect(
        bridgeStatusController.state.txHistory.bridgeTxMetaId1.status.srcChain
          .txHash,
      ).toBe('0xsrcTxHash1');

      // Cleanup
      bridgeStatusController.stopAllPolling();
      jest.restoreAllMocks();
    });
  });

  describe('resetState', () => {
    it('resets the state', async () => {
      const { bridgeStatusController } =
        await executePollingWithPendingStatus();

      expect(bridgeStatusController.state.txHistory).toStrictEqual(
        MockTxHistory.getPending(),
      );
      bridgeStatusController.resetState();
      expect(bridgeStatusController.state.txHistory).toStrictEqual(
        EMPTY_INIT_STATE.txHistory,
      );
    });
  });

  describe('getBridgeHistoryItemByTxMetaId', () => {
    it('returns the bridge history item when it exists', async () => {
      const { bridgeStatusController } =
        await executePollingWithPendingStatus();

      const txMetaId = 'bridgeTxMetaId1';
      const bridgeHistoryItem =
        bridgeStatusController.getBridgeHistoryItemByTxMetaId(txMetaId);

      expect(bridgeHistoryItem).toBeDefined();
      expect(bridgeHistoryItem?.quote.srcChainId).toBe(42161);
      expect(bridgeHistoryItem?.quote.destChainId).toBe(10);
      expect(bridgeHistoryItem?.status.status).toBe(StatusTypes.PENDING);
    });

    it('returns undefined when the transaction does not exist', async () => {
      const { bridgeStatusController } =
        await executePollingWithPendingStatus();

      const txMetaId = 'nonExistentTxId';
      const bridgeHistoryItem =
        bridgeStatusController.getBridgeHistoryItemByTxMetaId(txMetaId);

      expect(bridgeHistoryItem).toBeUndefined();
    });

    it('handles the case when txHistory is empty', () => {
      const bridgeStatusController = new BridgeStatusController({
        messenger: getMessengerMock(),
        clientId: BridgeClientId.EXTENSION,
        fetchFn: jest.fn(),
        addTransactionFn: jest.fn(),
        addTransactionBatchFn: jest.fn(),
        updateTransactionFn: jest.fn(),
        estimateGasFeeFn: jest.fn(),
        state: EMPTY_INIT_STATE,
      });

      const txMetaId = 'anyTxId';
      const bridgeHistoryItem =
        bridgeStatusController.getBridgeHistoryItemByTxMetaId(txMetaId);

      expect(bridgeHistoryItem).toBeUndefined();
    });

    it('returns the correct transaction when multiple transactions exist', () => {
      const bridgeStatusController = new BridgeStatusController({
        messenger: getMessengerMock(),
        clientId: BridgeClientId.EXTENSION,
        fetchFn: jest.fn(),
        addTransactionFn: jest.fn(),
        addTransactionBatchFn: jest.fn(),
        updateTransactionFn: jest.fn(),
        estimateGasFeeFn: jest.fn(),
        state: {
          txHistory: {
            bridgeTxMetaId1: {
              ...MockTxHistory.getPending().bridgeTxMetaId1,
              quote: {
                ...MockTxHistory.getPending().bridgeTxMetaId1.quote,
                srcChainId: 10,
                destChainId: 137,
              },
            },
            anotherTxId: {
              ...MockTxHistory.getPending().bridgeTxMetaId1,
              txMetaId: 'anotherTxId',
              quote: {
                ...MockTxHistory.getPending().bridgeTxMetaId1.quote,
                srcChainId: 1,
                destChainId: 42161,
              },
            },
          },
        },
      });

      // Get the first transaction
      const firstTransaction =
        bridgeStatusController.getBridgeHistoryItemByTxMetaId(
          'bridgeTxMetaId1',
        );
      expect(firstTransaction?.quote.srcChainId).toBe(10);
      expect(firstTransaction?.quote.destChainId).toBe(137);

      // Get the second transaction
      const secondTransaction =
        bridgeStatusController.getBridgeHistoryItemByTxMetaId('anotherTxId');
      expect(secondTransaction?.quote.srcChainId).toBe(1);
      expect(secondTransaction?.quote.destChainId).toBe(42161);
    });
  });

  describe('wipeBridgeStatus', () => {
    it('wipes the bridge status for the given address', async () => {
      // Setup
      jest.useFakeTimers();

      let getSelectedMultichainAccountCalledTimes = 0;
      const messengerMock = {
        call: jest.fn((method: string) => {
          if (method === 'AccountsController:getSelectedMultichainAccount') {
            let account;

            if (getSelectedMultichainAccountCalledTimes === 0) {
              account = '0xaccount1';
            } else {
              account = '0xaccount2';
            }
            getSelectedMultichainAccountCalledTimes += 1;
            return { address: account };
          } else if (
            method === 'NetworkController:findNetworkClientIdByChainId'
          ) {
            return 'networkClientId';
          } else if (method === 'NetworkController:getState') {
            return { selectedNetworkClientId: 'networkClientId' };
          } else if (method === 'NetworkController:getNetworkClientById') {
            return {
              configuration: {
                chainId: numberToHex(42161),
              },
            };
          } else if (method === 'TransactionController:getState') {
            return {
              transactions: [{ id: 'bridgeTxMetaId1', hash: '0xsrcTxHash1' }],
            };
          }
          return null;
        }),
        subscribe: mockMessengerSubscribe,
        publish: jest.fn(),
        registerActionHandler: jest.fn(),
        registerInitialEventPayload: jest.fn(),
      } as unknown as jest.Mocked<BridgeStatusControllerMessenger>;
      const bridgeStatusController = new BridgeStatusController({
        messenger: messengerMock,
        clientId: BridgeClientId.EXTENSION,
        fetchFn: jest.fn(),
        addTransactionFn: jest.fn(),
        addTransactionBatchFn: jest.fn(),
        updateTransactionFn: jest.fn(),
        estimateGasFeeFn: jest.fn(),
      });
      const fetchBridgeTxStatusSpy = jest
        .spyOn(bridgeStatusUtils, 'fetchBridgeTxStatus')
        .mockImplementationOnce(async () => {
          return {
            status: MockStatusResponse.getComplete(),
            validationFailures: [],
          };
        })
        .mockImplementationOnce(async () => {
          return {
            status: MockStatusResponse.getComplete({
              srcTxHash: '0xsrcTxHash2',
              destTxHash: '0xdestTxHash2',
            }),
            validationFailures: [],
          };
        });

      // Start polling for 0xaccount1
      bridgeStatusController.startPollingForBridgeTxStatus(
        getMockStartPollingForBridgeTxStatusArgs(),
      );
      jest.advanceTimersByTime(10_000);
      expect(fetchBridgeTxStatusSpy).toHaveBeenCalledTimes(1);

      // Start polling for 0xaccount2
      bridgeStatusController.startPollingForBridgeTxStatus(
        getMockStartPollingForBridgeTxStatusArgs({
          txMetaId: 'bridgeTxMetaId2',
          srcTxHash: '0xsrcTxHash2',
          account: '0xaccount2',
        }),
      );
      jest.advanceTimersByTime(10_000);
      expect(fetchBridgeTxStatusSpy).toHaveBeenCalledTimes(2);

      // Check that both accounts have a tx history entry
      expect(bridgeStatusController.state.txHistory).toHaveProperty(
        'bridgeTxMetaId1',
      );
      expect(bridgeStatusController.state.txHistory).toHaveProperty(
        'bridgeTxMetaId2',
      );

      // Wipe the status for 1 account only
      bridgeStatusController.wipeBridgeStatus({
        address: '0xaccount1',
        ignoreNetwork: false,
      });

      // Assertions
      const txHistoryItems = Object.values(
        bridgeStatusController.state.txHistory,
      );
      expect(txHistoryItems).toHaveLength(1);
      expect(txHistoryItems[0].account).toBe('0xaccount2');
      expect(messengerMock.call.mock.calls).toMatchSnapshot();
    });

    it('wipes the bridge status for all networks if ignoreNetwork is true', () => {
      // Setup
      jest.useFakeTimers();
      const messengerMock = {
        call: jest.fn((method: string) => {
          if (method === 'AccountsController:getSelectedMultichainAccount') {
            return { address: '0xaccount1' };
          } else if (
            method === 'NetworkController:findNetworkClientIdByChainId'
          ) {
            return 'networkClientId';
          } else if (method === 'NetworkController:getState') {
            return { selectedNetworkClientId: 'networkClientId' };
          } else if (method === 'NetworkController:getNetworkClientById') {
            return {
              configuration: {
                chainId: numberToHex(42161),
              },
            };
          } else if (method === 'TransactionController:getState') {
            return {
              transactions: [{ id: 'bridgeTxMetaId1', hash: '0xsrcTxHash1' }],
            };
          }
          return null;
        }),
        subscribe: mockMessengerSubscribe,
        publish: jest.fn(),
        registerActionHandler: jest.fn(),
        registerInitialEventPayload: jest.fn(),
      } as unknown as jest.Mocked<BridgeStatusControllerMessenger>;
      const bridgeStatusController = new BridgeStatusController({
        messenger: messengerMock,
        clientId: BridgeClientId.EXTENSION,
        fetchFn: jest.fn(),
        addTransactionFn: jest.fn(),
        addTransactionBatchFn: jest.fn(),
        updateTransactionFn: jest.fn(),
        estimateGasFeeFn: jest.fn(),
      });
      const fetchBridgeTxStatusSpy = jest
        .spyOn(bridgeStatusUtils, 'fetchBridgeTxStatus')
        .mockImplementationOnce(async () => {
          return {
            status: MockStatusResponse.getComplete(),
            validationFailures: [],
          };
        })
        .mockImplementationOnce(async () => {
          return {
            status: MockStatusResponse.getComplete({
              srcTxHash: '0xsrcTxHash2',
            }),
            validationFailures: [],
          };
        });

      // Start polling for chainId 42161 to chainId 1
      bridgeStatusController.startPollingForBridgeTxStatus(
        getMockStartPollingForBridgeTxStatusArgs({
          account: '0xaccount1',
          srcTxHash: '0xsrcTxHash1',
          txMetaId: 'bridgeTxMetaId1',
          srcChainId: 42161,
          destChainId: 1,
        }),
      );
      jest.advanceTimersByTime(10_000);
      expect(fetchBridgeTxStatusSpy).toHaveBeenCalledTimes(1);

      // Start polling for chainId 10 to chainId 123
      bridgeStatusController.startPollingForBridgeTxStatus(
        getMockStartPollingForBridgeTxStatusArgs({
          account: '0xaccount1',
          srcTxHash: '0xsrcTxHash2',
          txMetaId: 'bridgeTxMetaId2',
          srcChainId: 10,
          destChainId: 123,
        }),
      );
      jest.advanceTimersByTime(10_000);
      expect(fetchBridgeTxStatusSpy).toHaveBeenCalledTimes(2);

      // Check we have a tx history entry for each chainId
      expect(
        bridgeStatusController.state.txHistory.bridgeTxMetaId1.quote.srcChainId,
      ).toBe(42161);
      expect(
        bridgeStatusController.state.txHistory.bridgeTxMetaId1.quote
          .destChainId,
      ).toBe(1);

      expect(
        bridgeStatusController.state.txHistory.bridgeTxMetaId2.quote.srcChainId,
      ).toBe(10);
      expect(
        bridgeStatusController.state.txHistory.bridgeTxMetaId2.quote
          .destChainId,
      ).toBe(123);

      bridgeStatusController.wipeBridgeStatus({
        address: '0xaccount1',
        ignoreNetwork: true,
      });

      // Assertions
      const txHistoryItems = Object.values(
        bridgeStatusController.state.txHistory,
      );
      expect(txHistoryItems).toHaveLength(0);
    });

    it('wipes the bridge status only for the current network if ignoreNetwork is false', () => {
      // Setup
      jest.useFakeTimers();
      const messengerMock = {
        call: jest.fn((method: string) => {
          if (method === 'AccountsController:getSelectedMultichainAccount') {
            return { address: '0xaccount1' };
          } else if (
            method === 'NetworkController:findNetworkClientIdByChainId'
          ) {
            return 'networkClientId';
          } else if (method === 'NetworkController:getState') {
            return { selectedNetworkClientId: 'networkClientId' };
          } else if (method === 'NetworkController:getNetworkClientById') {
            return {
              configuration: {
                // This is what controls the selectedNetwork and what gets wiped in this test
                chainId: numberToHex(42161),
              },
            };
          } else if (method === 'TransactionController:getState') {
            return {
              transactions: [{ id: 'bridgeTxMetaId1', hash: '0xsrcTxHash1' }],
            };
          }
          return null;
        }),
        subscribe: mockMessengerSubscribe,
        publish: jest.fn(),
        registerActionHandler: jest.fn(),
        registerInitialEventPayload: jest.fn(),
      } as unknown as jest.Mocked<BridgeStatusControllerMessenger>;
      const bridgeStatusController = new BridgeStatusController({
        messenger: messengerMock,
        clientId: BridgeClientId.EXTENSION,
        fetchFn: jest.fn(),
        addTransactionFn: jest.fn(),
        addTransactionBatchFn: jest.fn(),
        updateTransactionFn: jest.fn(),
        estimateGasFeeFn: jest.fn(),
      });
      const fetchBridgeTxStatusSpy = jest
        .spyOn(bridgeStatusUtils, 'fetchBridgeTxStatus')
        .mockImplementationOnce(async () => {
          return {
            status: MockStatusResponse.getComplete(),
            validationFailures: [],
          };
        })
        .mockImplementationOnce(async () => {
          return {
            status: MockStatusResponse.getComplete({
              srcTxHash: '0xsrcTxHash2',
            }),
            validationFailures: [],
          };
        });

      // Start polling for chainId 42161 to chainId 1
      bridgeStatusController.startPollingForBridgeTxStatus(
        getMockStartPollingForBridgeTxStatusArgs({
          account: '0xaccount1',
          srcTxHash: '0xsrcTxHash1',
          txMetaId: 'bridgeTxMetaId1',
          srcChainId: 42161,
          destChainId: 1,
        }),
      );
      jest.advanceTimersByTime(10_000);
      expect(fetchBridgeTxStatusSpy).toHaveBeenCalledTimes(1);

      // Start polling for chainId 10 to chainId 123
      bridgeStatusController.startPollingForBridgeTxStatus(
        getMockStartPollingForBridgeTxStatusArgs({
          account: '0xaccount1',
          srcTxHash: '0xsrcTxHash2',
          txMetaId: 'bridgeTxMetaId2',
          srcChainId: 10,
          destChainId: 123,
        }),
      );
      jest.advanceTimersByTime(10_000);
      expect(fetchBridgeTxStatusSpy).toHaveBeenCalledTimes(2);

      // Check we have a tx history entry for each chainId
      expect(
        bridgeStatusController.state.txHistory.bridgeTxMetaId1.quote.srcChainId,
      ).toBe(42161);
      expect(
        bridgeStatusController.state.txHistory.bridgeTxMetaId1.quote
          .destChainId,
      ).toBe(1);

      expect(
        bridgeStatusController.state.txHistory.bridgeTxMetaId2.quote.srcChainId,
      ).toBe(10);
      expect(
        bridgeStatusController.state.txHistory.bridgeTxMetaId2.quote
          .destChainId,
      ).toBe(123);

      bridgeStatusController.wipeBridgeStatus({
        address: '0xaccount1',
        ignoreNetwork: false,
      });

      // Assertions
      const txHistoryItems = Object.values(
        bridgeStatusController.state.txHistory,
      );
      expect(txHistoryItems).toHaveLength(1);
      expect(txHistoryItems[0].quote.srcChainId).toBe(10);
      expect(txHistoryItems[0].quote.destChainId).toBe(123);
    });
  });

  describe('submitTx: Solana bridge', () => {
    const mockQuoteResponse: QuoteResponse<string> & QuoteMetadata = {
      quote: {
        requestId: '123',
        srcChainId: ChainId.SOLANA,
        destChainId: ChainId.ETH,
        srcTokenAmount: '1000000000',
        srcAsset: {
          chainId: ChainId.SOLANA,
          address: 'native',
          symbol: 'SOL',
          name: 'Solana',
          decimals: 9,
          assetId: 'eip155:1399811149/slip44:501',
        },
        destTokenAmount: '0.5',
        minDestTokenAmount: '0.475',
        destAsset: {
          chainId: ChainId.ETH,
          address: '0x...',
          symbol: 'ETH',
          name: 'Ethereum',
          decimals: 18,
          assetId: 'eip155:1/slip44:60',
        },
        bridgeId: 'test-bridge',
        bridges: ['test-bridge'],
        steps: [
          {
            action: ActionTypes.BRIDGE,
            srcChainId: ChainId.SOLANA,
            destChainId: ChainId.ETH,
            srcAsset: {
              chainId: ChainId.SOLANA,
              address: 'native',
              symbol: 'SOL',
              name: 'Solana',
              decimals: 9,
              assetId: 'eip155:1399811149/slip44:501',
            },
            destAsset: {
              chainId: ChainId.ETH,
              address: '0x...',
              symbol: 'ETH',
              name: 'Ethereum',
              decimals: 18,
              assetId: 'eip155:1/slip44:60',
            },
            srcAmount: '1000000000',
            destAmount: '0.5',
            protocol: {
              name: 'test-protocol',
              displayName: 'Test Protocol',
              icon: 'test-icon',
            },
          },
        ],
        feeData: {
          [FeeType.METABRIDGE]: {
            amount: '1000000',
            asset: {
              chainId: ChainId.SOLANA,
              address: 'native',
              symbol: 'SOL',
              name: 'Solana',
              decimals: 9,
              assetId: 'eip155:1399811149/slip44:501',
            },
          },
        },
      },
      estimatedProcessingTimeInSeconds: 300,
      trade:
        'AQAAAAAAAAAAAAAAAAAAAAAAAAAAAAAAAAAAAAAAAAAAAAAAAAAAAAAAAAAAAAAAAAAAAAAAAAAAAAAAAAAAAACAAQAHDXLY8oVRIwA8ZdRSGjM5RIZJW8Wv+Twyw3NqU4Hov+OHoHp/dmeDvstKbICW3ezeGR69t3/PTAvdXgZVdJFJXaxkoKXUTWfEAyQyCCG9nwVoDsd10OFdnM9ldSi+9SLqHpqWVDV+zzkmftkF//DpbXxqeH8obNXHFR7pUlxG9uNVOn64oNsFdeUvD139j1M51iRmUY839Y25ET4jDRscT081oGb+rLnywLjLSrIQx6MkqNBhCFbxqY1YmoGZVORW/QMGRm/lIRcy/+ytunLDm+e8jOW7xfcSayxDmzpAAAAAjJclj04kifG7PRApFI4NgwtaE5na/xCEBI572Nvp+FkAAAAAAAAAAAAAAAAAAAAAAAAAAAAAAAAAAAAAAAAAAAbd9uHXZaGT2cvhRs7reawctIXtX1s3kTqM9YV+/wCpBHnVW/IxwG7udMVuzmgVB/2xst6j9I5RArHNola8E4+0P/on9df2SnTAmx8pWHneSwmrNt/J3VFLMhqns4zl6JmXkZ+niuxMhAGrmKBaBo94uMv2Sl+Xh3i+VOO0m5BdNZ1ElenbwQylHQY+VW1ydG1MaUEeNpG+EVgswzPMwPoLBgAFAsBcFQAGAAkDQA0DAAAAAAAHBgABAhMICQAHBgADABYICQEBCAIAAwwCAAAAUEYVOwAAAAAJAQMBEQoUCQADBAETCgsKFw0ODxARAwQACRQj5RfLl3rjrSoBAAAAQ2QAAVBGFTsAAAAAyYZnBwAAAABkAAAJAwMAAAEJDAkAAAIBBBMVCQjGASBMKQwnooTbKNxdBwAAAAAAAAAAAAAAAAAAAAAAAAAAAAAAAAAUHTKomh4KXvNgA0ovYKS5F8GIOBgAAAAAAAAAAAAAAAAAQgAAAAAAAAAAAAAAAAAAAAAAAEIF7RFOAwAAAAAAAAAAAAAAaAIAAAAAAAC4CwAAAAAAAOAA2mcAAAAAAAAAAAAAAAAAAAAApapuIXG0FuHSfsU8qME9s/kaic0AAwGCsZdSuxV5eCm+Ria4LEQPgTg4bg65gNrTAefEzpAfPQgCABIMAgAAAAAAAAAAAAAACAIABQwCAAAAsIOFAAAAAAADWk6DVOZO8lMFQg2r0dgfltD6tRL/B1hH3u00UzZdgqkAAxEqIPdq2eRt/F6mHNmFe7iwZpdrtGmHNJMFlK7c6Bc6k6kjBezr6u/tAgvu3OGsJSwSElmcOHZ21imqH/rhJ2KgqDJdBPFH4SYIM1kBAAA=',
      sentAmount: {
        amount: '1',
        valueInCurrency: '100',
        usd: '100',
      },
      toTokenAmount: {
        amount: '0.5',
        valueInCurrency: '1000',
        usd: '1000',
      },
      minToTokenAmount: {
        amount: '0.475',
        valueInCurrency: '950',
        usd: '950',
      },
      totalNetworkFee: {
        amount: '0.1',
        valueInCurrency: '10',
        usd: '10',
      },
      totalMaxNetworkFee: {
        amount: '0.15',
        valueInCurrency: '15',
        usd: '15',
      },
      gasFee: {
        effective: { amount: '0.05', valueInCurrency: '5', usd: '5' },
        total: { amount: '0.05', valueInCurrency: '5', usd: '5' },
        max: { amount: '0', valueInCurrency: null, usd: null },
      },
      adjustedReturn: {
        valueInCurrency: '985',
        usd: '985',
      },
      cost: {
        valueInCurrency: '15',
        usd: '15',
      },
      swapRate: '0.5',
    };

    const mockSolanaAccount = {
      id: 'solana-account-1',
      address: '0x123...',
      metadata: {
        snap: {
          id: 'test-snap',
        },
        keyring: {
          type: 'any',
        },
      },
      options: { scope: 'solana-chain-id' },
    };

    let mockMessengerCall: jest.Mock;
    beforeEach(() => {
      jest.clearAllMocks();
      jest.clearAllTimers();
      jest.spyOn(Date, 'now').mockReturnValue(1234567890);
      mockMessengerCall = jest.fn();
      mockMessengerCall.mockImplementationOnce(jest.fn()); // stopPollingForQuotes
    });

    it('should successfully submit a transaction', async () => {
      mockMessengerCall.mockReturnValueOnce(mockSolanaAccount);
      mockMessengerCall.mockImplementationOnce(jest.fn()); // track event
      mockMessengerCall.mockResolvedValueOnce('signature');

      const { controller, startPollingForBridgeTxStatusSpy } =
        getController(mockMessengerCall);
      const result = await controller.submitTx(
        'SOLaccountAddress',
        mockQuoteResponse,
        false,
      );
      controller.stopAllPolling();

      expect(mockMessengerCall.mock.calls).toMatchSnapshot();
      expect(result).toMatchSnapshot();
      expect(startPollingForBridgeTxStatusSpy).toHaveBeenCalledTimes(1);
      expect(
        startPollingForBridgeTxStatusSpy.mock.lastCall[0],
      ).toMatchSnapshot();
      expect(controller.state.txHistory[result.id]).toMatchSnapshot();
    });

    it('should throw error when snap ID is missing', async () => {
      const accountWithoutSnap = {
        ...mockSolanaAccount,
        metadata: { keyring: { type: 'any' }, snap: undefined },
      };
      mockMessengerCall.mockReturnValueOnce(accountWithoutSnap);
      mockMessengerCall.mockImplementationOnce(jest.fn()); // track event

      const { controller, startPollingForBridgeTxStatusSpy } =
        getController(mockMessengerCall);

      await expect(
        controller.submitTx('SOLaccountAddress', mockQuoteResponse, false),
      ).rejects.toThrow(
        'Failed to submit cross-chain swap transaction: undefined snap id',
      );
      expect(startPollingForBridgeTxStatusSpy).not.toHaveBeenCalled();
      expect(mockMessengerCall.mock.calls).toMatchSnapshot();
    });

    it('should throw error when account is missing', async () => {
      mockMessengerCall.mockReturnValueOnce(undefined);

      const { controller, startPollingForBridgeTxStatusSpy } =
        getController(mockMessengerCall);

      await expect(
        controller.submitTx('SOLaccountAddress', mockQuoteResponse, false),
      ).rejects.toThrow(
        'Failed to submit cross-chain swap transaction: undefined multichain account',
      );
      expect(startPollingForBridgeTxStatusSpy).not.toHaveBeenCalled();
    });

    it('should handle snap controller errors', async () => {
      mockMessengerCall.mockReturnValueOnce(mockSolanaAccount);
      mockMessengerCall.mockImplementationOnce(jest.fn()); // track event
      mockMessengerCall.mockRejectedValueOnce(new Error('Snap error'));

      const { controller, startPollingForBridgeTxStatusSpy } =
        getController(mockMessengerCall);

      await expect(
        controller.submitTx('SOLaccountAddress', mockQuoteResponse, false),
      ).rejects.toThrow('Snap error');
      expect(mockMessengerCall.mock.calls).toMatchSnapshot();
      expect(startPollingForBridgeTxStatusSpy).not.toHaveBeenCalled();
    });
  });

  describe('submitTx: Solana swap', () => {
    const mockQuoteResponse: QuoteResponse<string> & QuoteMetadata = {
      quote: {
        requestId: '123',
        srcChainId: ChainId.SOLANA,
        destChainId: ChainId.SOLANA,
        srcTokenAmount: '1000000000',
        srcAsset: {
          chainId: ChainId.SOLANA,
          address: 'native',
          symbol: 'SOL',
          name: 'Solana',
          decimals: 9,
          assetId: getNativeAssetForChainId(ChainId.SOLANA).assetId,
        },
        destTokenAmount: '500000000000000000s',
        minDestTokenAmount: '475000000000000000s',
        destAsset: {
          chainId: ChainId.SOLANA,
          address: '0x...',
          symbol: 'USDC',
          name: 'USDC',
          decimals: 18,
          assetId: 'eip155:1399811149/slip44:501',
        },
        bridgeId: 'test-bridge',
        bridges: [],
        steps: [
          {
            action: ActionTypes.BRIDGE,
            srcChainId: ChainId.SOLANA,
            destChainId: ChainId.ETH,
            srcAsset: {
              chainId: ChainId.SOLANA,
              address: 'native',
              symbol: 'SOL',
              name: 'Solana',
              decimals: 9,
              assetId: 'eip155:1399811149/slip44:501',
            },
            destAsset: {
              chainId: ChainId.ETH,
              address: '0x...',
              symbol: 'ETH',
              name: 'Ethereum',
              decimals: 18,
              assetId: 'eip155:1/slip44:60',
            },
            srcAmount: '1000000000',
            destAmount: '0.5',
            protocol: {
              name: 'test-protocol',
              displayName: 'Test Protocol',
              icon: 'test-icon',
            },
          },
        ],
        feeData: {
          [FeeType.METABRIDGE]: {
            amount: '1000000',
            asset: {
              chainId: ChainId.SOLANA,
              address: 'native',
              symbol: 'SOL',
              name: 'Solana',
              decimals: 9,
              assetId: 'eip155:1399811149/slip44:501',
            },
          },
        },
      },
      estimatedProcessingTimeInSeconds: 300,
      trade:
        'AQAAAAAAAAAAAAAAAAAAAAAAAAAAAAAAAAAAAAAAAAAAAAAAAAAAAAAAAAAAAAAAAAAAAAAAAAAAAAAAAAAAAACAAQAHDXLY8oVRIwA8ZdRSGjM5RIZJW8Wv+Twyw3NqU4Hov+OHoHp/dmeDvstKbICW3ezeGR69t3/PTAvdXgZVdJFJXaxkoKXUTWfEAyQyCCG9nwVoDsd10OFdnM9ldSi+9SLqHpqWVDV+zzkmftkF//DpbXxqeH8obNXHFR7pUlxG9uNVOn64oNsFdeUvD139j1M51iRmUY839Y25ET4jDRscT081oGb+rLnywLjLSrIQx6MkqNBhCFbxqY1YmoGZVORW/QMGRm/lIRcy/+ytunLDm+e8jOW7xfcSayxDmzpAAAAAjJclj04kifG7PRApFI4NgwtaE5na/xCEBI572Nvp+FkAAAAAAAAAAAAAAAAAAAAAAAAAAAAAAAAAAAAAAAAAAAbd9uHXZaGT2cvhRs7reawctIXtX1s3kTqM9YV+/wCpBHnVW/IxwG7udMVuzmgVB/2xst6j9I5RArHNola8E4+0P/on9df2SnTAmx8pWHneSwmrNt/J3VFLMhqns4zl6JmXkZ+niuxMhAGrmKBaBo94uMv2Sl+Xh3i+VOO0m5BdNZ1ElenbwQylHQY+VW1ydG1MaUEeNpG+EVgswzPMwPoLBgAFAsBcFQAGAAkDQA0DAAAAAAAHBgABAhMICQAHBgADABYICQEBCAIAAwwCAAAAUEYVOwAAAAAJAQMBEQoUCQADBAETCgsKFw0ODxARAwQACRQj5RfLl3rjrSoBAAAAQ2QAAVBGFTsAAAAAyYZnBwAAAABkAAAJAwMAAAEJDAkAAAIBBBMVCQjGASBMKQwnooTbKNxdBwAAAAAAAAAAAAAAAAAAAAAAAAAAAAAAAAAUHTKomh4KXvNgA0ovYKS5F8GIOBgAAAAAAAAAAAAAAAAAQgAAAAAAAAAAAAAAAAAAAAAAAEIF7RFOAwAAAAAAAAAAAAAAaAIAAAAAAAC4CwAAAAAAAOAA2mcAAAAAAAAAAAAAAAAAAAAApapuIXG0FuHSfsU8qME9s/kaic0AAwGCsZdSuxV5eCm+Ria4LEQPgTg4bg65gNrTAefEzpAfPQgCABIMAgAAAAAAAAAAAAAACAIABQwCAAAAsIOFAAAAAAADWk6DVOZO8lMFQg2r0dgfltD6tRL/B1hH3u00UzZdgqkAAxEqIPdq2eRt/F6mHNmFe7iwZpdrtGmHNJMFlK7c6Bc6k6kjBezr6u/tAgvu3OGsJSwSElmcOHZ21imqH/rhJ2KgqDJdBPFH4SYIM1kBAAA=',
      sentAmount: {
        amount: '1',
        valueInCurrency: '100',
        usd: '100',
      },
      toTokenAmount: {
        amount: '0.5',
        valueInCurrency: '1000',
        usd: '1000',
      },
      minToTokenAmount: {
        amount: '0.475',
        valueInCurrency: '950',
        usd: '950',
      },
      totalNetworkFee: {
        amount: '0.1',
        valueInCurrency: '10',
        usd: '10',
      },
      totalMaxNetworkFee: {
        amount: '0.15',
        valueInCurrency: '15',
        usd: '15',
      },
      gasFee: {
        effective: { amount: '0.05', valueInCurrency: '5', usd: '5' },
        total: { amount: '0.05', valueInCurrency: '5', usd: '5' },
        max: { amount: '0', valueInCurrency: null, usd: null },
      },
      adjustedReturn: {
        valueInCurrency: '985',
        usd: '985',
      },
      cost: {
        valueInCurrency: '15',
        usd: '15',
      },
      swapRate: '0.5',
    };

    const mockSolanaAccount = {
      id: 'solana-account-1',
      address: '0x123...',
      metadata: {
        snap: {
          id: 'test-snap',
        },
        keyring: {
          type: 'Hardware',
        },
      },
      options: { scope: 'solana-chain-id' },
    };
    let mockMessengerCall: jest.Mock;

    beforeEach(() => {
      jest.clearAllMocks();
      jest.clearAllTimers();
      mockMessengerCall = jest.fn();
      jest.spyOn(Date, 'now').mockReturnValue(1234567890);
      mockMessengerCall.mockImplementationOnce(jest.fn()); // stopPollingForQuotes
    });

    it('should successfully submit a transaction', async () => {
      mockMessengerCall.mockReturnValueOnce(mockSolanaAccount);
      mockMessengerCall.mockImplementationOnce(jest.fn()); // track event
      mockMessengerCall.mockResolvedValueOnce({
        signature: 'signature',
      });
      mockMessengerCall.mockReturnValueOnce({
        transactions: [],
      });

      const { controller, startPollingForBridgeTxStatusSpy } =
        getController(mockMessengerCall);
      const result = await controller.submitTx(
        'SOLaccountAddress',
        mockQuoteResponse,
        false,
      );
      controller.stopAllPolling();

      expect(mockMessengerCall.mock.calls).toMatchSnapshot();
      expect(result).toMatchSnapshot();
      expect(controller.state.txHistory[result.id]).toMatchSnapshot();
      expect(startPollingForBridgeTxStatusSpy).toHaveBeenCalledTimes(0);
    });

    it('should throw error when snap ID is missing', async () => {
      const accountWithoutSnap = {
        ...mockSolanaAccount,
        metadata: { keyring: { type: 'any' }, snap: undefined },
      };
      mockMessengerCall.mockReturnValueOnce(accountWithoutSnap);
      mockMessengerCall.mockImplementationOnce(jest.fn()); // track event

      const { controller, startPollingForBridgeTxStatusSpy } =
        getController(mockMessengerCall);

      await expect(
        controller.submitTx('SOLaccountAddress', mockQuoteResponse, false),
      ).rejects.toThrow(
        'Failed to submit cross-chain swap transaction: undefined snap id',
      );
      expect(mockMessengerCall.mock.calls).toMatchSnapshot();
      expect(startPollingForBridgeTxStatusSpy).not.toHaveBeenCalled();
    });

    it('should throw error when account is missing', async () => {
      mockMessengerCall.mockReturnValueOnce(undefined);

      const { controller, startPollingForBridgeTxStatusSpy } =
        getController(mockMessengerCall);

      await expect(
        controller.submitTx('SOLaccountAddress', mockQuoteResponse, false),
      ).rejects.toThrow(
        'Failed to submit cross-chain swap transaction: undefined multichain account',
      );
      expect(mockMessengerCall.mock.calls).toMatchSnapshot();
      expect(startPollingForBridgeTxStatusSpy).not.toHaveBeenCalled();
    });

    it('should handle snap controller errors', async () => {
      mockMessengerCall.mockReturnValueOnce(mockSolanaAccount);
      mockMessengerCall.mockImplementationOnce(jest.fn()); // track event
      mockMessengerCall.mockRejectedValueOnce(new Error('Snap error'));

      const { controller, startPollingForBridgeTxStatusSpy } =
        getController(mockMessengerCall);

      await expect(
        controller.submitTx('SOLaccountAddress', mockQuoteResponse, false),
      ).rejects.toThrow('Snap error');
      expect(mockMessengerCall.mock.calls).toMatchSnapshot();
      expect(startPollingForBridgeTxStatusSpy).not.toHaveBeenCalled();
    });
  });

  describe('submitTx: EVM bridge', () => {
    const mockEvmQuoteResponse = {
      ...getMockQuote(),
      quote: {
        ...getMockQuote(),
        srcChainId: 42161, // Arbitrum
        destChainId: 10, // Optimism
      },
      estimatedProcessingTimeInSeconds: 15,
      sentAmount: { amount: '1.234', valueInCurrency: '2.00', usd: '1.01' },
      toTokenAmount: {
        amount: '1.5',
        valueInCurrency: '2.9999',
        usd: '0.134214',
      },
      minToTokenAmount: {
        amount: '1.425',
        valueInCurrency: '2.85',
        usd: '0.127',
      },
      totalNetworkFee: { amount: '1.234', valueInCurrency: null, usd: null },
      totalMaxNetworkFee: {
        amount: '1.234',
        valueInCurrency: null,
        usd: null,
      },
      gasFee: {
        effective: { amount: '.00055', valueInCurrency: null, usd: '2.5778' },
        total: { amount: '1.234', valueInCurrency: null, usd: null },
        max: { amount: '1.234', valueInCurrency: null, usd: null },
      },
      adjustedReturn: { valueInCurrency: null, usd: null },
      swapRate: '1.234',
      cost: { valueInCurrency: null, usd: null },
      trade: {
        from: '0xaccount1',
        to: '0xbridgeContract',
        value: '0x0',
        data: '0xdata',
        chainId: 42161,
        gasLimit: 21000,
      },
      approval: {
        from: '0xaccount1',
        to: '0xtokenContract',
        value: '0x0',
        data: '0xapprovalData',
        chainId: 42161,
        gasLimit: 21000,
      },
    } as QuoteResponse & QuoteMetadata;

    const mockEvmTxMeta = {
      id: 'test-tx-id',
      hash: '0xevmTxHash',
      time: 1234567890,
      status: 'unapproved',
      type: TransactionType.bridge,
      chainId: '0xa4b1', // 42161 in hex
      txParams: {
        from: '0xaccount1',
        to: '0xbridgeContract',
        value: '0x0',
        data: '0xdata',
        chainId: '0xa4b1',
        gasLimit: '0x5208',
      },
      txReceipt: {
        gasUsed: '0x2c92a',
        effectiveGasPrice: '0x1880a',
      },
    };

    const mockApprovalTxMeta = {
      id: 'test-approval-tx-id',
      hash: '0xapprovalTxHash',
      time: 1234567890,
      status: 'unapproved',
      type: TransactionType.bridgeApproval,
      chainId: '0xa4b1', // 42161 in hex
      txParams: {
        from: '0xaccount1',
        to: '0xtokenContract',
        value: '0x0',
        data: '0xapprovalData',
        chainId: '0xa4b1',
        gasLimit: '0x5208',
      },
      txReceipt: {
        gasUsed: '0x2c92a',
        effectiveGasPrice: '0x1880a',
      },
    };

    const mockEstimateGasFeeResult = {
      estimates: {
        high: {
          suggestedMaxFeePerGas: '0x1234',
          suggestedMaxPriorityFeePerGas: '0x5678',
        },
      },
    };

    let mockMessengerCall: jest.Mock;

    beforeEach(() => {
      jest.clearAllMocks();
      jest.clearAllTimers();
      mockMessengerCall = jest.fn();
      jest.spyOn(Date, 'now').mockReturnValue(1234567890);
      jest.spyOn(Math, 'random').mockReturnValue(0.456);
      mockMessengerCall.mockImplementationOnce(jest.fn()); // stopPollingForQuotes
    });

    const setupEventTrackingMocks = (mockCall: jest.Mock) => {
      mockCall.mockReturnValueOnce(mockSelectedAccount);
      mockCall.mockImplementationOnce(jest.fn()); // track event
    };

    const setupApprovalMocks = (mockCall: jest.Mock) => {
      mockCall.mockReturnValueOnce(mockSelectedAccount);
      mockCall.mockReturnValueOnce('arbitrum-client-id');
      mockCall.mockReturnValueOnce({
        gasFeeEstimates: { estimatedBaseFee: '0x1234' },
      });
      estimateGasFeeFn.mockResolvedValueOnce(mockEstimateGasFeeResult);
      addTransactionFn.mockResolvedValueOnce({
        transactionMeta: mockApprovalTxMeta,
        result: Promise.resolve('0xapprovalTxHash'),
      });
      mockCall.mockReturnValueOnce({
        transactions: [mockApprovalTxMeta],
      });
    };

    const setupBridgeMocks = (mockCall: jest.Mock) => {
      mockCall.mockReturnValueOnce(mockSelectedAccount);
      mockCall.mockReturnValueOnce('arbitrum');
      mockCall.mockReturnValueOnce({
        gasFeeEstimates: { estimatedBaseFee: '0x1234' },
      });
      estimateGasFeeFn.mockResolvedValueOnce(mockEstimateGasFeeResult);
      addTransactionFn.mockResolvedValueOnce({
        transactionMeta: mockEvmTxMeta,
        result: Promise.resolve('0xevmTxHash'),
      });
      mockCall.mockReturnValueOnce({
        transactions: [mockEvmTxMeta],
      });

      mockCall.mockReturnValueOnce(mockSelectedAccount);

      mockCall.mockReturnValue({
        transactions: [mockEvmTxMeta],
      });
    };

    const setupBridgeStxMocks = (mockCall: jest.Mock) => {
      mockCall.mockReturnValueOnce(mockSelectedAccount);
      mockCall.mockReturnValueOnce('arbitrum');
      mockCall.mockReturnValueOnce({
        gasFeeEstimates: { estimatedBaseFee: '0x1234' },
      });
      estimateGasFeeFn.mockResolvedValueOnce(mockEstimateGasFeeResult);
      addTransactionBatchFn.mockResolvedValueOnce({
        batchId: 'batchId1',
      });
      mockCall.mockReturnValueOnce({
        transactions: [{ ...mockEvmTxMeta, batchId: 'batchId1' }],
      });

      mockCall.mockReturnValueOnce(mockSelectedAccount);

      mockCall.mockReturnValueOnce({
        transactions: [{ ...mockEvmTxMeta, batchId: 'batchId1' }],
      });
    };

    it('should successfully submit an EVM bridge transaction with approval', async () => {
      setupEventTrackingMocks(mockMessengerCall);
      setupApprovalMocks(mockMessengerCall);
      setupBridgeMocks(mockMessengerCall);

      const { controller, startPollingForBridgeTxStatusSpy } =
        getController(mockMessengerCall);
      const result = await controller.submitTx(
        'otherAccount',
        mockEvmQuoteResponse,
        false,
      );

      expect(result).toMatchSnapshot();
      expect(startPollingForBridgeTxStatusSpy).toHaveBeenCalledTimes(0);
      expect(controller.state.txHistory[result.id]).toMatchSnapshot();
      expect(addTransactionFn.mock.calls).toMatchSnapshot();
      expect(mockMessengerCall.mock.calls).toMatchSnapshot();
      controller.stopAllPolling();
    });

    it('should successfully submit an EVM bridge transaction with no approval', async () => {
      setupEventTrackingMocks(mockMessengerCall);
      setupBridgeMocks(mockMessengerCall);

      const { controller, startPollingForBridgeTxStatusSpy } =
        getController(mockMessengerCall);
      const erc20Token = {
        address: '0x0000000000000000000000000000000000000032',
        assetId: `eip155:10/slip44:60` as CaipAssetType,
        chainId: 10,
        symbol: 'WETH',
        decimals: 18,
        name: 'WETH',
        coinKey: 'WETH',
        logoURI:
          'https://raw.githubusercontent.com/trustwallet/assets/master/blockchains/ethereum/assets/0xC02aaA39b223FE8D0A0e5C4F27eAD9083C756Cc2/logo.png',
        priceUSD: '2478.63',
        icon: 'https://raw.githubusercontent.com/trustwallet/assets/master/blockchains/ethereum/assets/0xC02aaA39b223FE8D0A0e5C4F27eAD9083C756Cc2/logo.png',
      };
      const { approval, ...quoteWithoutApproval } = mockEvmQuoteResponse;
      const result = await controller.submitTx(
        quoteWithoutApproval.trade.from,
        {
          ...quoteWithoutApproval,
          quote: { ...quoteWithoutApproval.quote, destAsset: erc20Token },
        },
        false,
      );

      expect(result).toMatchSnapshot();
      expect(startPollingForBridgeTxStatusSpy).toHaveBeenCalledTimes(0);
      expect(controller.state.txHistory[result.id]).toMatchSnapshot();
      expect(estimateGasFeeFn.mock.calls).toMatchSnapshot();
      expect(addTransactionFn.mock.calls).toMatchSnapshot();
      expect(mockMessengerCall.mock.calls).toMatchSnapshot();
    });

    it('should handle smart transactions', async () => {
      setupEventTrackingMocks(mockMessengerCall);
      setupBridgeStxMocks(mockMessengerCall);
      addTransactionBatchFn.mockResolvedValueOnce({
        batchId: 'batchId1',
      });

      const { controller, startPollingForBridgeTxStatusSpy } =
        getController(mockMessengerCall);
      const { approval, ...quoteWithoutApproval } = mockEvmQuoteResponse;
      const result = await controller.submitTx(
        quoteWithoutApproval.trade.from,
        quoteWithoutApproval,
        true,
      );
      controller.stopAllPolling();

      expect(result).toMatchSnapshot();
      expect(startPollingForBridgeTxStatusSpy).toHaveBeenCalledTimes(0);
      expect(controller.state.txHistory[result.id]).toMatchSnapshot();
      expect(estimateGasFeeFn.mock.calls).toMatchSnapshot();
      expect(addTransactionFn).not.toHaveBeenCalled();
      expect(addTransactionBatchFn.mock.calls).toMatchSnapshot();
      expect(mockMessengerCall.mock.calls).toMatchSnapshot();
    });

    it('should throw an error if account is not found', async () => {
      setupEventTrackingMocks(mockMessengerCall);
      mockMessengerCall.mockReturnValueOnce(undefined);

      const { controller, startPollingForBridgeTxStatusSpy } =
        getController(mockMessengerCall);
      const { approval, ...quoteWithoutApproval } = mockEvmQuoteResponse;

      await expect(
        controller.submitTx(
          quoteWithoutApproval.trade.from,
          quoteWithoutApproval,
          false,
        ),
      ).rejects.toThrow(
        'Failed to submit cross-chain swap transaction: unknown account in trade data',
      );
      controller.stopAllPolling();

      expect(startPollingForBridgeTxStatusSpy).toHaveBeenCalledTimes(0);
      expect(addTransactionFn).not.toHaveBeenCalled();
    });

    it('should reset USDT allowance', async () => {
      setupEventTrackingMocks(mockMessengerCall);
      mockIsEthUsdt.mockReturnValueOnce(true);

      // USDT approval reset
      mockMessengerCall.mockReturnValueOnce('1');
      setupApprovalMocks(mockMessengerCall);

      // Approval tx
      setupApprovalMocks(mockMessengerCall);

      // Bridge transaction
      setupBridgeMocks(mockMessengerCall);

      const { controller, startPollingForBridgeTxStatusSpy } =
        getController(mockMessengerCall);
      const result = await controller.submitTx(
        mockEvmQuoteResponse.trade.from,
        mockEvmQuoteResponse,
        false,
      );
      controller.stopAllPolling();

      expect(result).toMatchSnapshot();
      expect(startPollingForBridgeTxStatusSpy).toHaveBeenCalledTimes(0);
      expect(controller.state.txHistory[result.id]).toMatchSnapshot();
      expect(estimateGasFeeFn.mock.calls).toMatchSnapshot();
      expect(addTransactionFn.mock.calls).toMatchSnapshot();
      expect(mockMessengerCall.mock.calls).toMatchSnapshot();
    });

    it('should handle smart transactions with USDT reset', async () => {
      setupEventTrackingMocks(mockMessengerCall);
      // USDT approval reset
      mockIsEthUsdt.mockReturnValueOnce(true);
      mockMessengerCall.mockReturnValueOnce('1');

      mockMessengerCall.mockReturnValueOnce(mockSelectedAccount);
      mockMessengerCall.mockReturnValueOnce('arbitrum');
      mockMessengerCall.mockReturnValueOnce({
        gasFeeEstimates: { estimatedBaseFee: '0x1234' },
      });
      estimateGasFeeFn.mockResolvedValueOnce(mockEstimateGasFeeResult);
      mockMessengerCall.mockReturnValueOnce({
        gasFeeEstimates: { estimatedBaseFee: '0x1234' },
      });
      estimateGasFeeFn.mockResolvedValueOnce(mockEstimateGasFeeResult);
      mockMessengerCall.mockReturnValueOnce({
        gasFeeEstimates: { estimatedBaseFee: '0x1234' },
      });
      estimateGasFeeFn.mockResolvedValueOnce(mockEstimateGasFeeResult);
      addTransactionBatchFn.mockResolvedValueOnce({
        batchId: 'batchId1',
      });
      mockMessengerCall.mockReturnValueOnce({
        transactions: [{ ...mockEvmTxMeta, batchId: 'batchId1' }],
      });
      mockMessengerCall.mockReturnValueOnce(mockSelectedAccount);

      const { controller, startPollingForBridgeTxStatusSpy } =
        getController(mockMessengerCall);
      const result = await controller.submitTx(
        mockEvmQuoteResponse.trade.from,
        mockEvmQuoteResponse,
        true,
      );
      controller.stopAllPolling();

      expect(startPollingForBridgeTxStatusSpy).toHaveBeenCalledTimes(0);
      const { quote, txMetaId, batchId } =
        controller.state.txHistory[result.id];
      expect(quote).toBeDefined();
      expect(txMetaId).toBe(result.id);
      expect(batchId).toBe('batchId1');
      expect(estimateGasFeeFn).toHaveBeenCalledTimes(3);
      expect(addTransactionFn).not.toHaveBeenCalled();
      expect(addTransactionBatchFn).toHaveBeenCalledTimes(1);
      expect(mockMessengerCall).toHaveBeenCalledTimes(10);
    });

    it('should throw an error if approval tx fails', async () => {
      setupEventTrackingMocks(mockMessengerCall);
      mockMessengerCall.mockReturnValueOnce(mockSelectedAccount);
      mockMessengerCall.mockReturnValueOnce('arbitrum-client-id');
      mockMessengerCall.mockReturnValueOnce({
        gasFeeEstimates: { estimatedBaseFee: '0x1234' },
      });
      estimateGasFeeFn.mockResolvedValueOnce(mockEstimateGasFeeResult);
      addTransactionFn.mockRejectedValueOnce(new Error('Approval tx failed'));

      const { controller, startPollingForBridgeTxStatusSpy } =
        getController(mockMessengerCall);

      await expect(
        controller.submitTx(
          mockEvmQuoteResponse.trade.from,
          mockEvmQuoteResponse,
          false,
        ),
      ).rejects.toThrow('Approval tx failed');

      expect(startPollingForBridgeTxStatusSpy).toHaveBeenCalledTimes(0);
      expect(addTransactionFn.mock.calls).toMatchSnapshot();
      expect(mockMessengerCall.mock.calls).toMatchSnapshot();
    });

    it('should throw an error if approval tx meta does not exist', async () => {
      setupEventTrackingMocks(mockMessengerCall);
      mockMessengerCall.mockReturnValueOnce(mockSelectedAccount);
      mockMessengerCall.mockReturnValueOnce('arbitrum-client-id');
      mockMessengerCall.mockReturnValueOnce({
        gasFeeEstimates: { estimatedBaseFee: '0x1234' },
      });
      estimateGasFeeFn.mockResolvedValueOnce(mockEstimateGasFeeResult);
      addTransactionFn.mockResolvedValueOnce({
        transactionMeta: undefined,
        result: new Promise((resolve) => resolve('0xevmTxHash')),
      });
      mockMessengerCall.mockReturnValueOnce({
        transactions: [],
      });

      setupBridgeMocks(mockMessengerCall);
      const { controller, startPollingForBridgeTxStatusSpy } =
        getController(mockMessengerCall);

      await expect(
        controller.submitTx(
          mockEvmQuoteResponse.trade.from,
          mockEvmQuoteResponse,
          false,
        ),
      ).rejects.toThrow(
        'Failed to submit cross-chain swap tx: txMeta for txHash was not found',
      );

      expect(startPollingForBridgeTxStatusSpy).toHaveBeenCalledTimes(0);
      expect(addTransactionFn.mock.calls).toMatchSnapshot();
      expect(mockMessengerCall.mock.calls).toMatchSnapshot();
    });

    it('should delay after submitting linea approval', async () => {
      const handleLineaDelaySpy = jest
        .spyOn(transactionUtils, 'handleApprovalDelay')
        .mockResolvedValueOnce();
      const mockTraceFn = jest
        .fn()
        .mockImplementation((_p, callback) => callback());

      setupEventTrackingMocks(mockMessengerCall);
      setupApprovalMocks(mockMessengerCall);
      setupBridgeMocks(mockMessengerCall);

      const { controller, startPollingForBridgeTxStatusSpy } = getController(
        mockMessengerCall,
        mockTraceFn,
      );

      const lineaQuoteResponse = {
        ...mockEvmQuoteResponse,
        quote: { ...mockEvmQuoteResponse.quote, srcChainId: 59144 },
        trade: {
          ...(mockEvmQuoteResponse.trade as TxData),
          gasLimit: undefined,
        } as never,
      };

      const result = await controller.submitTx(
        'otherAccount',
        lineaQuoteResponse,
        false,
      );
      controller.stopAllPolling();

      expect(mockTraceFn).toHaveBeenCalledTimes(2);
      expect(handleLineaDelaySpy).toHaveBeenCalledTimes(1);
      expect(result).toMatchSnapshot();
      expect(startPollingForBridgeTxStatusSpy).toHaveBeenCalledTimes(0);
      expect(controller.state.txHistory[result.id]).toMatchSnapshot();
      expect(mockMessengerCall.mock.calls).toMatchSnapshot();
      expect(mockTraceFn.mock.calls).toMatchSnapshot();
    });

    it('should delay after submitting base approval', async () => {
      const handleBaseDelaySpy = jest
        .spyOn(transactionUtils, 'handleApprovalDelay')
        .mockResolvedValueOnce();
      const mockTraceFn = jest
        .fn()
        .mockImplementation((_p, callback) => callback());

      setupEventTrackingMocks(mockMessengerCall);
      setupApprovalMocks(mockMessengerCall);
      setupBridgeMocks(mockMessengerCall);

      const { controller, startPollingForBridgeTxStatusSpy } = getController(
        mockMessengerCall,
        mockTraceFn,
      );

      const baseQuoteResponse = {
        ...mockEvmQuoteResponse,
        quote: { ...mockEvmQuoteResponse.quote, srcChainId: 8453 },
        trade: {
          ...(mockEvmQuoteResponse.trade as TxData),
          gasLimit: undefined,
        } as never,
      };

      const result = await controller.submitTx(
        'otherAccount',
        baseQuoteResponse,
        false,
      );
      controller.stopAllPolling();

      expect(mockTraceFn).toHaveBeenCalledTimes(2);
      expect(handleBaseDelaySpy).toHaveBeenCalledTimes(1);
      expect(result).toMatchSnapshot();
      expect(startPollingForBridgeTxStatusSpy).toHaveBeenCalledTimes(0);
      expect(controller.state.txHistory[result.id]).toMatchSnapshot();
      expect(mockMessengerCall.mock.calls).toMatchSnapshot();
      expect(mockTraceFn.mock.calls).toMatchSnapshot();
    });

    it('should call handleMobileHardwareWalletDelay for hardware wallet on mobile', async () => {
      const handleMobileHardwareWalletDelaySpy = jest
        .spyOn(transactionUtils, 'handleMobileHardwareWalletDelay')
        .mockResolvedValueOnce();
      const mockTraceFn = jest
        .fn()
        .mockImplementation((_p, callback) => callback());

      // Mock for hardware wallet check
      mockMessengerCall.mockReturnValueOnce({
        ...mockSelectedAccount,
        metadata: {
          ...mockSelectedAccount.metadata,
          keyring: {
            type: 'Ledger Hardware',
          },
        },
      });
      mockMessengerCall.mockImplementationOnce(jest.fn()); // track event

      setupApprovalMocks(mockMessengerCall);
      setupBridgeMocks(mockMessengerCall);

      const { controller, startPollingForBridgeTxStatusSpy } = getController(
        mockMessengerCall,
        mockTraceFn,
        BridgeClientId.MOBILE,
      );

      const result = await controller.submitTx(
        mockEvmQuoteResponse.trade.from,
        mockEvmQuoteResponse,
        false,
      );
      controller.stopAllPolling();

      expect(mockTraceFn).toHaveBeenCalledTimes(2);
      expect(handleMobileHardwareWalletDelaySpy).toHaveBeenCalledTimes(1);
      expect(handleMobileHardwareWalletDelaySpy).toHaveBeenCalledWith(true);
      expect(result).toMatchSnapshot();
      expect(startPollingForBridgeTxStatusSpy).toHaveBeenCalledTimes(0);
      expect(controller.state.txHistory[result.id]).toMatchSnapshot();
      expect(mockMessengerCall.mock.calls).toMatchSnapshot();
      expect(mockTraceFn.mock.calls).toMatchSnapshot();
    });

    it('should not call handleMobileHardwareWalletDelay on extension', async () => {
      const handleMobileHardwareWalletDelaySpy = jest
        .spyOn(transactionUtils, 'handleMobileHardwareWalletDelay')
        .mockResolvedValueOnce();
      const mockTraceFn = jest
        .fn()
        .mockImplementation((_p, callback) => callback());

      setupEventTrackingMocks(mockMessengerCall);
      setupApprovalMocks(mockMessengerCall);
      setupBridgeMocks(mockMessengerCall);

      const { controller, startPollingForBridgeTxStatusSpy } = getController(
        mockMessengerCall,
        mockTraceFn,
        BridgeClientId.EXTENSION, // Using EXTENSION client
      );

      const result = await controller.submitTx(
        'otherAccount',
        mockEvmQuoteResponse,
        false,
      );
      controller.stopAllPolling();

      expect(mockTraceFn).toHaveBeenCalledTimes(2);
      // Should call the function but with false since it's Extension
      expect(handleMobileHardwareWalletDelaySpy).toHaveBeenCalledTimes(1);
      expect(handleMobileHardwareWalletDelaySpy).toHaveBeenCalledWith(false);
      expect(result).toMatchSnapshot();
      expect(startPollingForBridgeTxStatusSpy).toHaveBeenCalledTimes(0);
      expect(controller.state.txHistory[result.id]).toMatchSnapshot();
      expect(mockMessengerCall.mock.calls).toMatchSnapshot();
      expect(mockTraceFn.mock.calls).toMatchSnapshot();
    });

    it('should not call handleMobileHardwareWalletDelay with true for non-hardware wallet on mobile', async () => {
      const handleMobileHardwareWalletDelaySpy = jest
        .spyOn(transactionUtils, 'handleMobileHardwareWalletDelay')
        .mockResolvedValueOnce();
      const mockTraceFn = jest
        .fn()
        .mockImplementation((_p, callback) => callback());

      // Mock for non-hardware wallet check
      mockMessengerCall.mockReturnValueOnce({
        ...mockSelectedAccount,
        metadata: {
          ...mockSelectedAccount.metadata,
          keyring: {
            type: 'HD Key Tree', // Not a hardware wallet
          },
        },
      });
      mockMessengerCall.mockImplementationOnce(jest.fn()); // track event

      setupApprovalMocks(mockMessengerCall);
      setupBridgeMocks(mockMessengerCall);

      const { controller, startPollingForBridgeTxStatusSpy } = getController(
        mockMessengerCall,
        mockTraceFn,
        BridgeClientId.MOBILE, // Using MOBILE client
      );

      const result = await controller.submitTx(
        mockEvmQuoteResponse.trade.from,
        mockEvmQuoteResponse,
        false,
      );
      controller.stopAllPolling();

      expect(mockTraceFn).toHaveBeenCalledTimes(2);
      // Should call the function but with false since it's not a hardware wallet
      expect(handleMobileHardwareWalletDelaySpy).toHaveBeenCalledTimes(1);
      expect(handleMobileHardwareWalletDelaySpy).toHaveBeenCalledWith(false);
      expect(result).toMatchSnapshot();
      expect(startPollingForBridgeTxStatusSpy).toHaveBeenCalledTimes(0);
      expect(controller.state.txHistory[result.id]).toMatchSnapshot();
      expect(mockMessengerCall.mock.calls).toMatchSnapshot();
      expect(mockTraceFn.mock.calls).toMatchSnapshot();
    });
  });

  describe('submitTx: EVM swap', () => {
    const mockEvmQuoteResponse = {
      ...getMockQuote(),
      quote: {
        ...getMockQuote(),
        srcChainId: 42161,
        destChainId: 42161,
      },
      estimatedProcessingTimeInSeconds: 0,
      sentAmount: { amount: '1.234', valueInCurrency: '2.00', usd: '1.01' },
      toTokenAmount: {
        amount: '1.5',
        valueInCurrency: '2.9999',
        usd: '0.134214',
      },
      minToTokenAmount: {
        amount: '1.425',
        valueInCurrency: '2.85',
        usd: '0.127',
      },
      totalNetworkFee: { amount: '1.234', valueInCurrency: null, usd: null },
      totalMaxNetworkFee: {
        amount: '1.234',
        valueInCurrency: null,
        usd: null,
      },
      gasFee: {
        effective: { amount: '.00055', valueInCurrency: null, usd: '2.5778' },
        total: { amount: '1.234', valueInCurrency: null, usd: null },
        max: { amount: '1.234', valueInCurrency: null, usd: null },
      },
      adjustedReturn: { valueInCurrency: null, usd: null },
      swapRate: '1.234',
      cost: { valueInCurrency: null, usd: null },
      trade: {
        from: '0xaccount1',
        to: '0xbridgeContract',
        value: '0x0',
        data: '0xdata',
        chainId: 42161,
        gasLimit: 21000,
      },
      approval: {
        from: '0xaccount1',
        to: '0xtokenContract',
        value: '0x0',
        data: '0xapprovalData',
        chainId: 42161,
        gasLimit: 21000,
      },
    } as QuoteResponse & QuoteMetadata;

    const mockEvmTxMeta = {
      id: 'test-tx-id',
      hash: '0xevmTxHash',
      time: 1234567890,
      status: 'unapproved',
      type: TransactionType.swap,
      chainId: '0xa4b1', // 42161 in hex
      txParams: {
        from: '0xaccount1',
        to: '0xbridgeContract',
        value: '0x0',
        data: '0xdata',
        chainId: '0xa4b1',
        gasLimit: '0x5208',
      },
    };

    const mockApprovalTxMeta = {
      id: 'test-approval-tx-id',
      hash: '0xapprovalTxHash',
      time: 1234567890,
      status: 'unapproved',
      type: TransactionType.swapApproval,
      chainId: '0xa4b1', // 42161 in hex
      txParams: {
        from: '0xaccount1',
        to: '0xtokenContract',
        value: '0x0',
        data: '0xapprovalData',
        chainId: '0xa4b1',
        gasLimit: '0x5208',
      },
    };

    const mockEstimateGasFeeResult = {
      estimates: {
        high: {
          suggestedMaxFeePerGas: '0x1234',
          suggestedMaxPriorityFeePerGas: '0x5678',
        },
      },
    };
    let mockMessengerCall: jest.Mock;

    beforeEach(() => {
      jest.clearAllMocks();
      mockMessengerCall = jest.fn();
      jest.spyOn(Date, 'now').mockReturnValue(1234567890);
      jest.spyOn(Math, 'random').mockReturnValue(0.456);
      mockMessengerCall.mockImplementationOnce(jest.fn()); // stopPollingForQuotes
    });

    const setupEventTrackingMocks = (mockCall: jest.Mock) => {
      mockCall.mockReturnValueOnce(mockSelectedAccount);
      mockCall.mockImplementationOnce(jest.fn()); // track event
    };

    const setupApprovalMocks = () => {
      mockMessengerCall.mockReturnValueOnce(mockSelectedAccount);
      mockMessengerCall.mockReturnValueOnce('arbitrum-client-id');
      mockMessengerCall.mockReturnValueOnce({
        gasFeeEstimates: { estimatedBaseFee: '0x1234' },
      });
      estimateGasFeeFn.mockResolvedValueOnce(mockEstimateGasFeeResult);
      addTransactionFn.mockResolvedValueOnce({
        transactionMeta: mockApprovalTxMeta,
        result: Promise.resolve('0xapprovalTxHash'),
      });
      mockMessengerCall.mockReturnValueOnce({
        transactions: [mockApprovalTxMeta],
      });
    };

    const setupBridgeMocks = () => {
      mockMessengerCall.mockReturnValueOnce(mockSelectedAccount);
      mockMessengerCall.mockReturnValueOnce('arbitrum');
      mockMessengerCall.mockReturnValueOnce({
        gasFeeEstimates: { estimatedBaseFee: '0x1234' },
      });
      estimateGasFeeFn.mockResolvedValueOnce(mockEstimateGasFeeResult);
      addTransactionFn.mockResolvedValueOnce({
        transactionMeta: mockEvmTxMeta,
        result: Promise.resolve('0xevmTxHash'),
      });
      mockMessengerCall.mockReturnValueOnce({
        transactions: [mockEvmTxMeta],
      });

      mockMessengerCall.mockReturnValueOnce(mockSelectedAccount);
      // mockMessengerCall.mockReturnValueOnce({
      //   transactions: [mockEvmTxMeta],
      // });
    };

    it('should successfully submit an EVM swap transaction with approval', async () => {
      setupEventTrackingMocks(mockMessengerCall);
      setupApprovalMocks();
      setupBridgeMocks();

      const { controller, startPollingForBridgeTxStatusSpy } =
        getController(mockMessengerCall);
      const result = await controller.submitTx(
        mockEvmQuoteResponse.trade.from,
        mockEvmQuoteResponse,
        false,
      );
      controller.stopAllPolling();

      expect(result).toMatchSnapshot();
      expect(startPollingForBridgeTxStatusSpy).toHaveBeenCalledTimes(0);
      const { approvalTxId } = controller.state.txHistory[result.id];
      expect(approvalTxId).toBe('test-approval-tx-id');
      expect(addTransactionFn).toHaveBeenCalledTimes(2);
      expect(mockMessengerCall).toHaveBeenCalledTimes(11);
    });

    it('should successfully submit an EVM swap transaction with featureId', async () => {
      mockMessengerCall.mockReturnValueOnce(mockSelectedAccount);
      setupApprovalMocks();
      setupBridgeMocks();

      const { controller, startPollingForBridgeTxStatusSpy } =
        getController(mockMessengerCall);
      const result = await controller.submitTx(
        mockEvmQuoteResponse.trade.from,
        {
          quote: mockEvmQuoteResponse.quote,
          featureId: FeatureId.PERPS,
          trade: mockEvmQuoteResponse.trade,
          approval: mockEvmQuoteResponse.approval,
          estimatedProcessingTimeInSeconds:
            mockEvmQuoteResponse.estimatedProcessingTimeInSeconds,
        },
        false,
      );
      controller.stopAllPolling();

      expect(result).toMatchSnapshot();
      expect(startPollingForBridgeTxStatusSpy).toHaveBeenCalledTimes(0);
      const { approvalTxId } = controller.state.txHistory[result.id];
      expect(approvalTxId).toBe('test-approval-tx-id');
      expect(controller.state.txHistory[result.id].featureId).toBe(
        FeatureId.PERPS,
      );
      expect(addTransactionFn).toHaveBeenCalledTimes(2);
      expect(mockMessengerCall).toHaveBeenCalledTimes(10);
      expect(mockMessengerCall.mock.calls).toMatchSnapshot();
    });

    it('should handle a gasless swap transaction with approval', async () => {
      setupEventTrackingMocks(mockMessengerCall);
      mockMessengerCall.mockReturnValueOnce(mockSelectedAccount);
      mockMessengerCall.mockReturnValueOnce('arbitrum');
      addTransactionBatchFn.mockResolvedValueOnce({
        batchId: 'batchId1',
      });
      mockMessengerCall.mockReturnValueOnce({
        transactions: [{ ...mockEvmTxMeta, batchId: 'batchId1' }],
      });

      const { controller, startPollingForBridgeTxStatusSpy } =
        getController(mockMessengerCall);
      const result = await controller.submitTx(
        mockEvmQuoteResponse.trade.from,
        {
          ...mockEvmQuoteResponse,
          quote: {
            ...mockEvmQuoteResponse.quote,
            gasIncluded: true,
            feeData: {
              txFee: {
                maxFeePerGas: '123',
                maxPriorityFeePerGas: '123',
              } as never,
            } as never,
          },
        },
        true,
      );
      controller.stopAllPolling();

      const { txParams, ...resultsToCheck } = result;
      expect(resultsToCheck).toMatchInlineSnapshot(`
        Object {
          "batchId": "batchId1",
          "chainId": "0xa4b1",
          "hash": "0xevmTxHash",
          "id": "test-tx-id",
          "status": "unapproved",
          "time": 1234567890,
          "type": "swap",
        }
      `);
      expect(startPollingForBridgeTxStatusSpy).toHaveBeenCalledTimes(0);
      expect(addTransactionFn).not.toHaveBeenCalled();
      expect(addTransactionBatchFn).toHaveBeenCalledTimes(1);
      expect(mockMessengerCall).toHaveBeenCalledTimes(6);
    });

    it('should successfully submit an EVM swap transaction with no approval', async () => {
      setupEventTrackingMocks(mockMessengerCall);
      setupBridgeMocks();

      const { controller, startPollingForBridgeTxStatusSpy } =
        getController(mockMessengerCall);
      const erc20Token = {
        address: '0x0000000000000000000000000000000000000032',
        assetId: `eip155:10/slip44:60` as CaipAssetType,
        chainId: 10,
        symbol: 'WETH',
        decimals: 18,
        name: 'WETH',
        coinKey: 'WETH',
        logoURI:
          'https://raw.githubusercontent.com/trustwallet/assets/master/blockchains/ethereum/assets/0xC02aaA39b223FE8D0A0e5C4F27eAD9083C756Cc2/logo.png',
        priceUSD: '2478.63',
        icon: 'https://raw.githubusercontent.com/trustwallet/assets/master/blockchains/ethereum/assets/0xC02aaA39b223FE8D0A0e5C4F27eAD9083C756Cc2/logo.png',
      };
      const { approval, ...quoteWithoutApproval } = mockEvmQuoteResponse;
      const result = await controller.submitTx(
        mockEvmQuoteResponse.trade.from,
        {
          ...quoteWithoutApproval,
          quote: { ...quoteWithoutApproval.quote, destAsset: erc20Token },
        },
        false,
      );

      expect(result).toMatchSnapshot();
      expect(startPollingForBridgeTxStatusSpy).toHaveBeenCalledTimes(0);
      expect(controller.state.txHistory[result.id]).toMatchSnapshot();
      expect(estimateGasFeeFn).toHaveBeenCalledTimes(1);
      expect(addTransactionFn).toHaveBeenCalledTimes(1);
      expect(mockMessengerCall.mock.calls).toMatchSnapshot();
    });

    it('should handle smart transactions', async () => {
      setupEventTrackingMocks(mockMessengerCall);
      mockMessengerCall.mockReturnValueOnce(mockSelectedAccount);
      mockMessengerCall.mockReturnValueOnce('arbitrum');
      mockMessengerCall.mockReturnValueOnce({
        gasFeeEstimates: { estimatedBaseFee: '0x1234' },
      });
      estimateGasFeeFn.mockResolvedValueOnce(mockEstimateGasFeeResult);
      mockMessengerCall.mockReturnValueOnce({
        gasFeeEstimates: { estimatedBaseFee: '0x1234' },
      });
      estimateGasFeeFn.mockResolvedValueOnce(mockEstimateGasFeeResult);
      addTransactionBatchFn.mockResolvedValueOnce({
        batchId: 'batchId1',
      });
      mockMessengerCall.mockReturnValueOnce({
        transactions: [{ ...mockEvmTxMeta, batchId: 'batchId1' }],
      });

      const { controller, startPollingForBridgeTxStatusSpy } =
        getController(mockMessengerCall);
      const result = await controller.submitTx(
        mockEvmQuoteResponse.trade.from,
        mockEvmQuoteResponse,
        true,
      );
      controller.stopAllPolling();

      expect(result).toMatchSnapshot();
      expect(startPollingForBridgeTxStatusSpy).toHaveBeenCalledTimes(0);
      expect(controller.state.txHistory[result.id]).toMatchSnapshot();
      expect(estimateGasFeeFn.mock.calls).toMatchSnapshot();
      expect(addTransactionFn).not.toHaveBeenCalled();
      expect(addTransactionBatchFn.mock.calls).toMatchSnapshot();
      expect(mockMessengerCall.mock.calls).toMatchSnapshot();
    });

    it('should throw error if account is not found', async () => {
      setupEventTrackingMocks(mockMessengerCall);
      mockMessengerCall.mockReturnValueOnce(undefined);

      const { controller, startPollingForBridgeTxStatusSpy } =
        getController(mockMessengerCall);
      await expect(
        controller.submitTx(
          mockEvmQuoteResponse.trade.from,
          mockEvmQuoteResponse,
          true,
        ),
      ).rejects.toThrow(
        'Failed to submit cross-chain swap batch transaction: unknown account in trade data',
      );
      controller.stopAllPolling();

      expect(startPollingForBridgeTxStatusSpy).not.toHaveBeenCalled();
      expect(estimateGasFeeFn).not.toHaveBeenCalled();
      expect(addTransactionFn).not.toHaveBeenCalled();
      expect(addTransactionBatchFn).not.toHaveBeenCalled();
      expect(mockMessengerCall).toHaveBeenCalledTimes(4);
    });

    it('should throw error if batched tx is not found', async () => {
      setupEventTrackingMocks(mockMessengerCall);
      mockMessengerCall.mockReturnValueOnce(mockSelectedAccount);
      mockMessengerCall.mockReturnValueOnce('arbitrum');
      mockMessengerCall.mockReturnValueOnce({
        gasFeeEstimates: { estimatedBaseFee: '0x1234' },
      });
      estimateGasFeeFn.mockResolvedValueOnce(mockEstimateGasFeeResult);
      mockMessengerCall.mockReturnValueOnce({
        gasFeeEstimates: { estimatedBaseFee: '0x1234' },
      });
      estimateGasFeeFn.mockResolvedValueOnce(mockEstimateGasFeeResult);
      addTransactionBatchFn.mockResolvedValueOnce({
        batchId: 'batchId1',
      });
      mockMessengerCall.mockReturnValueOnce({
        transactions: [{ ...mockEvmTxMeta, batchId: 'batchIdUnknown' }],
      });

      const { controller, startPollingForBridgeTxStatusSpy } =
        getController(mockMessengerCall);
      await expect(
        controller.submitTx(
          mockEvmQuoteResponse.trade.from,
          mockEvmQuoteResponse,
          true,
        ),
      ).rejects.toThrow(
        'Failed to update cross-chain swap transaction batch: tradeMeta not found',
      );
      controller.stopAllPolling();

      expect(startPollingForBridgeTxStatusSpy).toHaveBeenCalledTimes(0);
      expect(estimateGasFeeFn).toHaveBeenCalledTimes(2);
      expect(addTransactionFn).not.toHaveBeenCalled();
      expect(addTransactionBatchFn).toHaveBeenCalledTimes(1);
      expect(mockMessengerCall).toHaveBeenCalledTimes(8);
    });
  });

  describe('resetAttempts', () => {
    let bridgeStatusController: BridgeStatusController;
    let mockMessenger: jest.Mocked<BridgeStatusControllerMessenger>;

    beforeEach(() => {
      mockMessenger = getMessengerMock();
      bridgeStatusController = new BridgeStatusController({
        messenger: mockMessenger,
        clientId: BridgeClientId.EXTENSION,
        fetchFn: jest.fn(),
        addTransactionFn: jest.fn(),
        addTransactionBatchFn: jest.fn(),
        updateTransactionFn: jest.fn(),
        estimateGasFeeFn: jest.fn(),
        state: {
          txHistory: {
            ...MockTxHistory.getPending({
              txMetaId: 'bridgeTxMetaId1',
              srcTxHash: '0xsrcTxHash1',
            }),
            ...MockTxHistory.getPendingSwap({
              txMetaId: 'swapTxMetaId1',
              srcTxHash: '0xswapTxHash1',
            }),
          },
        },
      });
    });

    describe('success cases', () => {
      it('should reset attempts by txMetaId for bridge transaction', () => {
        // Setup - add attempts to the history item using controller state initialization
        const controllerWithAttempts = new BridgeStatusController({
          messenger: mockMessenger,
          clientId: BridgeClientId.EXTENSION,
          fetchFn: jest.fn(),
          addTransactionFn: jest.fn(),
          addTransactionBatchFn: jest.fn(),
          updateTransactionFn: jest.fn(),
          estimateGasFeeFn: jest.fn(),
          state: {
            txHistory: {
              bridgeTxMetaId1: {
                ...MockTxHistory.getPending({ txMetaId: 'bridgeTxMetaId1' })
                  .bridgeTxMetaId1,
                attempts: {
                  counter: 5,
                  lastAttemptTime: Date.now(),
                },
              },
            },
          },
        });

        expect(
          controllerWithAttempts.state.txHistory.bridgeTxMetaId1.attempts
            ?.counter,
        ).toBe(5);

        // Execute
        controllerWithAttempts.restartPollingForFailedAttempts({
          txMetaId: 'bridgeTxMetaId1',
        });

        // Assert
        expect(
          controllerWithAttempts.state.txHistory.bridgeTxMetaId1.attempts,
        ).toBeUndefined();
      });

      it('should reset attempts by txHash for bridge transaction', () => {
        // Setup - add attempts to the history item using controller state initialization
        const controllerWithAttempts = new BridgeStatusController({
          messenger: mockMessenger,
          clientId: BridgeClientId.EXTENSION,
          fetchFn: jest.fn(),
          addTransactionFn: jest.fn(),
          addTransactionBatchFn: jest.fn(),
          updateTransactionFn: jest.fn(),
          estimateGasFeeFn: jest.fn(),
          state: {
            txHistory: {
              bridgeTxMetaId1: {
                ...MockTxHistory.getPending({ txMetaId: 'bridgeTxMetaId1' })
                  .bridgeTxMetaId1,
                attempts: {
                  counter: 3,
                  lastAttemptTime: Date.now(),
                },
              },
            },
          },
        });

        expect(
          controllerWithAttempts.state.txHistory.bridgeTxMetaId1.attempts
            ?.counter,
        ).toBe(3);

        // Execute
        controllerWithAttempts.restartPollingForFailedAttempts({
          txHash: '0xsrcTxHash1',
        });

        // Assert
        expect(
          controllerWithAttempts.state.txHistory.bridgeTxMetaId1.attempts,
        ).toBeUndefined();
      });

      it('should prioritize txMetaId when both txMetaId and txHash are provided', () => {
        // Setup - create controller with attempts on both transactions
        const controllerWithAttempts = new BridgeStatusController({
          messenger: mockMessenger,
          clientId: BridgeClientId.EXTENSION,
          fetchFn: jest.fn(),
          addTransactionFn: jest.fn(),
          addTransactionBatchFn: jest.fn(),
          updateTransactionFn: jest.fn(),
          estimateGasFeeFn: jest.fn(),
          state: {
            txHistory: {
              bridgeTxMetaId1: {
                ...MockTxHistory.getPending({ txMetaId: 'bridgeTxMetaId1' })
                  .bridgeTxMetaId1,
                attempts: {
                  counter: 3,
                  lastAttemptTime: Date.now(),
                },
              },
              swapTxMetaId1: {
                ...MockTxHistory.getPendingSwap({ txMetaId: 'swapTxMetaId1' })
                  .swapTxMetaId1,
                attempts: {
                  counter: 5,
                  lastAttemptTime: Date.now(),
                },
              },
            },
          },
        });

        // Execute with both identifiers - should use txMetaId (bridgeTxMetaId1)
        controllerWithAttempts.restartPollingForFailedAttempts({
          txMetaId: 'bridgeTxMetaId1',
          txHash: '0xswapTxHash1',
        });

        // Assert - only bridgeTxMetaId1 should have attempts reset
        expect(
          controllerWithAttempts.state.txHistory.bridgeTxMetaId1.attempts,
        ).toBeUndefined();
        expect(
          controllerWithAttempts.state.txHistory.swapTxMetaId1.attempts
            ?.counter,
        ).toBe(5);
      });

      it('should restart polling for bridge transaction when attempts are reset', async () => {
        // Setup - use the same pattern as "restarts polling for history items that are not complete"
        jest.useFakeTimers();
        const fetchBridgeTxStatusSpy = jest.spyOn(
          bridgeStatusUtils,
          'fetchBridgeTxStatus',
        );
        fetchBridgeTxStatusSpy
          .mockImplementationOnce(async () => {
            return {
              status: MockStatusResponse.getPending(),
              validationFailures: [],
            };
          })
          .mockImplementationOnce(async () => {
            return {
              status: MockStatusResponse.getPending(),
              validationFailures: [],
            };
          });

        // Create controller with a bridge transaction that has failed attempts
        const controllerWithFailedAttempts = new BridgeStatusController({
          messenger: getMessengerMock(),
          clientId: BridgeClientId.EXTENSION,
          fetchFn: jest.fn(),
          addTransactionFn: jest.fn(),
          addTransactionBatchFn: jest.fn(),
          updateTransactionFn: jest.fn(),
          estimateGasFeeFn: jest.fn(),
          state: {
            txHistory: {
              bridgeTxMetaId1: {
                ...MockTxHistory.getPending({ txMetaId: 'bridgeTxMetaId1' })
                  .bridgeTxMetaId1,
                attempts: {
                  counter: MAX_ATTEMPTS + 1, // High number to simulate failed attempts
                  lastAttemptTime: Date.now() - 60000, // 1 minute ago
                },
              },
            },
          },
        });

        // Verify initial state has attempts
        expect(
          controllerWithFailedAttempts.state.txHistory.bridgeTxMetaId1.attempts
            ?.counter,
        ).toBe(MAX_ATTEMPTS + 1);

        // Execute resetAttempts - this should reset attempts and restart polling
        controllerWithFailedAttempts.restartPollingForFailedAttempts({
          txMetaId: 'bridgeTxMetaId1',
        });

        // Verify attempts were reset
        expect(
          controllerWithFailedAttempts.state.txHistory.bridgeTxMetaId1.attempts,
        ).toBeUndefined();
        expect(fetchBridgeTxStatusSpy).toHaveBeenCalledTimes(0);

        // Now advance timer again - polling should work since attempts are reset
        jest.advanceTimersByTime(10000);
        await flushPromises();

        // Assertions - polling should now happen since attempts were reset
        expect(fetchBridgeTxStatusSpy).toHaveBeenCalledTimes(2);
        expect(
          controllerWithFailedAttempts.state.txHistory.bridgeTxMetaId1.attempts
            ?.counter,
        ).toBeUndefined(); // Should be undefined since we've reset attempts and fetchBridgeTxStatus did not error
      });
    });

    describe('error cases', () => {
      it('should throw error when no identifier is provided', () => {
        expect(() => {
          bridgeStatusController.restartPollingForFailedAttempts({});
        }).toThrow('Either txMetaId or txHash must be provided');
      });

      it('should throw error when txMetaId is not found', () => {
        expect(() => {
          bridgeStatusController.restartPollingForFailedAttempts({
            txMetaId: 'nonexistentTxMetaId',
          });
        }).toThrow(
          'No bridge transaction history found for txMetaId: nonexistentTxMetaId',
        );
      });

      it('should throw error when txHash is not found', () => {
        expect(() => {
          bridgeStatusController.restartPollingForFailedAttempts({
            txHash: '0xnonexistentTxHash',
          });
        }).toThrow(
          'No bridge transaction history found for txHash: 0xnonexistentTxHash',
        );
      });

      it('should throw error when txMetaId is empty string', () => {
        expect(() => {
          bridgeStatusController.restartPollingForFailedAttempts({
            txMetaId: '',
          });
        }).toThrow('Either txMetaId or txHash must be provided');
      });

      it('should throw error when txHash is empty string', () => {
        expect(() => {
          bridgeStatusController.restartPollingForFailedAttempts({
            txHash: '',
          });
        }).toThrow('Either txMetaId or txHash must be provided');
      });
    });

    describe('edge cases', () => {
      it('should handle transaction with no srcChain.txHash when searching by txHash', () => {
        // Setup - create a controller with a transaction without srcChain.txHash
        const controllerWithNoHash = new BridgeStatusController({
          messenger: mockMessenger,
          clientId: BridgeClientId.EXTENSION,
          fetchFn: jest.fn(),
          addTransactionFn: jest.fn(),
          addTransactionBatchFn: jest.fn(),
          updateTransactionFn: jest.fn(),
          estimateGasFeeFn: jest.fn(),
          state: {
            txHistory: {
              noHashTx: {
                ...MockTxHistory.getPending({ txMetaId: 'noHashTx' }).noHashTx,
                status: {
                  ...MockTxHistory.getPending({ txMetaId: 'noHashTx' }).noHashTx
                    .status,
                  srcChain: {
                    ...MockTxHistory.getPending({ txMetaId: 'noHashTx' })
                      .noHashTx.status.srcChain,
                    txHash: undefined as never,
                  },
                },
              },
            },
          },
        });

        expect(() => {
          controllerWithNoHash.restartPollingForFailedAttempts({
            txHash: '0xsomeHash',
          });
        }).toThrow(
          'No bridge transaction history found for txHash: 0xsomeHash',
        );
      });

      it('should handle transaction that exists but has no attempts to reset', () => {
        // Ensure transaction has no attempts initially
        expect(
          bridgeStatusController.state.txHistory.bridgeTxMetaId1.attempts,
        ).toBeUndefined();

        // Execute - should not throw error
        expect(() => {
          bridgeStatusController.restartPollingForFailedAttempts({
            txMetaId: 'bridgeTxMetaId1',
          });
        }).not.toThrow();

        // Assert - attempts should still be undefined
        expect(
          bridgeStatusController.state.txHistory.bridgeTxMetaId1.attempts,
        ).toBeUndefined();
      });
    });
  });

  describe('subscription handlers', () => {
    let mockMessenger: RootMessenger;
    let mockBridgeStatusMessenger: Messenger<
      'BridgeStatusController',
      MessengerActions<BridgeStatusControllerMessenger>,
      MessengerEvents<BridgeStatusControllerMessenger>,
      RootMessenger
    >;
    let mockTrackEventFn: jest.Mock;
    let bridgeStatusController: BridgeStatusController;

    let mockFetchFn: jest.Mock;
    const consoleFn = console.warn;
    let consoleFnSpy: jest.SpyInstance;

    beforeEach(() => {
      jest.clearAllTimers();
      jest.clearAllMocks();
      // eslint-disable-next-line no-empty-function
      consoleFnSpy = jest.spyOn(console, 'warn').mockImplementation(() => {});
      mockMessenger = new Messenger({ namespace: MOCK_ANY_NAMESPACE });
      mockBridgeStatusMessenger = new Messenger({
        namespace: BRIDGE_STATUS_CONTROLLER_NAME,
        parent: mockMessenger,
      });
      mockMessenger.delegate({
        messenger: mockBridgeStatusMessenger,
        actions: [
          'TransactionController:getState',
          'BridgeController:trackUnifiedSwapBridgeEvent',
          'AccountsController:getAccountByAddress',
        ],
        events: [
          'TransactionController:transactionFailed',
          'TransactionController:transactionConfirmed',
        ],
      });

      jest
        .spyOn(mockBridgeStatusMessenger, 'call')
        .mockImplementation((..._args) => {
          return Promise.resolve();
        });

      const mockBridgeMessenger = new Messenger<
        'BridgeController',
        MessengerActions<BridgeControllerMessenger>,
        MessengerEvents<BridgeControllerMessenger>,
        RootMessenger
      >({
        namespace: 'BridgeController',
        parent: mockMessenger,
      });
      mockTrackEventFn = jest.fn();
      new BridgeController({
        messenger: mockBridgeMessenger,
        clientId: BridgeClientId.EXTENSION,
        fetchFn: jest.fn(),
        trackMetaMetricsFn: mockTrackEventFn,
        getLayer1GasFee: jest.fn(),
      });

      mockFetchFn = jest
        .fn()
        .mockResolvedValueOnce(MockStatusResponse.getPending());
      bridgeStatusController = new BridgeStatusController({
        messenger: mockBridgeStatusMessenger,
        clientId: BridgeClientId.EXTENSION,
        fetchFn: mockFetchFn,
        addTransactionFn: jest.fn(),
        addTransactionBatchFn: jest.fn(),
        updateTransactionFn: jest.fn(),
        estimateGasFeeFn: jest.fn(),
        state: {
          txHistory: {
            ...MockTxHistory.getPending(),
            ...MockTxHistory.getPendingSwap(),
            ...MockTxHistory.getPending({
              txMetaId: 'bridgeTxMetaId1WithApproval',
              approvalTxId: 'bridgeApprovalTxMetaId1' as never,
            }),
            ...MockTxHistory.getPendingSwap({
              txMetaId: 'perpsSwapTxMetaId1',
              featureId: FeatureId.PERPS as never,
            }),
            ...MockTxHistory.getPending({
              txMetaId: 'perpsBridgeTxMetaId1',
              srcTxHash: '0xperpsSrcTxHash1',
              featureId: FeatureId.PERPS as never,
            }),
          },
        },
      });
    });

    afterEach(() => {
      bridgeStatusController.stopAllPolling();
      console.warn = consoleFn;
    });

    describe('TransactionController:transactionFailed', () => {
      it('should track failed event for bridge transaction', () => {
        const messengerCallSpy = jest.spyOn(mockBridgeStatusMessenger, 'call');
        mockMessenger.publish('TransactionController:transactionFailed', {
          error: 'tx-error',
          transactionMeta: {
            chainId: CHAIN_IDS.ARBITRUM,
            networkClientId: 'eth-id',
            time: Date.now(),
            txParams: {} as unknown as TransactionParams,
            type: TransactionType.bridge,
            status: TransactionStatus.failed,
            id: 'bridgeTxMetaId1',
          },
        });

        expect(
          bridgeStatusController.state.txHistory.bridgeTxMetaId1.status.status,
        ).toBe(StatusTypes.FAILED);
        expect(messengerCallSpy.mock.lastCall).toMatchSnapshot();
      });

      it('should track failed event for bridge transaction if approval is dropped', () => {
        const messengerCallSpy = jest.spyOn(mockBridgeStatusMessenger, 'call');
        mockMessenger.publish('TransactionController:transactionFailed', {
          error: 'tx-error',
          transactionMeta: {
            chainId: CHAIN_IDS.ARBITRUM,
            networkClientId: 'eth-id',
            time: Date.now(),
            txParams: {} as unknown as TransactionParams,
            type: TransactionType.bridgeApproval,
            status: TransactionStatus.dropped,
            id: 'bridgeApprovalTxMetaId1',
          },
        });

        expect(messengerCallSpy.mock.lastCall).toMatchSnapshot();
        expect(
          bridgeStatusController.state.txHistory.bridgeTxMetaId1WithApproval
            .status.status,
        ).toBe(StatusTypes.FAILED);
      });

      it('should not track failed event for bridge transaction with featureId', () => {
        const messengerCallSpy = jest.spyOn(mockBridgeStatusMessenger, 'call');
        mockMessenger.publish('TransactionController:transactionFailed', {
          error: 'tx-error',
          transactionMeta: {
            chainId: CHAIN_IDS.ARBITRUM,
            networkClientId: 'eth-id',
            time: Date.now(),
            txParams: {} as unknown as TransactionParams,
            type: TransactionType.bridge,
            status: TransactionStatus.failed,
            id: 'perpsBridgeTxMetaId1',
          },
        });

        expect(
          bridgeStatusController.state.txHistory.perpsBridgeTxMetaId1.status
            .status,
        ).toBe(StatusTypes.FAILED);
        expect(messengerCallSpy).not.toHaveBeenCalled();
      });

      it('should track failed event for swap transaction if approval fails', () => {
        const messengerCallSpy = jest.spyOn(mockBridgeStatusMessenger, 'call');
        mockMessenger.publish('TransactionController:transactionFailed', {
          error: 'tx-error',
          transactionMeta: {
            chainId: CHAIN_IDS.ARBITRUM,
            networkClientId: 'eth-id',
            time: Date.now(),
            txParams: {} as unknown as TransactionParams,
            type: TransactionType.swapApproval,
            status: TransactionStatus.failed,
            id: 'bridgeApprovalTxMetaId1',
          },
        });

        expect(messengerCallSpy.mock.lastCall).toMatchSnapshot();
        expect(
          bridgeStatusController.state.txHistory.bridgeTxMetaId1WithApproval
            .status.status,
        ).toBe(StatusTypes.FAILED);
      });

      it('should track failed event for bridge transaction if not in txHistory', () => {
        const messengerCallSpy = jest.spyOn(mockBridgeStatusMessenger, 'call');
        const expectedHistory = bridgeStatusController.state.txHistory;
        mockMessenger.publish('TransactionController:transactionFailed', {
          error: 'tx-error',
          transactionMeta: {
            chainId: CHAIN_IDS.ARBITRUM,
            networkClientId: 'eth-id',
            time: Date.now(),
            txParams: {} as unknown as TransactionParams,
            type: TransactionType.bridge,
            status: TransactionStatus.failed,
            id: 'bridgeTxMetaIda',
          },
        });

        expect(bridgeStatusController.state.txHistory).toStrictEqual(
          expectedHistory,
        );
        expect(messengerCallSpy.mock.calls).toMatchSnapshot();
      });

      it('should track failed event for swap transaction', () => {
        const messengerCallSpy = jest.spyOn(mockBridgeStatusMessenger, 'call');
        mockMessenger.publish('TransactionController:transactionFailed', {
          error: 'tx-error',
          transactionMeta: {
            chainId: CHAIN_IDS.ARBITRUM,
            networkClientId: 'eth-id',
            time: Date.now(),
            txParams: {} as unknown as TransactionParams,
            type: TransactionType.swap,
            status: TransactionStatus.failed,
            id: 'swapTxMetaId1',
          },
        });

        expect(
          bridgeStatusController.state.txHistory.swapTxMetaId1.status.status,
        ).toBe(StatusTypes.FAILED);
        expect(messengerCallSpy.mock.calls).toMatchSnapshot();
      });

      it('should not track failed event for signed status', () => {
        const messengerCallSpy = jest.spyOn(mockBridgeStatusMessenger, 'call');
        mockMessenger.publish('TransactionController:transactionFailed', {
          error: 'tx-error',
          transactionMeta: {
            chainId: CHAIN_IDS.ARBITRUM,
            networkClientId: 'eth-id',
            time: Date.now(),
            txParams: {} as unknown as TransactionParams,
            type: TransactionType.swap,
            status: TransactionStatus.signed,
            id: 'swapTxMetaId1',
          },
        });

        expect(messengerCallSpy.mock.calls).toMatchSnapshot();
      });

      it('should not track failed event for approved status', () => {
        const messengerCallSpy = jest.spyOn(mockBridgeStatusMessenger, 'call');
        mockMessenger.publish('TransactionController:transactionFailed', {
          error: 'tx-error',
          transactionMeta: {
            chainId: CHAIN_IDS.ARBITRUM,
            networkClientId: 'eth-id',
            time: Date.now(),
            txParams: {} as unknown as TransactionParams,
            type: TransactionType.swap,
            status: TransactionStatus.approved,
            id: 'swapTxMetaId1',
          },
        });

        expect(messengerCallSpy.mock.calls).toMatchSnapshot();
      });

      it('should not track failed event for other transaction types', () => {
        const messengerCallSpy = jest.spyOn(mockBridgeStatusMessenger, 'call');
        mockMessenger.publish('TransactionController:transactionFailed', {
          error: 'tx-error',
          transactionMeta: {
            chainId: CHAIN_IDS.ARBITRUM,
            networkClientId: 'eth-id',
            time: Date.now(),
            txParams: {} as unknown as TransactionParams,
            type: TransactionType.simpleSend,
            status: TransactionStatus.failed,
            id: 'simpleSendTxMetaId1',
          },
        });

        expect(messengerCallSpy.mock.calls).toMatchSnapshot();
      });
    });

    describe('TransactionController:transactionConfirmed', () => {
      beforeEach(() => {
        jest.clearAllMocks();
      });

      it('should start polling for bridge tx if status response is invalid', async () => {
        jest.useFakeTimers();
        const messengerCallSpy = jest.spyOn(mockBridgeStatusMessenger, 'call');

        mockFetchFn.mockClear();
        mockFetchFn.mockResolvedValueOnce({
          ...MockStatusResponse.getComplete(),
          status: 'INVALID',
        });
        const oldHistoryItem =
          bridgeStatusController.getBridgeHistoryItemByTxMetaId(
            'bridgeTxMetaId1',
          );
        mockMessenger.publish('TransactionController:transactionConfirmed', {
          chainId: CHAIN_IDS.ARBITRUM,
          networkClientId: 'eth-id',
          time: Date.now(),
          txParams: {} as unknown as TransactionParams,
          type: TransactionType.bridge,
          status: TransactionStatus.confirmed,
          id: 'bridgeTxMetaId1',
        });

        jest.advanceTimersByTime(500);
        bridgeStatusController.stopAllPolling();
        await flushPromises();

        expect(messengerCallSpy.mock.lastCall).toMatchSnapshot();
        expect(mockFetchFn).toHaveBeenCalledTimes(3);
        expect(mockFetchFn).toHaveBeenCalledWith(
          'https://bridge.api.cx.metamask.io/getTxStatus?bridgeId=lifi&srcTxHash=0xsrcTxHash1&bridge=across&srcChainId=42161&destChainId=10&refuel=false&requestId=197c402f-cb96-4096-9f8c-54aed84ca776',
          {
            headers: { 'X-Client-Id': BridgeClientId.EXTENSION },
          },
        );
        expect(
          bridgeStatusController.getBridgeHistoryItemByTxMetaId(
            'bridgeTxMetaId1',
          ),
        ).toStrictEqual({
          ...oldHistoryItem,
          attempts: expect.objectContaining({
            counter: 1,
          }),
        });
        expect(consoleFnSpy.mock.calls).toMatchSnapshot();
      });

      it('should start polling for completed bridge tx with featureId', async () => {
        jest.useFakeTimers();
        const messengerCallSpy = jest.spyOn(mockBridgeStatusMessenger, 'call');

        mockFetchFn.mockClear();
        mockFetchFn.mockResolvedValueOnce(
          MockStatusResponse.getComplete({ srcTxHash: '0xperpsSrcTxHash1' }),
        );
        mockMessenger.publish('TransactionController:transactionConfirmed', {
          chainId: CHAIN_IDS.ARBITRUM,
          networkClientId: 'eth-id',
          time: Date.now(),
          txParams: {} as unknown as TransactionParams,
          type: TransactionType.bridge,
          status: TransactionStatus.confirmed,
          id: 'perpsBridgeTxMetaId1',
        });

        jest.advanceTimersByTime(30500);
        bridgeStatusController.stopAllPolling();
        await flushPromises();

        expect(messengerCallSpy).not.toHaveBeenCalled();
        expect(mockFetchFn).toHaveBeenCalledWith(
          'https://bridge.api.cx.metamask.io/getTxStatus?bridgeId=lifi&srcTxHash=0xperpsSrcTxHash1&bridge=across&srcChainId=42161&destChainId=10&refuel=false&requestId=197c402f-cb96-4096-9f8c-54aed84ca776',
          {
            headers: { 'X-Client-Id': BridgeClientId.EXTENSION },
          },
        );
        expect(
          bridgeStatusController.getBridgeHistoryItemByTxMetaId(
            'perpsBridgeTxMetaId1',
          )?.status,
        ).toMatchSnapshot();
        expect(consoleFnSpy).not.toHaveBeenCalled();
      });

      it('should start polling for failed bridge tx with featureId', async () => {
        jest.useFakeTimers();
        const messengerCallSpy = jest.spyOn(mockBridgeStatusMessenger, 'call');

        mockFetchFn.mockClear();
        mockFetchFn.mockResolvedValueOnce(
          MockStatusResponse.getFailed({ srcTxHash: '0xperpsSrcTxHash1' }),
        );
        mockMessenger.publish('TransactionController:transactionConfirmed', {
          chainId: CHAIN_IDS.ARBITRUM,
          networkClientId: 'eth-id',
          time: Date.now(),
          txParams: {} as unknown as TransactionParams,
          type: TransactionType.bridge,
          status: TransactionStatus.confirmed,
          id: 'perpsBridgeTxMetaId1',
        });

        jest.advanceTimersByTime(40500);
        bridgeStatusController.stopAllPolling();
        await flushPromises();

        expect(messengerCallSpy).not.toHaveBeenCalled();
        expect(mockFetchFn).toHaveBeenCalledWith(
          'https://bridge.api.cx.metamask.io/getTxStatus?bridgeId=lifi&srcTxHash=0xperpsSrcTxHash1&bridge=across&srcChainId=42161&destChainId=10&refuel=false&requestId=197c402f-cb96-4096-9f8c-54aed84ca776',
          {
            headers: { 'X-Client-Id': BridgeClientId.EXTENSION },
          },
        );
        expect(
          bridgeStatusController.getBridgeHistoryItemByTxMetaId(
            'perpsBridgeTxMetaId1',
          )?.status,
        ).toMatchSnapshot();
        expect(consoleFnSpy).not.toHaveBeenCalled();
      });

      it('should track completed event for swap transaction', () => {
        const messengerCallSpy = jest.spyOn(mockBridgeStatusMessenger, 'call');
        mockMessenger.publish('TransactionController:transactionConfirmed', {
          chainId: CHAIN_IDS.ARBITRUM,
          networkClientId: 'eth-id',
          time: Date.now(),
          txParams: {} as unknown as TransactionParams,
          type: TransactionType.swap,
          status: TransactionStatus.confirmed,
          id: 'swapTxMetaId1',
        });

        expect(messengerCallSpy.mock.calls).toMatchSnapshot();
      });

      it('should not track completed event for swap transaction with featureId', () => {
        const messengerCallSpy = jest.spyOn(mockBridgeStatusMessenger, 'call');
        mockMessenger.publish('TransactionController:transactionConfirmed', {
          chainId: CHAIN_IDS.ARBITRUM,
          networkClientId: 'eth-id',
          time: Date.now(),
          txParams: {} as unknown as TransactionParams,
          type: TransactionType.swap,
          status: TransactionStatus.confirmed,
          id: 'perpsSwapTxMetaId1',
        });

        expect(messengerCallSpy).not.toHaveBeenCalled();
      });

      it('should not track completed event for other transaction types', () => {
        const messengerCallSpy = jest.spyOn(mockBridgeStatusMessenger, 'call');
        mockMessenger.publish('TransactionController:transactionConfirmed', {
          chainId: CHAIN_IDS.ARBITRUM,
          networkClientId: 'eth-id',
          time: Date.now(),
          txParams: {} as unknown as TransactionParams,
          type: TransactionType.bridge,
          status: TransactionStatus.confirmed,
          id: 'bridgeTxMetaId1',
        });

        expect(messengerCallSpy.mock.calls).toMatchSnapshot();
      });

      it('should not start polling for bridge tx if tx is not in txHistory', () => {
        const messengerCallSpy = jest.spyOn(mockBridgeStatusMessenger, 'call');
        mockMessenger.publish('TransactionController:transactionConfirmed', {
          chainId: CHAIN_IDS.ARBITRUM,
          networkClientId: 'eth-id',
          time: Date.now(),
          txParams: {} as unknown as TransactionParams,
          type: TransactionType.bridge,
          status: TransactionStatus.confirmed,
          id: 'bridgeTxMetaId1Unknown',
        });

        expect(messengerCallSpy.mock.calls).toMatchSnapshot();
      });
    });
  });

  describe('metadata', () => {
    it('includes expected state in debug snapshots', () => {
      const { controller } = getController(jest.fn());

      expect(
        deriveStateFromMetadata(
          controller.state,
          controller.metadata,
          'includeInDebugSnapshot',
        ),
      ).toMatchInlineSnapshot(`Object {}`);
    });

    it('includes expected state in state logs', () => {
      const { controller } = getController(jest.fn());

      expect(
        deriveStateFromMetadata(
          controller.state,
          controller.metadata,
          'includeInStateLogs',
        ),
      ).toMatchInlineSnapshot(`
        Object {
          "txHistory": Object {},
        }
      `);
    });

    it('persists expected state', () => {
      const { controller } = getController(jest.fn());

      expect(
        deriveStateFromMetadata(
          controller.state,
          controller.metadata,
          'persist',
        ),
      ).toMatchInlineSnapshot(`
        Object {
          "txHistory": Object {},
        }
      `);
    });

    it('exposes expected state to UI', () => {
      const { controller } = getController(jest.fn());

      expect(
        deriveStateFromMetadata(
          controller.state,
          controller.metadata,
          'usedInUi',
        ),
      ).toMatchInlineSnapshot(`
        Object {
          "txHistory": Object {},
        }
      `);
    });
  });
});<|MERGE_RESOLUTION|>--- conflicted
+++ resolved
@@ -39,14 +39,7 @@
   DEFAULT_BRIDGE_STATUS_CONTROLLER_STATE,
   MAX_ATTEMPTS,
 } from './constants';
-<<<<<<< HEAD
-=======
-import type {
-  BridgeStatusControllerActions,
-  BridgeStatusControllerEvents,
-  StatusResponse,
-} from './types';
->>>>>>> d9480378
+import type { StatusResponse } from './types';
 import {
   type BridgeId,
   type StartPollingForBridgeTxStatusArgsSerialized,
