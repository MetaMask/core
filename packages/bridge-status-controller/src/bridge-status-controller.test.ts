--- conflicted
+++ resolved
@@ -1,9 +1,5 @@
 /* eslint-disable jest/no-conditional-in-test */
 /* eslint-disable jest/no-restricted-matchers */
-<<<<<<< HEAD
-import type { QuoteResponse, QuoteMetadata } from '@metamask/bridge-controller';
-import { ChainId, ActionTypes, FeeType } from '@metamask/bridge-controller';
-=======
 import {
   type QuoteResponse,
   type QuoteMetadata,
@@ -11,7 +7,6 @@
 } from '@metamask/bridge-controller';
 import { ChainId } from '@metamask/bridge-controller';
 import { ActionTypes, FeeType } from '@metamask/bridge-controller';
->>>>>>> 48e81ce7
 import { EthAccountType } from '@metamask/keyring-api';
 import { TransactionType } from '@metamask/transaction-controller';
 import type { TransactionMeta } from '@metamask/transaction-controller';
