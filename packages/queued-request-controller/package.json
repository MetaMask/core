--- conflicted
+++ resolved
@@ -31,20 +31,10 @@
     "test:watch": "jest --watch"
   },
   "dependencies": {
-<<<<<<< HEAD
-    "@metamask/approval-controller": "^5.1.1",
     "@metamask/base-controller": "^4.0.1",
     "@metamask/controller-utils": "^8.0.1",
     "@metamask/json-rpc-engine": "^7.3.1",
-    "@metamask/network-controller": "^17.1.0",
     "@metamask/rpc-errors": "^6.1.0",
-    "@metamask/selected-network-controller": "^6.0.0",
-=======
-    "@metamask/base-controller": "^4.0.0",
-    "@metamask/controller-utils": "^8.0.0",
-    "@metamask/json-rpc-engine": "^7.3.0",
-    "@metamask/rpc-errors": "^6.1.0",
->>>>>>> ca4baa00
     "@metamask/swappable-obj-proxy": "^2.1.0",
     "@metamask/utils": "^8.2.0"
   },
