{
  "name": "@metamask/queued-request-controller",
  "version": "0.5.0",
  "description": "Includes a controller and middleware that implements a request queue",
  "keywords": [
    "MetaMask",
    "Ethereum"
  ],
  "homepage": "https://github.com/MetaMask/core/tree/main/packages/queued-request-controller#readme",
  "bugs": {
    "url": "https://github.com/MetaMask/core/issues"
  },
  "repository": {
    "type": "git",
    "url": "https://github.com/MetaMask/core.git"
  },
  "license": "MIT",
  "main": "./dist/index.js",
  "types": "./dist/index.d.ts",
  "files": [
    "dist/"
  ],
  "scripts": {
    "build:docs": "typedoc",
    "changelog:update": "../../scripts/update-changelog.sh @metamask/queued-request-controller",
    "changelog:validate": "../../scripts/validate-changelog.sh @metamask/queued-request-controller",
    "publish:preview": "yarn npm publish --tag preview",
    "test": "jest --reporters=jest-silent-reporter",
    "test:clean": "jest --clearCache",
    "test:verbose": "jest --verbose",
    "test:watch": "jest --watch"
  },
  "dependencies": {
    "@metamask/base-controller": "^4.1.1",
    "@metamask/controller-utils": "^8.0.4",
    "@metamask/json-rpc-engine": "^7.3.3",
    "@metamask/rpc-errors": "^6.2.1",
    "@metamask/swappable-obj-proxy": "^2.2.0",
    "@metamask/utils": "^8.3.0"
  },
  "devDependencies": {
<<<<<<< HEAD
=======
    "@metamask/approval-controller": "^5.1.3",
>>>>>>> e387b176
    "@metamask/auto-changelog": "^3.4.4",
    "@metamask/network-controller": "^17.2.1",
    "@metamask/selected-network-controller": "^9.0.0",
    "@types/jest": "^27.4.1",
    "deepmerge": "^4.2.2",
    "immer": "^9.0.6",
    "jest": "^27.5.1",
    "lodash": "^4.17.21",
    "nock": "^13.3.1",
    "sinon": "^9.2.4",
    "ts-jest": "^27.1.4",
    "typedoc": "^0.24.8",
    "typedoc-plugin-missing-exports": "^2.0.0",
    "typescript": "~4.8.4"
  },
  "peerDependencies": {
    "@metamask/network-controller": "^17.2.0",
    "@metamask/selected-network-controller": "^9.0.0"
  },
  "engines": {
    "node": ">=16.0.0"
  },
  "publishConfig": {
    "access": "public",
    "registry": "https://registry.npmjs.org/"
  }
}<|MERGE_RESOLUTION|>--- conflicted
+++ resolved
@@ -39,10 +39,6 @@
     "@metamask/utils": "^8.3.0"
   },
   "devDependencies": {
-<<<<<<< HEAD
-=======
-    "@metamask/approval-controller": "^5.1.3",
->>>>>>> e387b176
     "@metamask/auto-changelog": "^3.4.4",
     "@metamask/network-controller": "^17.2.1",
     "@metamask/selected-network-controller": "^9.0.0",
