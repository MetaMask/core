{
  "name": "@metamask/queued-request-controller",
  "version": "0.1.0",
  "description": "Includes a controller and middleware that implements a request queue",
  "keywords": [
    "MetaMask",
    "Ethereum"
  ],
  "homepage": "https://github.com/MetaMask/core/tree/main/packages/queued-request-controller#readme",
  "bugs": {
    "url": "https://github.com/MetaMask/core/issues"
  },
  "repository": {
    "type": "git",
    "url": "https://github.com/MetaMask/core.git"
  },
  "license": "MIT",
  "main": "./dist/index.js",
  "types": "./dist/index.d.ts",
  "files": [
    "dist/"
  ],
  "scripts": {
    "build:docs": "typedoc",
    "changelog:validate": "../../scripts/validate-changelog.sh @metamask/queued-request-controller",
    "publish:preview": "yarn npm publish --tag preview",
    "test": "jest",
    "test:clean": "jest --clearCache",
    "test:watch": "jest --watch"
  },
  "dependencies": {
    "@metamask/base-controller": "^3.2.3",
    "@metamask/controller-utils": "^5.0.2",
<<<<<<< HEAD
    "@metamask/json-rpc-engine": "^7.2.0",
    "@metamask/network-controller": "^15.0.0",
=======
    "@metamask/json-rpc-engine": "^7.1.1",
    "@metamask/network-controller": "^15.1.0",
>>>>>>> 6c5d6738
    "@metamask/rpc-errors": "^6.1.0",
    "@metamask/selected-network-controller": "^3.1.0",
    "@metamask/swappable-obj-proxy": "^2.1.0",
    "@metamask/utils": "^8.1.0"
  },
  "devDependencies": {
    "@metamask/approval-controller": "^4.1.0",
    "@metamask/auto-changelog": "^3.4.2",
    "@types/jest": "^27.4.1",
    "deepmerge": "^4.2.2",
    "immer": "^9.0.6",
    "jest": "^27.5.1",
    "lodash": "^4.17.21",
    "nock": "^13.3.1",
    "sinon": "^9.2.4",
    "ts-jest": "^27.1.4",
    "typedoc": "^0.24.8",
    "typedoc-plugin-missing-exports": "^2.0.0",
    "typescript": "~4.8.4"
  },
  "peerDependencies": {
    "@metamask/network-controller": "^15.1.0",
    "@metamask/selected-network-controller": "^3.1.0"
  },
  "engines": {
    "node": ">=16.0.0"
  },
  "publishConfig": {
    "access": "public",
    "registry": "https://registry.npmjs.org/"
  }
}<|MERGE_RESOLUTION|>--- conflicted
+++ resolved
@@ -31,13 +31,8 @@
   "dependencies": {
     "@metamask/base-controller": "^3.2.3",
     "@metamask/controller-utils": "^5.0.2",
-<<<<<<< HEAD
     "@metamask/json-rpc-engine": "^7.2.0",
-    "@metamask/network-controller": "^15.0.0",
-=======
-    "@metamask/json-rpc-engine": "^7.1.1",
     "@metamask/network-controller": "^15.1.0",
->>>>>>> 6c5d6738
     "@metamask/rpc-errors": "^6.1.0",
     "@metamask/selected-network-controller": "^3.1.0",
     "@metamask/swappable-obj-proxy": "^2.1.0",
