<<<<<<< HEAD
import { PollingBlockTracker } from '@metamask/eth-block-tracker';
import { providerFromEngine } from '@metamask/eth-json-rpc-provider';
import type { InternalProvider } from '@metamask/eth-json-rpc-provider';
import type { JsonRpcMiddleware } from '@metamask/json-rpc-engine';
import { JsonRpcEngine } from '@metamask/json-rpc-engine';

=======
>>>>>>> 584a249d
import { createBlockRefMiddleware } from '.';
import {
  createMockParamsWithBlockParamAt,
  stubProviderRequests,
  createStubForBlockNumberRequest,
  createStubForGenericRequest,
  createFinalMiddlewareWithDefaultResult,
  createMockParamsWithoutBlockParamAt,
  expectProviderRequestNotToHaveBeenMade,
  createProviderAndBlockTracker,
  createEngine,
} from '../test/util/helpers';

<<<<<<< HEAD
/**
 * Objects used in each test.
 */
type Setup = {
  /**
   * The engine that holds the middleware stack, including the
   * one being tested.
   */
  engine: JsonRpcEngine;
  /**
   * provider - The provider that is used to make requests against
   * (which the middleware being tested will react to).
   */
  provider: InternalProvider;
  /**
   * The block tracker which is used inside of the
   * middleware being tested.
   */
  blockTracker: PollingBlockTracker;
};

/**
 * Options supported by `withTestSetup`.
 */
type WithTestSetupOptions = {
  /**
   * A function which determines which middleware
   * should be added to the engine.
   */
  configureMiddleware: (setup: Setup) => {
    middlewareUnderTest: JsonRpcMiddleware<any, any>;
    otherMiddleware?: JsonRpcMiddleware<any, any>[];
  };
};

/**
 * The function that `withTestSetup` is expected to take and will call once the
 * setup objects are created.
 *
 * @template T - The type that the function will return, minus the promise
 * wrapper.
 */
type WithTestSetupCallback<T> = (setup: Setup) => Promise<T>;

=======
>>>>>>> 584a249d
describe('createBlockRefMiddleware', () => {
  let provider: ReturnType<typeof createProviderAndBlockTracker>['provider'];
  let blockTracker: ReturnType<
    typeof createProviderAndBlockTracker
  >['blockTracker'];

  beforeEach(() => {
    const providerAndBlockTracker = createProviderAndBlockTracker();
    provider = providerAndBlockTracker.provider;
    blockTracker = providerAndBlockTracker.blockTracker;
  });

  afterEach(async () => {
    await blockTracker.destroy();
  });

  // This list corresponds to the list in the `blockTagParamIndex` function
  // within `src/utils/cache.ts`
  (
    [
      { blockParamIndex: 0, methods: ['eth_getBlockByNumber'] },
      {
        blockParamIndex: 1,
        methods: [
          'eth_getBalance',
          'eth_getCode',
          'eth_getTransactionCount',
          'eth_call',
        ],
      },
      { blockParamIndex: 2, methods: ['eth_getStorageAt'] },
    ] as const
  ).forEach(({ blockParamIndex, methods }) => {
    methods.forEach((method: string) => {
      describe(`when the RPC method is ${method}`, () => {
        describe('if the block param is "latest"', () => {
          it('makes a direct request through the provider, replacing the block param with the latest block number', async () => {
            const engine = createEngine(
              createBlockRefMiddleware({
                provider,
                blockTracker,
              }),
            );

            const request = {
              id: 1,
              jsonrpc: '2.0' as const,
              method,
              params: createMockParamsWithBlockParamAt(
                blockParamIndex,
                'latest',
              ),
            };
            stubProviderRequests(provider, [
              createStubForBlockNumberRequest('0x100'),
              createStubForGenericRequest({
                request: {
                  ...request,
                  params: createMockParamsWithBlockParamAt(
                    blockParamIndex,
                    '0x100',
                  ),
                },
                result: async () => 'something',
              }),
            ]);

            const response = await engine.handle(request);

            expect(response).toStrictEqual({
              id: 1,
              jsonrpc: '2.0',
              result: 'something',
            });
          });

          it('does not proceed to the next middleware after making a request through the provider', async () => {
            const finalMiddleware = createFinalMiddlewareWithDefaultResult();

            const engine = createEngine(
              createBlockRefMiddleware({
                provider,
                blockTracker,
              }),
              finalMiddleware,
            );

            const request = {
              id: 1,
              jsonrpc: '2.0' as const,
              method,
              params: createMockParamsWithBlockParamAt(
                blockParamIndex,
                'latest',
              ),
            };
            stubProviderRequests(provider, [
              createStubForBlockNumberRequest('0x100'),
              createStubForGenericRequest({
                request: {
                  ...request,
                  params: createMockParamsWithBlockParamAt(
                    blockParamIndex,
                    '0x100',
                  ),
                },
                result: async () => 'something',
              }),
            ]);

            await engine.handle(request);

            expect(finalMiddleware).not.toHaveBeenCalled();
          });
        });

        describe('if no block param is provided', () => {
          it('makes a direct request through the provider, replacing the block param with the latest block number', async () => {
            const engine = createEngine(
              createBlockRefMiddleware({
                provider,
                blockTracker,
              }),
            );

            const request = {
              jsonrpc: '2.0' as const,
              id: 1,
              method,
              params: createMockParamsWithoutBlockParamAt(blockParamIndex),
            };
            stubProviderRequests(provider, [
              createStubForBlockNumberRequest('0x100'),
              createStubForGenericRequest({
                request: {
                  ...request,
                  params: createMockParamsWithBlockParamAt(
                    blockParamIndex,
                    '0x100',
                  ),
                },
                result: async () => 'something',
              }),
            ]);

            const response = await engine.handle(request);

            expect(response).toStrictEqual({
              id: 1,
              jsonrpc: '2.0',
              result: 'something',
            });
          });

          it('does not proceed to the next middleware after making a request through the provider', async () => {
            const finalMiddleware = createFinalMiddlewareWithDefaultResult();

            const engine = createEngine(
              createBlockRefMiddleware({
                provider,
                blockTracker,
              }),
              finalMiddleware,
            );

            const request = {
              id: 1,
              jsonrpc: '2.0' as const,
              method,
              params: createMockParamsWithoutBlockParamAt(blockParamIndex),
            };
            stubProviderRequests(provider, [
              createStubForBlockNumberRequest('0x100'),
              createStubForGenericRequest({
                request: {
                  ...request,
                  params: createMockParamsWithBlockParamAt(
                    blockParamIndex,
                    '0x100',
                  ),
                },
                result: async () => 'something',
              }),
            ]);

            await engine.handle(request);

            expect(finalMiddleware).not.toHaveBeenCalled();
          });
        });

        describe.each(['earliest', 'pending', '0x200'])(
          'if the block param is something other than "latest", like %o',
          (blockParam) => {
            it('does not make a direct request through the provider', async () => {
              const finalMiddleware = createFinalMiddlewareWithDefaultResult();

              const engine = createEngine(
                createBlockRefMiddleware({
                  provider,
                  blockTracker,
                }),
                finalMiddleware,
              );

              const request = {
                id: 1,
                jsonrpc: '2.0' as const,
                method,
                params: createMockParamsWithBlockParamAt(
                  blockParamIndex,
                  blockParam,
                ),
              };
              const requestSpy = stubProviderRequests(provider, [
                createStubForBlockNumberRequest('0x100'),
              ]);

              await engine.handle(request);

              expectProviderRequestNotToHaveBeenMade(requestSpy, request);
            });

            it('proceeds to the next middleware', async () => {
              const finalMiddleware = createFinalMiddlewareWithDefaultResult();

              const engine = createEngine(
                createBlockRefMiddleware({
                  provider,
                  blockTracker,
                }),
                finalMiddleware,
              );

              stubProviderRequests(provider, [
                createStubForBlockNumberRequest('0x100'),
              ]);

              await engine.handle({
                id: 1,
                jsonrpc: '2.0' as const,
                method,
                params: createMockParamsWithBlockParamAt(
                  blockParamIndex,
                  blockParam,
                ),
              });

              expect(finalMiddleware).toHaveBeenCalledWith(
                expect.objectContaining({
                  params: createMockParamsWithBlockParamAt(
                    blockParamIndex,
                    blockParam,
                  ),
                }),
                expect.anything(),
                expect.anything(),
                expect.anything(),
              );
            });
          },
        );
      });
    });
  });

  describe('when the RPC method does not take a block parameter', () => {
    it('does not make a direct request through the provider', async () => {
      const finalMiddleware = createFinalMiddlewareWithDefaultResult();

      const engine = createEngine(
        createBlockRefMiddleware({
          provider,
          blockTracker,
        }),
        finalMiddleware,
      );

      const request = {
        id: 1,
        jsonrpc: '2.0' as const,
        method: 'a_non_block_param_method',
        params: ['some value', '0x200'],
      };
      const requestSpy = stubProviderRequests(provider, [
        createStubForBlockNumberRequest('0x100'),
      ]);

      await engine.handle(request);

      expectProviderRequestNotToHaveBeenMade(requestSpy, request);
    });

    it('proceeds to the next middleware', async () => {
      const finalMiddleware = createFinalMiddlewareWithDefaultResult();

      const engine = createEngine(
        createBlockRefMiddleware({
          provider,
          blockTracker,
        }),
        finalMiddleware,
      );

      stubProviderRequests(provider, [
        createStubForBlockNumberRequest('0x100'),
      ]);

      await engine.handle({
        id: 1,
        jsonrpc: '2.0' as const,
        method: 'a_non_block_param_method',
        params: ['some value', '0x200'],
      });

      expect(finalMiddleware).toHaveBeenCalledWith(
        expect.objectContaining({
          params: ['some value', '0x200'],
        }),
        expect.anything(),
        expect.anything(),
        expect.anything(),
      );
    });
  });
});<|MERGE_RESOLUTION|>--- conflicted
+++ resolved
@@ -1,12 +1,3 @@
-<<<<<<< HEAD
-import { PollingBlockTracker } from '@metamask/eth-block-tracker';
-import { providerFromEngine } from '@metamask/eth-json-rpc-provider';
-import type { InternalProvider } from '@metamask/eth-json-rpc-provider';
-import type { JsonRpcMiddleware } from '@metamask/json-rpc-engine';
-import { JsonRpcEngine } from '@metamask/json-rpc-engine';
-
-=======
->>>>>>> 584a249d
 import { createBlockRefMiddleware } from '.';
 import {
   createMockParamsWithBlockParamAt,
@@ -20,53 +11,6 @@
   createEngine,
 } from '../test/util/helpers';
 
-<<<<<<< HEAD
-/**
- * Objects used in each test.
- */
-type Setup = {
-  /**
-   * The engine that holds the middleware stack, including the
-   * one being tested.
-   */
-  engine: JsonRpcEngine;
-  /**
-   * provider - The provider that is used to make requests against
-   * (which the middleware being tested will react to).
-   */
-  provider: InternalProvider;
-  /**
-   * The block tracker which is used inside of the
-   * middleware being tested.
-   */
-  blockTracker: PollingBlockTracker;
-};
-
-/**
- * Options supported by `withTestSetup`.
- */
-type WithTestSetupOptions = {
-  /**
-   * A function which determines which middleware
-   * should be added to the engine.
-   */
-  configureMiddleware: (setup: Setup) => {
-    middlewareUnderTest: JsonRpcMiddleware<any, any>;
-    otherMiddleware?: JsonRpcMiddleware<any, any>[];
-  };
-};
-
-/**
- * The function that `withTestSetup` is expected to take and will call once the
- * setup objects are created.
- *
- * @template T - The type that the function will return, minus the promise
- * wrapper.
- */
-type WithTestSetupCallback<T> = (setup: Setup) => Promise<T>;
-
-=======
->>>>>>> 584a249d
 describe('createBlockRefMiddleware', () => {
   let provider: ReturnType<typeof createProviderAndBlockTracker>['provider'];
   let blockTracker: ReturnType<
