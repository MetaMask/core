--- conflicted
+++ resolved
@@ -27,13 +27,6 @@
   '\u003cnil\u003e',
 ];
 
-<<<<<<< HEAD
-type RetryOnEmptyMiddlewareOptions = {
-  provider?: InternalProvider;
-  blockTracker?: PollingBlockTracker;
-};
-
-=======
 /**
  * Creates a middleware that retries requests with empty responses.
  *
@@ -42,12 +35,11 @@
  * @param options.blockTracker - The block tracker to use.
  * @returns The middleware.
  */
->>>>>>> 584a249d
 export function createRetryOnEmptyMiddleware({
   provider,
   blockTracker,
 }: {
-  provider?: SafeEventEmitterProvider;
+  provider?: InternalProvider;
   blockTracker?: PollingBlockTracker;
 } = {}): JsonRpcMiddleware<JsonRpcParams, Json> {
   if (!provider) {
