import type {
  ControllerGetStateAction,
  ControllerStateChangeEvent,
  RestrictedMessenger,
} from '@metamask/base-controller';
import { BaseController } from '@metamask/base-controller';

import type { AbstractTokenDiscoveryApiService } from './token-discovery-api-service/abstract-token-discovery-api-service';
import type { AbstractTokenSearchApiService } from './token-search-api-service/abstract-token-search-api-service';
import type {
  TokenSearchParams,
  TokenSearchResponseItem,
  MoralisTokenResponseItem,
  TrendingTokensParams,
  TopGainersParams,
  TopLosersParams,
<<<<<<< HEAD
  BlueChipParams,
=======
  SwappableTokenSearchParams,
>>>>>>> 29757220
} from './types';

// === GENERAL ===

const controllerName = 'TokenSearchDiscoveryController';

// === STATE ===

export type TokenSearchDiscoveryControllerState = {
  recentSearches: TokenSearchResponseItem[];
  lastSearchTimestamp: number | null;
};

const tokenSearchDiscoveryControllerMetadata = {
  recentSearches: { persist: true, anonymous: false },
  lastSearchTimestamp: { persist: true, anonymous: false },
} as const;

// === MESSENGER ===

/**
 * The action which can be used to retrieve the state of the
 * {@link TokenSearchDiscoveryController}.
 */
export type TokenSearchDiscoveryControllerGetStateAction =
  ControllerGetStateAction<
    typeof controllerName,
    TokenSearchDiscoveryControllerState
  >;

/**
 * All actions that {@link TokenSearchDiscoveryController} registers, to be
 * called externally.
 */
export type TokenSearchDiscoveryControllerActions =
  TokenSearchDiscoveryControllerGetStateAction;

/**
 * All actions that {@link TokenSearchDiscoveryController} calls internally.
 */
type AllowedActions = never;

/**
 * The event that {@link TokenSearchDiscoveryController} publishes when updating
 * state.
 */
export type TokenSearchDiscoveryControllerStateChangeEvent =
  ControllerStateChangeEvent<
    typeof controllerName,
    TokenSearchDiscoveryControllerState
  >;

/**
 * All events that {@link TokenSearchDiscoveryController} publishes, to be
 * subscribed to externally.
 */
export type TokenSearchDiscoveryControllerEvents =
  TokenSearchDiscoveryControllerStateChangeEvent;

/**
 * All events that {@link TokenSearchDiscoveryController} subscribes to internally.
 */
type AllowedEvents = never;

/**
 * The messenger which is restricted to actions and events accessed by
 * {@link TokenSearchDiscoveryController}.
 */
export type TokenSearchDiscoveryControllerMessenger = RestrictedMessenger<
  typeof controllerName,
  TokenSearchDiscoveryControllerActions | AllowedActions,
  TokenSearchDiscoveryControllerEvents | AllowedEvents,
  AllowedActions['type'],
  AllowedEvents['type']
>;

/**
 * Constructs the default {@link TokenSearchDiscoveryController} state. This allows
 * consumers to provide a partial state object when initializing the controller
 * and also helps in constructing complete state objects for this controller in
 * tests.
 *
 * @returns The default {@link TokenSearchDiscoveryController} state.
 */
export function getDefaultTokenSearchDiscoveryControllerState(): TokenSearchDiscoveryControllerState {
  return {
    recentSearches: [],
    lastSearchTimestamp: null,
  };
}

/**
 * The TokenSearchDiscoveryController manages the retrieval of token search results and token discovery.
 * It fetches token search results and discovery data from the Portfolio API.
 */
export class TokenSearchDiscoveryController extends BaseController<
  typeof controllerName,
  TokenSearchDiscoveryControllerState,
  TokenSearchDiscoveryControllerMessenger
> {
  readonly #tokenSearchService: AbstractTokenSearchApiService;

  readonly #tokenDiscoveryService: AbstractTokenDiscoveryApiService;

  constructor({
    tokenSearchService,
    tokenDiscoveryService,
    state = {},
    messenger,
  }: {
    tokenSearchService: AbstractTokenSearchApiService;
    tokenDiscoveryService: AbstractTokenDiscoveryApiService;
    state?: Partial<TokenSearchDiscoveryControllerState>;
    messenger: TokenSearchDiscoveryControllerMessenger;
  }) {
    super({
      name: controllerName,
      metadata: tokenSearchDiscoveryControllerMetadata,
      messenger,
      state: { ...getDefaultTokenSearchDiscoveryControllerState(), ...state },
    });

    this.#tokenSearchService = tokenSearchService;
    this.#tokenDiscoveryService = tokenDiscoveryService;
  }

  async searchTokens(
    tokenSearchParams: TokenSearchParams,
  ): Promise<TokenSearchResponseItem[]> {
    const results =
      await this.#tokenSearchService.searchTokens(tokenSearchParams);

    this.update((state) => {
      state.recentSearches = results;
      state.lastSearchTimestamp = Date.now();
    });

    return results;
  }

  async searchSwappableTokens(
    swappableTokenSearchParams: SwappableTokenSearchParams,
  ): Promise<TokenSearchResponseItem[]> {
    const results = await this.#tokenSearchService.searchSwappableTokens(
      swappableTokenSearchParams,
    );

    this.update((state) => {
      state.recentSearches = results;
      state.lastSearchTimestamp = Date.now();
    });

    return results;
  }

  async getTrendingTokens(
    params: TrendingTokensParams,
  ): Promise<MoralisTokenResponseItem[]> {
    return this.#tokenDiscoveryService.getTrendingTokensByChains(params);
  }

  async getTopGainers(
    params: TopGainersParams,
  ): Promise<MoralisTokenResponseItem[]> {
    return this.#tokenDiscoveryService.getTopGainersByChains(params);
  }

  async getTopLosers(
    params: TopLosersParams,
  ): Promise<MoralisTokenResponseItem[]> {
    return this.#tokenDiscoveryService.getTopLosersByChains(params);
  }

  async getBlueChipTokens(
    params: BlueChipParams,
  ): Promise<MoralisTokenResponseItem[]> {
    return this.#tokenDiscoveryService.getBlueChipTokensByChains(params);
  }
}<|MERGE_RESOLUTION|>--- conflicted
+++ resolved
@@ -14,11 +14,8 @@
   TrendingTokensParams,
   TopGainersParams,
   TopLosersParams,
-<<<<<<< HEAD
   BlueChipParams,
-=======
   SwappableTokenSearchParams,
->>>>>>> 29757220
 } from './types';
 
 // === GENERAL ===
