--- conflicted
+++ resolved
@@ -1,10 +1,6 @@
 {
   "name": "@metamask/base-controller",
-<<<<<<< HEAD
-  "version": "3.0.0",
-=======
   "version": "3.1.0",
->>>>>>> 871554d6
   "description": "Provides scaffolding for controllers as well a communication system for all controllers",
   "keywords": [
     "MetaMask",
