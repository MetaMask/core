--- conflicted
+++ resolved
@@ -7,17 +7,6 @@
 
 ## [Unreleased]
 
-<<<<<<< HEAD
-### Changed
-
-- **BREAKING:** The `getRestricted` method of the `ControllerMessenger` class has major API changes that may require updates to its existing instances in downstream code. These changes align the type-level and runtime behavior of `getRestricted`, so that omitted or empty inputs consistently represent a set of empty allowlists. ([$4013](https://github.com/MetaMask/core/pull/4013))
-  - If the `AllowedActions`, `AllowedEvents` generic parameters are omitted, they are always assumed to be `never`.
-    - Previously, omission of these generic parameters resulted in the full allowlists for the controller being inferred as type constraints for the `allowedActions`, `allowedEvents` function parameters.
-  - If the function parameters `allowedActions`, `allowedEvents` are a non-empty array, their corresponding type names must be explicitly passed into generic parameters `AllowedActions`, `AllowedEvents` to avoid type errors.
-    - This may cause some duplication of allowlists between type-level and value-level code.
-    - This requirement is only relevant for TypeScript code. A JavaScript consumer only needs to pass in the correct value-level function parameters. Because of this, these changes should not affect downstream JavaScript code, but may be disruptive to TypeScript code.
-    - `getRestricted` is still able to flag `AllowedActions` and `AllowedEvents` members that should not be included in the allowlists, based on the `Action`, `Event` generic arguments passed into the `ControllerMessenger` instance.
-=======
 ### Added
 
 - Add and export type `StateConstraint`, which is an alias for `Record<string, Json>`, and represents the narrowest supertype encompassing the state of all controllers.
@@ -26,12 +15,18 @@
 
 - **BREAKING:** Narrow the generic constraint of the `ControllerState` parameter from `Record<string, unknown>` to `Record<string, Json>` for types `ControllerGetStateAction`, `ControllerStateChangeEvent`, `ControllerActions`, `ControllerEvents`.
 - **BREAKING:** Narrow the return type of the function `deriveStateFromMetadata<ControllerState>` from `Record<string, Json>` to `Record<keyof ControllerState, Json>`.
+- **BREAKING:** The `getRestricted` method of the `ControllerMessenger` class has major API changes that may require updates to its existing instances in downstream code. These changes align the type-level and runtime behavior of `getRestricted`, so that omitted or empty inputs consistently represent a set of empty allowlists. ([$4013](https://github.com/MetaMask/core/pull/4013))
+  - If the `AllowedActions`, `AllowedEvents` generic parameters are omitted, they are always assumed to be `never`.
+    - Previously, omission of these generic parameters resulted in the full allowlists for the controller being inferred as type constraints for the `allowedActions`, `allowedEvents` function parameters.
+  - If the function parameters `allowedActions`, `allowedEvents` are a non-empty array, their corresponding type names must be explicitly passed into generic parameters `AllowedActions`, `AllowedEvents` to avoid type errors.
+    - This may cause some duplication of allowlists between type-level and value-level code.
+    - This requirement is only relevant for TypeScript code. A JavaScript consumer only needs to pass in the correct value-level function parameters. Because of this, these changes should not affect downstream JavaScript code, but may be disruptive to TypeScript code.
+    - `getRestricted` is still able to flag `AllowedActions` and `AllowedEvents` members that should not be included in the allowlists, based on the `Action`, `Event` generic arguments passed into the `ControllerMessenger` instance.
 - Convert interface `StatePropertyMetadata<T extends Json>` into a type.
 
 ### Removed
 
 - **BREAKING:** Remove the deprecated `subscribe` class field from `BaseControllerV2`.
->>>>>>> e8fd0a1f
 
 ## [4.1.1]
 
