{
  "name": "@metamask/gas-fee-controller",
  "version": "19.0.1",
  "description": "Periodically calculates gas fee estimates based on various gas limits as well as other data displayed on transaction confirm screens",
  "keywords": [
    "MetaMask",
    "Ethereum"
  ],
  "homepage": "https://github.com/MetaMask/core/tree/main/packages/gas-fee-controller#readme",
  "bugs": {
    "url": "https://github.com/MetaMask/core/issues"
  },
  "repository": {
    "type": "git",
    "url": "https://github.com/MetaMask/core.git"
  },
  "license": "MIT",
  "sideEffects": false,
  "exports": {
    ".": {
      "import": "./dist/index.mjs",
      "require": "./dist/index.js",
      "types": "./dist/types/index.d.ts"
    },
    "./package.json": "./package.json"
  },
  "main": "./dist/index.js",
  "types": "./dist/types/index.d.ts",
  "files": [
    "dist/"
  ],
  "scripts": {
    "build": "tsup --config ../../tsup.config.ts --tsconfig ./tsconfig.build.json --clean",
    "build:docs": "typedoc",
    "changelog:update": "../../scripts/update-changelog.sh @metamask/gas-fee-controller",
    "changelog:validate": "../../scripts/validate-changelog.sh @metamask/gas-fee-controller",
    "publish:preview": "yarn npm publish --tag preview",
    "test": "NODE_OPTIONS=--experimental-vm-modules jest --reporters=jest-silent-reporter",
    "test:clean": "NODE_OPTIONS=--experimental-vm-modules jest --clearCache",
    "test:verbose": "NODE_OPTIONS=--experimental-vm-modules jest --verbose",
    "test:watch": "NODE_OPTIONS=--experimental-vm-modules jest --watch"
  },
  "dependencies": {
    "@metamask/base-controller": "^6.0.2",
    "@metamask/controller-utils": "^11.0.2",
    "@metamask/eth-query": "^4.0.0",
    "@metamask/ethjs-unit": "^0.3.0",
<<<<<<< HEAD
    "@metamask/network-controller": "^20.1.0",
    "@metamask/polling-controller": "^9.0.1",
=======
    "@metamask/polling-controller": "^9.0.0",
>>>>>>> c2f0b5cb
    "@metamask/utils": "^9.1.0",
    "@types/bn.js": "^5.1.5",
    "@types/uuid": "^8.3.0",
    "bn.js": "^5.2.1",
    "uuid": "^8.3.2"
  },
  "devDependencies": {
    "@metamask/auto-changelog": "^3.4.4",
    "@metamask/network-controller": "^20.0.0",
    "@types/jest": "^27.4.1",
    "@types/jest-when": "^2.7.3",
    "deepmerge": "^4.2.2",
    "jest": "^27.5.1",
    "jest-when": "^3.4.2",
    "nock": "^13.3.1",
    "sinon": "^9.2.4",
    "ts-jest": "^27.1.4",
    "typedoc": "^0.24.8",
    "typedoc-plugin-missing-exports": "^2.0.0",
    "typescript": "~5.0.4"
  },
  "peerDependencies": {
    "@metamask/network-controller": "^20.0.0"
  },
  "engines": {
    "node": "^18.18 || >=20"
  },
  "publishConfig": {
    "access": "public",
    "registry": "https://registry.npmjs.org/"
  }
}<|MERGE_RESOLUTION|>--- conflicted
+++ resolved
@@ -45,12 +45,7 @@
     "@metamask/controller-utils": "^11.0.2",
     "@metamask/eth-query": "^4.0.0",
     "@metamask/ethjs-unit": "^0.3.0",
-<<<<<<< HEAD
-    "@metamask/network-controller": "^20.1.0",
-    "@metamask/polling-controller": "^9.0.1",
-=======
     "@metamask/polling-controller": "^9.0.0",
->>>>>>> c2f0b5cb
     "@metamask/utils": "^9.1.0",
     "@types/bn.js": "^5.1.5",
     "@types/uuid": "^8.3.0",
