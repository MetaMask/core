--- conflicted
+++ resolved
@@ -33,14 +33,9 @@
     "@metamask/base-controller": "^4.0.0",
     "@metamask/controller-utils": "^6.0.0",
     "@metamask/eth-query": "^4.0.0",
-<<<<<<< HEAD
+    "@metamask/ethjs-unit": "^0.2.1",
     "@metamask/network-controller": "^17.0.0",
     "@metamask/polling-controller": "^2.0.0",
-=======
-    "@metamask/ethjs-unit": "^0.2.1",
-    "@metamask/network-controller": "^16.0.0",
-    "@metamask/polling-controller": "^1.0.2",
->>>>>>> f23ad0b6
     "@metamask/utils": "^8.2.0",
     "@types/uuid": "^8.3.0",
     "ethereumjs-util": "^7.0.10",
