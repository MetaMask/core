--- conflicted
+++ resolved
@@ -44,18 +44,11 @@
     "lint:fix": "yarn lint:eslint --fix && yarn lint:misc --write && yarn lint:dependencies && yarn lint:changelog",
     "lint:misc": "prettier '**/*.json' '**/*.md' '!CHANGELOG.md' '**/*.yml' '!.yarnrc.yml' --ignore-path .gitignore --no-error-on-unmatched-pattern",
     "publish:preview": "yarn npm publish --tag preview",
-<<<<<<< HEAD
     "since-latest-release": "../../scripts/since-latest-release.sh",
-    "test": "jest --reporters=jest-silent-reporter",
-    "test:clean": "jest --clearCache",
-    "test:verbose": "jest --verbose",
-    "test:watch": "jest --watch"
-=======
     "test": "NODE_OPTIONS=--experimental-vm-modules jest --reporters=jest-silent-reporter",
     "test:clean": "NODE_OPTIONS=--experimental-vm-modules jest --clearCache",
     "test:verbose": "NODE_OPTIONS=--experimental-vm-modules jest --verbose",
     "test:watch": "NODE_OPTIONS=--experimental-vm-modules jest --watch"
->>>>>>> fc660e94
   },
   "dependencies": {
     "@metamask/rpc-errors": "^6.3.1",
