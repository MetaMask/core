# Changelog

All notable changes to this project will be documented in this file.

The format is based on [Keep a Changelog](https://keepachangelog.com/en/1.0.0/),
and this project adheres to [Semantic Versioning](https://semver.org/spec/v2.0.0.html).

## [Unreleased]

<<<<<<< HEAD
### Added

- `JsonRpcEngineV2` ([#6176](https://github.com/MetaMask/core/pull/6176))
  - This is a complete rewrite of `JsonRpcEngine`, intended to replace the original implementation.
    See the readme for details.
=======
## [10.1.1]
>>>>>>> 903c1a12

### Changed

- Bump `@metamask/utils` from `^11.8.0` to `^11.8.1` ([#6708](https://github.com/MetaMask/core/pull/6708))

## [10.1.0]

### Changed

- Bump `@metamask/utils` from `^11.2.0` to `^11.4.2` ([#6054](https://github.com/MetaMask/core/pull/6054))
- Bump `@metamask/utils` from `^11.4.2` to `^11.8.0` ([#6588](https://github.com/MetaMask/core/pull/6588))

### Deprecated

- `JsonRpcEngine` and related types ([#6176](https://github.com/MetaMask/core/pull/6176))
  - To be replaced by `JsonRpcEngineV2`.

## [10.0.3]

### Changed

- Bump `@metamask/utils` from `^11.0.1` to `^11.1.0` ([#5223](https://github.com/MetaMask/core/pull/5223))

## [10.0.2]

### Changed

- Bump `@metamask/utils` from `^10.0.0` to `^11.0.1` ([#5080](https://github.com/MetaMask/core/pull/5080))
- Bump `@metamask/rpc-errors` from `^7.0.0` to `^7.0.2` ([#5080](https://github.com/MetaMask/core/pull/5080))

## [10.0.1]

### Changed

- Bump `@metamask/utils` from `^9.1.0` to `^10.0.0` ([#4831](https://github.com/MetaMask/core/pull/4831))

## [10.0.0]

### Fixed

- **BREAKING**: Bump `@metamask/rpc-errors` from `^6.3.1` to `^7.0.0` ([#4773](https://github.com/MetaMask/core/pull/4773))
  - This modifies the top-level error message for serialized internal JSON-RPC errors to include the actual error message, instead of the generic `Internal JSON-RPC Error.` string.

## [9.0.3]

### Changed

- Bump TypeScript from `~5.0.4` to `~5.2.2` ([#4576](https://github.com/MetaMask/core/pull/4576), [#4584](https://github.com/MetaMask/core/pull/4584))

### Fixed

- Produce and export ESM-compatible TypeScript type declaration files in addition to CommonJS-compatible declaration files ([#4648](https://github.com/MetaMask/core/pull/4648))
  - Previously, this package shipped with only one variant of type declaration
    files, and these files were only CommonJS-compatible, and the `exports`
    field in `package.json` linked to these files. This is an anti-pattern and
    was rightfully flagged by the
    ["Are the Types Wrong?"](https://arethetypeswrong.github.io/) tool as
    ["masquerading as CJS"](https://github.com/arethetypeswrong/arethetypeswrong.github.io/blob/main/docs/problems/FalseCJS.md).
    All of the ATTW checks now pass.
- Remove chunk files ([#4648](https://github.com/MetaMask/core/pull/4648)).
  - Previously, the build tool we used to generate JavaScript files extracted
    common code to "chunk" files. While this was intended to make this package
    more tree-shakeable, it also made debugging more difficult for our
    development teams. These chunk files are no longer present.

## [9.0.2]

### Changed

- Bump TypeScript version to `~5.0.4` and set `moduleResolution` option to `Node16` ([#3645](https://github.com/MetaMask/core/pull/3645))
- Bump `@metamask/utils` from `^9.0.0` to `^9.1.0` ([#4529](https://github.com/MetaMask/core/pull/4529))

## [9.0.1]

### Changed

- Bump `@metamask/rpc-errors` from `6.2.1` to `^6.3.1` ([#4516](https://github.com/MetaMask/core/pull/4516))
- Bump `@metamask/utils` from `^8.3.0` to `^9.0.0` ([#4516](https://github.com/MetaMask/core/pull/4516))

## [9.0.0]

### Changed

- **BREAKING:** Bump minimum Node version to 18.18 ([#3611](https://github.com/MetaMask/core/pull/3611))

## [8.0.2]

### Changed

- Widen the `error` parameter of `JsonRpcEngineReturnHandler`, `JsonRpcEngineEndCallback` function types from `JsonRpcEngineCallbackError` to `unknown` ([#3906](https://github.com/MetaMask/core/pull/3906))
- Narrow the function parameters `req`, `callback` of the last overload of the `handle` method of the `JsonRpcEngine` class ([#3906](https://github.com/MetaMask/core/pull/3906))
  - This applies to the overload with two function parameters, one required and one optional, and no generic parameters.
  - `req` is narrowed from `unknown` to `(JsonRpcRequest | JsonRpcNotification)[] | JsonRpcRequest | JsonRpcNotification`.
  - `callback` is narrowed from `any` to `(error: unknown, response: never) => void`.
- Bump TypeScript version to `~4.9.5` ([#4084](https://github.com/MetaMask/core/pull/4084))

## [8.0.1]

### Fixed

- Fix `types` field in `package.json` ([#4047](https://github.com/MetaMask/core/pull/4047))

## [8.0.0]

### Added

- **BREAKING**: Add ESM build ([#3998](https://github.com/MetaMask/core/pull/3998))
  - It's no longer possible to import files from `./dist` directly.

## [7.3.3]

### Changed

- Bump `@metamask/rpc-errors` to `^6.2.1` ([#3954](https://github.com/MetaMask/core/pull/3954))

## [7.3.2]

### Changed

- Bump `@metamask/utils` to `^8.3.0` ([#3769](https://github.com/MetaMask/core/pull/3769))

## [7.3.1]

### Changed

- There are no consumer-facing changes to this package. This version is a part of a synchronized release across all packages in our monorepo.

## [7.3.0]

### Added

- Migrate `@metamask/json-rpc-engine` into the core monorepo ([#1895](https://github.com/MetaMask/core/pull/1895))

### Changed

- Bump `@metamask/utils` from `^8.1.0` to `^8.2.0` ([#1895](https://github.com/MetaMask/core/pull/1895))
- Bump `@metamask/rpc-errors` from `^6.0.0` to `^6.1.0` ([#1882](https://github.com/MetaMask/core/pull/1882))
- Bump `@metamask/auto-changelog` from `3.4.2` to `3.4.3` ([#1997](https://github.com/MetaMask/core/pull/1997))

## [7.2.0]

### Added

- Applied eslint rules from core monorepo ([#172](https://github.com/MetaMask/json-rpc-engine/pull/172))

## [7.1.1]

### Changed

- Bumped `@metamask/utils` from `^5.0.2` to `^8.1.0` [#158](https://github.com/MetaMask/json-rpc-engine/pull/158) ([#162](https://github.com/MetaMask/json-rpc-engine/pull/162))
- Bumped `@metamask/rpc-errors` from `^5.0.0` to `^6.0.0` ([#162](https://github.com/MetaMask/json-rpc-engine/pull/162))

## [7.1.0]

### Changed

- Bumped `@metamask/safe-event-emitter` from `^2.0.0` to `^3.0.0` ([#148](https://github.com/MetaMask/json-rpc-engine/pull/148))
- Bumped `@metamask/utils` from `^5.0.1` to `^5.0.2` ([#151](https://github.com/MetaMask/json-rpc-engine/pull/151))

### Fixed

- Fixed handling of empty batch array in requests ([#153](https://github.com/MetaMask/json-rpc-engine/pull/153))

## [7.0.0]

### Added

- Added JSON-RPC notification handling ([#104](https://github.com/MetaMask/json-rpc-engine/pull/104))
- Added `destroy` method ([#106](https://github.com/MetaMask/json-rpc-engine/pull/106))

### Changed

- **BREAKING:** Require a minimum Node version of 16 ([#139](https://github.com/MetaMask/json-rpc-engine/pull/139))
- **BREAKING:** Use `@metamask/utils` types ([#105](https://github.com/MetaMask/json-rpc-engine/pull/105))
  - The JSON-RPC engine and all middleware now use `@metamask/utils` JSON-RPC types
- **(BREAKING)** Return a `null` instead of `undefined` response `id` for malformed request objects ([#91](https://github.com/MetaMask/json-rpc-engine/pull/91))
  - This is very unlikely to be breaking in practice, but the behavior could have been relied on.
- Change package name to `@metamask/json-rpc-engine` ([#139](https://github.com/MetaMask/json-rpc-engine/pull/139))
- Use `@metamask/rpc-errors` ([#138](https://github.com/MetaMask/json-rpc-engine/pull/138))

## [6.1.0] - 2020-11-20

### Added

- Add `PendingJsonRpcResponse` interface for use in middleware ([#75](https://github.com/MetaMask/json-rpc-engine/pull/75))

### Changed

- Use `async`/`await` and `try`/`catch` instead of Promise methods everywhere ([#74](https://github.com/MetaMask/json-rpc-engine/pull/74))
  - Consumers may notice improved stack traces on certain platforms.

## [6.0.0] - 2020-11-19

### Added

- Add docstrings for public `JsonRpcEngine` methods ([#70](https://github.com/MetaMask/json-rpc-engine/pull/70))

### Changed

- **(BREAKING)** Refactor exports ([#69](https://github.com/MetaMask/json-rpc-engine/pull/69))
  - All exports are now named, and available via the package entry point.
  - All default exports have been removed.
- **(BREAKING)** Convert `asMiddleware` to instance method ([#69](https://github.com/MetaMask/json-rpc-engine/pull/69))
  - The `asMiddleware` export has been removed.
- **(BREAKING)** Add runtime typechecks to `JsonRpcEngine.handle()`, and error responses if they fail ([#70](https://github.com/MetaMask/json-rpc-engine/pull/70))
  - Requests will now error if:
    - The request is not a plain object, or if the `method` property is not a `string`. Empty strings are allowed.
    - A `next` middleware callback is called with a truthy, non-function parameter.
- Migrate to TypeScript ([#69](https://github.com/MetaMask/json-rpc-engine/pull/69))
- Hopefully improve stack traces by removing uses of `Promise.then` and `.catch` internally ([#70](https://github.com/MetaMask/json-rpc-engine/pull/70))
- Make some internal `JsonRpcEngine` methods `static` ([#71](https://github.com/MetaMask/json-rpc-engine/pull/71))

## [5.4.0] - 2020-11-07

### Changed

- Make the TypeScript types not terrible ([#66](https://github.com/MetaMask/json-rpc-engine/pull/66), [#67](https://github.com/MetaMask/json-rpc-engine/pull/67))

## [5.3.0] - 2020-07-30

### Changed

- Response object errors no longer include a `stack` property

## [5.2.0] - 2020-07-24

### Added

- Promise signatures for `engine.handle` ([#55](https://github.com/MetaMask/json-rpc-engine/pull/55))
  - So, in addition to `engine.handle(request, callback)`, you can do e.g. `await engine.handle(request)`.

### Changed

- Remove `async` and `promise-to-callback` dependencies
  - These dependencies were used internally for middleware flow control.
    They have been replaced with Promises and native `async`/`await`, which means that some operations are _no longer_ eagerly executed.
    This change may affect consumers that depend on the eager execution of middleware _during_ request processing, _outside of_ middleware functions and request handlers.
    - In general, it is a bad practice to work with state that depends on middleware execution, while the middleware are executing.

[Unreleased]: https://github.com/MetaMask/core/compare/@metamask/json-rpc-engine@10.1.1...HEAD
[10.1.1]: https://github.com/MetaMask/core/compare/@metamask/json-rpc-engine@10.1.0...@metamask/json-rpc-engine@10.1.1
[10.1.0]: https://github.com/MetaMask/core/compare/@metamask/json-rpc-engine@10.0.3...@metamask/json-rpc-engine@10.1.0
[10.0.3]: https://github.com/MetaMask/core/compare/@metamask/json-rpc-engine@10.0.2...@metamask/json-rpc-engine@10.0.3
[10.0.2]: https://github.com/MetaMask/core/compare/@metamask/json-rpc-engine@10.0.1...@metamask/json-rpc-engine@10.0.2
[10.0.1]: https://github.com/MetaMask/core/compare/@metamask/json-rpc-engine@10.0.0...@metamask/json-rpc-engine@10.0.1
[10.0.0]: https://github.com/MetaMask/core/compare/@metamask/json-rpc-engine@9.0.3...@metamask/json-rpc-engine@10.0.0
[9.0.3]: https://github.com/MetaMask/core/compare/@metamask/json-rpc-engine@9.0.2...@metamask/json-rpc-engine@9.0.3
[9.0.2]: https://github.com/MetaMask/core/compare/@metamask/json-rpc-engine@9.0.1...@metamask/json-rpc-engine@9.0.2
[9.0.1]: https://github.com/MetaMask/core/compare/@metamask/json-rpc-engine@9.0.0...@metamask/json-rpc-engine@9.0.1
[9.0.0]: https://github.com/MetaMask/core/compare/@metamask/json-rpc-engine@8.0.2...@metamask/json-rpc-engine@9.0.0
[8.0.2]: https://github.com/MetaMask/core/compare/@metamask/json-rpc-engine@8.0.1...@metamask/json-rpc-engine@8.0.2
[8.0.1]: https://github.com/MetaMask/core/compare/@metamask/json-rpc-engine@8.0.0...@metamask/json-rpc-engine@8.0.1
[8.0.0]: https://github.com/MetaMask/core/compare/@metamask/json-rpc-engine@7.3.3...@metamask/json-rpc-engine@8.0.0
[7.3.3]: https://github.com/MetaMask/core/compare/@metamask/json-rpc-engine@7.3.2...@metamask/json-rpc-engine@7.3.3
[7.3.2]: https://github.com/MetaMask/core/compare/@metamask/json-rpc-engine@7.3.1...@metamask/json-rpc-engine@7.3.2
[7.3.1]: https://github.com/MetaMask/core/compare/@metamask/json-rpc-engine@7.3.0...@metamask/json-rpc-engine@7.3.1
[7.3.0]: https://github.com/MetaMask/core/compare/@metamask/json-rpc-engine@7.2.0...@metamask/json-rpc-engine@7.3.0
[7.2.0]: https://github.com/MetaMask/core/compare/@metamask/json-rpc-engine@7.1.1...@metamask/json-rpc-engine@7.2.0
[7.1.1]: https://github.com/MetaMask/core/compare/@metamask/json-rpc-engine@7.1.0...@metamask/json-rpc-engine@7.1.1
[7.1.0]: https://github.com/MetaMask/core/compare/@metamask/json-rpc-engine@7.0.0...@metamask/json-rpc-engine@7.1.0
[7.0.0]: https://github.com/MetaMask/core/compare/json-rpc-engine@6.1.0...@metamask/json-rpc-engine@7.0.0
[6.1.0]: https://github.com/MetaMask/core/compare/json-rpc-engine@6.0.0...json-rpc-engine@6.1.0
[6.0.0]: https://github.com/MetaMask/core/compare/json-rpc-engine@5.4.0...json-rpc-engine@6.0.0
[5.4.0]: https://github.com/MetaMask/core/compare/json-rpc-engine@5.3.0...json-rpc-engine@5.4.0
[5.3.0]: https://github.com/MetaMask/core/compare/json-rpc-engine@5.2.0...json-rpc-engine@5.3.0
[5.2.0]: https://github.com/MetaMask/core/releases/tag/json-rpc-engine@5.2.0<|MERGE_RESOLUTION|>--- conflicted
+++ resolved
@@ -7,15 +7,13 @@
 
 ## [Unreleased]
 
-<<<<<<< HEAD
 ### Added
 
 - `JsonRpcEngineV2` ([#6176](https://github.com/MetaMask/core/pull/6176))
   - This is a complete rewrite of `JsonRpcEngine`, intended to replace the original implementation.
     See the readme for details.
-=======
+
 ## [10.1.1]
->>>>>>> 903c1a12
 
 ### Changed
 
