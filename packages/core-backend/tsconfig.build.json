{
  "extends": "../../tsconfig.packages.build.json",
  "compilerOptions": {
    "baseUrl": "./",
    "outDir": "./dist",
    "rootDir": "./src"
  },
  "references": [
    { "path": "../accounts-controller/tsconfig.build.json" },
    { "path": "../controller-utils/tsconfig.build.json" },
<<<<<<< HEAD
    { "path": "../messenger/tsconfig.build.json" },
=======
    { "path": "../keyring-controller/tsconfig.build.json" },
>>>>>>> 7f7fe99d
    { "path": "../profile-sync-controller/tsconfig.build.json" }
  ],
  "include": ["../../types", "./src"]
}<|MERGE_RESOLUTION|>--- conflicted
+++ resolved
@@ -8,11 +8,8 @@
   "references": [
     { "path": "../accounts-controller/tsconfig.build.json" },
     { "path": "../controller-utils/tsconfig.build.json" },
-<<<<<<< HEAD
+    { "path": "../keyring-controller/tsconfig.build.json" },
     { "path": "../messenger/tsconfig.build.json" },
-=======
-    { "path": "../keyring-controller/tsconfig.build.json" },
->>>>>>> 7f7fe99d
     { "path": "../profile-sync-controller/tsconfig.build.json" }
   ],
   "include": ["../../types", "./src"]
