{
  "name": "@metamask/core-backend",
  "version": "3.0.0",
  "description": "Core backend services for MetaMask",
  "keywords": [
    "MetaMask",
    "Ethereum"
  ],
  "homepage": "https://github.com/MetaMask/core/tree/main/packages/core-backend#readme",
  "bugs": {
    "url": "https://github.com/MetaMask/core/issues"
  },
  "repository": {
    "type": "git",
    "url": "https://github.com/MetaMask/core.git"
  },
  "license": "MIT",
  "sideEffects": false,
  "exports": {
    ".": {
      "import": {
        "types": "./dist/index.d.mts",
        "default": "./dist/index.mjs"
      },
      "require": {
        "types": "./dist/index.d.cts",
        "default": "./dist/index.cjs"
      }
    },
    "./package.json": "./package.json"
  },
  "main": "./dist/index.cjs",
  "types": "./dist/index.d.cts",
  "files": [
    "dist/"
  ],
  "scripts": {
    "build": "ts-bridge --project tsconfig.build.json --verbose --clean --no-references",
    "build:docs": "typedoc",
    "changelog:update": "../../scripts/update-changelog.sh @metamask/core-backend",
    "changelog:validate": "../../scripts/validate-changelog.sh @metamask/core-backend",
    "since-latest-release": "../../scripts/since-latest-release.sh",
    "publish:preview": "yarn npm publish --tag preview",
    "test": "NODE_OPTIONS=--experimental-vm-modules jest --reporters=jest-silent-reporter",
    "test:clean": "NODE_OPTIONS=--experimental-vm-modules jest --clearCache",
    "test:verbose": "NODE_OPTIONS=--experimental-vm-modules jest --verbose",
    "test:watch": "NODE_OPTIONS=--experimental-vm-modules jest --watch"
  },
  "dependencies": {
<<<<<<< HEAD
=======
    "@metamask/base-controller": "^8.4.2",
>>>>>>> 17e48a4e
    "@metamask/controller-utils": "^11.14.1",
    "@metamask/messenger": "^0.3.0",
    "@metamask/profile-sync-controller": "^25.1.1",
    "@metamask/utils": "^11.8.1",
    "uuid": "^8.3.2"
  },
  "devDependencies": {
    "@metamask/accounts-controller": "^33.1.1",
    "@metamask/auto-changelog": "^3.4.4",
    "@metamask/keyring-controller": "^23.1.1",
    "@ts-bridge/cli": "^0.6.1",
    "@types/jest": "^27.4.1",
    "deepmerge": "^4.2.2",
    "jest": "^27.5.1",
    "sinon": "^9.2.4",
    "ts-jest": "^27.1.4",
    "typedoc": "^0.24.8",
    "typedoc-plugin-missing-exports": "^2.0.0",
    "typescript": "~5.2.2"
  },
  "peerDependencies": {
    "@metamask/accounts-controller": "^33.1.0",
    "@metamask/keyring-controller": "^23.0.0"
  },
  "engines": {
    "node": "^18.18 || >=20"
  },
  "publishConfig": {
    "access": "public",
    "registry": "https://registry.npmjs.org/"
  }
}<|MERGE_RESOLUTION|>--- conflicted
+++ resolved
@@ -47,10 +47,6 @@
     "test:watch": "NODE_OPTIONS=--experimental-vm-modules jest --watch"
   },
   "dependencies": {
-<<<<<<< HEAD
-=======
-    "@metamask/base-controller": "^8.4.2",
->>>>>>> 17e48a4e
     "@metamask/controller-utils": "^11.14.1",
     "@metamask/messenger": "^0.3.0",
     "@metamask/profile-sync-controller": "^25.1.1",
