--- conflicted
+++ resolved
@@ -418,17 +418,16 @@
     expect(controller.state.showIncomingTransactions['0x1']).toBe(false);
   });
 
-<<<<<<< HEAD
   it('should set smartTransactionsOptInStatus', () => {
     const controller = setupPreferencesController();
     controller.setSmartTransactionsOptInStatus(true);
     expect(controller.state.smartTransactionsOptInStatus).toBe(true);
-=======
+  });
+
   it('should set useTransactionSimulations', () => {
     const controller = setupPreferencesController();
     controller.setUseTransactionSimulations(false);
     expect(controller.state.useTransactionSimulations).toBe(false);
->>>>>>> 74a21683
   });
 });
 
