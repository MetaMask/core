import { PreferencesController } from './PreferencesController';

describe('PreferencesController', () => {
  it('should set default state', () => {
    const controller = new PreferencesController();
    expect(controller.state).toStrictEqual({
      featureFlags: {},
      identities: {},
      ipfsGateway: 'https://ipfs.io/ipfs/',
      lostIdentities: {},
      selectedAddress: '',
      useTokenDetection: true,
      useNftDetection: false,
<<<<<<< HEAD
      displayNftMedia: false,
=======
      openSeaEnabled: false,
      securityAlertsEnabled: false,
>>>>>>> a1feb8bf
      disabledRpcMethodPreferences: {
        eth_sign: false,
      },
      isMultiAccountBalancesEnabled: true,
      showTestNetworks: false,
    });
  });

  it('should add identities', () => {
    const controller = new PreferencesController();
    controller.addIdentities(['0x00']);
    controller.addIdentities(['0x00']);
    expect(controller.state.identities['0x00'].address).toBe('0x00');
    expect(controller.state.identities['0x00'].name).toBe('Account 1');
    expect(controller.state.identities['0x00'].importTime).toBeLessThanOrEqual(
      Date.now(),
    );
  });

  it('should remove identity', () => {
    const controller = new PreferencesController();
    controller.addIdentities(['0x00', '0x01', '0x02']);
    controller.update({ selectedAddress: '0x00' });
    controller.removeIdentity('0x00');
    controller.removeIdentity('0x02');
    controller.removeIdentity('0x00');
    expect(typeof controller.state.identities['0x00']).toBe('undefined');
    expect(controller.state.selectedAddress).toBe('0x01');
  });

  it('should set identity label', () => {
    const controller = new PreferencesController();
    controller.addIdentities(['0x00']);
    controller.setAccountLabel('0x00', 'bar');
    controller.setAccountLabel('0x01', 'qux');
    expect(controller.state.identities['0x00'].name).toBe('bar');
    expect(controller.state.identities['0x01'].name).toBe('qux');
  });

  it('should sync identities', () => {
    const controller = new PreferencesController();
    controller.addIdentities(['0x00', '0x01']);
    controller.syncIdentities(['0x00', '0x01']);
    expect(controller.state.identities['0x00'].address).toBe('0x00');
    expect(controller.state.identities['0x00'].name).toBe('Account 1');
    expect(controller.state.identities['0x00'].importTime).toBeLessThanOrEqual(
      Date.now(),
    );
    expect(controller.state.identities['0x01'].address).toBe('0x01');
    expect(controller.state.identities['0x01'].name).toBe('Account 2');
    expect(controller.state.identities['0x01'].importTime).toBeLessThanOrEqual(
      Date.now(),
    );
    controller.syncIdentities(['0x00']);
    expect(controller.state.identities['0x00'].address).toBe('0x00');
    expect(controller.state.identities['0x00'].name).toBe('Account 1');
    expect(controller.state.selectedAddress).toBe('0x00');
  });

  it('should add new identities', () => {
    const controller = new PreferencesController();
    controller.updateIdentities(['0x00', '0x01']);
    expect(controller.state.identities['0x00'].address).toBe('0x00');
    expect(controller.state.identities['0x00'].name).toBe('Account 1');
    expect(controller.state.identities['0x00'].importTime).toBeLessThanOrEqual(
      Date.now(),
    );
    expect(controller.state.identities['0x01'].address).toBe('0x01');
    expect(controller.state.identities['0x01'].name).toBe('Account 2');
    expect(controller.state.identities['0x01'].importTime).toBeLessThanOrEqual(
      Date.now(),
    );
  });

  it('should not update existing identities', () => {
    const controller = new PreferencesController(
      {},
      { identities: { '0x01': { address: '0x01', name: 'Custom name' } } },
    );
    controller.updateIdentities(['0x00', '0x01']);
    expect(controller.state.identities['0x00'].address).toBe('0x00');
    expect(controller.state.identities['0x00'].name).toBe('Account 1');
    expect(controller.state.identities['0x00'].importTime).toBeLessThanOrEqual(
      Date.now(),
    );
    expect(controller.state.identities['0x01'].address).toBe('0x01');
    expect(controller.state.identities['0x01'].name).toBe('Custom name');
    expect(controller.state.identities['0x01'].importTime).toBeUndefined();
  });

  it('should remove identities', () => {
    const controller = new PreferencesController(
      {},
      {
        identities: {
          '0x01': { address: '0x01', name: 'Account 2' },
          '0x00': { address: '0x00', name: 'Account 1' },
        },
      },
    );
    controller.updateIdentities(['0x00']);
    expect(controller.state.identities).toStrictEqual({
      '0x00': { address: '0x00', name: 'Account 1' },
    });
  });

  it('should not update selected address if it is still among identities', () => {
    const controller = new PreferencesController(
      {},
      {
        identities: {
          '0x01': { address: '0x01', name: 'Account 2' },
          '0x00': { address: '0x00', name: 'Account 1' },
        },
        selectedAddress: '0x01',
      },
    );
    controller.updateIdentities(['0x00', '0x01']);
    expect(controller.state.selectedAddress).toBe('0x01');
  });

  it('should update selected address to first identity if it was removed from identities', () => {
    const controller = new PreferencesController(
      {},
      {
        identities: {
          '0x01': { address: '0x01', name: 'Account 2' },
          '0x02': { address: '0x02', name: 'Account 3' },
          '0x00': { address: '0x00', name: 'Account 1' },
        },
        selectedAddress: '0x02',
      },
    );
    controller.updateIdentities(['0x00', '0x01']);
    expect(controller.state.selectedAddress).toBe('0x00');
  });

  it('should set IPFS gateway', () => {
    const controller = new PreferencesController();
    controller.setIpfsGateway('https://ipfs.infura.io/ipfs/');
    expect(controller.state.ipfsGateway).toBe('https://ipfs.infura.io/ipfs/');
  });

  it('should update selected address as checksummed', () => {
    const controller = new PreferencesController();
    controller.setSelectedAddress('0x95d2bc047b0ddec1e4a178eeb64d59f5e735cd0a');
    expect(controller.state.selectedAddress).toBe(
      '0x95D2bC047B0dDEc1E4A178EeB64d59F5E735cd0A',
    );
  });

  it('should set useTokenDetection', () => {
    const controller = new PreferencesController();
    controller.setUseTokenDetection(true);
    expect(controller.state.useTokenDetection).toBe(true);
  });

  it('should set useNftDetection', () => {
    const controller = new PreferencesController();
    controller.setDisplayNftMedia(true);
    controller.setUseNftDetection(true);
    expect(controller.state.useNftDetection).toBe(true);
  });

  it('should set securityAlertsEnabled', () => {
    const controller = new PreferencesController();
    controller.setSecurityAlertsEnabled(true);
    expect(controller.state.securityAlertsEnabled).toBe(true);
  });

  it('should set disabledRpcMethodPreferences', () => {
    const controller = new PreferencesController();
    controller.setDisabledRpcMethodPreference('eth_sign', true);
    expect(controller.state.disabledRpcMethodPreferences.eth_sign).toBe(true);
  });

  it('should set isMultiAccountBalancesEnabled', () => {
    const controller = new PreferencesController();
    controller.setIsMultiAccountBalancesEnabled(true);
    expect(controller.state.isMultiAccountBalancesEnabled).toBe(true);
  });

  it('should set showTestNetworks', () => {
    const controller = new PreferencesController();
    controller.setShowTestNetworks(true);
    expect(controller.state.showTestNetworks).toBe(true);
  });
});<|MERGE_RESOLUTION|>--- conflicted
+++ resolved
@@ -11,12 +11,8 @@
       selectedAddress: '',
       useTokenDetection: true,
       useNftDetection: false,
-<<<<<<< HEAD
       displayNftMedia: false,
-=======
-      openSeaEnabled: false,
       securityAlertsEnabled: false,
->>>>>>> a1feb8bf
       disabledRpcMethodPreferences: {
         eth_sign: false,
       },
