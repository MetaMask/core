import {
  BaseController,
  type ControllerStateChangeEvent,
  type ControllerGetStateAction,
  type RestrictedMessenger,
} from '@metamask/base-controller';
import { toChecksumHexAddress } from '@metamask/controller-utils';
import type {
  KeyringControllerState,
  KeyringControllerStateChangeEvent,
} from '@metamask/keyring-controller';
import type { Hex } from '@metamask/utils';

import { ETHERSCAN_SUPPORTED_CHAIN_IDS } from './constants';

/**
 * A representation of a MetaMask identity
 */
export type Identity = {
  /**
   * The address of the identity
   */
  address: string;
  /**
   * The timestamp for when this identity was first added
   */
  importTime?: number;
  /**
   * The name of the identity
   */
  name: string;
};

/**
 * A type union of the name for each chain that is supported by Etherscan or
 * an Etherscan-compatible service.
 */
export type EtherscanSupportedChains =
  keyof typeof ETHERSCAN_SUPPORTED_CHAIN_IDS;

/**
 * A type union of the chain ID for each chain that is supported by Etherscan
 * or an Etherscan-compatible service.
 */
export type EtherscanSupportedHexChainId =
  (typeof ETHERSCAN_SUPPORTED_CHAIN_IDS)[EtherscanSupportedChains];

type TokenSortConfig = {
  key: string;
  order: 'asc' | 'dsc';
  sortCallback: string;
};

/**
 * Preferences controller state
 */
export type PreferencesState = {
  /**
   * Map of specific features to enable or disable
   */
  featureFlags: { [feature: string]: boolean };
  /**
   * Map of addresses to Identity objects
   */
  identities: { [address: string]: Identity };
  /**
   * The configured IPFS gateway
   */
  ipfsGateway: string;
  /**
   * Controls whether IPFS is enabled or not
   */
  isIpfsGatewayEnabled: boolean;
  /**
   * Controls whether multi-account balances are enabled or not
   */
  isMultiAccountBalancesEnabled: boolean;
  /**
   * Map of lost addresses to Identity objects
   */
  lostIdentities: { [address: string]: Identity };
  /**
   * Controls whether the OpenSea API is used
   */
  displayNftMedia: boolean;
  /**
   * Controls whether "security alerts" are enabled
   */
  securityAlertsEnabled: boolean;
  /**
   * The current selected address
   */
  selectedAddress: string;
  /**
   * Controls whether incoming transactions are enabled, per-chain (for Etherscan-supported chains)
   */
  showIncomingTransactions: {
    [chainId in EtherscanSupportedHexChainId]: boolean;
  };
  /**
   * Controls whether test networks are shown in the wallet
   */
  showTestNetworks: boolean;
  /**
   * Controls whether NFT detection is enabled
   */
  useNftDetection: boolean;
  /**
   * Controls whether token detection is enabled
   */
  useTokenDetection: boolean;
  /**
   * Controls whether smart transactions are opted into
   */
  smartTransactionsOptInStatus: boolean;
  /**
   * Controls whether transaction simulations are enabled
   */
  useTransactionSimulations: boolean;
  /**
<<<<<<< HEAD
   * Controls whether safe chains list validation is used
   */
  useSafeChainsListValidation: boolean;
=======
   * Controls whether Multi rpc modal is displayed or not
   */
  useMultiRpcMigration: boolean;
  /**
   * Controls whether to use the safe chains list validation
   */
  useSafeChainsListValidation: boolean;
  /**
   * Controls which order tokens are sorted in
   */
  tokenSortConfig: TokenSortConfig;
  /**
   * Controls whether balance and assets are hidden or not
   */
  privacyMode: boolean;
  /**
   * Allow user to stop being prompted for smart account upgrade
   */
  dismissSmartAccountSuggestionEnabled: boolean;
  /**
   * User to opt in for smart account upgrade for all user accounts.
   */
  smartAccountOptIn: boolean;
  /**
   * User to opt in for smart account upgrade for specific accounts.
   *
   * @deprecated This preference is deprecated and will be removed in the future.
   */
  smartAccountOptInForAccounts: Hex[];
>>>>>>> c0a29469
};

const metadata = {
  featureFlags: { persist: true, anonymous: true },
  identities: { persist: true, anonymous: false },
  ipfsGateway: { persist: true, anonymous: false },
  isIpfsGatewayEnabled: { persist: true, anonymous: true },
  isMultiAccountBalancesEnabled: { persist: true, anonymous: true },
  lostIdentities: { persist: true, anonymous: false },
  displayNftMedia: { persist: true, anonymous: true },
  useSafeChainsListValidation: { persist: true, anonymous: true },
  securityAlertsEnabled: { persist: true, anonymous: true },
  selectedAddress: { persist: true, anonymous: false },
  showTestNetworks: { persist: true, anonymous: true },
  showIncomingTransactions: { persist: true, anonymous: true },
  useNftDetection: { persist: true, anonymous: true },
  useTokenDetection: { persist: true, anonymous: true },
  smartTransactionsOptInStatus: { persist: true, anonymous: false },
  useTransactionSimulations: { persist: true, anonymous: true },
  useMultiRpcMigration: { persist: true, anonymous: true },
  useSafeChainsListValidation: { persist: true, anonymous: true },
  tokenSortConfig: { persist: true, anonymous: true },
  privacyMode: { persist: true, anonymous: true },
  dismissSmartAccountSuggestionEnabled: { persist: true, anonymous: true },
  smartAccountOptIn: { persist: true, anonymous: true },
  smartAccountOptInForAccounts: { persist: true, anonymous: true },
};

const name = 'PreferencesController';

export type PreferencesControllerGetStateAction = ControllerGetStateAction<
  typeof name,
  PreferencesState
>;

export type PreferencesControllerStateChangeEvent = ControllerStateChangeEvent<
  typeof name,
  PreferencesState
>;

export type PreferencesControllerActions = PreferencesControllerGetStateAction;

export type PreferencesControllerEvents = PreferencesControllerStateChangeEvent;

export type AllowedEvents = KeyringControllerStateChangeEvent;

export type PreferencesControllerMessenger = RestrictedMessenger<
  typeof name,
  PreferencesControllerActions,
  PreferencesControllerEvents | AllowedEvents,
  never,
  AllowedEvents['type']
>;

/**
 * Get the default PreferencesController state.
 *
 * @returns The default PreferencesController state.
 */
export function getDefaultPreferencesState(): PreferencesState {
  return {
    featureFlags: {},
    identities: {},
    ipfsGateway: 'https://ipfs.io/ipfs/',
    isIpfsGatewayEnabled: true,
    isMultiAccountBalancesEnabled: true,
    lostIdentities: {},
    displayNftMedia: false,
    securityAlertsEnabled: false,
    selectedAddress: '',
    showIncomingTransactions: {
      [ETHERSCAN_SUPPORTED_CHAIN_IDS.MAINNET]: true,
      [ETHERSCAN_SUPPORTED_CHAIN_IDS.GOERLI]: true,
      [ETHERSCAN_SUPPORTED_CHAIN_IDS.BSC]: true,
      [ETHERSCAN_SUPPORTED_CHAIN_IDS.BSC_TESTNET]: true,
      [ETHERSCAN_SUPPORTED_CHAIN_IDS.OPTIMISM]: true,
      [ETHERSCAN_SUPPORTED_CHAIN_IDS.OPTIMISM_SEPOLIA]: true,
      [ETHERSCAN_SUPPORTED_CHAIN_IDS.POLYGON]: true,
      [ETHERSCAN_SUPPORTED_CHAIN_IDS.POLYGON_TESTNET]: true,
      [ETHERSCAN_SUPPORTED_CHAIN_IDS.AVALANCHE]: true,
      [ETHERSCAN_SUPPORTED_CHAIN_IDS.AVALANCHE_TESTNET]: true,
      [ETHERSCAN_SUPPORTED_CHAIN_IDS.FANTOM]: true,
      [ETHERSCAN_SUPPORTED_CHAIN_IDS.FANTOM_TESTNET]: true,
      [ETHERSCAN_SUPPORTED_CHAIN_IDS.SEPOLIA]: true,
      [ETHERSCAN_SUPPORTED_CHAIN_IDS.LINEA_GOERLI]: true,
      [ETHERSCAN_SUPPORTED_CHAIN_IDS.LINEA_SEPOLIA]: true,
      [ETHERSCAN_SUPPORTED_CHAIN_IDS.LINEA_MAINNET]: true,
      [ETHERSCAN_SUPPORTED_CHAIN_IDS.MOONBEAM]: true,
      [ETHERSCAN_SUPPORTED_CHAIN_IDS.MOONBEAM_TESTNET]: true,
      [ETHERSCAN_SUPPORTED_CHAIN_IDS.MOONRIVER]: true,
      [ETHERSCAN_SUPPORTED_CHAIN_IDS.GNOSIS]: true,
      [ETHERSCAN_SUPPORTED_CHAIN_IDS.SEI]: true,
    },
    showTestNetworks: false,
    useNftDetection: false,
    useTokenDetection: true,
<<<<<<< HEAD
    useSafeChainsListValidation: true,
    smartTransactionsOptInStatus: false,
=======
    useMultiRpcMigration: true,
    smartTransactionsOptInStatus: true,
>>>>>>> c0a29469
    useTransactionSimulations: true,
    useSafeChainsListValidation: true,
    tokenSortConfig: {
      key: 'tokenFiatAmount',
      order: 'dsc',
      sortCallback: 'stringNumeric',
    },
    privacyMode: false,
    dismissSmartAccountSuggestionEnabled: false,
    smartAccountOptIn: true,
    smartAccountOptInForAccounts: [],
  };
}

/**
 * Controller that stores shared settings and exposes convenience methods
 */
export class PreferencesController extends BaseController<
  typeof name,
  PreferencesState,
  PreferencesControllerMessenger
> {
  /**
   * Creates a PreferencesController instance.
   *
   * @param args - Arguments
   * @param args.messenger - The preferences controller messenger.
   * @param args.state - Preferences controller state.
   */
  constructor({
    messenger,
    state,
  }: {
    messenger: PreferencesControllerMessenger;
    state?: Partial<PreferencesState>;
  }) {
    super({
      name,
      metadata,
      messenger,
      state: {
        ...getDefaultPreferencesState(),
        ...state,
      },
    });

    messenger.subscribe(
      'KeyringController:stateChange',
      (keyringState: KeyringControllerState) => {
        const accounts = new Set<string>();
        for (const keyring of keyringState.keyrings) {
          for (const account of keyring.accounts) {
            accounts.add(account);
          }
        }
        if (accounts.size > 0) {
          this.#syncIdentities(Array.from(accounts));
        }
      },
    );
  }

  /**
   * Adds identities to state.
   *
   * @param addresses - List of addresses to use to generate new identities.
   */
  addIdentities(addresses: string[]) {
    const checksummedAddresses = addresses.map((address) =>
      toChecksumHexAddress(address),
    );
    this.update((state) => {
      const { identities } = state;
      for (const address of checksummedAddresses) {
        if (identities[address]) {
          continue;
        }
        const identityCount = Object.keys(identities).length;

        identities[address] = {
          name: `Account ${identityCount + 1}`,
          address,
          importTime: Date.now(),
        };
      }
    });
  }

  /**
   * Removes an identity from state.
   *
   * @param address - Address of the identity to remove.
   */
  removeIdentity(address: string) {
    address = toChecksumHexAddress(address);
    const { identities } = this.state;
    if (!identities[address]) {
      return;
    }
    this.update((state) => {
      delete state.identities[address];
      if (address === state.selectedAddress) {
        state.selectedAddress = Object.keys(state.identities)[0];
      }
    });
  }

  /**
   * Associates a new label with an identity.
   *
   * @param address - Address of the identity to associate.
   * @param label - New label to assign.
   */
  setAccountLabel(address: string, label: string) {
    address = toChecksumHexAddress(address);
    this.update((state) => {
      const identity = state.identities[address] || {};
      identity.name = label;
      state.identities[address] = identity;
    });
  }

  /**
   * Enable or disable a specific feature flag.
   *
   * @param feature - Feature to toggle.
   * @param activated - Value to assign.
   */
  setFeatureFlag(feature: string, activated: boolean) {
    this.update((state) => {
      state.featureFlags[feature] = activated;
    });
  }

  /**
   * Synchronizes the current identity list with new identities.
   *
   * @param addresses - List of addresses corresponding to identities to sync.
   */
  #syncIdentities(addresses: string[]) {
    addresses = addresses.map((address: string) =>
      toChecksumHexAddress(address),
    );

    this.update((state) => {
      const { identities } = state;
      const newlyLost: { [address: string]: Identity } = {};

      for (const [address, identity] of Object.entries(identities)) {
        if (!addresses.includes(address)) {
          newlyLost[address] = identity;
          delete identities[address];
        }
      }

      for (const [address, identity] of Object.entries(newlyLost)) {
        state.lostIdentities[address] = identity;
      }
    });
    this.addIdentities(addresses);

    if (!addresses.includes(this.state.selectedAddress)) {
      this.update((state) => {
        state.selectedAddress = addresses[0];
      });
    }
  }

  /**
   * Sets selected address.
   *
   * @param selectedAddress - Ethereum address.
   */
  setSelectedAddress(selectedAddress: string) {
    this.update((state) => {
      state.selectedAddress = toChecksumHexAddress(selectedAddress);
    });
  }

  /**
   * Sets new IPFS gateway.
   *
   * @param ipfsGateway - IPFS gateway string.
   */
  setIpfsGateway(ipfsGateway: string) {
    this.update((state) => {
      state.ipfsGateway = ipfsGateway;
    });
  }

  /**
   * Toggle the token detection setting.
   *
   * @param useTokenDetection - Boolean indicating user preference on token detection.
   */
  setUseTokenDetection(useTokenDetection: boolean) {
    this.update((state) => {
      state.useTokenDetection = useTokenDetection;
    });
  }

  /**
   * Toggle the NFT detection setting.
   *
   * @param useNftDetection - Boolean indicating user preference on NFT detection.
   */
  setUseNftDetection(useNftDetection: boolean) {
    if (useNftDetection && !this.state.displayNftMedia) {
      throw new Error(
        'useNftDetection cannot be enabled if displayNftMedia is false',
      );
    }
    this.update((state) => {
      state.useNftDetection = useNftDetection;
    });
  }

  /**
   * Toggle the display nft media enabled setting.
   *
   * @param displayNftMedia - Boolean indicating user preference on using OpenSea's API.
   */
  setDisplayNftMedia(displayNftMedia: boolean) {
    this.update((state) => {
      state.displayNftMedia = displayNftMedia;
      if (!displayNftMedia) {
        state.useNftDetection = false;
      }
    });
  }

  /**
   * Toggle the security alert enabled setting.
   *
   * @param securityAlertsEnabled - Boolean indicating user preference on using security alerts.
   */
  setSecurityAlertsEnabled(securityAlertsEnabled: boolean) {
    this.update((state) => {
      state.securityAlertsEnabled = securityAlertsEnabled;
    });
  }

  /**
   * A setter for the user preferences to enable/disable fetch of multiple accounts balance.
   *
   * @param isMultiAccountBalancesEnabled - true to enable multiple accounts balance fetch, false to fetch only selectedAddress.
   */
  setIsMultiAccountBalancesEnabled(isMultiAccountBalancesEnabled: boolean) {
    this.update((state) => {
      state.isMultiAccountBalancesEnabled = isMultiAccountBalancesEnabled;
    });
  }

  /**
   * A setter for the user have the test networks visible/hidden.
   *
   * @param showTestNetworks - true to show test networks, false to hidden.
   */
  setShowTestNetworks(showTestNetworks: boolean) {
    this.update((state) => {
      state.showTestNetworks = showTestNetworks;
    });
  }

  /**
   * A setter for the user allow to be fetched IPFS content
   *
   * @param isIpfsGatewayEnabled - true to enable ipfs source
   */
  setIsIpfsGatewayEnabled(isIpfsGatewayEnabled: boolean) {
    this.update((state) => {
      state.isIpfsGatewayEnabled = isIpfsGatewayEnabled;
    });
  }

  /**
   * A setter for the user allow to be fetched IPFS content
   *
   * @param chainId - On hexadecimal format to enable the incoming transaction network
   * @param isIncomingTransactionNetworkEnable - true to enable incoming transactions
   */
  setEnableNetworkIncomingTransactions(
    chainId: EtherscanSupportedHexChainId,
    isIncomingTransactionNetworkEnable: boolean,
  ) {
    if (Object.values(ETHERSCAN_SUPPORTED_CHAIN_IDS).includes(chainId)) {
      this.update((state) => {
        state.showIncomingTransactions = {
          ...this.state.showIncomingTransactions,
          [chainId]: isIncomingTransactionNetworkEnable,
        };
      });
    }
  }

  /**
   * Toggle multi rpc migration modal.
   *
   * @param useMultiRpcMigration - Boolean indicating if the multi rpc modal will be displayed or not.
   */
  setUseMultiRpcMigration(useMultiRpcMigration: boolean) {
    this.update((state) => {
      state.useMultiRpcMigration = useMultiRpcMigration;
      if (!useMultiRpcMigration) {
        state.useMultiRpcMigration = false;
      }
    });
  }

  /**
   * A setter for the user to opt into smart transactions
   *
   * @param smartTransactionsOptInStatus - true to opt into smart transactions
   */
  setSmartTransactionsOptInStatus(smartTransactionsOptInStatus: boolean) {
    this.update((state) => {
      state.smartTransactionsOptInStatus = smartTransactionsOptInStatus;
    });
  }

  /**
   * A setter for the user preferences to enable/disable transaction simulations.
   *
   * @param useTransactionSimulations - true to enable transaction simulations, false to disable it.
   */
  setUseTransactionSimulations(useTransactionSimulations: boolean) {
    this.update((state) => {
      state.useTransactionSimulations = useTransactionSimulations;
    });
  }

  /**
<<<<<<< HEAD
   * Toggle the use safe chains list validation.
   *
   * @param useSafeChainsListValidation - Boolean indicating user preference on using chainid.network third part to check safe networks.
=======
   * A setter to update the user's preferred token sorting order.
   *
   * @param tokenSortConfig - a configuration representing the sort order of tokens.
   */
  setTokenSortConfig(tokenSortConfig: TokenSortConfig) {
    this.update((state) => {
      state.tokenSortConfig = tokenSortConfig;
    });
  }

  /**
   * A setter for the user preferences to enable/disable safe chains list validation.
   *
   * @param useSafeChainsListValidation - true to enable safe chains list validation, false to disable it.
>>>>>>> c0a29469
   */
  setUseSafeChainsListValidation(useSafeChainsListValidation: boolean) {
    this.update((state) => {
      state.useSafeChainsListValidation = useSafeChainsListValidation;
    });
  }
<<<<<<< HEAD
=======

  /**
   * A setter for the user preferences to enable/disable privacy mode.
   *
   * @param privacyMode - true to enable privacy mode, false to disable it.
   */
  setPrivacyMode(privacyMode: boolean) {
    this.update((state) => {
      state.privacyMode = privacyMode;
    });
  }

  /**
   * A setter for the user preferences dismiss smart account upgrade prompt.
   *
   * @param dismissSmartAccountSuggestionEnabled - true to dismiss smart account upgrade prompt, false to enable it.
   */
  setDismissSmartAccountSuggestionEnabled(
    dismissSmartAccountSuggestionEnabled: boolean,
  ) {
    this.update((state) => {
      state.dismissSmartAccountSuggestionEnabled =
        dismissSmartAccountSuggestionEnabled;
    });
  }

  /**
   * A setter for the user preferences smart account OptIn.
   *
   * @param smartAccountOptIn - true if user opts in for smart account update, false otherwise.
   */
  setSmartAccountOptIn(smartAccountOptIn: boolean) {
    this.update((state) => {
      state.smartAccountOptIn = smartAccountOptIn;
    });
  }

  /**
   * Add account to list of accounts for which user has optedin
   * smart account upgrade.
   *
   * @param accounts - accounts for which user wants to optin for smart account upgrade
   * @deprecated This method is deprecated and will be removed in the future.
   */
  setSmartAccountOptInForAccounts(accounts: Hex[] = []): void {
    this.update((state) => {
      state.smartAccountOptInForAccounts = accounts;
    });
  }
>>>>>>> c0a29469
}

export default PreferencesController;<|MERGE_RESOLUTION|>--- conflicted
+++ resolved
@@ -118,18 +118,13 @@
    */
   useTransactionSimulations: boolean;
   /**
-<<<<<<< HEAD
-   * Controls whether safe chains list validation is used
+   * Controls whether Multi rpc modal is displayed or not
+   */
+  useMultiRpcMigration: boolean;
+  /**
+   * Controls whether to use the safe chains list validation
    */
   useSafeChainsListValidation: boolean;
-=======
-   * Controls whether Multi rpc modal is displayed or not
-   */
-  useMultiRpcMigration: boolean;
-  /**
-   * Controls whether to use the safe chains list validation
-   */
-  useSafeChainsListValidation: boolean;
   /**
    * Controls which order tokens are sorted in
    */
@@ -152,7 +147,6 @@
    * @deprecated This preference is deprecated and will be removed in the future.
    */
   smartAccountOptInForAccounts: Hex[];
->>>>>>> c0a29469
 };
 
 const metadata = {
@@ -163,7 +157,6 @@
   isMultiAccountBalancesEnabled: { persist: true, anonymous: true },
   lostIdentities: { persist: true, anonymous: false },
   displayNftMedia: { persist: true, anonymous: true },
-  useSafeChainsListValidation: { persist: true, anonymous: true },
   securityAlertsEnabled: { persist: true, anonymous: true },
   selectedAddress: { persist: true, anonymous: false },
   showTestNetworks: { persist: true, anonymous: true },
@@ -249,13 +242,8 @@
     showTestNetworks: false,
     useNftDetection: false,
     useTokenDetection: true,
-<<<<<<< HEAD
-    useSafeChainsListValidation: true,
-    smartTransactionsOptInStatus: false,
-=======
     useMultiRpcMigration: true,
     smartTransactionsOptInStatus: true,
->>>>>>> c0a29469
     useTransactionSimulations: true,
     useSafeChainsListValidation: true,
     tokenSortConfig: {
@@ -588,11 +576,6 @@
   }
 
   /**
-<<<<<<< HEAD
-   * Toggle the use safe chains list validation.
-   *
-   * @param useSafeChainsListValidation - Boolean indicating user preference on using chainid.network third part to check safe networks.
-=======
    * A setter to update the user's preferred token sorting order.
    *
    * @param tokenSortConfig - a configuration representing the sort order of tokens.
@@ -607,15 +590,12 @@
    * A setter for the user preferences to enable/disable safe chains list validation.
    *
    * @param useSafeChainsListValidation - true to enable safe chains list validation, false to disable it.
->>>>>>> c0a29469
    */
   setUseSafeChainsListValidation(useSafeChainsListValidation: boolean) {
     this.update((state) => {
       state.useSafeChainsListValidation = useSafeChainsListValidation;
     });
   }
-<<<<<<< HEAD
-=======
 
   /**
    * A setter for the user preferences to enable/disable privacy mode.
@@ -665,7 +645,6 @@
       state.smartAccountOptInForAccounts = accounts;
     });
   }
->>>>>>> c0a29469
 }
 
 export default PreferencesController;