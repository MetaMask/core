{
  "name": "@metamask/preferences-controller",
  "version": "19.0.0",
  "description": "Manages user-configurable settings for MetaMask",
  "keywords": [
    "MetaMask",
    "Ethereum"
  ],
  "homepage": "https://github.com/MetaMask/core/tree/main/packages/preferences-controller#readme",
  "bugs": {
    "url": "https://github.com/MetaMask/core/issues"
  },
  "repository": {
    "type": "git",
    "url": "https://github.com/MetaMask/core.git"
  },
  "license": "MIT",
  "sideEffects": false,
  "exports": {
    ".": {
      "import": {
        "types": "./dist/index.d.mts",
        "default": "./dist/index.mjs"
      },
      "require": {
        "types": "./dist/index.d.cts",
        "default": "./dist/index.cjs"
      }
    },
    "./package.json": "./package.json"
  },
  "main": "./dist/index.cjs",
  "types": "./dist/index.d.cts",
  "files": [
    "dist/"
  ],
  "scripts": {
    "build": "ts-bridge --project tsconfig.build.json --verbose --clean --no-references",
    "build:docs": "typedoc",
    "changelog:update": "../../scripts/update-changelog.sh @metamask/preferences-controller",
    "changelog:validate": "../../scripts/validate-changelog.sh @metamask/preferences-controller",
    "publish:preview": "yarn npm publish --tag preview",
    "since-latest-release": "../../scripts/since-latest-release.sh",
    "test": "NODE_OPTIONS=--experimental-vm-modules jest --reporters=jest-silent-reporter",
    "test:clean": "NODE_OPTIONS=--experimental-vm-modules jest --clearCache",
    "test:verbose": "NODE_OPTIONS=--experimental-vm-modules jest --verbose",
    "test:watch": "NODE_OPTIONS=--experimental-vm-modules jest --watch"
  },
  "dependencies": {
    "@metamask/base-controller": "^8.3.0",
    "@metamask/controller-utils": "^11.12.0"
  },
  "devDependencies": {
    "@metamask/auto-changelog": "^3.4.4",
<<<<<<< HEAD
    "@metamask/keyring-controller": "^23.0.0",
    "@metamask/utils": "^11.8.0",
=======
    "@metamask/keyring-controller": "^23.1.0",
    "@metamask/utils": "^11.4.2",
>>>>>>> c2ad50f0
    "@types/jest": "^27.4.1",
    "deepmerge": "^4.2.2",
    "jest": "^27.5.1",
    "lodash": "^4.17.21",
    "ts-jest": "^27.1.4",
    "typedoc": "^0.24.8",
    "typedoc-plugin-missing-exports": "^2.0.0",
    "typescript": "~5.2.2"
  },
  "peerDependencies": {
    "@metamask/keyring-controller": "^23.0.0"
  },
  "engines": {
    "node": "^18.18 || >=20"
  },
  "publishConfig": {
    "access": "public",
    "registry": "https://registry.npmjs.org/"
  }
}<|MERGE_RESOLUTION|>--- conflicted
+++ resolved
@@ -52,13 +52,8 @@
   },
   "devDependencies": {
     "@metamask/auto-changelog": "^3.4.4",
-<<<<<<< HEAD
-    "@metamask/keyring-controller": "^23.0.0",
+    "@metamask/keyring-controller": "^23.1.0",
     "@metamask/utils": "^11.8.0",
-=======
-    "@metamask/keyring-controller": "^23.1.0",
-    "@metamask/utils": "^11.4.2",
->>>>>>> c2ad50f0
     "@types/jest": "^27.4.1",
     "deepmerge": "^4.2.2",
     "jest": "^27.5.1",
