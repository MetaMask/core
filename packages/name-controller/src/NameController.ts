--- conflicted
+++ resolved
@@ -14,9 +14,7 @@
 import { NameType } from './types';
 
 export const FALLBACK_VARIATION = '*';
-<<<<<<< HEAD
 export const PROPOSED_NAME_EXPIRE_DURATION = 60 * 60 * 24; // 24 hours
-=======
 
 /**
  * Enumerates the possible origins responsible for setting a petname.
@@ -31,7 +29,6 @@
   // Originated from the user taking action in the UI.
   UI = 'ui',
 }
->>>>>>> c5646c87
 
 const DEFAULT_UPDATE_DELAY = 60 * 2; // 2 Minutes
 const DEFAULT_VARIATION = '';
