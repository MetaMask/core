{
  "name": "@metamask/name-controller",
  "version": "8.1.0",
  "description": "Stores and suggests names for values such as Ethereum addresses",
  "keywords": [
    "MetaMask",
    "Ethereum"
  ],
  "homepage": "https://github.com/MetaMask/core/tree/main/packages/name-controller#readme",
  "bugs": {
    "url": "https://github.com/MetaMask/core/issues"
  },
  "repository": {
    "type": "git",
    "url": "https://github.com/MetaMask/core.git"
  },
  "license": "MIT",
  "sideEffects": false,
  "exports": {
    ".": {
      "import": {
        "types": "./dist/index.d.mts",
        "default": "./dist/index.mjs"
      },
      "require": {
        "types": "./dist/index.d.cts",
        "default": "./dist/index.cjs"
      }
    },
    "./package.json": "./package.json"
  },
  "main": "./dist/index.cjs",
  "types": "./dist/index.d.cts",
  "files": [
    "dist/"
  ],
  "scripts": {
    "build": "ts-bridge --project tsconfig.build.json --verbose --clean --no-references",
    "build:docs": "typedoc",
    "changelog:update": "../../scripts/update-changelog.sh @metamask/name-controller",
    "changelog:validate": "../../scripts/validate-changelog.sh @metamask/name-controller",
    "prepare-manifest:preview": "../../scripts/prepare-preview-manifest.sh",
    "publish:preview": "yarn npm publish --tag preview",
    "since-latest-release": "../../scripts/since-latest-release.sh",
    "test": "NODE_OPTIONS=--experimental-vm-modules jest --reporters=jest-silent-reporter",
    "test:clean": "NODE_OPTIONS=--experimental-vm-modules jest --clearCache",
    "test:verbose": "NODE_OPTIONS=--experimental-vm-modules jest --verbose",
    "test:watch": "NODE_OPTIONS=--experimental-vm-modules jest --watch"
  },
  "dependencies": {
<<<<<<< HEAD
    "@metamask/base-controller": "^8.4.0",
    "@metamask/controller-utils": "^11.14.0",
    "@metamask/messenger": "^0.3.0",
=======
    "@metamask/base-controller": "^8.4.1",
    "@metamask/controller-utils": "^11.14.1",
>>>>>>> 74c4d246
    "@metamask/utils": "^11.8.1",
    "async-mutex": "^0.5.0"
  },
  "devDependencies": {
    "@metamask/auto-changelog": "^3.4.4",
    "@types/jest": "^27.4.1",
    "deepmerge": "^4.2.2",
    "jest": "^27.5.1",
    "ts-jest": "^27.1.4",
    "typedoc": "^0.24.8",
    "typedoc-plugin-missing-exports": "^2.0.0",
    "typescript": "~5.2.2"
  },
  "engines": {
    "node": "^18.18 || >=20"
  },
  "publishConfig": {
    "access": "public",
    "registry": "https://registry.npmjs.org/"
  }
}<|MERGE_RESOLUTION|>--- conflicted
+++ resolved
@@ -48,14 +48,9 @@
     "test:watch": "NODE_OPTIONS=--experimental-vm-modules jest --watch"
   },
   "dependencies": {
-<<<<<<< HEAD
-    "@metamask/base-controller": "^8.4.0",
-    "@metamask/controller-utils": "^11.14.0",
-    "@metamask/messenger": "^0.3.0",
-=======
     "@metamask/base-controller": "^8.4.1",
     "@metamask/controller-utils": "^11.14.1",
->>>>>>> 74c4d246
+    "@metamask/messenger": "^0.3.0",
     "@metamask/utils": "^11.8.1",
     "async-mutex": "^0.5.0"
   },
