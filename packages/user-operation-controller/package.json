--- conflicted
+++ resolved
@@ -50,16 +50,10 @@
     "@metamask/keyring-controller": "^17.1.0",
     "@metamask/network-controller": "^19.0.0",
     "@metamask/polling-controller": "^8.0.0",
-<<<<<<< HEAD
     "@metamask/rpc-errors": "^6.3.1",
     "@metamask/superstruct": "^3.1.0",
-    "@metamask/transaction-controller": "^33.0.1",
+    "@metamask/transaction-controller": "^34.0.0",
     "@metamask/utils": "^9.0.0",
-=======
-    "@metamask/rpc-errors": "^6.2.1",
-    "@metamask/transaction-controller": "^34.0.0",
-    "@metamask/utils": "^8.3.0",
->>>>>>> fa23228b
     "bn.js": "^5.2.1",
     "immer": "^9.0.6",
     "lodash": "^4.17.21",
