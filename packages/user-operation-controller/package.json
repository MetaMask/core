--- conflicted
+++ resolved
@@ -36,16 +36,10 @@
     "@metamask/base-controller": "^4.0.1",
     "@metamask/controller-utils": "^8.0.1",
     "@metamask/eth-query": "^4.0.0",
-<<<<<<< HEAD
-    "@metamask/gas-fee-controller": "^11.0.0",
-    "@metamask/network-controller": "^17.0.0",
-    "@metamask/polling-controller": "^3.0.0",
-    "@metamask/transaction-controller": "^18.3.0",
-=======
+    "@metamask/gas-fee-controller": "^12.0.0",
     "@metamask/network-controller": "^17.1.0",
     "@metamask/polling-controller": "^4.0.0",
     "@metamask/transaction-controller": "^19.0.1",
->>>>>>> 9687332f
     "@metamask/utils": "^8.2.0",
     "ethereumjs-util": "^7.0.10",
     "immer": "^9.0.6",
@@ -64,17 +58,11 @@
     "typescript": "~4.8.4"
   },
   "peerDependencies": {
-<<<<<<< HEAD
-    "@metamask/approval-controller": "^5.1.0",
-    "@metamask/gas-fee-controller": "^11.0.0",
-    "@metamask/network-controller": "^17.0.0",
-    "@metamask/polling-controller": "^3.0.0",
-    "@metamask/transaction-controller": "^18.3.0"
-=======
     "@metamask/approval-controller": "^5.1.1",
+    "@metamask/gas-fee-controller": "^12.0.0",
     "@metamask/network-controller": "^17.1.0",
+    "@metamask/polling-controller": "^4.0.0",
     "@metamask/transaction-controller": "^19.0.1"
->>>>>>> 9687332f
   },
   "engines": {
     "node": ">=16.0.0"
