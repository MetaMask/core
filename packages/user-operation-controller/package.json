--- conflicted
+++ resolved
@@ -36,12 +36,8 @@
     "@metamask/controller-utils": "^7.0.0",
     "@metamask/eth-query": "^4.0.0",
     "@metamask/network-controller": "^17.0.0",
-<<<<<<< HEAD
-    "@metamask/polling-controller": "^2.0.0",
+    "@metamask/polling-controller": "^3.0.0",
     "@metamask/transaction-controller": "^18.3.0",
-=======
-    "@metamask/polling-controller": "^3.0.0",
->>>>>>> 3ed517b3
     "@metamask/utils": "^8.2.0",
     "ethereumjs-util": "^7.0.10",
     "immer": "^9.0.6",
