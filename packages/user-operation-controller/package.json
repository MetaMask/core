{
  "name": "@metamask/user-operation-controller",
  "version": "2.0.0",
  "description": "Creates user operations and manages their life cycle",
  "keywords": [
    "MetaMask",
    "Ethereum"
  ],
  "homepage": "https://github.com/MetaMask/core/tree/main/packages/user-operation-controller#readme",
  "bugs": {
    "url": "https://github.com/MetaMask/core/issues"
  },
  "repository": {
    "type": "git",
    "url": "https://github.com/MetaMask/core.git"
  },
  "license": "MIT",
  "main": "./dist/index.js",
  "types": "./dist/index.d.ts",
  "files": [
    "dist/"
  ],
  "scripts": {
    "build:docs": "typedoc",
    "changelog:update": "../../scripts/update-changelog.sh @metamask/user-operation-controller",
    "changelog:validate": "../../scripts/validate-changelog.sh @metamask/user-operation-controller",
    "prepare-manifest:preview": "../../scripts/prepare-preview-manifest.sh",
    "publish:preview": "yarn npm publish --tag preview",
    "test": "jest --reporters=jest-silent-reporter",
    "test:clean": "jest --clearCache",
    "test:verbose": "jest --verbose",
    "test:watch": "jest --watch"
  },
  "dependencies": {
    "@metamask/approval-controller": "^5.1.2",
    "@metamask/base-controller": "^4.1.1",
    "@metamask/controller-utils": "^8.0.2",
    "@metamask/eth-query": "^4.0.0",
<<<<<<< HEAD
    "@metamask/gas-fee-controller": "^12.0.0",
    "@metamask/keyring-controller": "^12.0.0",
    "@metamask/network-controller": "^17.1.0",
    "@metamask/polling-controller": "^4.0.0",
    "@metamask/rpc-errors": "^6.1.0",
    "@metamask/transaction-controller": "^20.0.0",
=======
    "@metamask/gas-fee-controller": "^13.0.0",
    "@metamask/network-controller": "^17.2.0",
    "@metamask/polling-controller": "^5.0.0",
    "@metamask/transaction-controller": "^21.0.0",
>>>>>>> 3f05a948
    "@metamask/utils": "^8.3.0",
    "ethereumjs-util": "^7.0.10",
    "immer": "^9.0.6",
    "lodash": "^4.17.21",
    "superstruct": "^1.0.3",
    "uuid": "^8.3.2"
  },
  "devDependencies": {
    "@metamask/auto-changelog": "^3.4.4",
    "@types/jest": "^27.4.1",
    "deepmerge": "^4.2.2",
    "jest": "^27.5.1",
    "ts-jest": "^27.1.4",
    "typedoc": "^0.24.8",
    "typedoc-plugin-missing-exports": "^2.0.0",
    "typescript": "~4.8.4"
  },
  "peerDependencies": {
<<<<<<< HEAD
    "@metamask/approval-controller": "^5.1.1",
    "@metamask/gas-fee-controller": "^12.0.0",
    "@metamask/keyring-controller": "^12.0.0",
    "@metamask/network-controller": "^17.1.0",
    "@metamask/polling-controller": "^4.0.0",
    "@metamask/transaction-controller": "^20.0.0"
=======
    "@metamask/approval-controller": "^5.1.2",
    "@metamask/gas-fee-controller": "^13.0.0",
    "@metamask/network-controller": "^17.2.0",
    "@metamask/transaction-controller": "^21.0.0"
>>>>>>> 3f05a948
  },
  "engines": {
    "node": ">=16.0.0"
  },
  "publishConfig": {
    "access": "public",
    "registry": "https://registry.npmjs.org/"
  }
}<|MERGE_RESOLUTION|>--- conflicted
+++ resolved
@@ -36,19 +36,12 @@
     "@metamask/base-controller": "^4.1.1",
     "@metamask/controller-utils": "^8.0.2",
     "@metamask/eth-query": "^4.0.0",
-<<<<<<< HEAD
-    "@metamask/gas-fee-controller": "^12.0.0",
-    "@metamask/keyring-controller": "^12.0.0",
-    "@metamask/network-controller": "^17.1.0",
-    "@metamask/polling-controller": "^4.0.0",
-    "@metamask/rpc-errors": "^6.1.0",
-    "@metamask/transaction-controller": "^20.0.0",
-=======
     "@metamask/gas-fee-controller": "^13.0.0",
+    "@metamask/keyring-controller": "^12.2.0",
     "@metamask/network-controller": "^17.2.0",
     "@metamask/polling-controller": "^5.0.0",
+    "@metamask/rpc-errors": "^6.1.0",
     "@metamask/transaction-controller": "^21.0.0",
->>>>>>> 3f05a948
     "@metamask/utils": "^8.3.0",
     "ethereumjs-util": "^7.0.10",
     "immer": "^9.0.6",
@@ -67,19 +60,11 @@
     "typescript": "~4.8.4"
   },
   "peerDependencies": {
-<<<<<<< HEAD
-    "@metamask/approval-controller": "^5.1.1",
-    "@metamask/gas-fee-controller": "^12.0.0",
-    "@metamask/keyring-controller": "^12.0.0",
-    "@metamask/network-controller": "^17.1.0",
-    "@metamask/polling-controller": "^4.0.0",
-    "@metamask/transaction-controller": "^20.0.0"
-=======
     "@metamask/approval-controller": "^5.1.2",
     "@metamask/gas-fee-controller": "^13.0.0",
+    "@metamask/keyring-controller": "^12.2.0",
     "@metamask/network-controller": "^17.2.0",
     "@metamask/transaction-controller": "^21.0.0"
->>>>>>> 3f05a948
   },
   "engines": {
     "node": ">=16.0.0"
