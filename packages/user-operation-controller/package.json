{
  "name": "@metamask/user-operation-controller",
  "version": "0.0.0",
  "description": "Creates user operations and manages their life cycle",
  "keywords": [
    "MetaMask",
    "Ethereum"
  ],
  "homepage": "https://github.com/MetaMask/core/tree/main/packages/user-operation-controller#readme",
  "bugs": {
    "url": "https://github.com/MetaMask/core/issues"
  },
  "repository": {
    "type": "git",
    "url": "https://github.com/MetaMask/core.git"
  },
  "license": "MIT",
  "main": "./dist/index.js",
  "types": "./dist/index.d.ts",
  "files": [
    "dist/"
  ],
  "scripts": {
    "build:docs": "typedoc",
    "changelog:validate": "../../scripts/validate-changelog.sh @metamask/user-operation-controller",
    "prepare-manifest:preview": "../../scripts/prepare-preview-manifest.sh",
    "publish:preview": "yarn npm publish --tag preview",
    "test": "jest --reporters=jest-silent-reporter",
    "test:clean": "jest --clearCache",
    "test:verbose": "jest --verbose",
    "test:watch": "jest --watch"
  },
  "dependencies": {
    "@metamask/approval-controller": "^5.1.0",
    "@metamask/base-controller": "^4.0.0",
    "@metamask/controller-utils": "^8.0.0",
    "@metamask/eth-query": "^4.0.0",
    "@metamask/gas-fee-controller": "^11.0.0",
    "@metamask/network-controller": "^17.0.0",
    "@metamask/polling-controller": "^3.0.0",
    "@metamask/transaction-controller": "^18.3.0",
    "@metamask/utils": "^8.2.0",
    "ethereumjs-util": "^7.0.10",
    "immer": "^9.0.6",
    "lodash": "^4.17.21",
    "superstruct": "^1.0.3",
    "uuid": "^8.3.2"
  },
  "devDependencies": {
    "@metamask/auto-changelog": "^3.4.3",
    "@types/jest": "^27.4.1",
    "deepmerge": "^4.2.2",
    "jest": "^27.5.1",
    "ts-jest": "^27.1.4",
    "typedoc": "^0.24.8",
    "typedoc-plugin-missing-exports": "^2.0.0",
    "typescript": "~4.8.4"
  },
  "peerDependencies": {
<<<<<<< HEAD
    "@metamask/approval-controller": "^5.0.0",
    "@metamask/gas-fee-controller": "^11.0.0",
=======
    "@metamask/approval-controller": "^5.1.0",
>>>>>>> 89654542
    "@metamask/network-controller": "^17.0.0",
    "@metamask/polling-controller": "^3.0.0",
    "@metamask/transaction-controller": "^18.3.0"
  },
  "engines": {
    "node": ">=16.0.0"
  },
  "publishConfig": {
    "access": "public",
    "registry": "https://registry.npmjs.org/"
  }
}<|MERGE_RESOLUTION|>--- conflicted
+++ resolved
@@ -57,12 +57,8 @@
     "typescript": "~4.8.4"
   },
   "peerDependencies": {
-<<<<<<< HEAD
-    "@metamask/approval-controller": "^5.0.0",
+    "@metamask/approval-controller": "^5.1.0",
     "@metamask/gas-fee-controller": "^11.0.0",
-=======
-    "@metamask/approval-controller": "^5.1.0",
->>>>>>> 89654542
     "@metamask/network-controller": "^17.0.0",
     "@metamask/polling-controller": "^3.0.0",
     "@metamask/transaction-controller": "^18.3.0"
