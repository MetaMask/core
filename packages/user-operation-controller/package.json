--- conflicted
+++ resolved
@@ -58,13 +58,9 @@
   },
   "peerDependencies": {
     "@metamask/approval-controller": "^5.0.0",
-<<<<<<< HEAD
     "@metamask/gas-fee-controller": "^11.0.0",
     "@metamask/network-controller": "^17.0.0",
     "@metamask/polling-controller": "^2.0.0",
-=======
-    "@metamask/network-controller": "^17.0.0",
->>>>>>> c86d5061
     "@metamask/transaction-controller": "^18.3.0"
   },
   "engines": {
