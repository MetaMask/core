--- conflicted
+++ resolved
@@ -34,15 +34,11 @@
   emit<T extends keyof Events>(eventName: T, ...args: Events[T]): boolean;
 };
 
-<<<<<<< HEAD
 /**
  * A helper class to periodically query the bundlers
  * and update the status of any submitted user operations.
  */
-export class PendingUserOperationTracker extends PollingControllerOnly {
-=======
 export class PendingUserOperationTracker extends StaticIntervalPollingControllerOnly {
->>>>>>> aea9bac8
   hub: PendingUserOperationTrackerEventEmitter;
 
   #getUserOperations: () => UserOperationMetadata[];
