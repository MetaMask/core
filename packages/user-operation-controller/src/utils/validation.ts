--- conflicted
+++ resolved
@@ -26,15 +26,9 @@
  * Validate a request to add a user operation.
  * @param request - The request to validate.
  */
-<<<<<<< HEAD
 export function validateAddUserOperationRequest(
   request: AddUserOperationRequest,
 ) {
-=======
-// TODO: Replace `any` with type
-// eslint-disable-next-line @typescript-eslint/no-explicit-any
-export function validateAddUserOperationRequest(request: any) {
->>>>>>> 9cd60676
   const Hex = defineHex();
   const HexOrEmptyBytes = defineHexOrEmptyBytes();
 
@@ -53,17 +47,9 @@
  * Validate the options when adding a user operation.
  * @param options - The options to validate.
  */
-<<<<<<< HEAD
 export function validateAddUserOperationOptions(
   options: AddUserOperationOptions,
 ) {
-=======
-// TODO: Replace `any` with type
-// eslint-disable-next-line @typescript-eslint/no-explicit-any
-export function validateAddUserOperationOptions(options: any) {
-  const Hex = defineHex();
-
->>>>>>> 9cd60676
   const ValidOptions = object({
     networkClientId: string(),
     origin: string(),
