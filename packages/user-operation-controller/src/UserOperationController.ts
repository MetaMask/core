import type { RestrictedControllerMessenger } from '@metamask/base-controller';
import { BaseController } from '@metamask/base-controller';
import { toHex } from '@metamask/controller-utils';
import type { NetworkControllerGetNetworkClientByIdAction } from '@metamask/network-controller';
import EventEmitter from 'events';
import type { Patch } from 'immer';
import { cloneDeep } from 'lodash';
import { v1 as random } from 'uuid';

import { ADDRESS_ZERO, EMPTY_BYTES, ENTRYPOINT } from './constants';
import { Bundler } from './helpers/Bundler';
import { PendingUserOperationTracker } from './helpers/PendingUserOperationTracker';
import { projectLogger as log } from './logger';
import type {
  SmartContractAccount,
  UserOperation,
  UserOperationMetadata,
} from './types';
import { UserOperationStatus } from './types';
import {
  validateAddUserOperationOptions,
  validateAddUserOperationRequest,
  validatePrepareUserOperationResponse,
  validateSignUserOperationResponse,
  validateUpdateUserOperationResponse,
} from './utils/validation';

<<<<<<< HEAD
const GAS_BUFFER = 1.5;
const DEFAULT_INTERVAL = 10 * 1000; // 10 Seconds
=======
const GAS_ESTIMATE_MULTIPLIER = 1.5;
>>>>>>> 33e1cfd4

const controllerName = 'UserOperationController';

const stateMetadata = {
  userOperations: { persist: true, anonymous: false },
};

const getDefaultState = () => ({
  userOperations: {},
});

type Events = {
  'user-operation-confirmed': [metadata: UserOperationMetadata];
  'user-operation-failed': [metadata: UserOperationMetadata, error: Error];
  [key: `${string}:confirmed`]: [metadata: UserOperationMetadata];
  [key: `${string}:failed`]: [metadata: UserOperationMetadata, error: Error];
};

export type UserOperationControllerEventEmitter = EventEmitter & {
  on<T extends keyof Events>(
    eventName: T,
    listener: (...args: Events[T]) => void,
  ): UserOperationControllerEventEmitter;

  once<T extends keyof Events>(
    eventName: T,
    listener: (...args: Events[T]) => void,
  ): UserOperationControllerEventEmitter;

  emit<T extends keyof Events>(eventName: T, ...args: Events[T]): boolean;
};

export type UserOperationControllerState = {
  userOperations: Record<string, UserOperationMetadata>;
};

export type GetUserOperationState = {
  type: `${typeof controllerName}:getState`;
  handler: () => UserOperationControllerState;
};

export type UserOperationStateChange = {
  type: `${typeof controllerName}:stateChange`;
  payload: [UserOperationControllerState, Patch[]];
};

export type UserOperationControllerActions =
  | GetUserOperationState
  | NetworkControllerGetNetworkClientByIdAction;

export type UserOperationControllerEvents = UserOperationStateChange;

export type UserOperationControllerMessenger = RestrictedControllerMessenger<
  typeof controllerName,
  UserOperationControllerActions,
  UserOperationControllerEvents,
  UserOperationControllerActions['type'],
  UserOperationControllerEvents['type']
>;

export type UserOperationControllerOptions = {
  interval?: number;
  messenger: UserOperationControllerMessenger;
  state?: Partial<UserOperationControllerState>;
};

/**
 * Controller for creating and managing the life cycle of user operations.
 */
export class UserOperationController extends BaseController<
  typeof controllerName,
  UserOperationControllerState,
  UserOperationControllerMessenger
> {
  hub: UserOperationControllerEventEmitter;

  #pendingUserOperationTracker: PendingUserOperationTracker;

  /**
   * Construct a UserOperationController instance.
   *
   * @param options - Controller options.
   * @param options.interval - Polling interval used to check the status of pending user operations.
   * @param options.messenger - Restricted controller messenger for the user operation controller.
   * @param options.state - Initial state to set on the controller.
   */
  constructor({ interval, messenger, state }: UserOperationControllerOptions) {
    super({
      name: controllerName,
      metadata: stateMetadata,
      messenger,
      state: { ...getDefaultState(), ...state },
    });

    this.hub = new EventEmitter() as UserOperationControllerEventEmitter;

    this.#pendingUserOperationTracker = new PendingUserOperationTracker({
      getUserOperations: () =>
        cloneDeep(Object.values(this.state.userOperations)),
      messenger,
    });

    this.#pendingUserOperationTracker.setIntervalLength(
      interval ?? DEFAULT_INTERVAL,
    );

    this.#addPendingUserOperationTrackerListeners();
  }

  /**
   * Create and submit a user operation.
   *
   * @param request - Information required to create a user operation.
   * @param request.data - Data to include in the resulting transaction.
   * @param request.maxFeePerGas - Maximum fee per gas to pay towards the transaction.
   * @param request.maxPriorityFeePerGas - Maximum priority fee per gas to pay towards the transaction.
   * @param request.to - Destination address of the resulting transaction.
   * @param request.value - Value to include in the resulting transaction.
   * @param options - Configuration options when creating a user operation.
   * @param options.chainId - Chain ID of the resulting transaction.
   * @param options.smartContractAccount - Smart contract abstraction to provide the contract specific values such as call data and nonce.
   */
  async addUserOperation(
    request: {
      data?: string;
      maxFeePerGas: string;
      maxPriorityFeePerGas: string;
      to?: string;
      value?: string;
    },
    options: { chainId: string; smartContractAccount: SmartContractAccount },
  ) {
    validateAddUserOperationRequest(request);
    validateAddUserOperationOptions(options);

<<<<<<< HEAD
    const { chainId } = options;
    const metadata = this.#createMetadata(chainId);
=======
    const { data, maxFeePerGas, maxPriorityFeePerGas, to, value } = request;
    const { chainId, smartContractAccount } = options;
    const metadata = this.#createEmptyMetadata(chainId);
>>>>>>> 33e1cfd4
    const { id } = metadata;
    let throwError = false;

    const hashValue = (async () => {
      try {
        return await this.#prepareAndSubmitUserOperation(
          metadata,
          request,
          options,
        );
      } catch (error) {
        this.#failUserOperation(metadata, error);

        if (throwError) {
          throw error;
        }

        return undefined;
      }
    })();

    const hash = async () => {
      throwError = true;
      return await hashValue;
    };

    const transactionHash = async () => {
      await hash();

      const { transactionHash: finalTransactionHash } =
        await this.#waitForConfirmation(metadata);

      return finalTransactionHash;
    };

    return {
      id,
      hash,
      transactionHash,
    };
  }

<<<<<<< HEAD
  startPollingByNetworkClientId(networkClientId: string): string {
    return this.#pendingUserOperationTracker.startPollingByNetworkClientId(
      networkClientId,
    );
  }

  async #prepareAndSubmitUserOperation(
    metadata: UserOperationMetadata,
    request: {
      data?: string;
      maxFeePerGas: string;
      maxPriorityFeePerGas: string;
      to?: string;
      value?: string;
    },
    options: { chainId: string; smartContractAccount: SmartContractAccount },
  ) {
    const { data, maxFeePerGas, maxPriorityFeePerGas, to, value } = request;
    const { chainId, smartContractAccount } = options;

    await this.#prepareUserOperation(
      to,
      value,
      data,
      metadata,
      smartContractAccount,
      chainId,
    );

    const bundler = new Bundler(metadata.bundlerUrl as string);

    metadata.userOperation.maxFeePerGas = maxFeePerGas;
    metadata.userOperation.maxPriorityFeePerGas = maxPriorityFeePerGas;

    await this.#updateGas(metadata, bundler);
    await this.#addPaymasterData(metadata, smartContractAccount);
    await this.#signUserOperation(metadata, smartContractAccount);
    await this.#submitUserOperation(metadata, bundler);

    return metadata.hash as string;
  }

  async #waitForConfirmation(
    metadata: UserOperationMetadata,
  ): Promise<UserOperationMetadata> {
    const { id, hash } = metadata;

    log('Waiting for confirmation', id, hash);

    return new Promise((resolve, reject) => {
      this.hub.once(`${id}:confirmed`, (finalMetadata) => {
        resolve(finalMetadata);
      });

      this.hub.once(`${id}:failed`, (_finalMetadata, error) => {
        reject(error);
      });
    });
  }

  #createMetadata(chainId: string): UserOperationMetadata {
    const metadata: UserOperationMetadata = {
      actualGasCost: null,
      actualGasUsed: null,
      baseFeePerGas: null,
=======
  #createEmptyMetadata(chainId: string): UserOperationMetadata {
    const metadata = {
>>>>>>> 33e1cfd4
      bundlerUrl: null,
      chainId,
      error: null,
      hash: null,
      id: random(),
      status: UserOperationStatus.Unapproved,
      time: Date.now(),
      transactionHash: null,
      userOperation: this.#createEmptyUserOperation(),
    };

    this.#updateMetadata(metadata);

    log('Added user operation', metadata.id);

    return metadata;
  }

  async #prepareUserOperation(
    to: string | undefined,
    value: string | undefined,
    data: string | undefined,
    metadata: UserOperationMetadata,
    smartContractAccount: SmartContractAccount,
    chainId: string,
  ) {
    const { id, userOperation } = metadata;

    log('Preparing user operation', { id });

    const response = await smartContractAccount.prepareUserOperation({
      chainId,
      data,
      to,
      value,
    });

    validatePrepareUserOperationResponse(response);

    const {
      bundler: bundlerUrl,
      callData,
      dummyPaymasterAndData,
      dummySignature,
      gas,
      initCode,
      nonce,
      sender,
    } = response;

    userOperation.callData = callData;
    userOperation.callGasLimit = gas?.callGasLimit ?? EMPTY_BYTES;
    userOperation.initCode = initCode ?? EMPTY_BYTES;
    userOperation.nonce = nonce;
    userOperation.paymasterAndData = dummyPaymasterAndData ?? EMPTY_BYTES;
    userOperation.preVerificationGas = gas?.preVerificationGas ?? EMPTY_BYTES;
    userOperation.sender = sender;
    userOperation.signature = dummySignature ?? EMPTY_BYTES;
    userOperation.verificationGasLimit =
      gas?.verificationGasLimit ?? EMPTY_BYTES;

    metadata.bundlerUrl = bundlerUrl;

    this.#updateMetadata(metadata);
  }

  async #updateGas(
    metadata: UserOperationMetadata,
    bundler: Bundler,
  ): Promise<void> {
    const { id, userOperation } = metadata;

    log('Updating gas', id);

    // Previous validation ensures that all gas values are set or none are.
    if (userOperation.callGasLimit !== EMPTY_BYTES) {
      log('Skipping gas estimation as already set', {
        callGasLimit: userOperation.callGasLimit,
        preVerificationGas: userOperation.preVerificationGas,
        verificationGasLimit: userOperation.verificationGasLimit,
      });

      return;
    }

    const payload = {
      ...userOperation,
      callGasLimit: '0x1',
      preVerificationGas: '0x1',
      verificationGasLimit: '0x1',
    };

    const { preVerificationGas, verificationGas, callGasLimit } =
      await bundler.estimateUserOperationGas(payload, ENTRYPOINT);

    const normalizeGas = (value: number) =>
      toHex(Math.round(value * GAS_ESTIMATE_MULTIPLIER));

    userOperation.callGasLimit = normalizeGas(callGasLimit);
    userOperation.preVerificationGas = normalizeGas(preVerificationGas);
    userOperation.verificationGasLimit = normalizeGas(verificationGas);

    this.#updateMetadata(metadata);
  }

  async #addPaymasterData(
    metadata: UserOperationMetadata,
    smartContractAccount: SmartContractAccount,
  ) {
    const { id, userOperation } = metadata;

    log('Requesting paymaster data', { id });

    const response = await smartContractAccount.updateUserOperation({
      userOperation,
    });

    validateUpdateUserOperationResponse(response);

    userOperation.paymasterAndData = response.paymasterAndData ?? EMPTY_BYTES;

    this.#updateMetadata(metadata);
  }

  async #signUserOperation(
    metadata: UserOperationMetadata,
    smartContractAccount: SmartContractAccount,
  ) {
    const { id, chainId, userOperation } = metadata;

    log('Signing user operation', id, userOperation);

    const response = await smartContractAccount.signUserOperation({
      userOperation,
      chainId,
    });

    validateSignUserOperationResponse(response);

    const { signature } = response;

    userOperation.signature = signature;

    log('Signed user operation', signature);

    metadata.status = UserOperationStatus.Signed;

    this.#updateMetadata(metadata);
  }

  async #submitUserOperation(
    metadata: UserOperationMetadata,
    bundler: Bundler,
  ) {
    const { userOperation } = metadata;

    log('Submitting user operation', userOperation);

    const hash = await bundler.sendUserOperation(userOperation, ENTRYPOINT);

    metadata.hash = hash;
    metadata.status = UserOperationStatus.Submitted;

    this.#updateMetadata(metadata);
  }

  #failUserOperation(metadata: UserOperationMetadata, error: unknown) {
    const { id } = metadata;
    const rawError = error as any;

    log('User operation failed', id, error);

    metadata.error = {
      name: rawError.name,
      message: rawError.message,
      stack: rawError.stack,
      code: rawError.code,
      rpc: rawError.rpc,
    };

    metadata.status = UserOperationStatus.Failed;

    this.#updateMetadata(metadata);
  }

  #createEmptyUserOperation(): UserOperation {
    return {
      callData: EMPTY_BYTES,
      callGasLimit: EMPTY_BYTES,
      initCode: EMPTY_BYTES,
      maxFeePerGas: EMPTY_BYTES,
      maxPriorityFeePerGas: EMPTY_BYTES,
      nonce: EMPTY_BYTES,
      paymasterAndData: EMPTY_BYTES,
      preVerificationGas: EMPTY_BYTES,
      sender: ADDRESS_ZERO,
      signature: EMPTY_BYTES,
      verificationGasLimit: EMPTY_BYTES,
    };
  }

  #updateMetadata(metadata: UserOperationMetadata) {
    const { id } = metadata;

    this.update((state) => {
      // Controller state is immutable but we need a copy we can update.
      state.userOperations[id] = cloneDeep(metadata);
    });
  }

  #addPendingUserOperationTrackerListeners() {
    this.#pendingUserOperationTracker.hub.on(
      'user-operation-confirmed',
      (metadata) => {
        log('In listener...');
        this.hub.emit('user-operation-confirmed', metadata);
        this.hub.emit(`${metadata.id}:confirmed`, metadata);
      },
    );

    this.#pendingUserOperationTracker.hub.on(
      'user-operation-failed',
      (metadata, error) => {
        this.hub.emit('user-operation-failed', metadata, error);
        this.hub.emit(`${metadata.id}:failed`, metadata, error);
      },
    );

    this.#pendingUserOperationTracker.hub.on(
      'user-operation-updated',
      (metadata) => {
        this.#updateMetadata(metadata);
      },
    );
  }
}<|MERGE_RESOLUTION|>--- conflicted
+++ resolved
@@ -25,12 +25,8 @@
   validateUpdateUserOperationResponse,
 } from './utils/validation';
 
-<<<<<<< HEAD
-const GAS_BUFFER = 1.5;
+const GAS_ESTIMATE_MULTIPLIER = 1.5;
 const DEFAULT_INTERVAL = 10 * 1000; // 10 Seconds
-=======
-const GAS_ESTIMATE_MULTIPLIER = 1.5;
->>>>>>> 33e1cfd4
 
 const controllerName = 'UserOperationController';
 
@@ -166,14 +162,8 @@
     validateAddUserOperationRequest(request);
     validateAddUserOperationOptions(options);
 
-<<<<<<< HEAD
     const { chainId } = options;
-    const metadata = this.#createMetadata(chainId);
-=======
-    const { data, maxFeePerGas, maxPriorityFeePerGas, to, value } = request;
-    const { chainId, smartContractAccount } = options;
     const metadata = this.#createEmptyMetadata(chainId);
->>>>>>> 33e1cfd4
     const { id } = metadata;
     let throwError = false;
 
@@ -216,7 +206,6 @@
     };
   }
 
-<<<<<<< HEAD
   startPollingByNetworkClientId(networkClientId: string): string {
     return this.#pendingUserOperationTracker.startPollingByNetworkClientId(
       networkClientId,
@@ -277,15 +266,11 @@
     });
   }
 
-  #createMetadata(chainId: string): UserOperationMetadata {
+  #createEmptyMetadata(chainId: string): UserOperationMetadata {
     const metadata: UserOperationMetadata = {
       actualGasCost: null,
       actualGasUsed: null,
       baseFeePerGas: null,
-=======
-  #createEmptyMetadata(chainId: string): UserOperationMetadata {
-    const metadata = {
->>>>>>> 33e1cfd4
       bundlerUrl: null,
       chainId,
       error: null,
