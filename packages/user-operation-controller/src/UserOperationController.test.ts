--- conflicted
+++ resolved
@@ -109,7 +109,6 @@
 }
 
 /**
-<<<<<<< HEAD
  * Creates a mock PendingUserOperationTracker.
  * @returns The mock PendingUserOperationTracker.
  */
@@ -123,9 +122,6 @@
 
 /**
  * Waits for all promises to resolve.
-=======
- * Awaits all pending promises.
->>>>>>> 33e1cfd4
  */
 async function flushPromises() {
   await new Promise((resolve) => setImmediate(resolve));
@@ -488,11 +484,8 @@
       });
 
       await flushPromises();
-<<<<<<< HEAD
-=======
 
       // Unhandled error would fail test.
->>>>>>> 33e1cfd4
     });
 
     it('validates arguments', async () => {
