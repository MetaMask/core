import { ApprovalType } from '@metamask/controller-utils';
import {
  determineTransactionType,
  TransactionType,
  type TransactionParams,
} from '@metamask/transaction-controller';
import { EventEmitter } from 'stream';

import { ADDRESS_ZERO, EMPTY_BYTES, ENTRYPOINT } from './constants';
import * as BundlerHelper from './helpers/Bundler';
import * as PendingUserOperationTrackerHelper from './helpers/PendingUserOperationTracker';
import type { UserOperationMetadata } from './types';
import {
  UserOperationStatus,
  type PrepareUserOperationResponse,
  type SignUserOperationResponse,
  type SmartContractAccount,
  type UpdateUserOperationResponse,
} from './types';
import type {
  AddUserOperationOptions,
  UserOperationControllerMessenger,
} from './UserOperationController';
import { UserOperationController } from './UserOperationController';
import {
  validateAddUserOperationRequest,
  validateAddUserOperationOptions,
  validatePrepareUserOperationResponse,
  validateSignUserOperationResponse,
  validateUpdateUserOperationResponse,
} from './utils/validation';

jest.mock('@metamask/transaction-controller');
jest.mock('./utils/validation');
jest.mock('./helpers/Bundler');
jest.mock('./helpers/PendingUserOperationTracker');

const CHAIN_ID_MOCK = '0x5';
const USER_OPERATION_HASH_MOCK = '0x123';
const ERROR_MESSAGE_MOCK = 'Test Error';
const ERROR_CODE_MOCK = 1234;
const INTERVAL_MOCK = 1234;
const NETWORK_CLIENT_ID_MOCK = 'testNetworkClientId';
const TRANSACTION_HASH_MOCK = '0x456';
const ORIGIN_MOCK = 'test.com';

const USER_OPERATION_METADATA_MOCK: UserOperationMetadata = {
  chainId: CHAIN_ID_MOCK,
  id: 'testUserOperationId',
  status: UserOperationStatus.Confirmed,
  // TODO: Replace `any` with type
  // eslint-disable-next-line @typescript-eslint/no-explicit-any
} as any;

const PREPARE_USER_OPERATION_RESPONSE_MOCK: PrepareUserOperationResponse = {
  bundler: 'http://test.com',
  callData: '0x1',
  dummyPaymasterAndData: '0x2',
  dummySignature: '0x3',
  gas: {
    callGasLimit: '0x4',
    preVerificationGas: '0x5',
    verificationGasLimit: '0x6',
  },
  initCode: '0x7',
  nonce: '0x8',
  sender: '0x9',
};

const UPDATE_USER_OPERATION_RESPONSE_MOCK: UpdateUserOperationResponse = {
  paymasterAndData: '0xA',
};

const SIGN_USER_OPERATION_RESPONSE_MOCK: SignUserOperationResponse = {
  signature: '0xB',
};

const ADD_USER_OPERATION_REQUEST_MOCK = {
  data: '0x1',
  to: '0x2',
  value: '0x3',
  maxFeePerGas: '0x4',
  maxPriorityFeePerGas: '0x5',
};

const ADD_USER_OPERATION_OPTIONS_MOCK = {
  networkClientId: NETWORK_CLIENT_ID_MOCK,
  origin: ORIGIN_MOCK,
};

/**
 * Creates a mock user operation messenger.
 * @returns The mock user operation messenger.
 */
function createMessengerMock(): jest.Mocked<UserOperationControllerMessenger> {
  return {
    call: jest.fn(),
    publish: jest.fn(),
    registerActionHandler: jest.fn(),
    // TODO: Replace `any` with type
    // eslint-disable-next-line @typescript-eslint/no-explicit-any
  } as any;
}

/**
 * Creates a mock smart contract account.
 * @returns The mock smart contract account.
 */
function createSmartContractAccountMock(): jest.Mocked<SmartContractAccount> {
  return {
    prepareUserOperation: jest.fn(),
    updateUserOperation: jest.fn(),
    signUserOperation: jest.fn(),
    // TODO: Replace `any` with type
    // eslint-disable-next-line @typescript-eslint/no-explicit-any
  } as any;
}

/**
 * Creates a mock bundler.
 * @returns The mock bundler.
 */
function createBundlerMock(): jest.Mocked<BundlerHelper.Bundler> {
  return {
    estimateUserOperationGas: jest.fn(),
    sendUserOperation: jest.fn(),
    // TODO: Replace `any` with type
    // eslint-disable-next-line @typescript-eslint/no-explicit-any
  } as any;
}

/**
 * Creates a mock PendingUserOperationTracker.
 * @returns The mock PendingUserOperationTracker.
 */
function createPendingUserOperationTrackerMock(): jest.Mocked<PendingUserOperationTrackerHelper.PendingUserOperationTracker> {
  return {
    startPollingByNetworkClientId: jest.fn(),
    setIntervalLength: jest.fn(),
    hub: new EventEmitter(),
    // TODO: Replace `any` with type
    // eslint-disable-next-line @typescript-eslint/no-explicit-any
  } as any;
}

/**
 * Waits for all promises to resolve.
 */
async function flushPromises() {
  await new Promise((resolve) => setImmediate(resolve));
}

describe('UserOperationController', () => {
  const messenger = createMessengerMock();
  const smartContractAccount = createSmartContractAccountMock();
  const bundlerMock = createBundlerMock();
  const pendingUserOperationTrackerMock =
    createPendingUserOperationTrackerMock();
  const approvalControllerAddRequestMock = jest.fn();
  const networkControllerGetClientByIdMock = jest.fn();
  const resultCallbackSuccessMock = jest.fn();
  const resultCallbackErrorMock = jest.fn();
  const determineTransactionTypeMock = jest.mocked(determineTransactionType);

  const validateAddUserOperationRequestMock = jest.mocked(
    validateAddUserOperationRequest,
  );

  const validateAddUserOperationOptionsMock = jest.mocked(
    validateAddUserOperationOptions,
  );

  const validatePrepareUserOperationResponseMock = jest.mocked(
    validatePrepareUserOperationResponse,
  );

  const validateUpdateUserOperationResponseMock = jest.mocked(
    validateUpdateUserOperationResponse,
  );

  const validateSignUserOperationResponseMock = jest.mocked(
    validateSignUserOperationResponse,
  );

  beforeEach(() => {
    jest.resetAllMocks();

    jest.spyOn(BundlerHelper, 'Bundler').mockReturnValue(bundlerMock);
    jest
      .spyOn(PendingUserOperationTrackerHelper, 'PendingUserOperationTracker')
      .mockReturnValue(pendingUserOperationTrackerMock);

    smartContractAccount.prepareUserOperation.mockResolvedValue(
      PREPARE_USER_OPERATION_RESPONSE_MOCK,
    );
    smartContractAccount.updateUserOperation.mockResolvedValue(
      UPDATE_USER_OPERATION_RESPONSE_MOCK,
    );
    smartContractAccount.signUserOperation.mockResolvedValue(
      SIGN_USER_OPERATION_RESPONSE_MOCK,
    );

    bundlerMock.sendUserOperation.mockResolvedValue(USER_OPERATION_HASH_MOCK);

    networkControllerGetClientByIdMock.mockReturnValue({
      configuration: {
        chainId: CHAIN_ID_MOCK,
      },
    });

    approvalControllerAddRequestMock.mockResolvedValue({
      resultCallbacks: {
        success: resultCallbackSuccessMock,
        error: resultCallbackErrorMock,
      },
    });

    messenger.call.mockImplementation(
      (action: string, ..._args: any[]): any => {
        if (action === 'NetworkController:getNetworkClientById') {
          return networkControllerGetClientByIdMock();
        }

        if (action === 'ApprovalController:addRequest') {
          return approvalControllerAddRequestMock();
        }

        return undefined;
      },
    );

    determineTransactionTypeMock.mockResolvedValue({
      type: TransactionType.simpleSend,
    });
  });

  describe('constructor', () => {
    it('creates PendingUserOperationTracker using state user operations', () => {
      const controller = new UserOperationController({
        messenger,
      });

      const userOperationsMock = {
        testId1: { ...USER_OPERATION_METADATA_MOCK, id: 'testId1' },
        testId2: { ...USER_OPERATION_METADATA_MOCK, id: 'testId2' },
      };

      controller.state.userOperations = userOperationsMock;

      const result = jest
        .mocked(PendingUserOperationTrackerHelper.PendingUserOperationTracker)
        .mock.calls[0][0].getUserOperations();

      expect(result).toStrictEqual(Object.values(userOperationsMock));
    });

    it('sets polling interval', () => {
      new UserOperationController({
        interval: INTERVAL_MOCK,
        messenger,
      });

      expect(
        pendingUserOperationTrackerMock.setIntervalLength,
      ).toHaveBeenCalledTimes(1);
      expect(
        pendingUserOperationTrackerMock.setIntervalLength,
      ).toHaveBeenCalledWith(INTERVAL_MOCK);
    });

    it('sets polling interval to default if not specified', () => {
      new UserOperationController({
        messenger,
      });

      expect(
        pendingUserOperationTrackerMock.setIntervalLength,
      ).toHaveBeenCalledTimes(1);
      expect(
        pendingUserOperationTrackerMock.setIntervalLength,
      ).toHaveBeenCalledWith(expect.any(Number));
    });
  });

  describe.each(['addUserOperation', 'addUserOperationFromTransaction'])(
    '%s',
    (method) => {
      /**
       * Add a user operation using the specified method.
       *
       * @param controller - The controller instance.
       * @param request - The request argument.
       * @param options - The options argument.
       * @returns The user operation hash.
       */
      function addUserOperation(
        controller: UserOperationController,
        request:
          | TransactionParams
          | Parameters<UserOperationController['addUserOperation']>[0],
        options: AddUserOperationOptions,
      ) {
        return (controller as any)[method](request, options);
      }

      it('submits user operation to bundler', async () => {
        const controller = new UserOperationController({
          messenger,
        });

        const { hash } = await addUserOperation(
          controller,
          ADD_USER_OPERATION_REQUEST_MOCK,
          { ...ADD_USER_OPERATION_OPTIONS_MOCK, smartContractAccount },
        );

        const userOperationHash = await hash();

        expect(userOperationHash).toBe(USER_OPERATION_HASH_MOCK);
        expect(bundlerMock.sendUserOperation).toHaveBeenCalledTimes(1);
        expect(bundlerMock.sendUserOperation).toHaveBeenCalledWith(
          {
            callData: PREPARE_USER_OPERATION_RESPONSE_MOCK.callData,
            callGasLimit:
              PREPARE_USER_OPERATION_RESPONSE_MOCK.gas?.callGasLimit,
            initCode: PREPARE_USER_OPERATION_RESPONSE_MOCK.initCode,
            maxFeePerGas: ADD_USER_OPERATION_REQUEST_MOCK.maxFeePerGas,
            maxPriorityFeePerGas:
              ADD_USER_OPERATION_REQUEST_MOCK.maxPriorityFeePerGas,
            nonce: PREPARE_USER_OPERATION_RESPONSE_MOCK.nonce,
            paymasterAndData:
              UPDATE_USER_OPERATION_RESPONSE_MOCK.paymasterAndData,
            preVerificationGas:
              PREPARE_USER_OPERATION_RESPONSE_MOCK.gas?.preVerificationGas,
            sender: PREPARE_USER_OPERATION_RESPONSE_MOCK.sender,
            signature: SIGN_USER_OPERATION_RESPONSE_MOCK.signature,
            verificationGasLimit:
              PREPARE_USER_OPERATION_RESPONSE_MOCK.gas?.verificationGasLimit,
          },
          ENTRYPOINT,
        );
      });

      it('creates initial empty metadata entry in state', async () => {
        const controller = new UserOperationController({
          messenger,
        });

        const { id } = await addUserOperation(
          controller,
          ADD_USER_OPERATION_REQUEST_MOCK,
          { ...ADD_USER_OPERATION_OPTIONS_MOCK, smartContractAccount },
        );

        expect(Object.keys(controller.state.userOperations)).toHaveLength(1);
        expect(controller.state.userOperations[id]).toStrictEqual(
          expect.objectContaining({
            actualGasCost: null,
            actualGasUsed: null,
            baseFeePerGas: null,
            bundlerUrl: null,
            chainId: CHAIN_ID_MOCK,
            error: null,
            hash: null,
            id,
            origin: ORIGIN_MOCK,
            status: UserOperationStatus.Unapproved,
            time: expect.any(Number),
            transactionHash: null,
            userOperation: expect.objectContaining({
              callData: EMPTY_BYTES,
              callGasLimit: EMPTY_BYTES,
              initCode: EMPTY_BYTES,
              nonce: EMPTY_BYTES,
              paymasterAndData: EMPTY_BYTES,
              preVerificationGas: EMPTY_BYTES,
              sender: ADDRESS_ZERO,
              signature: EMPTY_BYTES,
              verificationGasLimit: EMPTY_BYTES,
            }),
          }),
        );
      });

      it('updates metadata in state after submission', async () => {
        const controller = new UserOperationController({
          messenger,
        });

        const { id, hash } = await addUserOperation(
          controller,
          ADD_USER_OPERATION_REQUEST_MOCK,
          { ...ADD_USER_OPERATION_OPTIONS_MOCK, smartContractAccount },
        );

        await hash();

        expect(Object.keys(controller.state.userOperations)).toHaveLength(1);
        expect(controller.state.userOperations[id]).toStrictEqual(
          expect.objectContaining({
            actualGasCost: null,
            actualGasUsed: null,
            baseFeePerGas: null,
            bundlerUrl: PREPARE_USER_OPERATION_RESPONSE_MOCK.bundler,
            chainId: CHAIN_ID_MOCK,
            error: null,
            hash: USER_OPERATION_HASH_MOCK,
            id,
            origin: ORIGIN_MOCK,
            status: UserOperationStatus.Submitted,
            time: expect.any(Number),
            transactionHash: null,
            userOperation: {
              callData: PREPARE_USER_OPERATION_RESPONSE_MOCK.callData,
              callGasLimit:
                PREPARE_USER_OPERATION_RESPONSE_MOCK.gas?.callGasLimit,
              initCode: PREPARE_USER_OPERATION_RESPONSE_MOCK.initCode,
              maxFeePerGas: ADD_USER_OPERATION_REQUEST_MOCK.maxFeePerGas,
              maxPriorityFeePerGas:
                ADD_USER_OPERATION_REQUEST_MOCK.maxPriorityFeePerGas,
              nonce: PREPARE_USER_OPERATION_RESPONSE_MOCK.nonce,
              paymasterAndData:
                UPDATE_USER_OPERATION_RESPONSE_MOCK.paymasterAndData,
              preVerificationGas:
                PREPARE_USER_OPERATION_RESPONSE_MOCK.gas?.preVerificationGas,
              sender: PREPARE_USER_OPERATION_RESPONSE_MOCK.sender,
              signature: SIGN_USER_OPERATION_RESPONSE_MOCK.signature,
              verificationGasLimit:
                PREPARE_USER_OPERATION_RESPONSE_MOCK.gas?.verificationGasLimit,
            },
          }),
        );
      });

      it('defaults optional properties if not specified by account', async () => {
        const controller = new UserOperationController({
          messenger,
        });

        smartContractAccount.prepareUserOperation.mockResolvedValue({
          ...PREPARE_USER_OPERATION_RESPONSE_MOCK,
          dummyPaymasterAndData: undefined,
          dummySignature: undefined,
          initCode: undefined,
        });

        smartContractAccount.updateUserOperation.mockResolvedValue({
          ...PREPARE_USER_OPERATION_RESPONSE_MOCK,
          paymasterAndData: undefined,
        });

        const { hash } = await addUserOperation(
          controller,
          ADD_USER_OPERATION_REQUEST_MOCK,
          { ...ADD_USER_OPERATION_OPTIONS_MOCK, smartContractAccount },
        );

        const userOperationHash = await hash();

        expect(userOperationHash).toBe(USER_OPERATION_HASH_MOCK);
        expect(bundlerMock.sendUserOperation).toHaveBeenCalledTimes(1);
        expect(bundlerMock.sendUserOperation).toHaveBeenCalledWith(
          expect.objectContaining({
            initCode: EMPTY_BYTES,
            paymasterAndData: EMPTY_BYTES,
          }),
          ENTRYPOINT,
        );
      });

      describe('estimates gas if gas not specified by account', () => {
        it('using bundler', async () => {
          const controller = new UserOperationController({
            messenger,
          });

          bundlerMock.estimateUserOperationGas.mockResolvedValue({
            callGasLimit: 123,
            preVerificationGas: 456,
            verificationGasLimit: 789,
            verificationGas: 789,
          });

          smartContractAccount.prepareUserOperation.mockResolvedValue({
            ...PREPARE_USER_OPERATION_RESPONSE_MOCK,
            gas: undefined,
          });

          const { hash } = await controller.addUserOperation(
            ADD_USER_OPERATION_REQUEST_MOCK,
            { ...ADD_USER_OPERATION_OPTIONS_MOCK, smartContractAccount },
          );

          await hash();

          expect(bundlerMock.estimateUserOperationGas).toHaveBeenCalledTimes(1);
          expect(bundlerMock.estimateUserOperationGas).toHaveBeenCalledWith(
            {
              callData: PREPARE_USER_OPERATION_RESPONSE_MOCK.callData,
              callGasLimit: '0x1',
              initCode: PREPARE_USER_OPERATION_RESPONSE_MOCK.initCode,
              maxFeePerGas: ADD_USER_OPERATION_REQUEST_MOCK.maxFeePerGas,
              maxPriorityFeePerGas:
                ADD_USER_OPERATION_REQUEST_MOCK.maxPriorityFeePerGas,
              nonce: PREPARE_USER_OPERATION_RESPONSE_MOCK.nonce,
              paymasterAndData:
                PREPARE_USER_OPERATION_RESPONSE_MOCK.dummyPaymasterAndData,
              preVerificationGas: '0x1',
              sender: PREPARE_USER_OPERATION_RESPONSE_MOCK.sender,
              signature: PREPARE_USER_OPERATION_RESPONSE_MOCK.dummySignature,
              verificationGasLimit: '0x1',
            },
            ENTRYPOINT,
          );
        });

        it('if estimates are numbers', async () => {
          const controller = new UserOperationController({
            messenger,
          });

          bundlerMock.estimateUserOperationGas.mockResolvedValue({
            callGasLimit: 123,
            preVerificationGas: 456,
            verificationGasLimit: 789,
            verificationGas: 789,
          });

          smartContractAccount.prepareUserOperation.mockResolvedValue({
            ...PREPARE_USER_OPERATION_RESPONSE_MOCK,
            gas: undefined,
          });

          const { hash } = await controller.addUserOperation(
            ADD_USER_OPERATION_REQUEST_MOCK,
            { ...ADD_USER_OPERATION_OPTIONS_MOCK, smartContractAccount },
          );

          await hash();

          expect(bundlerMock.sendUserOperation).toHaveBeenCalledTimes(1);
          expect(bundlerMock.sendUserOperation).toHaveBeenCalledWith(
            expect.objectContaining({
              // Estimated values multiplied by gas buffer and converted to hexadecimal.
              callGasLimit: '0xb8',
              preVerificationGas: '0x2ac',
              verificationGasLimit: '0x49f',
            }),
            ENTRYPOINT,
          );
        });

        it('if estimates are hexadecimal strings', async () => {
          const controller = new UserOperationController({
            messenger,
          });

          bundlerMock.estimateUserOperationGas.mockResolvedValue({
            callGasLimit: '0x7B',
            preVerificationGas: '0x1C8',
            verificationGasLimit: '0x315',
            verificationGas: '0x315',
          });

          smartContractAccount.prepareUserOperation.mockResolvedValue({
            ...PREPARE_USER_OPERATION_RESPONSE_MOCK,
            gas: undefined,
          });

          const { hash } = await controller.addUserOperation(
            ADD_USER_OPERATION_REQUEST_MOCK,
            { ...ADD_USER_OPERATION_OPTIONS_MOCK, smartContractAccount },
          );

          await hash();

          expect(bundlerMock.sendUserOperation).toHaveBeenCalledTimes(1);
          expect(bundlerMock.sendUserOperation).toHaveBeenCalledWith(
            expect.objectContaining({
              // Estimated values multiplied by gas buffer and converted to hexadecimal.
              callGasLimit: '0xb8',
              preVerificationGas: '0x2ac',
              verificationGasLimit: '0x49f',
            }),
            ENTRYPOINT,
          );
        });
      });

<<<<<<< HEAD
      it('marks user operation as failed if error', async () => {
        const controller = new UserOperationController({
          messenger,
        });
=======
      const error = new Error(ERROR_MESSAGE_MOCK);
      // TODO: Replace `any` with type
      // eslint-disable-next-line @typescript-eslint/no-explicit-any
      (error as any).code = ERROR_CODE_MOCK;
>>>>>>> 9cd60676

        const error = new Error(ERROR_MESSAGE_MOCK);
        (error as any).code = ERROR_CODE_MOCK;

        bundlerMock.sendUserOperation.mockRejectedValue(error);

        const { id, hash } = await controller.addUserOperation(
          ADD_USER_OPERATION_REQUEST_MOCK,
          { ...ADD_USER_OPERATION_OPTIONS_MOCK, smartContractAccount },
        );

        await expect(hash()).rejects.toThrow(ERROR_MESSAGE_MOCK);

        expect(Object.keys(controller.state.userOperations)).toHaveLength(1);
        expect(controller.state.userOperations[id]).toStrictEqual(
          expect.objectContaining({
            error: {
              code: ERROR_CODE_MOCK,
              message: ERROR_MESSAGE_MOCK,
              name: error.name,
              rpc: undefined,
              stack: error.stack,
            },
            id,
            status: UserOperationStatus.Failed,
          }),
        );
      });

      // eslint-disable-next-line jest/expect-expect
      it('does not throw if hash function not invoked', async () => {
        const controller = new UserOperationController({
          messenger,
        });

        bundlerMock.sendUserOperation.mockRejectedValue(
          new Error(ERROR_MESSAGE_MOCK),
        );

        await addUserOperation(controller, ADD_USER_OPERATION_REQUEST_MOCK, {
          ...ADD_USER_OPERATION_OPTIONS_MOCK,
          smartContractAccount,
        });

        await flushPromises();
      });

      it('validates responses from account', async () => {
        const controller = new UserOperationController({
          messenger,
        });

        const { hash } = await addUserOperation(
          controller,
          ADD_USER_OPERATION_REQUEST_MOCK,
          {
            ...ADD_USER_OPERATION_OPTIONS_MOCK,
            smartContractAccount,
          },
        );

        await hash();

        expect(validatePrepareUserOperationResponseMock).toHaveBeenCalledTimes(
          1,
        );
        expect(validatePrepareUserOperationResponseMock).toHaveBeenCalledWith(
          PREPARE_USER_OPERATION_RESPONSE_MOCK,
        );

        expect(validateUpdateUserOperationResponseMock).toHaveBeenCalledTimes(
          1,
        );
        expect(validateUpdateUserOperationResponseMock).toHaveBeenCalledWith(
          UPDATE_USER_OPERATION_RESPONSE_MOCK,
        );

        expect(validateSignUserOperationResponseMock).toHaveBeenCalledTimes(1);
        expect(validateSignUserOperationResponseMock).toHaveBeenCalledWith(
          SIGN_USER_OPERATION_RESPONSE_MOCK,
        );
      });

      it('optionally waits for confirmation', async () => {
        const controller = new UserOperationController({
          messenger,
        });

        const { transactionHash } = await addUserOperation(
          controller,
          ADD_USER_OPERATION_REQUEST_MOCK,
          { ...ADD_USER_OPERATION_OPTIONS_MOCK, smartContractAccount },
        );

        const getTransactionHash = transactionHash();

        await flushPromises();

        const metadata = Object.values(controller.state.userOperations)[0];

        pendingUserOperationTrackerMock.hub.emit('user-operation-confirmed', {
          ...metadata,
          transactionHash: TRANSACTION_HASH_MOCK,
        });

        const transctionHash = await getTransactionHash;

        expect(transctionHash).toBe(TRANSACTION_HASH_MOCK);
      });

      it('throws if submission failure while waiting for confirmation', async () => {
        const controller = new UserOperationController({
          messenger,
        });

        const { transactionHash } = await addUserOperation(
          controller,
          ADD_USER_OPERATION_REQUEST_MOCK,
          { ...ADD_USER_OPERATION_OPTIONS_MOCK, smartContractAccount },
        );

        bundlerMock.sendUserOperation.mockRejectedValue(
          new Error(ERROR_MESSAGE_MOCK),
        );

        await expect(transactionHash()).rejects.toThrow(ERROR_MESSAGE_MOCK);
      });

      it('throws if confirmation failure while waiting for confirmation', async () => {
        const controller = new UserOperationController({
          messenger,
        });

        const { transactionHash } = await addUserOperation(
          controller,
          ADD_USER_OPERATION_REQUEST_MOCK,
          { ...ADD_USER_OPERATION_OPTIONS_MOCK, smartContractAccount },
        );

        const getTransactionHash = transactionHash();

        await flushPromises();

        const metadata = Object.values(controller.state.userOperations)[0];

        pendingUserOperationTrackerMock.hub.emit(
          'user-operation-failed',
          metadata,
          new Error(ERROR_MESSAGE_MOCK),
        );

        await expect(getTransactionHash).rejects.toThrow(ERROR_MESSAGE_MOCK);
      });

      it('requests approval if not explicitly disabled', async () => {
        const controller = new UserOperationController({
          messenger,
        });

        const { hash, id } = await addUserOperation(
          controller,
          ADD_USER_OPERATION_REQUEST_MOCK,
          { ...ADD_USER_OPERATION_OPTIONS_MOCK, smartContractAccount },
        );

        await hash();

        expect(messenger.call).toHaveBeenCalledTimes(2);
        expect(messenger.call).toHaveBeenCalledWith(
          'ApprovalController:addRequest',
          {
            id,
            type: ApprovalType.Transaction,
            origin: ORIGIN_MOCK,
            expectsResult: true,
            requestData: {
              txId: id,
            },
          },
          true,
        );
      });

      it('does not request approval if disabled', async () => {
        const controller = new UserOperationController({
          messenger,
        });

        const { hash } = await addUserOperation(
          controller,
          ADD_USER_OPERATION_REQUEST_MOCK,
          {
            ...ADD_USER_OPERATION_OPTIONS_MOCK,
            smartContractAccount,
            requireApproval: false,
          },
        );

        await hash();

        expect(messenger.call).toHaveBeenCalledTimes(1);
      });

      it('invokes result callbacks if submit successful', async () => {
        const controller = new UserOperationController({
          messenger,
        });

        const { hash } = await addUserOperation(
          controller,
          ADD_USER_OPERATION_REQUEST_MOCK,
          {
            ...ADD_USER_OPERATION_OPTIONS_MOCK,
            smartContractAccount,
          },
        );

        await hash();

        expect(resultCallbackSuccessMock).toHaveBeenCalledTimes(1);
        expect(resultCallbackErrorMock).not.toHaveBeenCalled();
      });

      it('invokes result callbacks if error while submitting', async () => {
        const controller = new UserOperationController({
          messenger,
        });

        const errorMock = new Error(ERROR_MESSAGE_MOCK);

        bundlerMock.sendUserOperation.mockRejectedValue(errorMock);

        await addUserOperation(controller, ADD_USER_OPERATION_REQUEST_MOCK, {
          ...ADD_USER_OPERATION_OPTIONS_MOCK,
          smartContractAccount,
        });

        await flushPromises();

        expect(resultCallbackErrorMock).toHaveBeenCalledTimes(1);
        expect(resultCallbackErrorMock).toHaveBeenCalledWith(errorMock);
        expect(resultCallbackSuccessMock).not.toHaveBeenCalled();
      });

      describe('if approval request resolved with updated transaction', () => {
        it('updates gas fees without regeneration if paymaster data not set', async () => {
          const controller = new UserOperationController({
            messenger,
          });

          approvalControllerAddRequestMock.mockResolvedValue({
            value: {
              txMeta: {
                txParams: {
                  ...ADD_USER_OPERATION_REQUEST_MOCK,
                  maxFeePerGas: '0x6',
                  maxPriorityFeePerGas: '0x7',
                },
              },
            },
          });

          smartContractAccount.updateUserOperation.mockResolvedValue({
            paymasterAndData: EMPTY_BYTES,
          });

          const { hash, id } = await addUserOperation(
            controller,
            ADD_USER_OPERATION_REQUEST_MOCK,
            {
              ...ADD_USER_OPERATION_OPTIONS_MOCK,
              smartContractAccount,
            },
          );

          await hash();

          expect(
            controller.state.userOperations[id].userOperation,
          ).toStrictEqual(
            expect.objectContaining({
              maxFeePerGas: '0x6',
              maxPriorityFeePerGas: '0x7',
            }),
          );
          expect(
            smartContractAccount.prepareUserOperation,
          ).toHaveBeenCalledTimes(1);
          expect(
            smartContractAccount.updateUserOperation,
          ).toHaveBeenCalledTimes(1);
        });

        it('regenerates if gas fees updated and paymaster data set', async () => {
          const controller = new UserOperationController({
            messenger,
          });

          approvalControllerAddRequestMock.mockResolvedValue({
            value: {
              txMeta: {
                txParams: {
                  ...ADD_USER_OPERATION_REQUEST_MOCK,
                  maxFeePerGas: '0x6',
                  maxPriorityFeePerGas: '0x7',
                },
              },
            },
          });

          const { hash, id } = await addUserOperation(
            controller,
            ADD_USER_OPERATION_REQUEST_MOCK,
            {
              ...ADD_USER_OPERATION_OPTIONS_MOCK,
              smartContractAccount,
            },
          );

          await hash();

          expect(
            controller.state.userOperations[id].userOperation,
          ).toStrictEqual(
            expect.objectContaining({
              maxFeePerGas: '0x6',
              maxPriorityFeePerGas: '0x7',
            }),
          );
          expect(
            smartContractAccount.prepareUserOperation,
          ).toHaveBeenCalledTimes(2);
          expect(
            smartContractAccount.updateUserOperation,
          ).toHaveBeenCalledTimes(2);
          expect(smartContractAccount.updateUserOperation).toHaveBeenCalledWith(
            {
              userOperation: expect.objectContaining({
                maxFeePerGas: '0x6',
                maxPriorityFeePerGas: '0x7',
              }),
            },
          );
        });

        it('regenerates if data updated', async () => {
          const controller = new UserOperationController({
            messenger,
          });

          approvalControllerAddRequestMock.mockResolvedValue({
            value: {
              txMeta: {
                txParams: {
                  ...ADD_USER_OPERATION_REQUEST_MOCK,
                  data: '0x6',
                },
              },
            },
          });

          const { hash } = await addUserOperation(
            controller,
            ADD_USER_OPERATION_REQUEST_MOCK,
            {
              ...ADD_USER_OPERATION_OPTIONS_MOCK,
              smartContractAccount,
            },
          );

          await hash();

          expect(
            smartContractAccount.prepareUserOperation,
          ).toHaveBeenCalledTimes(2);
          expect(
            smartContractAccount.prepareUserOperation,
          ).toHaveBeenCalledWith(expect.objectContaining({ data: '0x6' }));
          expect(
            smartContractAccount.updateUserOperation,
          ).toHaveBeenCalledTimes(2);
        });

        it('regenerates if value updated', async () => {
          const controller = new UserOperationController({
            messenger,
          });

          approvalControllerAddRequestMock.mockResolvedValue({
            value: {
              txMeta: {
                txParams: {
                  ...ADD_USER_OPERATION_REQUEST_MOCK,
                  value: '0x6',
                },
              },
            },
          });

          const { hash } = await addUserOperation(
            controller,
            ADD_USER_OPERATION_REQUEST_MOCK,
            {
              ...ADD_USER_OPERATION_OPTIONS_MOCK,
              smartContractAccount,
            },
          );

          await hash();

          expect(
            smartContractAccount.prepareUserOperation,
          ).toHaveBeenCalledTimes(2);
          expect(
            smartContractAccount.prepareUserOperation,
          ).toHaveBeenCalledWith(expect.objectContaining({ value: '0x6' }));
          expect(
            smartContractAccount.updateUserOperation,
          ).toHaveBeenCalledTimes(2);
        });

        it('does not regenerate if original data is undefined and updated data is empty', async () => {
          const controller = new UserOperationController({
            messenger,
          });

          approvalControllerAddRequestMock.mockResolvedValue({
            value: {
              txMeta: {
                txParams: {
                  ...ADD_USER_OPERATION_REQUEST_MOCK,
                  data: EMPTY_BYTES,
                },
              },
            },
          });

          const { hash } = await addUserOperation(
            controller,
            { ...ADD_USER_OPERATION_REQUEST_MOCK, data: undefined },
            {
              ...ADD_USER_OPERATION_OPTIONS_MOCK,
              smartContractAccount,
            },
          );

          await hash();

          expect(
            smartContractAccount.prepareUserOperation,
          ).toHaveBeenCalledTimes(1);
          expect(
            smartContractAccount.updateUserOperation,
          ).toHaveBeenCalledTimes(1);
        });

        it('does not regenerate if original data is empty and updated data is undefined', async () => {
          const controller = new UserOperationController({
            messenger,
          });

          approvalControllerAddRequestMock.mockResolvedValue({
            value: {
              txMeta: {
                txParams: {
                  ...ADD_USER_OPERATION_REQUEST_MOCK,
                  data: undefined,
                },
              },
            },
          });

          const { hash } = await addUserOperation(
            controller,
            { ...ADD_USER_OPERATION_REQUEST_MOCK, data: EMPTY_BYTES },
            {
              ...ADD_USER_OPERATION_OPTIONS_MOCK,
              smartContractAccount,
            },
          );

          await hash();

          expect(
            smartContractAccount.prepareUserOperation,
          ).toHaveBeenCalledTimes(1);
          expect(
            smartContractAccount.updateUserOperation,
          ).toHaveBeenCalledTimes(1);
        });

        it('does not regenerate if original value is undefined and updated value is zero', async () => {
          const controller = new UserOperationController({
            messenger,
          });

          approvalControllerAddRequestMock.mockResolvedValue({
            value: {
              txMeta: {
                txParams: {
                  ...ADD_USER_OPERATION_REQUEST_MOCK,
                  value: '0x0',
                },
              },
            },
          });

          const { hash } = await addUserOperation(
            controller,
            { ...ADD_USER_OPERATION_REQUEST_MOCK, value: undefined },
            {
              ...ADD_USER_OPERATION_OPTIONS_MOCK,
              smartContractAccount,
            },
          );

          await hash();

          expect(
            smartContractAccount.prepareUserOperation,
          ).toHaveBeenCalledTimes(1);
          expect(
            smartContractAccount.updateUserOperation,
          ).toHaveBeenCalledTimes(1);
        });

        it('does not regenerate if original value is zero and updated value is undefined', async () => {
          const controller = new UserOperationController({
            messenger,
          });

          approvalControllerAddRequestMock.mockResolvedValue({
            value: {
              txMeta: {
                txParams: {
                  ...ADD_USER_OPERATION_REQUEST_MOCK,
                  value: undefined,
                },
              },
            },
          });

          const { hash } = await addUserOperation(
            controller,
            { ...ADD_USER_OPERATION_REQUEST_MOCK, value: '0x0' },
            {
              ...ADD_USER_OPERATION_OPTIONS_MOCK,
              smartContractAccount,
            },
          );

          await hash();

          expect(
            smartContractAccount.prepareUserOperation,
          ).toHaveBeenCalledTimes(1);
          expect(
            smartContractAccount.updateUserOperation,
          ).toHaveBeenCalledTimes(1);
        });
      });

      if (method === 'addUserOperation') {
        it('validates arguments', async () => {
          const controller = new UserOperationController({
            messenger,
          });

          await addUserOperation(controller, ADD_USER_OPERATION_REQUEST_MOCK, {
            ...ADD_USER_OPERATION_OPTIONS_MOCK,
            smartContractAccount,
          });

          expect(validateAddUserOperationRequestMock).toHaveBeenCalledTimes(1);
          expect(validateAddUserOperationRequestMock).toHaveBeenCalledWith(
            ADD_USER_OPERATION_REQUEST_MOCK,
          );

          expect(validateAddUserOperationOptionsMock).toHaveBeenCalledTimes(1);
          expect(validateAddUserOperationOptionsMock).toHaveBeenCalledWith({
            ...ADD_USER_OPERATION_OPTIONS_MOCK,
            smartContractAccount,
          });
        });
      }

      if (method === 'addUserOperationFromTransaction') {
        it('sets data as undefined if empty string', async () => {
          const controller = new UserOperationController({
            messenger,
          });

          await addUserOperation(
            controller,
            { ...ADD_USER_OPERATION_REQUEST_MOCK, data: '' },
            {
              ...ADD_USER_OPERATION_OPTIONS_MOCK,
              smartContractAccount,
            },
          );

          expect(
            smartContractAccount.prepareUserOperation,
          ).toHaveBeenCalledTimes(1);
          expect(
            smartContractAccount.prepareUserOperation,
          ).toHaveBeenCalledWith(
            expect.objectContaining({
              data: undefined,
            }),
          );
        });

        it('sets transaction type in metadata', async () => {
          const controller = new UserOperationController({
            messenger,
          });

          const { id } = await addUserOperation(
            controller,
            ADD_USER_OPERATION_REQUEST_MOCK,
            {
              ...ADD_USER_OPERATION_OPTIONS_MOCK,
              smartContractAccount,
            },
          );

          expect(controller.state.userOperations[id].transactionType).toBe(
            TransactionType.simpleSend,
          );

          expect(determineTransactionTypeMock).toHaveBeenCalledTimes(1);
          expect(determineTransactionTypeMock).toHaveBeenCalledWith(
            ADD_USER_OPERATION_REQUEST_MOCK,
            expect.anything(),
          );
        });
      }
    },
  );

  describe('startPollingByNetworkClientId', () => {
    it('starts polling in PendingUserOperationTracker', async () => {
      const controller = new UserOperationController({
        messenger,
      });

      controller.startPollingByNetworkClientId(NETWORK_CLIENT_ID_MOCK);

      expect(
        pendingUserOperationTrackerMock.startPollingByNetworkClientId,
      ).toHaveBeenCalledTimes(1);
      expect(
        pendingUserOperationTrackerMock.startPollingByNetworkClientId,
      ).toHaveBeenCalledWith(NETWORK_CLIENT_ID_MOCK);
    });
  });

  describe('on PendingUserOperationTracker events', () => {
    describe('on user operation confirmed', () => {
      it('bubbles event', async () => {
        const listener = jest.fn();

        const controller = new UserOperationController({
          messenger,
        });

        controller.hub.on('user-operation-confirmed', listener);

        pendingUserOperationTrackerMock.hub.emit(
          'user-operation-confirmed',
          USER_OPERATION_METADATA_MOCK,
        );

        expect(listener).toHaveBeenCalledTimes(1);
        expect(listener).toHaveBeenCalledWith(USER_OPERATION_METADATA_MOCK);
      });

      it('emits id confirmed event', async () => {
        const listener = jest.fn();

        const controller = new UserOperationController({
          messenger,
        });

        controller.hub.on(
          `${USER_OPERATION_METADATA_MOCK.id}:confirmed`,
          listener,
        );

        pendingUserOperationTrackerMock.hub.emit(
          'user-operation-confirmed',
          USER_OPERATION_METADATA_MOCK,
        );

        expect(listener).toHaveBeenCalledTimes(1);
        expect(listener).toHaveBeenCalledWith(USER_OPERATION_METADATA_MOCK);
      });
    });

    describe('on user operation failed', () => {
      it('bubbles event', async () => {
        const listener = jest.fn();
        const errorMock = new Error(ERROR_MESSAGE_MOCK);

        const controller = new UserOperationController({
          messenger,
        });

        controller.hub.on('user-operation-failed', listener);

        pendingUserOperationTrackerMock.hub.emit(
          'user-operation-failed',
          USER_OPERATION_METADATA_MOCK,
          errorMock,
        );

        expect(listener).toHaveBeenCalledTimes(1);
        expect(listener).toHaveBeenCalledWith(
          USER_OPERATION_METADATA_MOCK,
          errorMock,
        );
      });

      it('emits id failed event', async () => {
        const listener = jest.fn();
        const errorMock = new Error(ERROR_MESSAGE_MOCK);

        const controller = new UserOperationController({
          messenger,
        });

        controller.hub.on(
          `${USER_OPERATION_METADATA_MOCK.id}:failed`,
          listener,
        );

        pendingUserOperationTrackerMock.hub.emit(
          'user-operation-failed',
          USER_OPERATION_METADATA_MOCK,
          errorMock,
        );

        expect(listener).toHaveBeenCalledTimes(1);
        expect(listener).toHaveBeenCalledWith(
          USER_OPERATION_METADATA_MOCK,
          errorMock,
        );
      });
    });

    describe('on user operation updated', () => {
      it('updates state', async () => {
        const controller = new UserOperationController({
          messenger,
        });

        controller.state.userOperations = {
          [USER_OPERATION_METADATA_MOCK.id]: {
            ...USER_OPERATION_METADATA_MOCK,
          },
          testId2: {
            ...USER_OPERATION_METADATA_MOCK,
            id: 'testId2',
          },
        };

        pendingUserOperationTrackerMock.hub.emit('user-operation-updated', {
          ...USER_OPERATION_METADATA_MOCK,
          status: UserOperationStatus.Failed,
        });

        expect(controller.state.userOperations).toStrictEqual({
          [USER_OPERATION_METADATA_MOCK.id]: {
            ...USER_OPERATION_METADATA_MOCK,
            status: UserOperationStatus.Failed,
          },
          testId2: {
            ...USER_OPERATION_METADATA_MOCK,
            id: 'testId2',
          },
        });
      });
    });
  });
});<|MERGE_RESOLUTION|>--- conflicted
+++ resolved
@@ -587,19 +587,14 @@
         });
       });
 
-<<<<<<< HEAD
       it('marks user operation as failed if error', async () => {
         const controller = new UserOperationController({
           messenger,
         });
-=======
-      const error = new Error(ERROR_MESSAGE_MOCK);
-      // TODO: Replace `any` with type
-      // eslint-disable-next-line @typescript-eslint/no-explicit-any
-      (error as any).code = ERROR_CODE_MOCK;
->>>>>>> 9cd60676
 
         const error = new Error(ERROR_MESSAGE_MOCK);
+        // TODO: Replace `any` with type
+        // eslint-disable-next-line @typescript-eslint/no-explicit-any
         (error as any).code = ERROR_CODE_MOCK;
 
         bundlerMock.sendUserOperation.mockRejectedValue(error);
