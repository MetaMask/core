--- conflicted
+++ resolved
@@ -7,13 +7,11 @@
 
 ## [Unreleased]
 
-<<<<<<< HEAD
 ### Added
 
 - Add `StaticIntervalPollingControllerNext` to extend from `@metamask/base-controller/next` ([#6386](https://github.com/MetaMask/core/pull/6386))
-=======
+
 ## [14.0.1]
->>>>>>> 73a5aad5
 
 ### Changed
 
