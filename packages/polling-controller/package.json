--- conflicted
+++ resolved
@@ -45,10 +45,7 @@
     "@metamask/controller-utils": "^11.0.0",
     "@metamask/network-controller": "^20.0.0",
     "@metamask/utils": "^9.0.0",
-<<<<<<< HEAD
-=======
     "@types/uuid": "^8.3.0",
->>>>>>> 575e0272
     "fast-json-stable-stringify": "^2.1.0",
     "uuid": "^8.3.2"
   },
