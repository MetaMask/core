{
  "name": "@metamask/polling-controller",
  "version": "16.0.0",
  "description": "Polling Controller is the base for controllers that polling by networkClientId",
  "keywords": [
    "MetaMask",
    "Ethereum"
  ],
  "homepage": "https://github.com/MetaMask/core/tree/main/packages/polling-controller#readme",
  "bugs": {
    "url": "https://github.com/MetaMask/core/issues"
  },
  "repository": {
    "type": "git",
    "url": "https://github.com/MetaMask/core.git"
  },
  "license": "MIT",
  "sideEffects": false,
  "exports": {
    ".": {
      "import": {
        "types": "./dist/index.d.mts",
        "default": "./dist/index.mjs"
      },
      "require": {
        "types": "./dist/index.d.cts",
        "default": "./dist/index.cjs"
      }
    },
    "./package.json": "./package.json"
  },
  "main": "./dist/index.cjs",
  "types": "./dist/index.d.cts",
  "files": [
    "dist/"
  ],
  "scripts": {
    "build": "ts-bridge --project tsconfig.build.json --verbose --clean --no-references",
    "build:all": "ts-bridge --project tsconfig.build.json --verbose --clean",
    "build:docs": "typedoc",
    "changelog:update": "../../scripts/update-changelog.sh @metamask/polling-controller",
    "changelog:validate": "../../scripts/validate-changelog.sh @metamask/polling-controller",
    "publish:preview": "yarn npm publish --tag preview",
    "since-latest-release": "../../scripts/since-latest-release.sh",
    "test": "NODE_OPTIONS=--experimental-vm-modules jest --reporters=jest-silent-reporter",
    "test:clean": "NODE_OPTIONS=--experimental-vm-modules jest --clearCache",
    "test:verbose": "NODE_OPTIONS=--experimental-vm-modules jest --verbose",
    "test:watch": "NODE_OPTIONS=--experimental-vm-modules jest --watch"
  },
  "dependencies": {
    "@metamask/base-controller": "^9.0.0",
<<<<<<< HEAD
    "@metamask/controller-utils": "^11.16.0",
    "@metamask/network-controller": "^27.0.0",
    "@metamask/utils": "^11.9.0",
=======
    "@metamask/controller-utils": "^11.17.0",
    "@metamask/network-controller": "^27.1.0",
    "@metamask/utils": "^11.8.1",
>>>>>>> 1bb6d531
    "@types/uuid": "^8.3.0",
    "fast-json-stable-stringify": "^2.1.0",
    "uuid": "^8.3.2"
  },
  "devDependencies": {
    "@metamask/auto-changelog": "^3.4.4",
    "@ts-bridge/cli": "^0.6.4",
    "@types/jest": "^27.4.1",
    "deepmerge": "^4.2.2",
    "jest": "^27.5.1",
    "sinon": "^9.2.4",
    "ts-jest": "^27.1.4",
    "typedoc": "^0.24.8",
    "typedoc-plugin-missing-exports": "^2.0.0",
    "typescript": "~5.3.3"
  },
  "engines": {
    "node": "^18.18 || >=20"
  },
  "publishConfig": {
    "access": "public",
    "registry": "https://registry.npmjs.org/"
  }
}<|MERGE_RESOLUTION|>--- conflicted
+++ resolved
@@ -49,15 +49,9 @@
   },
   "dependencies": {
     "@metamask/base-controller": "^9.0.0",
-<<<<<<< HEAD
-    "@metamask/controller-utils": "^11.16.0",
-    "@metamask/network-controller": "^27.0.0",
-    "@metamask/utils": "^11.9.0",
-=======
     "@metamask/controller-utils": "^11.17.0",
     "@metamask/network-controller": "^27.1.0",
-    "@metamask/utils": "^11.8.1",
->>>>>>> 1bb6d531
+    "@metamask/utils": "^11.9.0",
     "@types/uuid": "^8.3.0",
     "fast-json-stable-stringify": "^2.1.0",
     "uuid": "^8.3.2"
