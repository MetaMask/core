--- conflicted
+++ resolved
@@ -7,11 +7,10 @@
 
 ## [Unreleased]
 
-<<<<<<< HEAD
 ### Changed
 
 - Bump `@metamask/utils` from `^11.8.0` to `^11.8.1` ([#6708](https://github.com/MetaMask/core/pull/6708))
-=======
+
 ## [1.2.0]
 
 ### Added
@@ -23,7 +22,6 @@
 
 - Implicitly call `init` before mutating the tree ([#6709](https://github.com/MetaMask/core/pull/6709))
   - This ensure the tree is always using existing accounts before inserting/removing any new accounts if `init` has not been called yet.
->>>>>>> 397dbc13
 
 ### Fixed
 
