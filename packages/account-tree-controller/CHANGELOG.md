# Changelog

All notable changes to this project will be documented in this file.

The format is based on [Keep a Changelog](https://keepachangelog.com/en/1.0.0/),
and this project adheres to [Semantic Versioning](https://semver.org/spec/v2.0.0.html).

## [Unreleased]

<<<<<<< HEAD
### Added

- Add backup and sync capabilities ([#6344](https://github.com/MetaMask/core/pull/6344))
  - New `syncWithUserStorage()` method for manual sync triggers, replacing `UserStorageController:syncInternalAccountsWithUserStorage` usage in clients
  - `BackupAndSyncService` with full and atomic sync operations for account tree data persistence
  - Bidirectional metadata synchronization for wallets and groups with user storage
  - Automatic sync triggers on metadata changes (rename, pin/hide operations) with superstruct validation
  - New `isBackupAndSyncInProgress` state property to track sync status
  - Analytics event tracking and performance tracing for sync operations
  - Rollback mechanism for failed sync operations with state snapshot/restore capabilities
  - Support for entropy-based wallets with multichain account syncing
  - Legacy account syncing compatibility for seamless migration
  - Optional configuration through new `AccountTreeControllerConfig.backupAndSync` options
- Add new dependencies for sync functionality
  - `@metamask/superstruct` for data validation
  - `@metamask/profile-sync-controller` and `@metamask/multichain-account-service` peer dependencies
=======
### Changed

- **BREAKING:** Remove support for `AccountsController:accountRenamed` event handling ([#6438](https://github.com/MetaMask/core/pull/6438))

## [0.12.1]
>>>>>>> 0b0ff3a7

### Fixed

- Publish `AccountTreeController:selectedAccountGroupChange` during `init` ([#6431](https://github.com/MetaMask/core/pull/6431))

## [0.12.0]

### Added

- Add `AccountTreeController:accountTreeChange` event ([#6400](https://github.com/MetaMask/core/pull/6400))
- Add `AccountTreeController:selectedAccountGroupChange` event ([#6400](https://github.com/MetaMask/core/pull/6400))

## [0.11.0]

### Added

- Add missing export for `AccountTreeControllerGetAccountsFromSelectedAccountGroupAction` ([#6404](https://github.com/MetaMask/core/pull/6404))
- Add `AccountTreeController:setAccount{WalletName,GroupName,GroupPinned,GroupHidden}` actions ([#6404](https://github.com/MetaMask/core/pull/6404))

### Changed

- Bump `@metamask/base-controller` from `^8.1.0` to `^8.2.0` ([#6355](https://github.com/MetaMask/core/pull/6355))

## [0.10.0]

### Changed

- **BREAKING:** Bump peer dependency `@metamask/accounts-controller` from `^32.0.0` to `^33.0.0` ([#6345](https://github.com/MetaMask/core/pull/6345))
- **BREAKING:** Bump peer dependency `@metamask/keyring-controller` from `^22.0.0` to `^23.0.0` ([#6345](https://github.com/MetaMask/core/pull/6345))

## [0.9.0]

### Changed

- Bump `@metamask/base-controller` from `^8.0.1` to `^8.1.0` ([#6284](https://github.com/MetaMask/core/pull/6284))
- Bump accounts related packages ([#6309](https://github.com/MetaMask/core/pull/6309))
  - Bump `@metamask/keyring-api` from `^20.0.0` to `^20.1.0`

### Fixed

- Add fallback naming for account groups when rule-based naming fails ([#6246](https://github.com/MetaMask/core/pull/6246))
  - Implements "indexes per wallet" strategy (Wallet 1 → Account 1, Account 2; Wallet 2 → Account 1, Account 2)
  - Ensures new groups get proper sequential names within each wallet

## [0.8.0]

### Added

- **BREAKING:** Add support for `AccountsController:accountRenamed` event handling for state 1 and legacy account syncing compatibility ([#6251](https://github.com/MetaMask/core/pull/6251))
- Add `AccountTreeController:getAccountsFromSelectedAccountGroup` action ([#6266](https://github.com/MetaMask/core/pull/6266)), ([#6248](https://github.com/MetaMask/core/pull/6248)), ([#6265](https://github.com/MetaMask/core/pull/6265))
  - This action can be used to get all accounts from the currently selected account group.
  - This action also support `AccountSelector` support to filter out accounts based on some criterias.
- Add persistence support for user customizations ([#6221](https://github.com/MetaMask/core/pull/6221))
  - New `accountGroupsMetadata` (of new type `AccountTreeGroupPersistedMetadata`) and `accountWalletsMetadata` (of new type `AccountTreeWalletPersistedMetadata`) state properties to persist custom names, pinning, and hiding states.
  - Custom names and metadata survive controller initialization and tree rebuilds.
  - Support for `lastUpdatedAt` timestamps for Account Syncing V2 compatibility.
- Add setter methods for setting custom account group names, wallet names and their pinning state and visibility ([#6221](https://github.com/MetaMask/core/pull/6221))
- Add `{wallet,group}.type` tag ([#6214](https://github.com/MetaMask/core/pull/6214))
  - This `type` can be used as a tag to strongly-type (tagged-union) the `AccountGroupObject`.
  - The `type` from `wallet.metadata` has been moved to `wallet.type` instead and can be used to (tagged-union) the `AccountWalletObject`.
- Add `{wallet,group}.metadata` metadata object ([#6214](https://github.com/MetaMask/core/pull/6214)), ([#6258](https://github.com/MetaMask/core/pull/6258))
  - Given the `{wallet,group}.type` you will now have access to specific metadata information (e.g. `group.metadata.groupIndex` for multichain account groups or `wallet.metadata.entropy.id` for multichain account wallets)
- Automatically prune empty groups and wallets upon account removal ([#6234](https://github.com/MetaMask/core/pull/6234))
  - This ensures that there aren't any empty nodes in the `AccountTreeController` state.

### Changed

- **BREAKING:** Bump peer dependency `@metamask/account-api` from `^0.3.0` to `^0.9.0` ([#6214](https://github.com/MetaMask/core/pull/6214)), ([#6216](https://github.com/MetaMask/core/pull/6216)), ([#6222](https://github.com/MetaMask/core/pull/6222)), ([#6248](https://github.com/MetaMask/core/pull/6248))
- **BREAKING:** Remove use of in-memory wallets and groups (`AccountTree{Wallet,Object}`) ([#6265](https://github.com/MetaMask/core/pull/6265))
  - Those types are not ready to be used and adds no value for now.
- **BREAKING:** Move `wallet.metadata.type` tag to `wallet` node ([#6214](https://github.com/MetaMask/core/pull/6214))
  - This `type` can be used as a tag to strongly-type (tagged-union) the `AccountWalletObject`.
- Defaults to the EVM account from a group when using `setSelectedAccountGroup` ([#6208](https://github.com/MetaMask/core/pull/6208))
  - In case no EVM accounts are found in a group (which should not be possible), it will defaults to the first account of that group.
- Enhanced customization priority hierarchy in tree building ([#6221](https://github.com/MetaMask/core/pull/6221))
  - Custom user names now take priority over default rule-generated names.

## [0.7.0]

### Added

- Add BIP-44/multichain accounts support ([#6185](https://github.com/MetaMask/core/pull/6185))
  - Those are being attached to the `entropy` wallet category.

### Changed

- **BREAKING:** Bump peer dependency `@metamask/account-api` from `^0.2.0` to `^0.3.0` ([#6165](https://github.com/MetaMask/core/pull/6165))
- Add `selectedAccountGroup` state and bidirectional synchronization with `AccountsController` ([#6186](https://github.com/MetaMask/core/pull/6186))
  - New `getSelectedAccountGroup()` and `setSelectedAccountGroup()` methods.
  - Automatic synchronization when selected account changes in AccountsController.
  - New action types `AccountTreeControllerGetSelectedAccountGroupAction` and `AccountTreeControllerSetSelectedAccountGroupAction`.
- Now use one account group per account for `snap` and `keyring` wallet categories ([#6185](https://github.com/MetaMask/core/pull/6185))
  - We used to group all accounts under the `'default'` group, but we now compute the group ID using the address of each accounts.
- Compute account group name based on their underlying account. ([#6185](https://github.com/MetaMask/core/pull/6185))
  - This replaces the previous `'Default'` name for groups.

## [0.6.0]

### Changed

- **BREAKING:** Bump peer dependency `@metamask/accounts-controller` from `^31.0.0` to `^32.0.0` ([#6171](https://github.com/MetaMask/core/pull/6171))

## [0.5.0]

### Changed

- **BREAKING:** Add `@metamask/account-api` peer dependency ([#6115](https://github.com/MetaMask/core/pull/6115)), ([#6146](https://github.com/MetaMask/core/pull/6146))
- **BREAKING:** Types `AccountWallet` and `AccountGroup` have been respectively renamed to `AccountWalletObject` and `AccountGroupObject` ([#6115](https://github.com/MetaMask/core/pull/6115))
  - Those names are now used by the `@metamask/account-api` package to define higher-level interfaces.
- **BREAKING:** Bump peer dependency `@metamask/snaps-controllers` from `^12.0.0` to `^14.0.0` ([#6035](https://github.com/MetaMask/core/pull/6035))
- Bump `@metamask/snaps-sdk` from `^7.1.0` to `^9.0.0` ([#6035](https://github.com/MetaMask/core/pull/6035))
- Bump `@metamask/snaps-utils` from `^9.4.0` to `^11.0.0` ([#6035](https://github.com/MetaMask/core/pull/6035))
- Properly export `AccountWalletCategory` constant and conversion functions ([#6062](https://github.com/MetaMask/core/pull/6062))

### Removed

- **BREAKING:** No longer export `AccountWalletCategory`, `toAccountWalletId`, `toAccountGroupId` and `toDefaultAccountGroupId` ([#6115](https://github.com/MetaMask/core/pull/6115))
  - You should now import them from the `@metamask/account-api` package (peer dependency).

## [0.4.0]

### Changed

- Update wallet names ([#6024](https://github.com/MetaMask/core/pull/6024))

## [0.3.0]

### Added

- Export ID conversions functions and constants ([#6006](https://github.com/MetaMask/core/pull/6006))

## [0.2.0]

### Changed

- **BREAKING:** Bump peer dependency `@metamask/accounts-controller` to `^31.0.0` ([#5999](https://github.com/MetaMask/core/pull/5999))

## [0.1.1]

### Fixed

- Fix `AccountWallet.metadata` type ([#5947](https://github.com/MetaMask/core/pull/5947))
  - Was using `AccountGroupMetadata` instead of `AccountWalletMetadata`.
- Add `AccountTreeControllerStateChangeEvent` to `AccountTreeControllerEvents` ([#5958](https://github.com/MetaMask/core/pull/5958))

## [0.1.0]

### Added

- Initial release ([#5847](https://github.com/MetaMask/core/pull/5847))
  - Grouping accounts into 3 main categories: Entropy source, Snap ID, keyring types.

[Unreleased]: https://github.com/MetaMask/core/compare/@metamask/account-tree-controller@0.12.1...HEAD
[0.12.1]: https://github.com/MetaMask/core/compare/@metamask/account-tree-controller@0.12.0...@metamask/account-tree-controller@0.12.1
[0.12.0]: https://github.com/MetaMask/core/compare/@metamask/account-tree-controller@0.11.0...@metamask/account-tree-controller@0.12.0
[0.11.0]: https://github.com/MetaMask/core/compare/@metamask/account-tree-controller@0.10.0...@metamask/account-tree-controller@0.11.0
[0.10.0]: https://github.com/MetaMask/core/compare/@metamask/account-tree-controller@0.9.0...@metamask/account-tree-controller@0.10.0
[0.9.0]: https://github.com/MetaMask/core/compare/@metamask/account-tree-controller@0.8.0...@metamask/account-tree-controller@0.9.0
[0.8.0]: https://github.com/MetaMask/core/compare/@metamask/account-tree-controller@0.7.0...@metamask/account-tree-controller@0.8.0
[0.7.0]: https://github.com/MetaMask/core/compare/@metamask/account-tree-controller@0.6.0...@metamask/account-tree-controller@0.7.0
[0.6.0]: https://github.com/MetaMask/core/compare/@metamask/account-tree-controller@0.5.0...@metamask/account-tree-controller@0.6.0
[0.5.0]: https://github.com/MetaMask/core/compare/@metamask/account-tree-controller@0.4.0...@metamask/account-tree-controller@0.5.0
[0.4.0]: https://github.com/MetaMask/core/compare/@metamask/account-tree-controller@0.3.0...@metamask/account-tree-controller@0.4.0
[0.3.0]: https://github.com/MetaMask/core/compare/@metamask/account-tree-controller@0.2.0...@metamask/account-tree-controller@0.3.0
[0.2.0]: https://github.com/MetaMask/core/compare/@metamask/account-tree-controller@0.1.1...@metamask/account-tree-controller@0.2.0
[0.1.1]: https://github.com/MetaMask/core/compare/@metamask/account-tree-controller@0.1.0...@metamask/account-tree-controller@0.1.1
[0.1.0]: https://github.com/MetaMask/core/releases/tag/@metamask/account-tree-controller@0.1.0<|MERGE_RESOLUTION|>--- conflicted
+++ resolved
@@ -7,7 +7,6 @@
 
 ## [Unreleased]
 
-<<<<<<< HEAD
 ### Added
 
 - Add backup and sync capabilities ([#6344](https://github.com/MetaMask/core/pull/6344))
@@ -24,13 +23,12 @@
 - Add new dependencies for sync functionality
   - `@metamask/superstruct` for data validation
   - `@metamask/profile-sync-controller` and `@metamask/multichain-account-service` peer dependencies
-=======
+
 ### Changed
 
 - **BREAKING:** Remove support for `AccountsController:accountRenamed` event handling ([#6438](https://github.com/MetaMask/core/pull/6438))
 
 ## [0.12.1]
->>>>>>> 0b0ff3a7
 
 ### Fixed
 
