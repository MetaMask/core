--- conflicted
+++ resolved
@@ -7,23 +7,23 @@
 
 ## [Unreleased]
 
-## [2.0.0]
-
-### Changed
-
-- **BREAKING:** Use new `Messenger` from `@metamask/messenger` ([#6380](https://github.com/MetaMask/core/pull/6380))
-  - Previously, `AccountTreeController` accepted a `RestrictedMessenger` instance from `@metamask/base-controller`.
-<<<<<<< HEAD
+### Changed
+
 - **BREAKING:** Use `MultichainAccountService` to build multichain account (BIP-44) nodes ([#6646](https://github.com/MetaMask/core/pull/6646))
   - Previously, the controller was using a similar matching logic for BIP-44 accounts, which was redundant with the logic from this service.
   - Wallets and groups are now directly consumed from the service, making the service be the source of truth for accounts related to BIP-44.
-=======
+
+## [2.0.0]
+
+### Changed
+
+- **BREAKING:** Use new `Messenger` from `@metamask/messenger` ([#6380](https://github.com/MetaMask/core/pull/6380))
+  - Previously, `AccountTreeController` accepted a `RestrictedMessenger` instance from `@metamask/base-controller`.
 - **BREAKING:** Bump `@metamask/accounts-controller` from `^33.0.0` to `^34.0.0` ([#6962](https://github.com/MetaMask/core/pull/6962))
 - **BREAKING:** Bump `@metamask/keyring-controller` from `^23.0.0` to `^24.0.0` ([#6962](https://github.com/MetaMask/core/pull/6962))
 - **BREAKING:** Bump `@metamask/multichain-account-service` from `^1.0.0` to `^2.0.0` ([#6962](https://github.com/MetaMask/core/pull/6962))
 - **BREAKING:** Bump `@metamask/profile-sync-controller` from `^25.0.0` to `^26.0.0` ([#6962](https://github.com/MetaMask/core/pull/6962))
 - Bump `@metamask/base-controller` from `^8.4.2` to `^9.0.0` ([#6962](https://github.com/MetaMask/core/pull/6962))
->>>>>>> 39b04873
 
 ## [1.6.0]
 
