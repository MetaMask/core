--- conflicted
+++ resolved
@@ -7,7 +7,6 @@
 
 ## [Unreleased]
 
-<<<<<<< HEAD
 ### Added
 
 - **BREAKING:** Add backup and sync capabilities ([#6344](https://github.com/MetaMask/core/pull/6344))
@@ -23,13 +22,12 @@
   - Optional configuration through new `AccountTreeControllerConfig.backupAndSync` options.
   - Add `@metamask/superstruct` for data validation.
   - Add `@metamask/profile-sync-controller` and `@metamask/multichain-account-service` peer dependencies.
-=======
+
 ## [0.13.1]
 
 ### Fixed
 
 - Fix account group naming inconsistency across app restarts where non-EVM account names would bubble up inappropriately ([#6479](https://github.com/MetaMask/core/pull/6479))
->>>>>>> 5d0e61db
 
 ## [0.13.0]
 
