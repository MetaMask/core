--- conflicted
+++ resolved
@@ -7,25 +7,23 @@
 
 ## [Unreleased]
 
-<<<<<<< HEAD
 ### Added
 
 - Add `autoHandleConflict` parameter to `setAccountGroupName` method for automatic conflict resolution with suffix generation ([#6601](https://github.com/MetaMask/core/pull/6601))
-=======
+
+### Fixed
+
+- Fix critical multi-wallet account group naming inconsistencies and duplicates ([#6601](https://github.com/MetaMask/core/pull/6601))
+  - Implement proper per-wallet sequential numbering with highest account index parsing.
+  - Add name persistence during group initialization to ensure consistency across app restarts.
+
 ## [0.17.0]
->>>>>>> 52577650
 
 ### Changed
 
 - Single group sync events will not get enqueued anymore if a full sync is in progress ([#6651](https://github.com/MetaMask/core/pull/6651))
   - This prevents too many unnecessary storage fetches (which would prevent being rate limited).
   - This could rarely lead to inconsistencies until the next single updates or next full sync.
-
-### Fixed
-
-- Fix critical multi-wallet account group naming inconsistencies and duplicates ([#6601](https://github.com/MetaMask/core/pull/6601))
-  - Implement proper per-wallet sequential numbering with highest account index parsing.
-  - Add name persistence during group initialization to ensure consistency across app restarts.
 
 ## [0.16.1]
 
