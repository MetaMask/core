# Changelog

All notable changes to this project will be documented in this file.

The format is based on [Keep a Changelog](https://keepachangelog.com/en/1.0.0/),
and this project adheres to [Semantic Versioning](https://semver.org/spec/v2.0.0.html).

## [Unreleased]

<<<<<<< HEAD
### Added

- Add `group.type` tag ([#6214](https://github.com/MetaMask/core/pull/6214))
  - This `type` can be used as a tag to strongly-type (tagged-union) the `AccountGroupObject`.
- Add `group.metadata` metadata object ([#6214](https://github.com/MetaMask/core/pull/6214))
  - Given the `group.type` you will now have access to specific metadata information (e.g. `groupIndex` for multichain account groups)

### Changed

- **BREAKING:** Bump peer dependency `@metamask/account-api` from `^0.3.0` to `^0.5.0` ([#6214](https://github.com/MetaMask/core/pull/6214))
- **BREAKING:** Move `wallet.metadata.type` tag to `wallet` node ([#6214](https://github.com/MetaMask/core/pull/6214))
  - This `type` can be used as a tag to strongly-type (tagged-union) the `AccountWalletObject`.
=======
### Changed

- Defaults to the EVM account from a group when using `setSelectedAccountGroup` ([#6208](https://github.com/MetaMask/core/pull/6208))
  - In case no EVM accounts are found in a group (which should not be possible), it will defaults to the first account of that group.
>>>>>>> 19316e4f

## [0.7.0]

### Added

- Add BIP-44/multichain accounts support ([#6185](https://github.com/MetaMask/core/pull/6185))
  - Those are being attached to the `entropy` wallet category.

### Changed

- **BREAKING:** Bump peer dependency `@metamask/account-api` from `^0.2.0` to `^0.3.0` ([#6165](https://github.com/MetaMask/core/pull/6165))
- Add `selectedAccountGroup` state and bidirectional synchronization with `AccountsController` ([#6186](https://github.com/MetaMask/core/pull/6186))
  - New `getSelectedAccountGroup()` and `setSelectedAccountGroup()` methods.
  - Automatic synchronization when selected account changes in AccountsController.
  - New action types `AccountTreeControllerGetSelectedAccountGroupAction` and `AccountTreeControllerSetSelectedAccountGroupAction`.
- Now use one account group per account for `snap` and `keyring` wallet categories ([#6185](https://github.com/MetaMask/core/pull/6185))
  - We used to group all accounts under the `'default'` group, but we now compute the group ID using the address of each accounts.
- Compute account group name based on their underlying account. ([#6185](https://github.com/MetaMask/core/pull/6185))
  - This replaces the previous `'Default'` name for groups.

## [0.6.0]

### Changed

- **BREAKING:** Bump peer dependency `@metamask/accounts-controller` from `^31.0.0` to `^32.0.0` ([#6171](https://github.com/MetaMask/core/pull/6171))

## [0.5.0]

### Changed

- **BREAKING:** Add `@metamask/account-api` peer dependency ([#6115](https://github.com/MetaMask/core/pull/6115)), ([#6146](https://github.com/MetaMask/core/pull/6146))
- **BREAKING:** Types `AccountWallet` and `AccountGroup` have been respectively renamed to `AccountWalletObject` and `AccountGroupObject` ([#6115](https://github.com/MetaMask/core/pull/6115))
  - Those names are now used by the `@metamask/account-api` package to define higher-level interfaces.
- **BREAKING:** Bump peer dependency `@metamask/snaps-controllers` from `^12.0.0` to `^14.0.0` ([#6035](https://github.com/MetaMask/core/pull/6035))
- Bump `@metamask/snaps-sdk` from `^7.1.0` to `^9.0.0` ([#6035](https://github.com/MetaMask/core/pull/6035))
- Bump `@metamask/snaps-utils` from `^9.4.0` to `^11.0.0` ([#6035](https://github.com/MetaMask/core/pull/6035))
- Properly export `AccountWalletCategory` constant and conversion functions ([#6062](https://github.com/MetaMask/core/pull/6062))

### Removed

- **BREAKING:** No longer export `AccountWalletCategory`, `toAccountWalletId`, `toAccountGroupId` and `toDefaultAccountGroupId` ([#6115](https://github.com/MetaMask/core/pull/6115))
  - You should now import them from the `@metamask/account-api` package (peer dependency).

## [0.4.0]

### Changed

- Update wallet names ([#6024](https://github.com/MetaMask/core/pull/6024))

## [0.3.0]

### Added

- Export ID conversions functions and constants ([#6006](https://github.com/MetaMask/core/pull/6006))

## [0.2.0]

### Changed

- **BREAKING:** Bump peer dependency `@metamask/accounts-controller` to `^31.0.0` ([#5999](https://github.com/MetaMask/core/pull/5999))

## [0.1.1]

### Fixed

- Fix `AccountWallet.metadata` type ([#5947](https://github.com/MetaMask/core/pull/5947))
  - Was using `AccountGroupMetadata` instead of `AccountWalletMetadata`.
- Add `AccountTreeControllerStateChangeEvent` to `AccountTreeControllerEvents` ([#5958](https://github.com/MetaMask/core/pull/5958))

## [0.1.0]

### Added

- Initial release ([#5847](https://github.com/MetaMask/core/pull/5847))
  - Grouping accounts into 3 main categories: Entropy source, Snap ID, keyring types.

[Unreleased]: https://github.com/MetaMask/core/compare/@metamask/account-tree-controller@0.7.0...HEAD
[0.7.0]: https://github.com/MetaMask/core/compare/@metamask/account-tree-controller@0.6.0...@metamask/account-tree-controller@0.7.0
[0.6.0]: https://github.com/MetaMask/core/compare/@metamask/account-tree-controller@0.5.0...@metamask/account-tree-controller@0.6.0
[0.5.0]: https://github.com/MetaMask/core/compare/@metamask/account-tree-controller@0.4.0...@metamask/account-tree-controller@0.5.0
[0.4.0]: https://github.com/MetaMask/core/compare/@metamask/account-tree-controller@0.3.0...@metamask/account-tree-controller@0.4.0
[0.3.0]: https://github.com/MetaMask/core/compare/@metamask/account-tree-controller@0.2.0...@metamask/account-tree-controller@0.3.0
[0.2.0]: https://github.com/MetaMask/core/compare/@metamask/account-tree-controller@0.1.1...@metamask/account-tree-controller@0.2.0
[0.1.1]: https://github.com/MetaMask/core/compare/@metamask/account-tree-controller@0.1.0...@metamask/account-tree-controller@0.1.1
[0.1.0]: https://github.com/MetaMask/core/releases/tag/@metamask/account-tree-controller@0.1.0<|MERGE_RESOLUTION|>--- conflicted
+++ resolved
@@ -7,7 +7,6 @@
 
 ## [Unreleased]
 
-<<<<<<< HEAD
 ### Added
 
 - Add `group.type` tag ([#6214](https://github.com/MetaMask/core/pull/6214))
@@ -20,12 +19,8 @@
 - **BREAKING:** Bump peer dependency `@metamask/account-api` from `^0.3.0` to `^0.5.0` ([#6214](https://github.com/MetaMask/core/pull/6214))
 - **BREAKING:** Move `wallet.metadata.type` tag to `wallet` node ([#6214](https://github.com/MetaMask/core/pull/6214))
   - This `type` can be used as a tag to strongly-type (tagged-union) the `AccountWalletObject`.
-=======
-### Changed
-
 - Defaults to the EVM account from a group when using `setSelectedAccountGroup` ([#6208](https://github.com/MetaMask/core/pull/6208))
   - In case no EVM accounts are found in a group (which should not be possible), it will defaults to the first account of that group.
->>>>>>> 19316e4f
 
 ## [0.7.0]
 
