--- conflicted
+++ resolved
@@ -9,14 +9,11 @@
 
 ### Changed
 
-<<<<<<< HEAD
 - **BREAKING:** Use new `Messenger` from `@metamask/messenger` ([#6380](https://github.com/MetaMask/core/pull/6380))
   - Previously, `AccountTreeController` accepted a `RestrictedMessenger` instance from `@metamask/base-controller`.
-=======
 - Use non-EVM account names for group names ([#6831](https://github.com/MetaMask/core/pull/6831))
   - EVM accounts still take precedence over non-EVM accounts.
   - Before accounts get re-aligned, it is possible that a group contains only non-EVM accounts, in which case, the first non-EVM account name will be used for that account group.
->>>>>>> 9ec5d0ea
 
 ### Fixed
 
