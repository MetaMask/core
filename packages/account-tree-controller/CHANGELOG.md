# Changelog

All notable changes to this project will be documented in this file.

The format is based on [Keep a Changelog](https://keepachangelog.com/en/1.0.0/),
and this project adheres to [Semantic Versioning](https://semver.org/spec/v2.0.0.html).

## [Unreleased]

<<<<<<< HEAD
### Added

- Add backup and sync capabilities ([#6344](https://github.com/MetaMask/core/pull/6344))
  - New `syncWithUserStorage()` method for manual sync triggers, replacing `UserStorageController:syncInternalAccountsWithUserStorage` usage in clients
  - `BackupAndSyncService` with full and atomic sync operations for account tree data persistence
  - Bidirectional metadata synchronization for wallets and groups with user storage
  - Automatic sync triggers on metadata changes (rename, pin/hide operations) with superstruct validation
  - New `isBackupAndSyncInProgress` state property to track sync status
  - Analytics event tracking and performance tracing for sync operations
  - Rollback mechanism for failed sync operations with state snapshot/restore capabilities
  - Support for entropy-based wallets with multichain account syncing
  - Legacy account syncing compatibility for seamless migration
  - Optional configuration through new `AccountTreeControllerConfig.backupAndSync` options
- Add new dependencies for sync functionality
  - `@metamask/superstruct` for data validation
  - `@metamask/profile-sync-controller` and `@metamask/multichain-account-service` peer dependencies
=======
## [0.10.0]

### Changed

- **BREAKING:** Bump peer dependency `@metamask/accounts-controller` from `^32.0.0` to `^33.0.0` ([#6345](https://github.com/MetaMask/core/pull/6345))
- **BREAKING:** Bump peer dependency `@metamask/keyring-controller` from `^22.0.0` to `^23.0.0` ([#6345](https://github.com/MetaMask/core/pull/6345))
>>>>>>> 5feebfbc

## [0.9.0]

### Changed

- Bump `@metamask/base-controller` from `^8.0.1` to `^8.1.0` ([#6284](https://github.com/MetaMask/core/pull/6284))
- Bump accounts related packages ([#6309](https://github.com/MetaMask/core/pull/6309))
  - Bump `@metamask/keyring-api` from `^20.0.0` to `^20.1.0`

### Fixed

- Add fallback naming for account groups when rule-based naming fails ([#6246](https://github.com/MetaMask/core/pull/6246))
  - Implements "indexes per wallet" strategy (Wallet 1 → Account 1, Account 2; Wallet 2 → Account 1, Account 2)
  - Ensures new groups get proper sequential names within each wallet

## [0.8.0]

### Added

- **BREAKING:** Add support for `AccountsController:accountRenamed` event handling for state 1 and legacy account syncing compatibility ([#6251](https://github.com/MetaMask/core/pull/6251))
- Add `AccountTreeController:getAccountsFromSelectedAccountGroup` action ([#6266](https://github.com/MetaMask/core/pull/6266)), ([#6248](https://github.com/MetaMask/core/pull/6248)), ([#6265](https://github.com/MetaMask/core/pull/6265))
  - This action can be used to get all accounts from the currently selected account group.
  - This action also support `AccountSelector` support to filter out accounts based on some criterias.
- Add persistence support for user customizations ([#6221](https://github.com/MetaMask/core/pull/6221))
  - New `accountGroupsMetadata` (of new type `AccountTreeGroupPersistedMetadata`) and `accountWalletsMetadata` (of new type `AccountTreeWalletPersistedMetadata`) state properties to persist custom names, pinning, and hiding states.
  - Custom names and metadata survive controller initialization and tree rebuilds.
  - Support for `lastUpdatedAt` timestamps for Account Syncing V2 compatibility.
- Add setter methods for setting custom account group names, wallet names and their pinning state and visibility ([#6221](https://github.com/MetaMask/core/pull/6221))
- Add `{wallet,group}.type` tag ([#6214](https://github.com/MetaMask/core/pull/6214))
  - This `type` can be used as a tag to strongly-type (tagged-union) the `AccountGroupObject`.
  - The `type` from `wallet.metadata` has been moved to `wallet.type` instead and can be used to (tagged-union) the `AccountWalletObject`.
- Add `{wallet,group}.metadata` metadata object ([#6214](https://github.com/MetaMask/core/pull/6214)), ([#6258](https://github.com/MetaMask/core/pull/6258))
  - Given the `{wallet,group}.type` you will now have access to specific metadata information (e.g. `group.metadata.groupIndex` for multichain account groups or `wallet.metadata.entropy.id` for multichain account wallets)
- Automatically prune empty groups and wallets upon account removal ([#6234](https://github.com/MetaMask/core/pull/6234))
  - This ensures that there aren't any empty nodes in the `AccountTreeController` state.

### Changed

- **BREAKING:** Bump peer dependency `@metamask/account-api` from `^0.3.0` to `^0.9.0` ([#6214](https://github.com/MetaMask/core/pull/6214)), ([#6216](https://github.com/MetaMask/core/pull/6216)), ([#6222](https://github.com/MetaMask/core/pull/6222)), ([#6248](https://github.com/MetaMask/core/pull/6248))
- **BREAKING:** Remove use of in-memory wallets and groups (`AccountTree{Wallet,Object}`) ([#6265](https://github.com/MetaMask/core/pull/6265))
  - Those types are not ready to be used and adds no value for now.
- **BREAKING:** Move `wallet.metadata.type` tag to `wallet` node ([#6214](https://github.com/MetaMask/core/pull/6214))
  - This `type` can be used as a tag to strongly-type (tagged-union) the `AccountWalletObject`.
- Defaults to the EVM account from a group when using `setSelectedAccountGroup` ([#6208](https://github.com/MetaMask/core/pull/6208))
  - In case no EVM accounts are found in a group (which should not be possible), it will defaults to the first account of that group.
- Enhanced customization priority hierarchy in tree building ([#6221](https://github.com/MetaMask/core/pull/6221))
  - Custom user names now take priority over default rule-generated names.

## [0.7.0]

### Added

- Add BIP-44/multichain accounts support ([#6185](https://github.com/MetaMask/core/pull/6185))
  - Those are being attached to the `entropy` wallet category.

### Changed

- **BREAKING:** Bump peer dependency `@metamask/account-api` from `^0.2.0` to `^0.3.0` ([#6165](https://github.com/MetaMask/core/pull/6165))
- Add `selectedAccountGroup` state and bidirectional synchronization with `AccountsController` ([#6186](https://github.com/MetaMask/core/pull/6186))
  - New `getSelectedAccountGroup()` and `setSelectedAccountGroup()` methods.
  - Automatic synchronization when selected account changes in AccountsController.
  - New action types `AccountTreeControllerGetSelectedAccountGroupAction` and `AccountTreeControllerSetSelectedAccountGroupAction`.
- Now use one account group per account for `snap` and `keyring` wallet categories ([#6185](https://github.com/MetaMask/core/pull/6185))
  - We used to group all accounts under the `'default'` group, but we now compute the group ID using the address of each accounts.
- Compute account group name based on their underlying account. ([#6185](https://github.com/MetaMask/core/pull/6185))
  - This replaces the previous `'Default'` name for groups.

## [0.6.0]

### Changed

- **BREAKING:** Bump peer dependency `@metamask/accounts-controller` from `^31.0.0` to `^32.0.0` ([#6171](https://github.com/MetaMask/core/pull/6171))

## [0.5.0]

### Changed

- **BREAKING:** Add `@metamask/account-api` peer dependency ([#6115](https://github.com/MetaMask/core/pull/6115)), ([#6146](https://github.com/MetaMask/core/pull/6146))
- **BREAKING:** Types `AccountWallet` and `AccountGroup` have been respectively renamed to `AccountWalletObject` and `AccountGroupObject` ([#6115](https://github.com/MetaMask/core/pull/6115))
  - Those names are now used by the `@metamask/account-api` package to define higher-level interfaces.
- **BREAKING:** Bump peer dependency `@metamask/snaps-controllers` from `^12.0.0` to `^14.0.0` ([#6035](https://github.com/MetaMask/core/pull/6035))
- Bump `@metamask/snaps-sdk` from `^7.1.0` to `^9.0.0` ([#6035](https://github.com/MetaMask/core/pull/6035))
- Bump `@metamask/snaps-utils` from `^9.4.0` to `^11.0.0` ([#6035](https://github.com/MetaMask/core/pull/6035))
- Properly export `AccountWalletCategory` constant and conversion functions ([#6062](https://github.com/MetaMask/core/pull/6062))

### Removed

- **BREAKING:** No longer export `AccountWalletCategory`, `toAccountWalletId`, `toAccountGroupId` and `toDefaultAccountGroupId` ([#6115](https://github.com/MetaMask/core/pull/6115))
  - You should now import them from the `@metamask/account-api` package (peer dependency).

## [0.4.0]

### Changed

- Update wallet names ([#6024](https://github.com/MetaMask/core/pull/6024))

## [0.3.0]

### Added

- Export ID conversions functions and constants ([#6006](https://github.com/MetaMask/core/pull/6006))

## [0.2.0]

### Changed

- **BREAKING:** Bump peer dependency `@metamask/accounts-controller` to `^31.0.0` ([#5999](https://github.com/MetaMask/core/pull/5999))

## [0.1.1]

### Fixed

- Fix `AccountWallet.metadata` type ([#5947](https://github.com/MetaMask/core/pull/5947))
  - Was using `AccountGroupMetadata` instead of `AccountWalletMetadata`.
- Add `AccountTreeControllerStateChangeEvent` to `AccountTreeControllerEvents` ([#5958](https://github.com/MetaMask/core/pull/5958))

## [0.1.0]

### Added

- Initial release ([#5847](https://github.com/MetaMask/core/pull/5847))
  - Grouping accounts into 3 main categories: Entropy source, Snap ID, keyring types.

[Unreleased]: https://github.com/MetaMask/core/compare/@metamask/account-tree-controller@0.10.0...HEAD
[0.10.0]: https://github.com/MetaMask/core/compare/@metamask/account-tree-controller@0.9.0...@metamask/account-tree-controller@0.10.0
[0.9.0]: https://github.com/MetaMask/core/compare/@metamask/account-tree-controller@0.8.0...@metamask/account-tree-controller@0.9.0
[0.8.0]: https://github.com/MetaMask/core/compare/@metamask/account-tree-controller@0.7.0...@metamask/account-tree-controller@0.8.0
[0.7.0]: https://github.com/MetaMask/core/compare/@metamask/account-tree-controller@0.6.0...@metamask/account-tree-controller@0.7.0
[0.6.0]: https://github.com/MetaMask/core/compare/@metamask/account-tree-controller@0.5.0...@metamask/account-tree-controller@0.6.0
[0.5.0]: https://github.com/MetaMask/core/compare/@metamask/account-tree-controller@0.4.0...@metamask/account-tree-controller@0.5.0
[0.4.0]: https://github.com/MetaMask/core/compare/@metamask/account-tree-controller@0.3.0...@metamask/account-tree-controller@0.4.0
[0.3.0]: https://github.com/MetaMask/core/compare/@metamask/account-tree-controller@0.2.0...@metamask/account-tree-controller@0.3.0
[0.2.0]: https://github.com/MetaMask/core/compare/@metamask/account-tree-controller@0.1.1...@metamask/account-tree-controller@0.2.0
[0.1.1]: https://github.com/MetaMask/core/compare/@metamask/account-tree-controller@0.1.0...@metamask/account-tree-controller@0.1.1
[0.1.0]: https://github.com/MetaMask/core/releases/tag/@metamask/account-tree-controller@0.1.0<|MERGE_RESOLUTION|>--- conflicted
+++ resolved
@@ -7,7 +7,6 @@
 
 ## [Unreleased]
 
-<<<<<<< HEAD
 ### Added
 
 - Add backup and sync capabilities ([#6344](https://github.com/MetaMask/core/pull/6344))
@@ -24,14 +23,13 @@
 - Add new dependencies for sync functionality
   - `@metamask/superstruct` for data validation
   - `@metamask/profile-sync-controller` and `@metamask/multichain-account-service` peer dependencies
-=======
+
 ## [0.10.0]
 
 ### Changed
 
 - **BREAKING:** Bump peer dependency `@metamask/accounts-controller` from `^32.0.0` to `^33.0.0` ([#6345](https://github.com/MetaMask/core/pull/6345))
 - **BREAKING:** Bump peer dependency `@metamask/keyring-controller` from `^22.0.0` to `^23.0.0` ([#6345](https://github.com/MetaMask/core/pull/6345))
->>>>>>> 5feebfbc
 
 ## [0.9.0]
 
