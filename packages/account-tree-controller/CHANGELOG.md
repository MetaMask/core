--- conflicted
+++ resolved
@@ -7,17 +7,15 @@
 
 ## [Unreleased]
 
-<<<<<<< HEAD
 ### Changed
 
 - Bump `@metamask/utils` from `^11.8.0` to `^11.8.1` ([#6708](https://github.com/MetaMask/core/pull/6708))
-=======
+
 ### Fixed
 
 - Prevent `:account{Added,Removed}` to be used if `init` has not been called yet ([#6717](https://github.com/MetaMask/core/pull/6717))
   - We now wait for `init` to have been called at least once. Clients will need to ensure internal accounts are fully ready before calling `init`.
   - This should also enforce account group ordering, since all accounts will be ready to consume right away.
->>>>>>> 0f633559
 
 ## [1.2.0]
 
