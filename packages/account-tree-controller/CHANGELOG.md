--- conflicted
+++ resolved
@@ -7,7 +7,6 @@
 
 ## [Unreleased]
 
-<<<<<<< HEAD
 ### Added
 
 - **BREAKING:** Add backup and sync capabilities ([#6344](https://github.com/MetaMask/core/pull/6344))
@@ -23,14 +22,13 @@
   - Optional configuration through new `AccountTreeControllerConfig.backupAndSync` options.
   - Add `@metamask/superstruct` for data validation.
   - Add `@metamask/profile-sync-controller` and `@metamask/multichain-account-service` peer dependencies.
-=======
+
 ### Changed
 
 - Account group name uniqueness validation now scoped to wallet level instead of global ([#6550](https://github.com/MetaMask/core/pull/6550))
   - `isAccountGroupNameUnique` now checks for duplicates only within the same wallet, allowing different wallets to have groups with the same name.
   - Function now throws an error for non-existent group IDs instead of returning `true`.
   - Updated `setAccountGroupName` behavior to allow duplicate names across different wallets.
->>>>>>> 1690874d
 
 ## [0.13.1]
 
