# Changelog

All notable changes to this project will be documented in this file.

The format is based on [Keep a Changelog](https://keepachangelog.com/en/1.0.0/),
and this project adheres to [Semantic Versioning](https://semver.org/spec/v2.0.0.html).

## [Unreleased]

### Changed

<<<<<<< HEAD
- Add optional account order callbacks to migrate pinned and hidden state into the AccountTreeController.
=======
- Bump `@metamask/base-controller` from `^8.4.1` to `^8.4.2` ([#6917](https://github.com/MetaMask/core/pull/6917))
>>>>>>> 39232506

## [1.5.0]

### Changed

- Use non-EVM account names for group names ([#6831](https://github.com/MetaMask/core/pull/6831))
  - EVM accounts still take precedence over non-EVM accounts.
  - Before accounts get re-aligned, it is possible that a group contains only non-EVM accounts, in which case, the first non-EVM account name will be used for that account group.

### Fixed

- Fix wallet metadata cleanup when wallets are completely removed ([#6813](https://github.com/MetaMask/core/pull/6813))

## [1.4.2]

### Fixed

- Ensure `isLegacyAccountSyncingDisabled` is always set in `UserStorageSyncedWallet` after one successful full sync ([#6805](https://github.com/MetaMask/core/pull/6805))
  - This was not set in some rare edge case scenarios, and created situations were legacy syncs would always be re-triggered during full syncs.
  - We now verify this field is correctly set, and also catch empty objects for `UserStorageSyncedWallet`.

## [1.4.1]

### Changed

- Bump `@metamask/base-controller` from `^8.4.0` to `^8.4.1` ([#6807](https://github.com/MetaMask/core/pull/6807))

## [1.4.0]

### Changed

- Re-introduce computed names for account groups ([#6758](https://github.com/MetaMask/core/pull/6758))
  - Those names are computed using the old internal account names, allowing to automatically migrate them.
  - We only consider EVM account names.
  - This automatically handles conflicting names, similarly to backup & sync (adding a suffix ` (n)` in case of conflicts.
- Bump `@metamask/utils` from `^11.8.0` to `^11.8.1` ([#6708](https://github.com/MetaMask/core/pull/6708))

## [1.3.0]

### Changed

- Add more internal logs ([#6730](https://github.com/MetaMask/core/pull/6730))

### Fixed

- Preverve import time for account groups ([#6727](https://github.com/MetaMask/core/pull/6727))
  - We now wait sort accounts by their `importTime` before re-building the tree.
- Prevent `:account{Added,Removed}` to be used if `init` has not been called yet ([#6717](https://github.com/MetaMask/core/pull/6717))
  - We now wait for `init` to have been called at least once. Clients will need to ensure internal accounts are fully ready before calling `init`.
  - This should also enforce account group ordering, since all accounts will be ready to consume right away.

## [1.2.0]

### Added

- Add `reinit` method ([#6709](https://github.com/MetaMask/core/pull/6709))
  - This method can be used if we change the entire list of accounts of the `AccountsController` and want to re-initilize the tree with it.

### Changed

- Implicitly call `init` before mutating the tree ([#6709](https://github.com/MetaMask/core/pull/6709))
  - This ensure the tree is always using existing accounts before inserting/removing any new accounts if `init` has not been called yet.

### Fixed

- Fix use of unknown `group.metadata.name` when checking for group name uniqueness ([#6706](https://github.com/MetaMask/core/pull/6706))
- Added logic that prevents an account within a group from being out of order ([#6683](https://github.com/MetaMask/core/pull/6683))

## [1.1.0]

### Changed

- Set the `setAccountGroupName`'s option `autoHandleConflict` to `true` for all backup & sync operations ([#6697](https://github.com/MetaMask/core/pull/6697))
- Add new group naming for non-HD keyring accounts ([#6679](https://github.com/MetaMask/core/pull/6679)), ([#6696](https://github.com/MetaMask/core/pull/6696))
  - Hardware-wallet account groups are now named: "Ledger|Trezor|QR|Lattice|OneKey Account N".
  - Private key account groups are now named: "Imported Account N".
  - Snap account groups are now named: "Snap Account N".
- Account group names now use natural indexing as a fallback ([#6677](https://github.com/MetaMask/core/pull/6677)), ([#6679](https://github.com/MetaMask/core/pull/6679)), ([#6696](https://github.com/MetaMask/core/pull/6696))
  - If a user names his accounts without any indexes, we would just use the number of accounts to compute the next available index.

### Fixed

- Fix group naming for non-HD keyring accounts ([#6677](https://github.com/MetaMask/core/pull/6677)), ([#6679](https://github.com/MetaMask/core/pull/6679))
  - Previously, the first non-HD keyring account would start as `Account 2` as opposed to `Account 1` and thus subsequent group names were off as well.

## [1.0.0]

### Changed

- **BREAKING:** Bump peer dependency `@metamask/multichain-account-service` from `^0.8.0` to `^1.0.0` ([#6652](https://github.com/MetaMask/core/pull/6652), [#6676](https://github.com/MetaMask/core/pull/6676))

## [0.18.1]

### Fixed

- Set `lastUpdatedAt` to `0` when generating default account group names ([#6672](https://github.com/MetaMask/core/pull/6672))
  - This created conflicts with backup and sync, where newly created local groups' names were taking precedence over user-defined backed up names.

## [0.18.0]

### Added

- Add `autoHandleConflict` parameter to `setAccountGroupName` method for automatic conflict resolution with suffix generation ([#6601](https://github.com/MetaMask/core/pull/6601))

### Changed

- Computed names (inherited from previous existing accounts) is disabled temporarily ([#6601](https://github.com/MetaMask/core/pull/6601))
  - They do interfere with the naming mechanism, so we disable them temporarily in favor of the new per-wallet sequential naming.

### Fixed

- Fix multi-wallet account group naming inconsistencies and duplicates ([#6601](https://github.com/MetaMask/core/pull/6601))
  - Implement proper per-wallet sequential numbering with highest account index parsing.
  - Add name persistence during group initialization to ensure consistency across app restarts.

## [0.17.0]

### Changed

- Single group sync events will not get enqueued anymore if a full sync is in progress ([#6651](https://github.com/MetaMask/core/pull/6651))
  - This prevents too many unnecessary storage fetches (which would prevent being rate limited).
  - This could rarely lead to inconsistencies until the next single updates or next full sync.

## [0.16.1]

### Added

- Export user storage paths for account syncing ([#6643](https://github.com/MetaMask/core/pull/6643))

### Changed

- Swallow group creation errors in backup and sync `createMultichainAccountGroup` ([#6642](https://github.com/MetaMask/core/pull/6642))

### Removed

- Remove full sync triggers when single sync operations are enqueued and `hasSyncedAtLeastOnce` is `false` ([#6634](https://github.com/MetaMask/core/pull/6634))

## [0.16.0]

### Changed

- **BREAKING:** Use `:getSelectedMultichainAccount` instead of `:getSelectedAccount` to compute currently selected account group ([#6608](https://github.com/MetaMask/core/pull/6608))
  - Coming from the old account model, a non-EVM account could have been selected and the lastly selected EVM account might not be using the same group index.
- Bump `@metamask/utils` from `^11.4.2` to `^11.8.0` ([#6588](https://github.com/MetaMask/core/pull/6588))
- Bump `@metamask/base-controller` from `^8.3.0` to `^8.4.0` ([#6632](https://github.com/MetaMask/core/pull/6632))

## [0.15.1]

### Fixed

- Check for group existence prior to emitting analytics event in `createMultichainAccountGroup` ([#6582](https://github.com/MetaMask/core/pull/6582))
- Fix logger initialization ([#6581](https://github.com/MetaMask/core/pull/6581))
  - There was a circular dependency between the controller and the logger itself, preventing the logger to be initialized properly.

## [0.15.0]

### Added

- Add `AccountWalletObject.status` support ([#6571](https://github.com/MetaMask/core/pull/6571)), ([#6578](https://github.com/MetaMask/core/pull/6578))
  - The `status` field will now report the current wallet status.
  - Uses `MultichainAccountService` to report on-going operations (discovery, alignment, account creations) for `AccountWalletEntropyObject` multichain account wallet objects.

### Changed

- **BREAKING:** Bump peer dependency `@metamask/multichain-account-service` from `^0.7.0` to `^0.8.0` ([#6571](https://github.com/MetaMask/core/pull/6571)), ([#6578](https://github.com/MetaMask/core/pull/6578))
- **BREAKING:** Bump peer dependency `@metamask/account-api` from `^0.9.0` to `^0.12.0` ([#6560](https://github.com/MetaMask/core/pull/6560))

## [0.14.0]

### Added

- **BREAKING:** Add backup and sync capabilities ([#6344](https://github.com/MetaMask/core/pull/6344))
  - New `syncWithUserStorage()` and `syncWithUserStorageAtLeastOnce()` method for manual sync triggers, replacing `UserStorageController:syncInternalAccountsWithUserStorage` usage in clients.
  - `BackupAndSyncService` with full and atomic sync operations for account tree data persistence.
  - Bidirectional metadata synchronization for wallets and groups with user storage.
  - Automatic sync triggers on metadata changes (rename, pin/hide operations).
  - New `isBackupAndSyncInProgress` state property to track sync status.
  - Analytics event tracking and performance tracing for sync operations.
  - Rollback mechanism for failed sync operations with state snapshot/restore capabilities.
  - Support for entropy-based wallets with multichain account syncing.
  - Legacy account syncing compatibility for seamless migration.
  - Optional configuration through new `AccountTreeControllerConfig.backupAndSync` options.
  - Add `@metamask/superstruct` for data validation.
- **BREAKING:** Add `@metamask/multichain-account-service` peer dependency ([#6344](https://github.com/MetaMask/core/pull/6344))
- **BREAKING:** Add `@metamask/profile-sync-controller` peer dependency ([#6344](https://github.com/MetaMask/core/pull/6344)), ([#6558](https://github.com/MetaMask/core/pull/6558))
- Add two new controller state metadata properties: `includeInStateLogs` and `usedInUi` ([#6470](https://github.com/MetaMask/core/pull/6470))

### Changed

- Account group name uniqueness validation now scoped to wallet level instead of global ([#6550](https://github.com/MetaMask/core/pull/6550))
  - `isAccountGroupNameUnique` now checks for duplicates only within the same wallet, allowing different wallets to have groups with the same name.
  - Function now throws an error for non-existent group IDs instead of returning `true`.
  - Updated `setAccountGroupName` behavior to allow duplicate names across different wallets.

## [0.13.1]

### Fixed

- Fix account group naming inconsistency across app restarts where non-EVM account names would bubble up inappropriately ([#6479](https://github.com/MetaMask/core/pull/6479))

## [0.13.0]

### Added

- Add unique name validation for account groups to prevent duplicate group names ([#6492](https://github.com/MetaMask/core/pull/6492))
  - `setAccountGroupName` now validates that group names are unique across all groups.
  - Added `isAccountGroupNameUnique` utility function to check name uniqueness.
  - Names are trimmed of leading/trailing whitespace before comparison to prevent accidental duplicates.

### Changed

- **BREAKING:** Remove support for `AccountsController:accountRenamed` event handling ([#6438](https://github.com/MetaMask/core/pull/6438))
- Bump `@metamask/base-controller` from `^8.2.0` to `^8.3.0` ([#6465](https://github.com/MetaMask/core/pull/6465))

## [0.12.1]

### Fixed

- Publish `AccountTreeController:selectedAccountGroupChange` during `init` ([#6431](https://github.com/MetaMask/core/pull/6431))

## [0.12.0]

### Added

- Add `AccountTreeController:accountTreeChange` event ([#6400](https://github.com/MetaMask/core/pull/6400))
- Add `AccountTreeController:selectedAccountGroupChange` event ([#6400](https://github.com/MetaMask/core/pull/6400))

## [0.11.0]

### Added

- Add missing export for `AccountTreeControllerGetAccountsFromSelectedAccountGroupAction` ([#6404](https://github.com/MetaMask/core/pull/6404))
- Add `AccountTreeController:setAccount{WalletName,GroupName,GroupPinned,GroupHidden}` actions ([#6404](https://github.com/MetaMask/core/pull/6404))

### Changed

- Bump `@metamask/base-controller` from `^8.1.0` to `^8.2.0` ([#6355](https://github.com/MetaMask/core/pull/6355))

## [0.10.0]

### Changed

- **BREAKING:** Bump peer dependency `@metamask/accounts-controller` from `^32.0.0` to `^33.0.0` ([#6345](https://github.com/MetaMask/core/pull/6345))
- **BREAKING:** Bump peer dependency `@metamask/keyring-controller` from `^22.0.0` to `^23.0.0` ([#6345](https://github.com/MetaMask/core/pull/6345))

## [0.9.0]

### Changed

- Bump `@metamask/base-controller` from `^8.0.1` to `^8.1.0` ([#6284](https://github.com/MetaMask/core/pull/6284))
- Bump accounts related packages ([#6309](https://github.com/MetaMask/core/pull/6309))
  - Bump `@metamask/keyring-api` from `^20.0.0` to `^20.1.0`

### Fixed

- Add fallback naming for account groups when rule-based naming fails ([#6246](https://github.com/MetaMask/core/pull/6246))
  - Implements "indexes per wallet" strategy (Wallet 1 → Account 1, Account 2; Wallet 2 → Account 1, Account 2)
  - Ensures new groups get proper sequential names within each wallet

## [0.8.0]

### Added

- **BREAKING:** Add support for `AccountsController:accountRenamed` event handling for state 1 and legacy account syncing compatibility ([#6251](https://github.com/MetaMask/core/pull/6251))
- Add `AccountTreeController:getAccountsFromSelectedAccountGroup` action ([#6266](https://github.com/MetaMask/core/pull/6266)), ([#6248](https://github.com/MetaMask/core/pull/6248)), ([#6265](https://github.com/MetaMask/core/pull/6265))
  - This action can be used to get all accounts from the currently selected account group.
  - This action also support `AccountSelector` support to filter out accounts based on some criterias.
- Add persistence support for user customizations ([#6221](https://github.com/MetaMask/core/pull/6221))
  - New `accountGroupsMetadata` (of new type `AccountTreeGroupPersistedMetadata`) and `accountWalletsMetadata` (of new type `AccountTreeWalletPersistedMetadata`) state properties to persist custom names, pinning, and hiding states.
  - Custom names and metadata survive controller initialization and tree rebuilds.
  - Support for `lastUpdatedAt` timestamps for Account Syncing V2 compatibility.
- Add setter methods for setting custom account group names, wallet names and their pinning state and visibility ([#6221](https://github.com/MetaMask/core/pull/6221))
- Add `{wallet,group}.type` tag ([#6214](https://github.com/MetaMask/core/pull/6214))
  - This `type` can be used as a tag to strongly-type (tagged-union) the `AccountGroupObject`.
  - The `type` from `wallet.metadata` has been moved to `wallet.type` instead and can be used to (tagged-union) the `AccountWalletObject`.
- Add `{wallet,group}.metadata` metadata object ([#6214](https://github.com/MetaMask/core/pull/6214)), ([#6258](https://github.com/MetaMask/core/pull/6258))
  - Given the `{wallet,group}.type` you will now have access to specific metadata information (e.g. `group.metadata.groupIndex` for multichain account groups or `wallet.metadata.entropy.id` for multichain account wallets)
- Automatically prune empty groups and wallets upon account removal ([#6234](https://github.com/MetaMask/core/pull/6234))
  - This ensures that there aren't any empty nodes in the `AccountTreeController` state.

### Changed

- **BREAKING:** Bump peer dependency `@metamask/account-api` from `^0.3.0` to `^0.9.0` ([#6214](https://github.com/MetaMask/core/pull/6214)), ([#6216](https://github.com/MetaMask/core/pull/6216)), ([#6222](https://github.com/MetaMask/core/pull/6222)), ([#6248](https://github.com/MetaMask/core/pull/6248))
- **BREAKING:** Remove use of in-memory wallets and groups (`AccountTree{Wallet,Object}`) ([#6265](https://github.com/MetaMask/core/pull/6265))
  - Those types are not ready to be used and adds no value for now.
- **BREAKING:** Move `wallet.metadata.type` tag to `wallet` node ([#6214](https://github.com/MetaMask/core/pull/6214))
  - This `type` can be used as a tag to strongly-type (tagged-union) the `AccountWalletObject`.
- Defaults to the EVM account from a group when using `setSelectedAccountGroup` ([#6208](https://github.com/MetaMask/core/pull/6208))
  - In case no EVM accounts are found in a group (which should not be possible), it will defaults to the first account of that group.
- Enhanced customization priority hierarchy in tree building ([#6221](https://github.com/MetaMask/core/pull/6221))
  - Custom user names now take priority over default rule-generated names.

## [0.7.0]

### Added

- Add BIP-44/multichain accounts support ([#6185](https://github.com/MetaMask/core/pull/6185))
  - Those are being attached to the `entropy` wallet category.

### Changed

- **BREAKING:** Bump peer dependency `@metamask/account-api` from `^0.2.0` to `^0.3.0` ([#6165](https://github.com/MetaMask/core/pull/6165))
- Add `selectedAccountGroup` state and bidirectional synchronization with `AccountsController` ([#6186](https://github.com/MetaMask/core/pull/6186))
  - New `getSelectedAccountGroup()` and `setSelectedAccountGroup()` methods.
  - Automatic synchronization when selected account changes in AccountsController.
  - New action types `AccountTreeControllerGetSelectedAccountGroupAction` and `AccountTreeControllerSetSelectedAccountGroupAction`.
- Now use one account group per account for `snap` and `keyring` wallet categories ([#6185](https://github.com/MetaMask/core/pull/6185))
  - We used to group all accounts under the `'default'` group, but we now compute the group ID using the address of each accounts.
- Compute account group name based on their underlying account. ([#6185](https://github.com/MetaMask/core/pull/6185))
  - This replaces the previous `'Default'` name for groups.

## [0.6.0]

### Changed

- **BREAKING:** Bump peer dependency `@metamask/accounts-controller` from `^31.0.0` to `^32.0.0` ([#6171](https://github.com/MetaMask/core/pull/6171))

## [0.5.0]

### Changed

- **BREAKING:** Add `@metamask/account-api` peer dependency ([#6115](https://github.com/MetaMask/core/pull/6115)), ([#6146](https://github.com/MetaMask/core/pull/6146))
- **BREAKING:** Types `AccountWallet` and `AccountGroup` have been respectively renamed to `AccountWalletObject` and `AccountGroupObject` ([#6115](https://github.com/MetaMask/core/pull/6115))
  - Those names are now used by the `@metamask/account-api` package to define higher-level interfaces.
- **BREAKING:** Bump peer dependency `@metamask/snaps-controllers` from `^12.0.0` to `^14.0.0` ([#6035](https://github.com/MetaMask/core/pull/6035))
- Bump `@metamask/snaps-sdk` from `^7.1.0` to `^9.0.0` ([#6035](https://github.com/MetaMask/core/pull/6035))
- Bump `@metamask/snaps-utils` from `^9.4.0` to `^11.0.0` ([#6035](https://github.com/MetaMask/core/pull/6035))
- Properly export `AccountWalletCategory` constant and conversion functions ([#6062](https://github.com/MetaMask/core/pull/6062))

### Removed

- **BREAKING:** No longer export `AccountWalletCategory`, `toAccountWalletId`, `toAccountGroupId` and `toDefaultAccountGroupId` ([#6115](https://github.com/MetaMask/core/pull/6115))
  - You should now import them from the `@metamask/account-api` package (peer dependency).

## [0.4.0]

### Changed

- Update wallet names ([#6024](https://github.com/MetaMask/core/pull/6024))

## [0.3.0]

### Added

- Export ID conversions functions and constants ([#6006](https://github.com/MetaMask/core/pull/6006))

## [0.2.0]

### Changed

- **BREAKING:** Bump peer dependency `@metamask/accounts-controller` to `^31.0.0` ([#5999](https://github.com/MetaMask/core/pull/5999))

## [0.1.1]

### Fixed

- Fix `AccountWallet.metadata` type ([#5947](https://github.com/MetaMask/core/pull/5947))
  - Was using `AccountGroupMetadata` instead of `AccountWalletMetadata`.
- Add `AccountTreeControllerStateChangeEvent` to `AccountTreeControllerEvents` ([#5958](https://github.com/MetaMask/core/pull/5958))

## [0.1.0]

### Added

- Initial release ([#5847](https://github.com/MetaMask/core/pull/5847))
  - Grouping accounts into 3 main categories: Entropy source, Snap ID, keyring types.

[Unreleased]: https://github.com/MetaMask/core/compare/@metamask/account-tree-controller@1.5.0...HEAD
[1.5.0]: https://github.com/MetaMask/core/compare/@metamask/account-tree-controller@1.4.2...@metamask/account-tree-controller@1.5.0
[1.4.2]: https://github.com/MetaMask/core/compare/@metamask/account-tree-controller@1.4.1...@metamask/account-tree-controller@1.4.2
[1.4.1]: https://github.com/MetaMask/core/compare/@metamask/account-tree-controller@1.4.0...@metamask/account-tree-controller@1.4.1
[1.4.0]: https://github.com/MetaMask/core/compare/@metamask/account-tree-controller@1.3.0...@metamask/account-tree-controller@1.4.0
[1.3.0]: https://github.com/MetaMask/core/compare/@metamask/account-tree-controller@1.2.0...@metamask/account-tree-controller@1.3.0
[1.2.0]: https://github.com/MetaMask/core/compare/@metamask/account-tree-controller@1.1.0...@metamask/account-tree-controller@1.2.0
[1.1.0]: https://github.com/MetaMask/core/compare/@metamask/account-tree-controller@1.0.0...@metamask/account-tree-controller@1.1.0
[1.0.0]: https://github.com/MetaMask/core/compare/@metamask/account-tree-controller@0.18.1...@metamask/account-tree-controller@1.0.0
[0.18.1]: https://github.com/MetaMask/core/compare/@metamask/account-tree-controller@0.18.0...@metamask/account-tree-controller@0.18.1
[0.18.0]: https://github.com/MetaMask/core/compare/@metamask/account-tree-controller@0.17.0...@metamask/account-tree-controller@0.18.0
[0.17.0]: https://github.com/MetaMask/core/compare/@metamask/account-tree-controller@0.16.1...@metamask/account-tree-controller@0.17.0
[0.16.1]: https://github.com/MetaMask/core/compare/@metamask/account-tree-controller@0.16.0...@metamask/account-tree-controller@0.16.1
[0.16.0]: https://github.com/MetaMask/core/compare/@metamask/account-tree-controller@0.15.1...@metamask/account-tree-controller@0.16.0
[0.15.1]: https://github.com/MetaMask/core/compare/@metamask/account-tree-controller@0.15.0...@metamask/account-tree-controller@0.15.1
[0.15.0]: https://github.com/MetaMask/core/compare/@metamask/account-tree-controller@0.14.0...@metamask/account-tree-controller@0.15.0
[0.14.0]: https://github.com/MetaMask/core/compare/@metamask/account-tree-controller@0.13.1...@metamask/account-tree-controller@0.14.0
[0.13.1]: https://github.com/MetaMask/core/compare/@metamask/account-tree-controller@0.13.0...@metamask/account-tree-controller@0.13.1
[0.13.0]: https://github.com/MetaMask/core/compare/@metamask/account-tree-controller@0.12.1...@metamask/account-tree-controller@0.13.0
[0.12.1]: https://github.com/MetaMask/core/compare/@metamask/account-tree-controller@0.12.0...@metamask/account-tree-controller@0.12.1
[0.12.0]: https://github.com/MetaMask/core/compare/@metamask/account-tree-controller@0.11.0...@metamask/account-tree-controller@0.12.0
[0.11.0]: https://github.com/MetaMask/core/compare/@metamask/account-tree-controller@0.10.0...@metamask/account-tree-controller@0.11.0
[0.10.0]: https://github.com/MetaMask/core/compare/@metamask/account-tree-controller@0.9.0...@metamask/account-tree-controller@0.10.0
[0.9.0]: https://github.com/MetaMask/core/compare/@metamask/account-tree-controller@0.8.0...@metamask/account-tree-controller@0.9.0
[0.8.0]: https://github.com/MetaMask/core/compare/@metamask/account-tree-controller@0.7.0...@metamask/account-tree-controller@0.8.0
[0.7.0]: https://github.com/MetaMask/core/compare/@metamask/account-tree-controller@0.6.0...@metamask/account-tree-controller@0.7.0
[0.6.0]: https://github.com/MetaMask/core/compare/@metamask/account-tree-controller@0.5.0...@metamask/account-tree-controller@0.6.0
[0.5.0]: https://github.com/MetaMask/core/compare/@metamask/account-tree-controller@0.4.0...@metamask/account-tree-controller@0.5.0
[0.4.0]: https://github.com/MetaMask/core/compare/@metamask/account-tree-controller@0.3.0...@metamask/account-tree-controller@0.4.0
[0.3.0]: https://github.com/MetaMask/core/compare/@metamask/account-tree-controller@0.2.0...@metamask/account-tree-controller@0.3.0
[0.2.0]: https://github.com/MetaMask/core/compare/@metamask/account-tree-controller@0.1.1...@metamask/account-tree-controller@0.2.0
[0.1.1]: https://github.com/MetaMask/core/compare/@metamask/account-tree-controller@0.1.0...@metamask/account-tree-controller@0.1.1
[0.1.0]: https://github.com/MetaMask/core/releases/tag/@metamask/account-tree-controller@0.1.0<|MERGE_RESOLUTION|>--- conflicted
+++ resolved
@@ -9,11 +9,8 @@
 
 ### Changed
 
-<<<<<<< HEAD
 - Add optional account order callbacks to migrate pinned and hidden state into the AccountTreeController.
-=======
 - Bump `@metamask/base-controller` from `^8.4.1` to `^8.4.2` ([#6917](https://github.com/MetaMask/core/pull/6917))
->>>>>>> 39232506
 
 ## [1.5.0]
 
