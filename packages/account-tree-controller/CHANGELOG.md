# Changelog

All notable changes to this project will be documented in this file.

The format is based on [Keep a Changelog](https://keepachangelog.com/en/1.0.0/),
and this project adheres to [Semantic Versioning](https://semver.org/spec/v2.0.0.html).

## [Unreleased]

### Added

<<<<<<< HEAD
- Add BIP-44/multichain accounts support ([#6185](https://github.com/MetaMask/core/pull/6185))
  - Those are being attached to the `entropy` wallet category.

### Changed

- Now use one account group per account for `snap` and `keyring` wallet categories ([#6185](https://github.com/MetaMask/core/pull/6185))
  - We used to group all accounts under the `'default'` group, but we now compute the group ID using the address of each accounts.
- Compute account group name based on their underlying account. ([#6185](https://github.com/MetaMask/core/pull/6185))
  - This replaces the previous `'Default'` name for groups.
=======
- Add `selectedAccountGroup` state and bidirectional synchronization with `AccountsController` ([#6186](https://github.com/MetaMask/core/pull/6186))
  - New `getSelectedAccountGroup()` and `setSelectedAccountGroup()` methods.
  - Automatic synchronization when selected account changes in AccountsController.
  - New action types `AccountTreeControllerGetSelectedAccountGroupAction` and `AccountTreeControllerSetSelectedAccountGroupAction`.
>>>>>>> 9e80e4cf

## [0.6.0]

### Changed

- **BREAKING:** Bump peer dependency `@metamask/accounts-controller` from `^31.0.0` to `^32.0.0` ([#6171](https://github.com/MetaMask/core/pull/6171))

## [0.5.0]

### Changed

- **BREAKING:** Add `@metamask/account-api` peer dependency ([#6115](https://github.com/MetaMask/core/pull/6115)), ([#6146](https://github.com/MetaMask/core/pull/6146))
- **BREAKING:** Types `AccountWallet` and `AccountGroup` have been respectively renamed to `AccountWalletObject` and `AccountGroupObject` ([#6115](https://github.com/MetaMask/core/pull/6115))
  - Those names are now used by the `@metamask/account-api` package to define higher-level interfaces.
- **BREAKING:** Bump peer dependency `@metamask/snaps-controllers` from `^12.0.0` to `^14.0.0` ([#6035](https://github.com/MetaMask/core/pull/6035))
- Bump `@metamask/snaps-sdk` from `^7.1.0` to `^9.0.0` ([#6035](https://github.com/MetaMask/core/pull/6035))
- Bump `@metamask/snaps-utils` from `^9.4.0` to `^11.0.0` ([#6035](https://github.com/MetaMask/core/pull/6035))
- Properly export `AccountWalletCategory` constant and conversion functions ([#6062](https://github.com/MetaMask/core/pull/6062))

### Removed

- **BREAKING:** No longer export `AccountWalletCategory`, `toAccountWalletId`, `toAccountGroupId` and `toDefaultAccountGroupId` ([#6115](https://github.com/MetaMask/core/pull/6115))
  - You should now import them from the `@metamask/account-api` package (peer dependency).

## [0.4.0]

### Changed

- Update wallet names ([#6024](https://github.com/MetaMask/core/pull/6024))

## [0.3.0]

### Added

- Export ID conversions functions and constants ([#6006](https://github.com/MetaMask/core/pull/6006))

## [0.2.0]

### Changed

- **BREAKING:** Bump peer dependency `@metamask/accounts-controller` to `^31.0.0` ([#5999](https://github.com/MetaMask/core/pull/5999))

## [0.1.1]

### Fixed

- Fix `AccountWallet.metadata` type ([#5947](https://github.com/MetaMask/core/pull/5947))
  - Was using `AccountGroupMetadata` instead of `AccountWalletMetadata`.
- Add `AccountTreeControllerStateChangeEvent` to `AccountTreeControllerEvents` ([#5958](https://github.com/MetaMask/core/pull/5958))

## [0.1.0]

### Added

- Initial release ([#5847](https://github.com/MetaMask/core/pull/5847))
  - Grouping accounts into 3 main categories: Entropy source, Snap ID, keyring types.

[Unreleased]: https://github.com/MetaMask/core/compare/@metamask/account-tree-controller@0.6.0...HEAD
[0.6.0]: https://github.com/MetaMask/core/compare/@metamask/account-tree-controller@0.5.0...@metamask/account-tree-controller@0.6.0
[0.5.0]: https://github.com/MetaMask/core/compare/@metamask/account-tree-controller@0.4.0...@metamask/account-tree-controller@0.5.0
[0.4.0]: https://github.com/MetaMask/core/compare/@metamask/account-tree-controller@0.3.0...@metamask/account-tree-controller@0.4.0
[0.3.0]: https://github.com/MetaMask/core/compare/@metamask/account-tree-controller@0.2.0...@metamask/account-tree-controller@0.3.0
[0.2.0]: https://github.com/MetaMask/core/compare/@metamask/account-tree-controller@0.1.1...@metamask/account-tree-controller@0.2.0
[0.1.1]: https://github.com/MetaMask/core/compare/@metamask/account-tree-controller@0.1.0...@metamask/account-tree-controller@0.1.1
[0.1.0]: https://github.com/MetaMask/core/releases/tag/@metamask/account-tree-controller@0.1.0<|MERGE_RESOLUTION|>--- conflicted
+++ resolved
@@ -9,22 +9,19 @@
 
 ### Added
 
-<<<<<<< HEAD
 - Add BIP-44/multichain accounts support ([#6185](https://github.com/MetaMask/core/pull/6185))
   - Those are being attached to the `entropy` wallet category.
 
 ### Changed
 
+- Add `selectedAccountGroup` state and bidirectional synchronization with `AccountsController` ([#6186](https://github.com/MetaMask/core/pull/6186))
+  - New `getSelectedAccountGroup()` and `setSelectedAccountGroup()` methods.
+  - Automatic synchronization when selected account changes in AccountsController.
+  - New action types `AccountTreeControllerGetSelectedAccountGroupAction` and `AccountTreeControllerSetSelectedAccountGroupAction`.
 - Now use one account group per account for `snap` and `keyring` wallet categories ([#6185](https://github.com/MetaMask/core/pull/6185))
   - We used to group all accounts under the `'default'` group, but we now compute the group ID using the address of each accounts.
 - Compute account group name based on their underlying account. ([#6185](https://github.com/MetaMask/core/pull/6185))
   - This replaces the previous `'Default'` name for groups.
-=======
-- Add `selectedAccountGroup` state and bidirectional synchronization with `AccountsController` ([#6186](https://github.com/MetaMask/core/pull/6186))
-  - New `getSelectedAccountGroup()` and `setSelectedAccountGroup()` methods.
-  - Automatic synchronization when selected account changes in AccountsController.
-  - New action types `AccountTreeControllerGetSelectedAccountGroupAction` and `AccountTreeControllerSetSelectedAccountGroupAction`.
->>>>>>> 9e80e4cf
 
 ## [0.6.0]
 
