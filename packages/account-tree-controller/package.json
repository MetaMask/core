{
  "name": "@metamask/account-tree-controller",
  "version": "1.6.0",
  "description": "Controller to group account together based on some pre-defined rules",
  "keywords": [
    "MetaMask",
    "Ethereum"
  ],
  "homepage": "https://github.com/MetaMask/core/tree/main/packages/account-tree-controller#readme",
  "bugs": {
    "url": "https://github.com/MetaMask/core/issues"
  },
  "repository": {
    "type": "git",
    "url": "https://github.com/MetaMask/core.git"
  },
  "license": "MIT",
  "sideEffects": false,
  "exports": {
    ".": {
      "import": {
        "types": "./dist/index.d.mts",
        "default": "./dist/index.mjs"
      },
      "require": {
        "types": "./dist/index.d.cts",
        "default": "./dist/index.cjs"
      }
    },
    "./package.json": "./package.json"
  },
  "main": "./dist/index.cjs",
  "types": "./dist/index.d.cts",
  "files": [
    "dist/"
  ],
  "scripts": {
    "build": "ts-bridge --project tsconfig.build.json --verbose --clean --no-references",
    "build:docs": "typedoc",
    "changelog:update": "../../scripts/update-changelog.sh @metamask/account-tree-controller",
    "changelog:validate": "../../scripts/validate-changelog.sh @metamask/account-tree-controller",
    "publish:preview": "yarn npm publish --tag preview",
    "since-latest-release": "../../scripts/since-latest-release.sh",
    "test": "NODE_OPTIONS=--experimental-vm-modules jest --reporters=jest-silent-reporter",
    "test:clean": "NODE_OPTIONS=--experimental-vm-modules jest --clearCache",
    "test:verbose": "NODE_OPTIONS=--experimental-vm-modules jest --verbose",
    "test:watch": "NODE_OPTIONS=--experimental-vm-modules jest --watch"
  },
  "dependencies": {
<<<<<<< HEAD
    "@metamask/base-controller": "^8.4.1",
=======
    "@metamask/base-controller": "^8.4.2",
>>>>>>> 234d4627
    "@metamask/messenger": "^0.3.0",
    "@metamask/snaps-sdk": "^9.0.0",
    "@metamask/snaps-utils": "^11.0.0",
    "@metamask/superstruct": "^3.1.0",
    "@metamask/utils": "^11.8.1",
    "fast-deep-equal": "^3.1.3",
    "lodash": "^4.17.21"
  },
  "devDependencies": {
    "@metamask/account-api": "^0.12.0",
    "@metamask/accounts-controller": "^33.1.1",
    "@metamask/auto-changelog": "^3.4.4",
    "@metamask/keyring-api": "^21.0.0",
    "@metamask/keyring-controller": "^23.1.1",
    "@metamask/multichain-account-service": "^1.6.1",
    "@metamask/profile-sync-controller": "^25.1.1",
    "@metamask/providers": "^22.1.0",
    "@metamask/snaps-controllers": "^14.0.1",
    "@types/jest": "^27.4.1",
    "deepmerge": "^4.2.2",
    "jest": "^27.5.1",
    "ts-jest": "^27.1.4",
    "typedoc": "^0.24.8",
    "typedoc-plugin-missing-exports": "^2.0.0",
    "typescript": "~5.2.2",
    "webextension-polyfill": "^0.12.0"
  },
  "peerDependencies": {
    "@metamask/account-api": "^0.12.0",
    "@metamask/accounts-controller": "^33.0.0",
    "@metamask/keyring-controller": "^23.0.0",
    "@metamask/multichain-account-service": "^1.0.0",
    "@metamask/profile-sync-controller": "^25.0.0",
    "@metamask/providers": "^22.0.0",
    "@metamask/snaps-controllers": "^14.0.0",
    "webextension-polyfill": "^0.10.0 || ^0.11.0 || ^0.12.0"
  },
  "engines": {
    "node": "^18.18 || >=20"
  },
  "publishConfig": {
    "access": "public",
    "registry": "https://registry.npmjs.org/"
  }
}<|MERGE_RESOLUTION|>--- conflicted
+++ resolved
@@ -47,11 +47,7 @@
     "test:watch": "NODE_OPTIONS=--experimental-vm-modules jest --watch"
   },
   "dependencies": {
-<<<<<<< HEAD
-    "@metamask/base-controller": "^8.4.1",
-=======
     "@metamask/base-controller": "^8.4.2",
->>>>>>> 234d4627
     "@metamask/messenger": "^0.3.0",
     "@metamask/snaps-sdk": "^9.0.0",
     "@metamask/snaps-utils": "^11.0.0",
