{
  "name": "@metamask/account-tree-controller",
  "version": "1.6.0",
  "description": "Controller to group account together based on some pre-defined rules",
  "keywords": [
    "MetaMask",
    "Ethereum"
  ],
  "homepage": "https://github.com/MetaMask/core/tree/main/packages/account-tree-controller#readme",
  "bugs": {
    "url": "https://github.com/MetaMask/core/issues"
  },
  "repository": {
    "type": "git",
    "url": "https://github.com/MetaMask/core.git"
  },
  "license": "MIT",
  "sideEffects": false,
  "exports": {
    ".": {
      "import": {
        "types": "./dist/index.d.mts",
        "default": "./dist/index.mjs"
      },
      "require": {
        "types": "./dist/index.d.cts",
        "default": "./dist/index.cjs"
      }
    },
    "./package.json": "./package.json"
  },
  "main": "./dist/index.cjs",
  "types": "./dist/index.d.cts",
  "files": [
    "dist/"
  ],
  "scripts": {
    "build": "ts-bridge --project tsconfig.build.json --verbose --clean --no-references",
    "build:docs": "typedoc",
    "changelog:update": "../../scripts/update-changelog.sh @metamask/account-tree-controller",
    "changelog:validate": "../../scripts/validate-changelog.sh @metamask/account-tree-controller",
    "publish:preview": "yarn npm publish --tag preview",
    "since-latest-release": "../../scripts/since-latest-release.sh",
    "test": "NODE_OPTIONS=--experimental-vm-modules jest --reporters=jest-silent-reporter",
    "test:clean": "NODE_OPTIONS=--experimental-vm-modules jest --clearCache",
    "test:verbose": "NODE_OPTIONS=--experimental-vm-modules jest --verbose",
    "test:watch": "NODE_OPTIONS=--experimental-vm-modules jest --watch"
  },
  "dependencies": {
<<<<<<< HEAD
    "@metamask/base-controller": "^8.4.1",
    "@metamask/messenger": "^0.3.0",
=======
    "@metamask/base-controller": "^8.4.2",
>>>>>>> 17e48a4e
    "@metamask/snaps-sdk": "^9.0.0",
    "@metamask/snaps-utils": "^11.0.0",
    "@metamask/superstruct": "^3.1.0",
    "@metamask/utils": "^11.8.1",
    "fast-deep-equal": "^3.1.3",
    "lodash": "^4.17.21"
  },
  "devDependencies": {
    "@metamask/account-api": "^0.12.0",
    "@metamask/accounts-controller": "^33.1.1",
    "@metamask/auto-changelog": "^3.4.4",
    "@metamask/keyring-api": "^21.0.0",
    "@metamask/keyring-controller": "^23.1.1",
    "@metamask/multichain-account-service": "^1.6.1",
    "@metamask/profile-sync-controller": "^25.1.1",
    "@metamask/providers": "^22.1.0",
    "@metamask/snaps-controllers": "^14.0.1",
    "@types/jest": "^27.4.1",
    "deepmerge": "^4.2.2",
    "jest": "^27.5.1",
    "ts-jest": "^27.1.4",
    "typedoc": "^0.24.8",
    "typedoc-plugin-missing-exports": "^2.0.0",
    "typescript": "~5.2.2",
    "webextension-polyfill": "^0.12.0"
  },
  "peerDependencies": {
    "@metamask/account-api": "^0.12.0",
    "@metamask/accounts-controller": "^33.0.0",
    "@metamask/keyring-controller": "^23.0.0",
    "@metamask/multichain-account-service": "^1.0.0",
    "@metamask/profile-sync-controller": "^25.0.0",
    "@metamask/providers": "^22.0.0",
    "@metamask/snaps-controllers": "^14.0.0",
    "webextension-polyfill": "^0.10.0 || ^0.11.0 || ^0.12.0"
  },
  "engines": {
    "node": "^18.18 || >=20"
  },
  "publishConfig": {
    "access": "public",
    "registry": "https://registry.npmjs.org/"
  }
}<|MERGE_RESOLUTION|>--- conflicted
+++ resolved
@@ -47,12 +47,8 @@
     "test:watch": "NODE_OPTIONS=--experimental-vm-modules jest --watch"
   },
   "dependencies": {
-<<<<<<< HEAD
-    "@metamask/base-controller": "^8.4.1",
+    "@metamask/base-controller": "^8.4.2",
     "@metamask/messenger": "^0.3.0",
-=======
-    "@metamask/base-controller": "^8.4.2",
->>>>>>> 17e48a4e
     "@metamask/snaps-sdk": "^9.0.0",
     "@metamask/snaps-utils": "^11.0.0",
     "@metamask/superstruct": "^3.1.0",
