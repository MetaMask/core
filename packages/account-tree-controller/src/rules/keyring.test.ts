import {
  AccountGroupType,
  toAccountGroupId,
  toAccountWalletId,
  AccountWalletType,
} from '@metamask/account-api';
import { EthAccountType, EthMethod, EthScope } from '@metamask/keyring-api';
import { KeyringTypes } from '@metamask/keyring-controller';
import type { InternalAccount } from '@metamask/keyring-internal-api';

import { KeyringRule, getAccountWalletNameFromKeyringType } from './keyring';
import {
  getAccountTreeControllerMessenger,
  getAccountsControllerMessenger,
  getRootMessenger,
} from '../../tests/mockMessenger';
import type { AccountGroupObjectOf } from '../group';
import type { AccountWalletObjectOf } from '../wallet';

describe('keyring', () => {
  describe('getAccountWalletNameFromKeyringType', () => {
    it.each(Object.values(KeyringTypes))(
      'computes wallet name from: %s',
      (type) => {
        const name = getAccountWalletNameFromKeyringType(type as KeyringTypes);

        expect(name).toBeDefined();
        expect(name.length).toBeGreaterThan(0);
      },
    );

    it('defaults to "Unknown" if keyring type is not known', () => {
      const name = getAccountWalletNameFromKeyringType(
        'Not A Keyring Type' as KeyringTypes,
      );

      expect(name).toBe('Unknown');
      expect(name.length).toBeGreaterThan(0);
    });
  });

  describe('KeyringRule', () => {
    const ETH_EOA_METHODS = [
      EthMethod.PersonalSign,
      EthMethod.Sign,
      EthMethod.SignTransaction,
      EthMethod.SignTypedDataV1,
      EthMethod.SignTypedDataV3,
      EthMethod.SignTypedDataV4,
    ] as const;

    const MOCK_HARDWARE_ACCOUNT_1: InternalAccount = {
      id: 'mock-hardware-id-1',
      address: '0xABC',
      options: {},
      methods: [...ETH_EOA_METHODS],
      type: EthAccountType.Eoa,
      scopes: [EthScope.Eoa],
      metadata: {
        name: 'Hardware Acc 1',
        keyring: { type: KeyringTypes.ledger },
        importTime: 0,
        lastSelected: 0,
      },
    };

<<<<<<< HEAD
=======
    /**
     * Creates a new root messenger instance for testing.
     *
     * @returns A new Messenger instance.
     */
    function getRootMessenger() {
      return new Messenger<
        AccountTreeControllerActions | AllowedActions,
        AccountTreeControllerEvents | AllowedEvents
      >();
    }

    /**
     * Retrieves a restricted messenger for the AccountTreeController.
     *
     * @param messenger - The root messenger instance. Defaults to a new Messenger created by getRootMessenger().
     * @returns The restricted messenger for the AccountTreeController.
     */
    function getAccountTreeControllerMessenger(
      messenger = getRootMessenger(),
    ): AccountTreeControllerMessenger {
      return messenger.getRestricted({
        name: 'AccountTreeController',
        allowedEvents: [
          'AccountsController:accountAdded',
          'AccountsController:accountRemoved',
          'AccountsController:selectedAccountChange',
        ],
        allowedActions: [
          'AccountsController:listMultichainAccounts',
          'AccountsController:getAccount',
          'AccountsController:getSelectedMultichainAccount',
          'AccountsController:setSelectedAccount',
          'KeyringController:getState',
          'SnapController:get',
        ],
      });
    }

>>>>>>> 09d848c4
    describe('getComputedAccountGroupName', () => {
      it('uses BaseRule implementation', () => {
        const rootMessenger = getRootMessenger();
        const messenger = getAccountTreeControllerMessenger(rootMessenger);
        const accountsControllerMessenger =
          getAccountsControllerMessenger(rootMessenger);
        const rule = new KeyringRule(messenger);

        accountsControllerMessenger.registerActionHandler(
          'AccountsController:getAccount',
          () => MOCK_HARDWARE_ACCOUNT_1,
        );

        const group: AccountGroupObjectOf<AccountGroupType.SingleAccount> = {
          id: toAccountGroupId(
            toAccountWalletId(AccountWalletType.Keyring, KeyringTypes.ledger),
            MOCK_HARDWARE_ACCOUNT_1.address,
          ),
          type: AccountGroupType.SingleAccount,
          accounts: [MOCK_HARDWARE_ACCOUNT_1.id],
          metadata: {
            name: MOCK_HARDWARE_ACCOUNT_1.metadata.name,
            pinned: false,
            hidden: false,
          },
        };

        expect(rule.getComputedAccountGroupName(group)).toBe(
          MOCK_HARDWARE_ACCOUNT_1.metadata.name,
        );
      });

      it('returns empty string when account is not found', () => {
        const rootMessenger = getRootMessenger();
        const messenger = getAccountTreeControllerMessenger(rootMessenger);
        const accountsControllerMessenger =
          getAccountsControllerMessenger(rootMessenger);
        const rule = new KeyringRule(messenger);

        accountsControllerMessenger.registerActionHandler(
          'AccountsController:getAccount',
          () => undefined,
        );

        const group: AccountGroupObjectOf<AccountGroupType.SingleAccount> = {
          id: toAccountGroupId(
            toAccountWalletId(AccountWalletType.Keyring, KeyringTypes.ledger),
            MOCK_HARDWARE_ACCOUNT_1.address,
          ),
          type: AccountGroupType.SingleAccount,
          accounts: [MOCK_HARDWARE_ACCOUNT_1.id],
          metadata: {
            name: MOCK_HARDWARE_ACCOUNT_1.metadata.name,
            pinned: false,
            hidden: false,
          },
        };

        expect(rule.getComputedAccountGroupName(group)).toBe('');
      });
    });

    describe('getDefaultAccountGroupName', () => {
      it('uses BaseRule implementation', () => {
        const rootMessenger = getRootMessenger();
        const messenger = getAccountTreeControllerMessenger(rootMessenger);
        const rule = new KeyringRule(messenger);

        expect(rule.getDefaultAccountGroupName(0)).toBe('Account 1');
        expect(rule.getDefaultAccountGroupName(1)).toBe('Account 2');
        expect(rule.getDefaultAccountGroupName(5)).toBe('Account 6');
      });

      it('getComputedAccountGroupName returns computed name from base class', () => {
        const rootMessenger = getRootMessenger();
        const messenger = getAccountTreeControllerMessenger(rootMessenger);
        const accountsControllerMessenger =
          getAccountsControllerMessenger(rootMessenger);
        const rule = new KeyringRule(messenger);

        // Mock the AccountsController to always return the account
        accountsControllerMessenger.registerActionHandler(
          'AccountsController:getAccount',
          () => MOCK_HARDWARE_ACCOUNT_1,
        );

        const group: AccountGroupObjectOf<AccountGroupType.SingleAccount> = {
          id: toAccountGroupId(
            toAccountWalletId(
              AccountWalletType.Keyring,
              MOCK_HARDWARE_ACCOUNT_1.metadata.keyring.type,
            ),
            MOCK_HARDWARE_ACCOUNT_1.id,
          ),
          type: AccountGroupType.SingleAccount,
          accounts: [MOCK_HARDWARE_ACCOUNT_1.id],
          metadata: {
            name: '',
            pinned: false,
            hidden: false,
          },
        };

        // Should return the account's metadata name since it exists and is non-empty
        const computedName = rule.getComputedAccountGroupName(group);
        expect(computedName).toBe(MOCK_HARDWARE_ACCOUNT_1.metadata.name);
      });

      it('getComputedAccountGroupName returns empty string when account not found', () => {
        const rootMessenger = getRootMessenger();
        const messenger = getAccountTreeControllerMessenger(rootMessenger);
        const accountsControllerMessenger =
          getAccountsControllerMessenger(rootMessenger);
        const rule = new KeyringRule(messenger);

        // Mock the AccountsController to return undefined (account not found)
        accountsControllerMessenger.registerActionHandler(
          'AccountsController:getAccount',
          () => undefined,
        );

        const group: AccountGroupObjectOf<AccountGroupType.SingleAccount> = {
          id: toAccountGroupId(
            toAccountWalletId(
              AccountWalletType.Keyring,
              MOCK_HARDWARE_ACCOUNT_1.metadata.keyring.type,
            ),
            'non-existent-account-id',
          ),
          type: AccountGroupType.SingleAccount,
          accounts: ['non-existent-account-id'],
          metadata: {
            name: '',
            pinned: false,
            hidden: false,
          },
        };

        const computedName = rule.getComputedAccountGroupName(group);
        expect(computedName).toBe('');
      });

      it('getDefaultAccountWalletName returns wallet name based on keyring type', () => {
        const rootMessenger = getRootMessenger();
        const messenger = getAccountTreeControllerMessenger(rootMessenger);
        const rule = new KeyringRule(messenger);

        const hdWallet: AccountWalletObjectOf<AccountWalletType.Keyring> = {
          id: toAccountWalletId(AccountWalletType.Keyring, KeyringTypes.hd),
          type: AccountWalletType.Keyring,
          status: 'ready',
          groups: {},
          metadata: {
            name: '',
            keyring: { type: KeyringTypes.hd },
          },
        };

        const ledgerWallet: AccountWalletObjectOf<AccountWalletType.Keyring> = {
          id: toAccountWalletId(AccountWalletType.Keyring, KeyringTypes.ledger),
          type: AccountWalletType.Keyring,
          status: 'ready',
          groups: {},
          metadata: {
            name: '',
            keyring: { type: KeyringTypes.ledger },
          },
        };

        const trezorWallet: AccountWalletObjectOf<AccountWalletType.Keyring> = {
          id: toAccountWalletId(AccountWalletType.Keyring, KeyringTypes.trezor),
          type: AccountWalletType.Keyring,
          status: 'ready',
          groups: {},
          metadata: {
            name: '',
            keyring: { type: KeyringTypes.trezor },
          },
        };

        expect(rule.getDefaultAccountWalletName(hdWallet)).toBe('HD Wallet');
        expect(rule.getDefaultAccountWalletName(ledgerWallet)).toBe('Ledger');
        expect(rule.getDefaultAccountWalletName(trezorWallet)).toBe('Trezor');
      });
    });
  });
});<|MERGE_RESOLUTION|>--- conflicted
+++ resolved
@@ -64,48 +64,6 @@
       },
     };
 
-<<<<<<< HEAD
-=======
-    /**
-     * Creates a new root messenger instance for testing.
-     *
-     * @returns A new Messenger instance.
-     */
-    function getRootMessenger() {
-      return new Messenger<
-        AccountTreeControllerActions | AllowedActions,
-        AccountTreeControllerEvents | AllowedEvents
-      >();
-    }
-
-    /**
-     * Retrieves a restricted messenger for the AccountTreeController.
-     *
-     * @param messenger - The root messenger instance. Defaults to a new Messenger created by getRootMessenger().
-     * @returns The restricted messenger for the AccountTreeController.
-     */
-    function getAccountTreeControllerMessenger(
-      messenger = getRootMessenger(),
-    ): AccountTreeControllerMessenger {
-      return messenger.getRestricted({
-        name: 'AccountTreeController',
-        allowedEvents: [
-          'AccountsController:accountAdded',
-          'AccountsController:accountRemoved',
-          'AccountsController:selectedAccountChange',
-        ],
-        allowedActions: [
-          'AccountsController:listMultichainAccounts',
-          'AccountsController:getAccount',
-          'AccountsController:getSelectedMultichainAccount',
-          'AccountsController:setSelectedAccount',
-          'KeyringController:getState',
-          'SnapController:get',
-        ],
-      });
-    }
-
->>>>>>> 09d848c4
     describe('getComputedAccountGroupName', () => {
       it('uses BaseRule implementation', () => {
         const rootMessenger = getRootMessenger();
