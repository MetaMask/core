import {
  AccountGroupType,
  toAccountGroupId,
  toAccountWalletId,
  AccountWalletType,
} from '@metamask/account-api';
import { EthAccountType, EthMethod, EthScope } from '@metamask/keyring-api';
import { KeyringTypes } from '@metamask/keyring-controller';
import type { InternalAccount } from '@metamask/keyring-internal-api';

import { KeyringRule, getAccountWalletNameFromKeyringType } from './keyring';
import {
  getAccountTreeControllerMessenger,
  getRootMessenger,
} from '../../tests/mockMessenger';
import type { AccountGroupObjectOf } from '../group';
<<<<<<< HEAD
import type { AccountWalletObjectOf } from '../wallet';
=======
import type {
  AccountTreeControllerMessenger,
  AccountTreeControllerActions,
  AccountTreeControllerEvents,
  AllowedActions,
  AllowedEvents,
} from '../types';
import type {
  AccountWalletKeyringObject,
  AccountWalletObjectOf,
} from '../wallet';
>>>>>>> 73a5aad5

describe('keyring', () => {
  describe('getAccountWalletNameFromKeyringType', () => {
    it.each(Object.values(KeyringTypes))(
      'computes wallet name from: %s',
      (type) => {
        const name = getAccountWalletNameFromKeyringType(type as KeyringTypes);

        expect(name).toBeDefined();
        expect(name.length).toBeGreaterThan(0);
      },
    );

    it('defaults to "Unknown" if keyring type is not known', () => {
      const name = getAccountWalletNameFromKeyringType(
        'Not A Keyring Type' as KeyringTypes,
      );

      expect(name).toBe('Unknown');
      expect(name.length).toBeGreaterThan(0);
    });
  });

  describe('KeyringRule', () => {
    const ETH_EOA_METHODS = [
      EthMethod.PersonalSign,
      EthMethod.Sign,
      EthMethod.SignTransaction,
      EthMethod.SignTypedDataV1,
      EthMethod.SignTypedDataV3,
      EthMethod.SignTypedDataV4,
    ] as const;

    const MOCK_HARDWARE_ACCOUNT_1: InternalAccount = {
      id: 'mock-hardware-id-1',
      address: '0xABC',
      options: {},
      methods: [...ETH_EOA_METHODS],
      type: EthAccountType.Eoa,
      scopes: [EthScope.Eoa],
      metadata: {
        name: 'Hardware Acc 1',
        keyring: { type: KeyringTypes.ledger },
        importTime: 0,
        lastSelected: 0,
      },
    };

    describe('getComputedAccountGroupName', () => {
      it('uses BaseRule implementation', () => {
        const messenger = getRootMessenger();
        const accountTreeControllerMessenger =
          getAccountTreeControllerMessenger(messenger);
        const rule = new KeyringRule(accountTreeControllerMessenger);

        messenger.registerActionHandler(
          'AccountsController:getAccount',
          () => MOCK_HARDWARE_ACCOUNT_1,
        );

        const group: AccountGroupObjectOf<AccountGroupType.SingleAccount> = {
          id: toAccountGroupId(
            toAccountWalletId(AccountWalletType.Keyring, KeyringTypes.ledger),
            MOCK_HARDWARE_ACCOUNT_1.address,
          ),
          type: AccountGroupType.SingleAccount,
          accounts: [MOCK_HARDWARE_ACCOUNT_1.id],
          metadata: {
            name: MOCK_HARDWARE_ACCOUNT_1.metadata.name,
            pinned: false,
            hidden: false,
          },
        };

        expect(rule.getComputedAccountGroupName(group)).toBe(
          MOCK_HARDWARE_ACCOUNT_1.metadata.name,
        );
      });

      it('returns empty string when account is not found', () => {
        const messenger = getRootMessenger();
        const accountTreeControllerMessenger =
          getAccountTreeControllerMessenger(messenger);
        const rule = new KeyringRule(accountTreeControllerMessenger);

        messenger.registerActionHandler(
          'AccountsController:getAccount',
          () => undefined,
        );

        const group: AccountGroupObjectOf<AccountGroupType.SingleAccount> = {
          id: toAccountGroupId(
            toAccountWalletId(AccountWalletType.Keyring, KeyringTypes.ledger),
            MOCK_HARDWARE_ACCOUNT_1.address,
          ),
          type: AccountGroupType.SingleAccount,
          accounts: [MOCK_HARDWARE_ACCOUNT_1.id],
          metadata: {
            name: MOCK_HARDWARE_ACCOUNT_1.metadata.name,
            pinned: false,
            hidden: false,
          },
        };

        expect(rule.getComputedAccountGroupName(group)).toBe('');
      });
    });

<<<<<<< HEAD
    describe('getDefaultAccountGroupName', () => {
      it('uses BaseRule implementation', () => {
        const messenger = getRootMessenger();
        const accountTreeControllerMessenger =
          getAccountTreeControllerMessenger(messenger);
        const rule = new KeyringRule(accountTreeControllerMessenger);

        expect(rule.getDefaultAccountGroupName(0)).toBe('Account 1');
        expect(rule.getDefaultAccountGroupName(1)).toBe('Account 2');
        expect(rule.getDefaultAccountGroupName(5)).toBe('Account 6');
      });
=======
    describe('getDefaultAccountGroupPrefix', () => {
      it.each([
        [KeyringTypes.lattice, 'Lattice Account'],
        [KeyringTypes.ledger, 'Ledger Account'],
        [KeyringTypes.oneKey, 'OneKey Account'],
        [KeyringTypes.qr, 'QR Account'],
        [KeyringTypes.trezor, 'Trezor Account'],
        [KeyringTypes.simple, 'Imported Account'],
        ['unknown', 'Unknown Account'],
      ])(
        'returns default name prefix for "$0" to be "$1"',
        (type, expectedPrefix) => {
          const rootMessenger = getRootMessenger();
          const messenger = getAccountTreeControllerMessenger(rootMessenger);
          const rule = new KeyringRule(messenger);

          const wallet = {
            metadata: {
              keyring: {
                type,
              },
            },
          } as unknown as AccountWalletKeyringObject;

          expect(rule.getDefaultAccountGroupPrefix(wallet)).toBe(
            expectedPrefix,
          );
        },
      );
>>>>>>> 73a5aad5

      it('getComputedAccountGroupName returns computed name from base class', () => {
        const messenger = getRootMessenger();
        const accountTreeControllerMessenger =
          getAccountTreeControllerMessenger(messenger);
        const rule = new KeyringRule(accountTreeControllerMessenger);

        // Mock the AccountsController to always return the account
        messenger.registerActionHandler(
          'AccountsController:getAccount',
          () => MOCK_HARDWARE_ACCOUNT_1,
        );

        const group: AccountGroupObjectOf<AccountGroupType.SingleAccount> = {
          id: toAccountGroupId(
            toAccountWalletId(
              AccountWalletType.Keyring,
              MOCK_HARDWARE_ACCOUNT_1.metadata.keyring.type,
            ),
            MOCK_HARDWARE_ACCOUNT_1.id,
          ),
          type: AccountGroupType.SingleAccount,
          accounts: [MOCK_HARDWARE_ACCOUNT_1.id],
          metadata: {
            name: '',
            pinned: false,
            hidden: false,
          },
        };

        // Should return the account's metadata name since it exists and is non-empty
        const computedName = rule.getComputedAccountGroupName(group);
        expect(computedName).toBe(MOCK_HARDWARE_ACCOUNT_1.metadata.name);
      });

      it('getComputedAccountGroupName returns empty string when account not found', () => {
        const messenger = getRootMessenger();
        const accountTreeControllerMessenger =
          getAccountTreeControllerMessenger(messenger);
        const rule = new KeyringRule(accountTreeControllerMessenger);

        // Mock the AccountsController to return undefined (account not found)
        messenger.registerActionHandler(
          'AccountsController:getAccount',
          () => undefined,
        );

        const group: AccountGroupObjectOf<AccountGroupType.SingleAccount> = {
          id: toAccountGroupId(
            toAccountWalletId(
              AccountWalletType.Keyring,
              MOCK_HARDWARE_ACCOUNT_1.metadata.keyring.type,
            ),
            'non-existent-account-id',
          ),
          type: AccountGroupType.SingleAccount,
          accounts: ['non-existent-account-id'],
          metadata: {
            name: '',
            pinned: false,
            hidden: false,
          },
        };

        const computedName = rule.getComputedAccountGroupName(group);
        expect(computedName).toBe('');
      });

      it('getDefaultAccountWalletName returns wallet name based on keyring type', () => {
        const messenger = getRootMessenger();
        const accountTreeControllerMessenger =
          getAccountTreeControllerMessenger(messenger);
        const rule = new KeyringRule(accountTreeControllerMessenger);

        const hdWallet: AccountWalletObjectOf<AccountWalletType.Keyring> = {
          id: toAccountWalletId(AccountWalletType.Keyring, KeyringTypes.hd),
          type: AccountWalletType.Keyring,
          status: 'ready',
          groups: {},
          metadata: {
            name: '',
            keyring: { type: KeyringTypes.hd },
          },
        };

        const ledgerWallet: AccountWalletObjectOf<AccountWalletType.Keyring> = {
          id: toAccountWalletId(AccountWalletType.Keyring, KeyringTypes.ledger),
          type: AccountWalletType.Keyring,
          status: 'ready',
          groups: {},
          metadata: {
            name: '',
            keyring: { type: KeyringTypes.ledger },
          },
        };

        const trezorWallet: AccountWalletObjectOf<AccountWalletType.Keyring> = {
          id: toAccountWalletId(AccountWalletType.Keyring, KeyringTypes.trezor),
          type: AccountWalletType.Keyring,
          status: 'ready',
          groups: {},
          metadata: {
            name: '',
            keyring: { type: KeyringTypes.trezor },
          },
        };

        expect(rule.getDefaultAccountWalletName(hdWallet)).toBe('HD Wallet');
        expect(rule.getDefaultAccountWalletName(ledgerWallet)).toBe('Ledger');
        expect(rule.getDefaultAccountWalletName(trezorWallet)).toBe('Trezor');
      });
    });
  });
});<|MERGE_RESOLUTION|>--- conflicted
+++ resolved
@@ -14,21 +14,10 @@
   getRootMessenger,
 } from '../../tests/mockMessenger';
 import type { AccountGroupObjectOf } from '../group';
-<<<<<<< HEAD
-import type { AccountWalletObjectOf } from '../wallet';
-=======
-import type {
-  AccountTreeControllerMessenger,
-  AccountTreeControllerActions,
-  AccountTreeControllerEvents,
-  AllowedActions,
-  AllowedEvents,
-} from '../types';
 import type {
   AccountWalletKeyringObject,
   AccountWalletObjectOf,
 } from '../wallet';
->>>>>>> 73a5aad5
 
 describe('keyring', () => {
   describe('getAccountWalletNameFromKeyringType', () => {
@@ -137,19 +126,6 @@
       });
     });
 
-<<<<<<< HEAD
-    describe('getDefaultAccountGroupName', () => {
-      it('uses BaseRule implementation', () => {
-        const messenger = getRootMessenger();
-        const accountTreeControllerMessenger =
-          getAccountTreeControllerMessenger(messenger);
-        const rule = new KeyringRule(accountTreeControllerMessenger);
-
-        expect(rule.getDefaultAccountGroupName(0)).toBe('Account 1');
-        expect(rule.getDefaultAccountGroupName(1)).toBe('Account 2');
-        expect(rule.getDefaultAccountGroupName(5)).toBe('Account 6');
-      });
-=======
     describe('getDefaultAccountGroupPrefix', () => {
       it.each([
         [KeyringTypes.lattice, 'Lattice Account'],
@@ -179,7 +155,6 @@
           );
         },
       );
->>>>>>> 73a5aad5
 
       it('getComputedAccountGroupName returns computed name from base class', () => {
         const messenger = getRootMessenger();
