import type {
  AccountGroupId,
  AccountWalletId,
  AccountGroupType,
  AccountSelector,
} from '@metamask/account-api';
import { AccountWalletType, select } from '@metamask/account-api';
import { type AccountId } from '@metamask/accounts-controller';
import type { StateMetadata } from '@metamask/base-controller';
import { BaseController } from '@metamask/base-controller';
import type { TraceCallback } from '@metamask/controller-utils';
import { isEvmAccountType } from '@metamask/keyring-api';
import type { InternalAccount } from '@metamask/keyring-internal-api';

import type { BackupAndSyncEmitAnalyticsEventParams } from './backup-and-sync/analytics';
import {
  formatAnalyticsEvent,
  traceFallback,
} from './backup-and-sync/analytics';
import { BackupAndSyncService } from './backup-and-sync/service';
import type { BackupAndSyncContext } from './backup-and-sync/types';
import type { AccountGroupObject } from './group';
import { isAccountGroupNameUnique } from './group';
import type { Rule } from './rule';
import { EntropyRule } from './rules/entropy';
import { KeyringRule } from './rules/keyring';
import { SnapRule } from './rules/snap';
import type {
  AccountTreeControllerConfig,
  AccountTreeControllerInternalBackupAndSyncConfig,
  AccountTreeControllerMessenger,
  AccountTreeControllerState,
} from './types';
import { type AccountWalletObject, type AccountWalletObjectOf } from './wallet';

export const controllerName = 'AccountTreeController';

const accountTreeControllerMetadata: StateMetadata<AccountTreeControllerState> =
  {
    accountTree: {
      persist: false, // We do re-recompute this state everytime.
      anonymous: false,
    },
    isAccountTreeSyncingInProgress: {
      persist: false,
      anonymous: false,
    },
    hasAccountTreeSyncingSyncedAtLeastOnce: {
      persist: true,
      anonymous: false,
    },
    accountGroupsMetadata: {
      persist: true,
      anonymous: false,
    },
    accountWalletsMetadata: {
      persist: true,
      anonymous: false,
    },
  };

/**
 * Gets default state of the `AccountTreeController`.
 *
 * @returns The default state of the `AccountTreeController`.
 */
export function getDefaultAccountTreeControllerState(): AccountTreeControllerState {
  return {
    accountTree: {
      wallets: {},
      selectedAccountGroup: '',
    },
    isAccountTreeSyncingInProgress: false,
    hasAccountTreeSyncingSyncedAtLeastOnce: false,
    accountGroupsMetadata: {},
    accountWalletsMetadata: {},
  };
}

/**
 * Context for an account.
 */
export type AccountContext = {
  /**
   * Wallet ID associated to that account.
   */
  walletId: AccountWalletObject['id'];

  /**
   * Account group ID associated to that account.
   */
  groupId: AccountGroupObject['id'];
};

export class AccountTreeController extends BaseController<
  typeof controllerName,
  AccountTreeControllerState,
  AccountTreeControllerMessenger
> {
  readonly #accountIdToContext: Map<AccountId, AccountContext>;

  readonly #groupIdToWalletId: Map<AccountGroupId, AccountWalletId>;

<<<<<<< HEAD
  /**
   * Service responsible for all backup and sync operations.
   */
  readonly #backupAndSyncService: BackupAndSyncService;

  readonly #newGroupsMap: WeakMap<AccountGroupObject, boolean>;

=======
>>>>>>> 5d0e61db
  readonly #rules: [EntropyRule, SnapRule, KeyringRule];

  readonly #trace: TraceCallback;

  readonly #backupAndSyncConfig: AccountTreeControllerInternalBackupAndSyncConfig;

  /**
   * Constructor for AccountTreeController.
   *
   * @param options - The controller options.
   * @param options.messenger - The messenger object.
   * @param options.state - Initial state to set on this controller
   * @param options.config - Optional configuration for the controller.
   */

  constructor({
    messenger,
    state,
    config,
  }: {
    messenger: AccountTreeControllerMessenger;
    state?: Partial<AccountTreeControllerState>;
    config?: AccountTreeControllerConfig;
  }) {
    super({
      messenger,
      name: controllerName,
      metadata: accountTreeControllerMetadata,
      state: {
        ...getDefaultAccountTreeControllerState(),
        ...state,
      },
    });

    // Reverse map to allow fast node access from an account ID.
    this.#accountIdToContext = new Map();

    // Reverse map to allow fast wallet node access from a group ID.
    this.#groupIdToWalletId = new Map();

    // Rules to apply to construct the wallets tree.
    this.#rules = [
      // 1. We group by entropy-source
      new EntropyRule(this.messagingSystem),
      // 2. We group by Snap ID
      new SnapRule(this.messagingSystem),
      // 3. We group by wallet type (this rule cannot fail and will group all non-matching accounts)
      new KeyringRule(this.messagingSystem),
    ];

    // Initialize trace function
    this.#trace = config?.trace ?? traceFallback;

    // Initialize backup and sync config
    this.#backupAndSyncConfig = {
      emitAnalyticsEventFn: (event: BackupAndSyncEmitAnalyticsEventParams) => {
        return (
          config?.backupAndSync?.onBackupAndSyncEvent &&
          config.backupAndSync.onBackupAndSyncEvent(formatAnalyticsEvent(event))
        );
      },
    };

    // Initialize the backup and sync service
    this.#backupAndSyncService = new BackupAndSyncService(
      this.#createBackupAndSyncContext(),
    );

    this.messagingSystem.subscribe(
      'AccountsController:accountAdded',
      (account) => {
        this.#handleAccountAdded(account);
      },
    );

    this.messagingSystem.subscribe(
      'AccountsController:accountRemoved',
      (accountId) => {
        this.#handleAccountRemoved(accountId);
      },
    );

    this.messagingSystem.subscribe(
      'AccountsController:selectedAccountChange',
      (account) => {
        this.#handleSelectedAccountChange(account);
      },
    );

    this.#registerMessageHandlers();
  }

  /**
   * Initialize the controller's state.
   *
   * It constructs the initial state of the account tree (tree nodes, nodes
   * names, metadata, etc..) and will automatically update the controller's
   * state with it.
   */
  init() {
    const wallets: AccountTreeControllerState['accountTree']['wallets'] = {};

    // Clear mappings for fresh rebuild.
    this.#accountIdToContext.clear();
    this.#groupIdToWalletId.clear();

    // Keep the current selected group to check if it's still part of the tree
    // after rebuilding it.
    const previousSelectedAccountGroup =
      this.state.accountTree.selectedAccountGroup;

    // For now, we always re-compute all wallets, we do not re-use the existing state.
    for (const account of this.#listAccounts()) {
      this.#insert(wallets, account);
    }

    // Once we have the account tree, we can apply persisted metadata (names + UI states).
    let previousSelectedAccountGroupStillExists = false;
    for (const wallet of Object.values(wallets)) {
      this.#applyAccountWalletMetadata(wallet);

      for (const group of Object.values(wallet.groups)) {
        this.#applyAccountGroupMetadata(wallet, group);

        if (group.id === previousSelectedAccountGroup) {
          previousSelectedAccountGroupStillExists = true;
        }
      }
    }

    this.update((state) => {
      state.accountTree.wallets = wallets;

      if (
        !previousSelectedAccountGroupStillExists ||
        previousSelectedAccountGroup === ''
      ) {
        // No group is selected yet OR group no longer exists, re-sync with the
        // AccountsController.
        state.accountTree.selectedAccountGroup =
          this.#getDefaultSelectedAccountGroup(wallets);
      }
    });

    // We still compare the previous and new value, the previous one could have been
    // an empty string and `#getDefaultSelectedAccountGroup` could also return an
    // empty string too, thus, we would re-use the same value here again. In that
    // case, no need to fire any event.
    if (
      previousSelectedAccountGroup !==
      this.state.accountTree.selectedAccountGroup
    ) {
      this.messagingSystem.publish(
        `${controllerName}:selectedAccountGroupChange`,
        this.state.accountTree.selectedAccountGroup,
        previousSelectedAccountGroup,
      );
    }
  }

  /**
   * Rule for entropy-base wallets.
   *
   * @returns The rule for entropy-based wallets.
   */
  #getEntropyRule(): EntropyRule {
    return this.#rules[0];
  }

  /**
   * Rule for Snap-base wallets.
   *
   * @returns The rule for snap-based wallets.
   */
  #getSnapRule(): SnapRule {
    return this.#rules[1];
  }

  /**
   * Rule for keyring-base wallets.
   *
   * This rule acts as a fallback and never fails since all accounts
   * comes from a keyring anyway.
   *
   * @returns The fallback rule for every accounts that did not match
   * any other rules.
   */
  #getKeyringRule(): KeyringRule {
    return this.#rules[2];
  }

  /**
   * Applies wallet metadata updates (name) by checking the persistent state
   * first, and then fallbacks to default values (based on the wallet's
   * type).
   *
   * @param wallet Account wallet object to update.
   */
  #applyAccountWalletMetadata(wallet: AccountWalletObject) {
    const persistedMetadata = this.state.accountWalletsMetadata[wallet.id];

    // Apply persisted name if available (including empty strings)
    if (persistedMetadata?.name !== undefined) {
      wallet.metadata.name = persistedMetadata.name.value;
    } else if (!wallet.metadata.name) {
      // Generate default name if none exists
      if (wallet.type === AccountWalletType.Entropy) {
        wallet.metadata.name =
          this.#getEntropyRule().getDefaultAccountWalletName(wallet);
      } else if (wallet.type === AccountWalletType.Snap) {
        wallet.metadata.name =
          this.#getSnapRule().getDefaultAccountWalletName(wallet);
      } else {
        wallet.metadata.name =
          this.#getKeyringRule().getDefaultAccountWalletName(wallet);
      }
    }
  }

  /**
   * Gets the appropriate rule instance for a given wallet type.
   *
   * @param wallet - The wallet object to get the rule for.
   * @returns The rule instance that handles the wallet's type.
   */
  #getRuleForWallet<WalletType extends AccountWalletType>(
    wallet: AccountWalletObjectOf<WalletType>,
  ): Rule<WalletType, AccountGroupType> {
    switch (wallet.type) {
      case AccountWalletType.Entropy:
        return this.#getEntropyRule() as unknown as Rule<
          WalletType,
          AccountGroupType
        >;
      case AccountWalletType.Snap:
        return this.#getSnapRule() as unknown as Rule<
          WalletType,
          AccountGroupType
        >;
      default:
        return this.#getKeyringRule() as unknown as Rule<
          WalletType,
          AccountGroupType
        >;
    }
  }

  /**
   * Applies group metadata updates (name, pinned, hidden flags) by checking
   * the persistent state first, and then fallbacks to default values (based
   * on the wallet's
   * type).
   *
   * @param wallet Account wallet object of the account group to update.
   * @param group Account group object to update.
   */
  #applyAccountGroupMetadata(
    wallet: AccountWalletObject,
    group: AccountGroupObject,
  ) {
    const persistedMetadata = this.state.accountGroupsMetadata[group.id];

    // Apply persisted name if available (including empty strings)
    if (persistedMetadata?.name !== undefined) {
      group.metadata.name = persistedMetadata.name.value;
    } else if (!group.metadata.name) {
      // Get the appropriate rule for this wallet type
      const rule = this.#getRuleForWallet(wallet);
      const typedWallet = wallet as AccountWalletObjectOf<typeof wallet.type>;
      const typedGroup = typedWallet.groups[group.id] as AccountGroupObject;

      // Calculate group index based on position within sorted group IDs
      // We sort to ensure consistent ordering across all wallet types:
      // - Entropy: group IDs like "entropy:abc/0", "entropy:abc/1" sort to logical order
      // - Snap/Keyring: group IDs like "keyring:ledger/0xABC" get consistent alphabetical order
      const sortedGroupIds = Object.keys(wallet.groups).sort();
      let groupIndex = sortedGroupIds.indexOf(group.id);

      // Defensive fallback: if group.id is not found in sortedGroupIds (should never happen
      // in normal operation since we iterate over wallet.groups), use index 0 to prevent
      // passing -1 to getDefaultAccountGroupName which would result in "Account 0"
      /* istanbul ignore next */
      if (groupIndex === -1) {
        groupIndex = 0;
      }

      // Use computed name first, then fallback to default naming if empty
      group.metadata.name =
        rule.getComputedAccountGroupName(typedGroup) ||
        rule.getDefaultAccountGroupName(groupIndex);
    }

    // Apply persisted UI states
    if (persistedMetadata?.pinned?.value !== undefined) {
      group.metadata.pinned = persistedMetadata.pinned.value;
    }
    if (persistedMetadata?.hidden?.value !== undefined) {
      group.metadata.hidden = persistedMetadata.hidden.value;
    }
  }

  /**
   * Gets the account wallet object from its ID.
   *
   * @param walletId - Account wallet ID.
   * @returns The account wallet object if found, undefined otherwise.
   */
  getAccountWalletObject(
    walletId: AccountWalletId,
  ): AccountWalletObject | undefined {
    const wallet = this.state.accountTree.wallets[walletId];
    if (!wallet) {
      return undefined;
    }

    return wallet;
  }

  /**
   * Gets all account wallet objects.
   *
   * @returns All account wallet objects.
   */
  getAccountWalletObjects(): AccountWalletObject[] {
    return Object.values(this.state.accountTree.wallets);
  }

  /**
   * Gets all underlying accounts from the currently selected account
   * group.
   *
   * It also support account selector, which allows to filter specific
   * accounts given some criterias (account type, address, scopes, etc...).
   *
   * @param selector - Optional account selector.
   * @returns Underlying accounts for the currently selected account (filtered
   * by the selector if provided).
   */
  getAccountsFromSelectedAccountGroup(
    selector?: AccountSelector<InternalAccount>,
  ) {
    const groupId = this.getSelectedAccountGroup();
    if (!groupId) {
      return [];
    }

    const group = this.getAccountGroupObject(groupId);
    // We should never reach this part, so we cannot cover it either.
    /* istanbul ignore next */
    if (!group) {
      return [];
    }

    const accounts: InternalAccount[] = [];
    for (const id of group.accounts) {
      const account = this.messagingSystem.call(
        'AccountsController:getAccount',
        id,
      );

      // For now, we're filtering undefined account, but I believe
      // throwing would be more appropriate here.
      if (account) {
        accounts.push(account);
      }
    }

    return selector ? select(accounts, selector) : accounts;
  }

  /**
   * Gets the account group object from its ID.
   *
   * @param groupId - Account group ID.
   * @returns The account group object if found, undefined otherwise.
   */
  getAccountGroupObject(
    groupId: AccountGroupId,
  ): AccountGroupObject | undefined {
    const walletId = this.#groupIdToWalletId.get(groupId);
    if (!walletId) {
      return undefined;
    }

    const wallet = this.getAccountWalletObject(walletId);
    return wallet?.groups[groupId];
  }

  /**
   * Handles "AccountsController:accountAdded" event to insert
   * new accounts into the tree.
   *
   * @param account - New account.
   */
  #handleAccountAdded(account: InternalAccount) {
    this.update((state) => {
      this.#insert(state.accountTree.wallets, account);

      const context = this.#accountIdToContext.get(account.id);
      if (context) {
        const { walletId, groupId } = context;

        const wallet = state.accountTree.wallets[walletId];
        if (wallet) {
          this.#applyAccountWalletMetadata(wallet);

          const group = wallet.groups[groupId];
          if (group) {
            this.#applyAccountGroupMetadata(wallet, group);
          }
        }
      }
    });
    this.messagingSystem.publish(
      `${controllerName}:accountTreeChange`,
      this.state.accountTree,
    );
  }

  /**
   * Handles "AccountsController:accountRemoved" event to remove
   * given account from the tree.
   *
   * @param accountId - Removed account ID.
   */
  #handleAccountRemoved(accountId: AccountId) {
    const context = this.#accountIdToContext.get(accountId);

    if (context) {
      const { walletId, groupId } = context;

      const previousSelectedAccountGroup =
        this.state.accountTree.selectedAccountGroup;
      let selectedAccountGroupChanged = false;

      this.update((state) => {
        const accounts =
          state.accountTree.wallets[walletId]?.groups[groupId]?.accounts;

        if (accounts) {
          const index = accounts.indexOf(accountId);
          if (index !== -1) {
            accounts.splice(index, 1);

            // Check if we need to update selectedAccountGroup after removal
            if (
              state.accountTree.selectedAccountGroup === groupId &&
              accounts.length === 0
            ) {
              // The currently selected group is now empty, find a new group to select
              const newSelectedAccountGroup = this.#getDefaultAccountGroupId(
                state.accountTree.wallets,
              );
              state.accountTree.selectedAccountGroup = newSelectedAccountGroup;
              selectedAccountGroupChanged =
                newSelectedAccountGroup !== previousSelectedAccountGroup;
            }
          }
          if (accounts.length === 0) {
            this.#pruneEmptyGroupAndWallet(state, walletId, groupId);
          }
        }
      });
      this.messagingSystem.publish(
        `${controllerName}:accountTreeChange`,
        this.state.accountTree,
      );

      // Emit selectedAccountGroupChange event if the selected group changed
      if (selectedAccountGroupChanged) {
        this.messagingSystem.publish(
          `${controllerName}:selectedAccountGroupChange`,
          this.state.accountTree.selectedAccountGroup,
          previousSelectedAccountGroup,
        );
      }

      // Clear reverse-mapping for that account.
      this.#accountIdToContext.delete(accountId);
    }
  }

  /**
   * Helper method to prune a group if it holds no accounts and additionally
   * prune the wallet if it holds no groups. This action should take place
   * after a singular account removal.
   *
   * NOTE: This method should only be used for a group that we know to be empty.
   *
   * @param state - The AccountTreeController state to prune.
   * @param walletId - The wallet ID to prune, the wallet should be the parent of the associated group that holds the removed account.
   * @param groupId - The group ID to prune, the group should be the parent of the associated account that was removed.
   * @returns The updated state.
   */
  #pruneEmptyGroupAndWallet(
    state: AccountTreeControllerState,
    walletId: AccountWalletId,
    groupId: AccountGroupId,
  ) {
    const { wallets } = state.accountTree;

    delete wallets[walletId].groups[groupId];
    this.#groupIdToWalletId.delete(groupId);

    if (Object.keys(wallets[walletId].groups).length === 0) {
      delete wallets[walletId];
    }
    return state;
  }

  /**
   * Insert an account inside an account tree.
   *
   * We go over multiple rules to try to "match" the account following
   * specific criterias. If a rule "matches" an account, then this
   * account get added into its proper account wallet and account group.
   *
   * @param wallets - Account tree.
   * @param account - The account to be inserted.
   */
  #insert(
    wallets: AccountTreeControllerState['accountTree']['wallets'],
    account: InternalAccount,
  ) {
    const result =
      this.#getEntropyRule().match(account) ??
      this.#getSnapRule().match(account) ??
      this.#getKeyringRule().match(account); // This one cannot fail.

    // Update controller's state.
    const walletId = result.wallet.id;
    let wallet = wallets[walletId];
    if (!wallet) {
      wallets[walletId] = {
        ...result.wallet,
        groups: {},
        metadata: {
          name: '', // Will get updated later.
          ...result.wallet.metadata,
        },
        // We do need to type-cast since we're not narrowing `result` with
        // the union tag `result.wallet.type`.
      } as AccountWalletObject;
      wallet = wallets[walletId];

      // Trigger atomic sync for new wallet (only for entropy wallets)
      if (wallet.type === AccountWalletType.Entropy) {
        this.#backupAndSyncService.enqueueSingleWalletSync(walletId);
      }
    }

    const groupId = result.group.id;
    let group = wallet.groups[groupId];
    if (!group) {
      wallet.groups[groupId] = {
        ...result.group,
        // Type-wise, we are guaranteed to always have at least 1 account.
        accounts: [account.id],
        metadata: {
          name: '',
          ...{ pinned: false, hidden: false }, // Default UI states
          ...result.group.metadata, // Allow rules to override defaults
        },
        // We do need to type-cast since we're not narrowing `result` with
        // the union tag `result.group.type`.
      } as AccountGroupObject;
      group = wallet.groups[groupId];

      // Map group ID to its containing wallet ID for efficient direct access
      this.#groupIdToWalletId.set(groupId, walletId);

      // Trigger atomic sync for new group (only for entropy wallets)
      if (wallet.type === AccountWalletType.Entropy) {
        this.#backupAndSyncService.enqueueSingleGroupSync(groupId);
      }
    } else {
      group.accounts.push(account.id);
    }

    // Update the reverse mapping for this account.
    this.#accountIdToContext.set(account.id, {
      walletId: wallet.id,
      groupId: group.id,
    });
  }

  /**
   * List all internal accounts.
   *
   * @returns The list of all internal accounts.
   */
  #listAccounts(): InternalAccount[] {
    return this.messagingSystem.call(
      'AccountsController:listMultichainAccounts',
    );
  }

  /**
   * Asserts that a group exists in the current account tree.
   *
   * @param groupId - The account group ID to validate.
   * @throws Error if the group does not exist.
   */
  #assertAccountGroupExists(groupId: AccountGroupId): void {
    const exists = this.#groupIdToWalletId.has(groupId);
    if (!exists) {
      throw new Error(`Account group with ID "${groupId}" not found in tree`);
    }
  }

  /**
   * Asserts that a wallet exists in the current account tree.
   *
   * @param walletId - The account wallet ID to validate.
   * @throws Error if the wallet does not exist.
   */
  #assertAccountWalletExists(walletId: AccountWalletId): void {
    const exists = Boolean(this.state.accountTree.wallets[walletId]);
    if (!exists) {
      throw new Error(`Account wallet with ID "${walletId}" not found in tree`);
    }
  }

  /**
   * Asserts that an account group name is unique across all groups.
   *
   * @param groupId - The account group ID to exclude from the check.
   * @param name - The name to validate for uniqueness.
   * @throws Error if the name already exists in another group.
   */
  #assertAccountGroupNameIsUnique(groupId: AccountGroupId, name: string): void {
    if (!isAccountGroupNameUnique(this.state, groupId, name)) {
      throw new Error('Account group name already exists');
    }
  }

  /**
   * Gets the currently selected account group ID.
   *
   * @returns The selected account group ID or empty string if none selected.
   */
  getSelectedAccountGroup(): AccountGroupId | '' {
    return this.state.accountTree.selectedAccountGroup;
  }

  /**
   * Sets the selected account group and updates the AccountsController selectedAccount accordingly.
   *
   * @param groupId - The account group ID to select.
   */
  setSelectedAccountGroup(groupId: AccountGroupId): void {
    const previousSelectedAccountGroup =
      this.state.accountTree.selectedAccountGroup;

    // Idempotent check - if the same group is already selected, do nothing
    if (previousSelectedAccountGroup === groupId) {
      return;
    }

    // Find the first account in this group to select
    const accountToSelect = this.#getDefaultAccountFromAccountGroupId(groupId);
    if (!accountToSelect) {
      throw new Error(`No accounts found in group: ${groupId}`);
    }

    // Update our state first
    this.update((state) => {
      state.accountTree.selectedAccountGroup = groupId;
    });
    this.messagingSystem.publish(
      `${controllerName}:selectedAccountGroupChange`,
      groupId,
      previousSelectedAccountGroup,
    );

    // Update AccountsController - this will trigger selectedAccountChange event,
    // but our handler is idempotent so it won't cause infinite loop
    this.messagingSystem.call(
      'AccountsController:setSelectedAccount',
      accountToSelect,
    );
  }

  /**
   * Initializes the selectedAccountGroup based on the currently selected account from AccountsController.
   *
   * @param wallets - Wallets object to use for fallback logic
   * @returns The default selected account group ID or empty string if none selected.
   */
  #getDefaultSelectedAccountGroup(wallets: {
    [walletId: AccountWalletId]: AccountWalletObject;
  }): AccountGroupId | '' {
    const selectedAccount = this.messagingSystem.call(
      'AccountsController:getSelectedAccount',
    );
    if (selectedAccount && selectedAccount.id) {
      const accountMapping = this.#accountIdToContext.get(selectedAccount.id);
      if (accountMapping) {
        const { groupId } = accountMapping;

        return groupId;
      }
    }

    // Default to the default group in case of errors.
    return this.#getDefaultAccountGroupId(wallets);
  }

  /**
   * Handles selected account change from AccountsController.
   * Updates selectedAccountGroup to match the selected account.
   *
   * @param account - The newly selected account.
   */
  #handleSelectedAccountChange(account: InternalAccount): void {
    const accountMapping = this.#accountIdToContext.get(account.id);
    if (!accountMapping) {
      // Account not in tree yet, might be during initialization
      return;
    }

    const { groupId } = accountMapping;
    const previousSelectedAccountGroup =
      this.state.accountTree.selectedAccountGroup;

    // Idempotent check - if the same group is already selected, do nothing
    if (previousSelectedAccountGroup === groupId) {
      return;
    }

    // Update selectedAccountGroup to match the selected account
    this.update((state) => {
      state.accountTree.selectedAccountGroup = groupId;
    });
    this.messagingSystem.publish(
      `${controllerName}:selectedAccountGroupChange`,
      groupId,
      previousSelectedAccountGroup,
    );
  }

  /**
   * Gets account group.
   *
   * @param groupId - The account group ID.
   * @returns The account group or undefined if not found.
   */
  #getAccountGroup(groupId: AccountGroupId): AccountGroupObject | undefined {
    const found = Object.values(this.state.accountTree.wallets).find(
      (wallet) => wallet.groups[groupId] !== undefined,
    );

    return found?.groups[groupId];
  }

  /**
   * Gets the default account for specified group.
   *
   * @param groupId - The account group ID.
   * @returns The first account ID in the group, or undefined if no accounts found.
   */
  #getDefaultAccountFromAccountGroupId(
    groupId: AccountGroupId,
  ): AccountId | undefined {
    const group = this.#getAccountGroup(groupId);

    if (group) {
      let candidate;
      for (const id of group.accounts) {
        const account = this.messagingSystem.call(
          'AccountsController:getAccount',
          id,
        );

        if (!candidate) {
          candidate = id;
        }
        if (account && isEvmAccountType(account.type)) {
          // EVM accounts have a higher priority, so if we find any, we just
          // use that account!
          return account.id;
        }
      }

      return candidate;
    }

    return undefined;
  }

  /**
   * Gets the default group id, which is either, the first non-empty group that contains an EVM account or
   * just the first non-empty group with any accounts.
   *
   * @param wallets - The wallets object to search.
   * @returns The ID of the first non-empty group, or an empty string if no groups are found.
   */
  #getDefaultAccountGroupId(wallets: {
    [walletId: AccountWalletId]: AccountWalletObject;
  }): AccountGroupId | '' {
    let candidate: AccountGroupId | '' = '';

    for (const wallet of Object.values(wallets)) {
      for (const group of Object.values(wallet.groups)) {
        // We only update the candidate with the first non-empty group, but still
        // try to find a group that contains an EVM account (the `candidate` is
        // our fallback).
        if (candidate === '' && group.accounts.length > 0) {
          candidate = group.id;
        }

        for (const id of group.accounts) {
          const account = this.messagingSystem.call(
            'AccountsController:getAccount',
            id,
          );

          if (account && isEvmAccountType(account.type)) {
            // EVM accounts have a higher priority, so if we find any, we just
            // use that group!
            return group.id;
          }
        }
      }
    }
    return candidate;
  }

  /**
   * Sets a custom name for an account group.
   *
   * @param groupId - The account group ID.
   * @param name - The custom name to set.
   * @throws If the account group ID is not found in the current tree.
   * @throws If the account group name already exists.
   */
  setAccountGroupName(groupId: AccountGroupId, name: string): void {
    // Validate that the group exists in the current tree
    this.#assertAccountGroupExists(groupId);

    // Validate that the name is unique
    this.#assertAccountGroupNameIsUnique(groupId, name);

    const walletId = this.#groupIdToWalletId.get(groupId);

    this.update((state) => {
      // Update persistent metadata
      state.accountGroupsMetadata[groupId] ??= {};
      state.accountGroupsMetadata[groupId].name = {
        value: name,
        lastUpdatedAt: Date.now(),
      };

      // Update tree node directly using efficient mapping
      if (walletId) {
        state.accountTree.wallets[walletId].groups[groupId].metadata.name =
          name;
      }
    });

    // Trigger atomic sync for group rename (only for groups from entropy wallets)
    if (
      walletId &&
      this.state.accountTree.wallets[walletId].type ===
        AccountWalletType.Entropy
    ) {
      this.#backupAndSyncService.enqueueSingleGroupSync(groupId);
    }
  }

  /**
   * Sets a custom name for an account wallet.
   *
   * @param walletId - The account wallet ID.
   * @param name - The custom name to set.
   * @throws If the account wallet ID is not found in the current tree.
   */
  setAccountWalletName(walletId: AccountWalletId, name: string): void {
    // Validate that the wallet exists in the current tree
    this.#assertAccountWalletExists(walletId);

    this.update((state) => {
      // Update persistent metadata
      state.accountWalletsMetadata[walletId] ??= {};
      state.accountWalletsMetadata[walletId].name = {
        value: name,
        lastUpdatedAt: Date.now(),
      };

      // Update tree node directly
      state.accountTree.wallets[walletId].metadata.name = name;
    });

    // Trigger atomic sync for wallet rename (only for groups from entropy wallets)
    if (
      this.state.accountTree.wallets[walletId].type ===
      AccountWalletType.Entropy
    ) {
      this.#backupAndSyncService.enqueueSingleWalletSync(walletId);
    }
  }

  /**
   * Toggles the pinned state of an account group.
   *
   * @param groupId - The account group ID.
   * @param pinned - Whether the group should be pinned.
   * @throws If the account group ID is not found in the current tree.
   */
  setAccountGroupPinned(groupId: AccountGroupId, pinned: boolean): void {
    // Validate that the group exists in the current tree
    this.#assertAccountGroupExists(groupId);

    const walletId = this.#groupIdToWalletId.get(groupId);

    this.update((state) => {
      // Update persistent metadata
      state.accountGroupsMetadata[groupId] ??= {};
      state.accountGroupsMetadata[groupId].pinned = {
        value: pinned,
        lastUpdatedAt: Date.now(),
      };

      // Update tree node directly using efficient mapping
      if (walletId) {
        state.accountTree.wallets[walletId].groups[groupId].metadata.pinned =
          pinned;
      }
    });

    // Trigger atomic sync for group pinning (only for groups from entropy wallets)
    if (
      walletId &&
      this.state.accountTree.wallets[walletId].type ===
        AccountWalletType.Entropy
    ) {
      this.#backupAndSyncService.enqueueSingleGroupSync(groupId);
    }
  }

  /**
   * Toggles the hidden state of an account group.
   *
   * @param groupId - The account group ID.
   * @param hidden - Whether the group should be hidden.
   * @throws If the account group ID is not found in the current tree.
   */
  setAccountGroupHidden(groupId: AccountGroupId, hidden: boolean): void {
    // Validate that the group exists in the current tree
    this.#assertAccountGroupExists(groupId);

    const walletId = this.#groupIdToWalletId.get(groupId);

    this.update((state) => {
      // Update persistent metadata
      state.accountGroupsMetadata[groupId] ??= {};
      state.accountGroupsMetadata[groupId].hidden = {
        value: hidden,
        lastUpdatedAt: Date.now(),
      };

      // Update tree node directly using efficient mapping
      if (walletId) {
        state.accountTree.wallets[walletId].groups[groupId].metadata.hidden =
          hidden;
      }
    });

    // Trigger atomic sync for group hiding (only for groups from entropy wallets)
    if (
      walletId &&
      this.state.accountTree.wallets[walletId].type ===
        AccountWalletType.Entropy
    ) {
      this.#backupAndSyncService.enqueueSingleGroupSync(groupId);
    }
  }

  /**
   * Clears the controller state and resets to default values.
   */
  clearState(): void {
    this.update(() => {
      return {
        ...getDefaultAccountTreeControllerState(),
      };
    });
    this.#backupAndSyncService.clearState();
  }

  /**
   * Registers message handlers for the AccountTreeController.
   */
  #registerMessageHandlers(): void {
    this.messagingSystem.registerActionHandler(
      `${controllerName}:getSelectedAccountGroup`,
      this.getSelectedAccountGroup.bind(this),
    );

    this.messagingSystem.registerActionHandler(
      `${controllerName}:setSelectedAccountGroup`,
      this.setSelectedAccountGroup.bind(this),
    );

    this.messagingSystem.registerActionHandler(
      `${controllerName}:getAccountsFromSelectedAccountGroup`,
      this.getAccountsFromSelectedAccountGroup.bind(this),
    );

    this.messagingSystem.registerActionHandler(
      `${controllerName}:setAccountWalletName`,
      this.setAccountWalletName.bind(this),
    );

    this.messagingSystem.registerActionHandler(
      `${controllerName}:setAccountGroupName`,
      this.setAccountGroupName.bind(this),
    );

    this.messagingSystem.registerActionHandler(
      `${controllerName}:setAccountGroupPinned`,
      this.setAccountGroupPinned.bind(this),
    );

    this.messagingSystem.registerActionHandler(
      `${controllerName}:setAccountGroupHidden`,
      this.setAccountGroupHidden.bind(this),
    );
  }

  /**
   * Bi-directionally syncs the account tree with user storage.
   * This will perform a full sync, including both pulling updates
   * from user storage and pushing local changes to user storage.
   * This also performs legacy account syncing if needed.
   *
   * @returns A promise that resolves when the sync is complete.
   */
  async syncWithUserStorage(): Promise<void> {
    return this.#backupAndSyncService.performFullSync();
  }

  /**
   * Creates an backup and sync context for sync operations.
   * Used by the backup and sync service.
   *
   * @returns The backup and sync context.
   */
  #createBackupAndSyncContext(): BackupAndSyncContext {
    return {
      ...this.#backupAndSyncConfig,
      controller: this,
      messenger: this.messagingSystem,
      controllerStateUpdateFn: this.update.bind(this),
      traceFn: this.#trace.bind(this),
      groupIdToWalletId: this.#groupIdToWalletId,
    };
  }
}<|MERGE_RESOLUTION|>--- conflicted
+++ resolved
@@ -101,16 +101,11 @@
 
   readonly #groupIdToWalletId: Map<AccountGroupId, AccountWalletId>;
 
-<<<<<<< HEAD
   /**
    * Service responsible for all backup and sync operations.
    */
   readonly #backupAndSyncService: BackupAndSyncService;
 
-  readonly #newGroupsMap: WeakMap<AccountGroupObject, boolean>;
-
-=======
->>>>>>> 5d0e61db
   readonly #rules: [EntropyRule, SnapRule, KeyringRule];
 
   readonly #trace: TraceCallback;
