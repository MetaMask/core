--- conflicted
+++ resolved
@@ -342,14 +342,10 @@
       previousSelectedAccountGroup !==
       this.state.accountTree.selectedAccountGroup
     ) {
-<<<<<<< HEAD
-      this.messenger.publish(
-=======
       log(
         `Selected (initial) group is: [${this.state.accountTree.selectedAccountGroup}]`,
       );
-      this.messagingSystem.publish(
->>>>>>> 73a5aad5
+      this.messenger.publish(
         `${controllerName}:selectedAccountGroupChange`,
         this.state.accountTree.selectedAccountGroup,
         previousSelectedAccountGroup,
@@ -479,10 +475,7 @@
     let proposedName = ''; // Empty means there's no computed name for this group.
 
     for (const id of group.accounts) {
-      const account = this.messagingSystem.call(
-        'AccountsController:getAccount',
-        id,
-      );
+      const account = this.messenger.call('AccountsController:getAccount', id);
       if (!account) {
         continue;
       }
@@ -783,22 +776,13 @@
             this.#applyAccountGroupMetadata(state, walletId, groupId);
           }
         }
-<<<<<<< HEAD
-      }
-    });
-    this.messenger.publish(
-      `${controllerName}:accountTreeChange`,
-      this.state.accountTree,
-    );
-=======
       });
 
-      this.messagingSystem.publish(
+      this.messenger.publish(
         `${controllerName}:accountTreeChange`,
         this.state.accountTree,
       );
     }
->>>>>>> 73a5aad5
   }
 
   /**
@@ -1091,16 +1075,12 @@
     this.update((state) => {
       state.accountTree.selectedAccountGroup = groupId;
     });
-<<<<<<< HEAD
-    this.messenger.publish(
-=======
 
     log(
       `Selected group is now: [${this.state.accountTree.selectedAccountGroup}]`,
     );
 
-    this.messagingSystem.publish(
->>>>>>> 73a5aad5
+    this.messenger.publish(
       `${controllerName}:selectedAccountGroupChange`,
       groupId,
       previousSelectedAccountGroup,
