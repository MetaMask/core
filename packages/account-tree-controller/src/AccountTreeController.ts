--- conflicted
+++ resolved
@@ -162,13 +162,8 @@
     return this.#rules[1];
   }
 
-<<<<<<< HEAD
   #getKeyringRule(): KeyringRule {
     return this.#rules[2];
-=======
-    // Default to the default group in case of errors.
-    return this.#getDefaultAccountGroupId(wallets);
->>>>>>> 19316e4f
   }
 
   #renameAccountWalletIfNeeded(wallet: AccountWalletObject) {
@@ -403,8 +398,8 @@
       }
     }
 
-    // Default to the first non-empty group in case of errors.
-    return this.#findFirstNonEmptyGroup(wallets);
+    // Default to the default group in case of errors.
+    return this.#getDefaultAccountGroupId(wallets);
   }
 
   /**
