import type {
  AccountGroupId,
  AccountWalletId,
  AccountGroupType,
  AccountSelector,
} from '@metamask/account-api';
import { AccountWalletType, select } from '@metamask/account-api';
import { type AccountId } from '@metamask/accounts-controller';
import type { StateMetadata } from '@metamask/base-controller';
import { BaseController } from '@metamask/base-controller';
import type { TraceCallback } from '@metamask/controller-utils';
import { isEvmAccountType } from '@metamask/keyring-api';
import type { InternalAccount } from '@metamask/keyring-internal-api';

import type { BackupAndSyncEmitAnalyticsEventParams } from './backup-and-sync/analytics';
import {
  formatAnalyticsEvent,
  traceFallback,
} from './backup-and-sync/analytics';
import { BackupAndSyncService } from './backup-and-sync/service';
import type { BackupAndSyncContext } from './backup-and-sync/types';
import type { AccountGroupObject } from './group';
import type { Rule } from './rule';
import { EntropyRule } from './rules/entropy';
import { KeyringRule } from './rules/keyring';
import { SnapRule } from './rules/snap';
import type {
  AccountTreeControllerConfig,
  AccountTreeControllerMessenger,
  AccountTreeControllerState,
} from './types';
import type { AccountWalletObject, AccountWalletObjectOf } from './wallet';

export const controllerName = 'AccountTreeController';

const accountTreeControllerMetadata: StateMetadata<AccountTreeControllerState> =
  {
    accountTree: {
      persist: false, // We do re-recompute this state everytime.
      anonymous: false,
    },
    isBackupAndSyncInProgress: {
      persist: false,
      anonymous: false,
    },
    accountGroupsMetadata: {
      persist: true,
      anonymous: false,
    },
    accountWalletsMetadata: {
      persist: true,
      anonymous: false,
    },
  };

/**
 * Gets default state of the `AccountTreeController`.
 *
 * @returns The default state of the `AccountTreeController`.
 */
export function getDefaultAccountTreeControllerState(): AccountTreeControllerState {
  return {
    accountTree: {
      wallets: {},
      selectedAccountGroup: '',
    },
    isBackupAndSyncInProgress: false,
    accountGroupsMetadata: {},
    accountWalletsMetadata: {},
  };
}

/**
 * Context for an account.
 */
export type AccountContext = {
  /**
   * Wallet ID associated to that account.
   */
  walletId: AccountWalletObject['id'];

  /**
   * Account group ID associated to that account.
   */
  groupId: AccountGroupObject['id'];
};

const DEFAULT_HD_SIMPLE_ACCOUNT_NAME_REGEX = /^Account ([0-9]+)$/u;

export class AccountTreeController extends BaseController<
  typeof controllerName,
  AccountTreeControllerState,
  AccountTreeControllerMessenger
> {
  readonly #serviceStartTime = Date.now();

  readonly #accountIdToContext: Map<AccountId, AccountContext>;

  readonly #groupIdToWalletId: Map<AccountGroupId, AccountWalletId>;

<<<<<<< HEAD
  /**
   * Service responsible for all backup and sync operations.
   */
  readonly #syncingService: BackupAndSyncService;
=======
  readonly #newGroupsMap: WeakMap<AccountGroupObject, boolean>;
>>>>>>> 3b111446

  readonly #rules: [EntropyRule, SnapRule, KeyringRule];

  readonly #trace: TraceCallback;

  readonly #backupAndSyncConfig: {
    emitBackupAndSyncEvent: (
      event: BackupAndSyncEmitAnalyticsEventParams,
    ) => void;
    enableDebugLogging: boolean;
  };

  // Temporary: ensures we can release updates to AccountTreeController without
  // breaking changes while we transition to the new multichain syncing approach.
  readonly #disableMultichainAccountSyncing: boolean = true;

  /**
   * Constructor for AccountTreeController.
   *
   * @param options - The controller options.
   * @param options.messenger - The messenger object.
   * @param options.state - Initial state to set on this controller
   * @param options.config - Optional configuration for the controller.
   */

  constructor({
    messenger,
    state,
    config,
  }: {
    messenger: AccountTreeControllerMessenger;
    state?: Partial<AccountTreeControllerState>;
    config?: AccountTreeControllerConfig;
  }) {
    super({
      messenger,
      name: controllerName,
      metadata: accountTreeControllerMetadata,
      state: {
        ...getDefaultAccountTreeControllerState(),
        ...state,
      },
    });

    // Reverse map to allow fast node access from an account ID.
    this.#accountIdToContext = new Map();

    // Reverse map to allow fast wallet node access from a group ID.
    this.#groupIdToWalletId = new Map();

<<<<<<< HEAD
    // Initialize trace function before syncing service
    this.#trace = config?.trace ?? traceFallback;

    // Initialize backup and sync config before syncing service
    this.#backupAndSyncConfig = {
      emitBackupAndSyncEvent: (
        event: BackupAndSyncEmitAnalyticsEventParams,
      ) => {
        const formattedEvent = formatAnalyticsEvent(event);
        return config?.backupAndSync?.onBackupAndSyncEvent?.(formattedEvent);
      },
      enableDebugLogging: config?.backupAndSync?.enableDebugLogging ?? false,
    };

    // Initialize the syncing service
    this.#syncingService = new BackupAndSyncService(
      this.#createBackupAndSyncContext(),
    );
=======
    // Temporary map to track which groups contain new accounts (for naming optimization)
    this.#newGroupsMap = new WeakMap();
>>>>>>> 3b111446

    // Rules to apply to construct the wallets tree.
    this.#rules = [
      // 1. We group by entropy-source
      new EntropyRule(this.messagingSystem),
      // 2. We group by Snap ID
      new SnapRule(this.messagingSystem),
      // 3. We group by wallet type (this rule cannot fail and will group all non-matching accounts)
      new KeyringRule(this.messagingSystem),
    ];

    this.messagingSystem.subscribe(
      'AccountsController:accountAdded',
      (account) => {
        this.#handleAccountAdded(account);
      },
    );

    this.messagingSystem.subscribe(
      'AccountsController:accountRemoved',
      (accountId) => {
        this.#handleAccountRemoved(accountId);
      },
    );

    this.messagingSystem.subscribe(
      'AccountsController:selectedAccountChange',
      (account) => {
        this.#handleSelectedAccountChange(account);
      },
    );

    this.messagingSystem.subscribe(
      'AccountsController:accountRenamed',
      (account) => {
        this.#handleAccountRenamed(account);
      },
    );

    this.#registerMessageHandlers();
  }

  /**
   * Initialize the controller's state.
   *
   * It constructs the initial state of the account tree (tree nodes, nodes
   * names, metadata, etc..) and will automatically update the controller's
   * state with it.
   */
  init() {
    const wallets: AccountTreeControllerState['accountTree']['wallets'] = {};

    // Clear mappings for fresh rebuild
    this.#accountIdToContext.clear();
    this.#groupIdToWalletId.clear();

    // For now, we always re-compute all wallets, we do not re-use the existing state.
    for (const account of this.#listAccounts()) {
      this.#insert(wallets, account);
    }

    // Once we have the account tree, we can apply persisted metadata (names + UI states).
    for (const wallet of Object.values(wallets)) {
      this.#applyAccountWalletMetadata(wallet);

      for (const group of Object.values(wallet.groups)) {
        this.#applyAccountGroupMetadata(wallet, group);
      }
    }

    this.update((state) => {
      state.accountTree.wallets = wallets;

      if (state.accountTree.selectedAccountGroup === '') {
        // No group is selected yet, re-sync with the AccountsController.
        state.accountTree.selectedAccountGroup =
          this.#getDefaultSelectedAccountGroup(wallets);
      }
    });
  }

  /**
   * Rule for entropy-base wallets.
   *
   * @returns The rule for entropy-based wallets.
   */
  #getEntropyRule(): EntropyRule {
    return this.#rules[0];
  }

  /**
   * Rule for Snap-base wallets.
   *
   * @returns The rule for snap-based wallets.
   */
  #getSnapRule(): SnapRule {
    return this.#rules[1];
  }

  /**
   * Rule for keyring-base wallets.
   *
   * This rule acts as a fallback and never fails since all accounts
   * comes from a keyring anyway.
   *
   * @returns The fallback rule for every accounts that did not match
   * any other rules.
   */
  #getKeyringRule(): KeyringRule {
    return this.#rules[2];
  }

  /**
   * Applies wallet metadata updates (name) by checking the persistent state
   * first, and then fallbacks to default values (based on the wallet's
   * type).
   *
   * @param wallet Account wallet object to update.
   */
  #applyAccountWalletMetadata(wallet: AccountWalletObject) {
    const persistedMetadata = this.state.accountWalletsMetadata[wallet.id];

    // Apply persisted name if available (including empty strings)
    if (persistedMetadata?.name !== undefined) {
      wallet.metadata.name = persistedMetadata.name.value;
    } else if (!wallet.metadata.name) {
      // Generate default name if none exists
      if (wallet.type === AccountWalletType.Entropy) {
        wallet.metadata.name =
          this.#getEntropyRule().getDefaultAccountWalletName(wallet);
      } else if (wallet.type === AccountWalletType.Snap) {
        wallet.metadata.name =
          this.#getSnapRule().getDefaultAccountWalletName(wallet);
      } else {
        wallet.metadata.name =
          this.#getKeyringRule().getDefaultAccountWalletName(wallet);
      }
    }
  }

  /**
   * Gets the appropriate rule instance for a given wallet type.
   *
   * @param wallet - The wallet object to get the rule for.
   * @returns The rule instance that handles the wallet's type.
   */
  #getRuleForWallet<WalletType extends AccountWalletType>(
    wallet: AccountWalletObjectOf<WalletType>,
  ): Rule<WalletType, AccountGroupType> {
    switch (wallet.type) {
      case AccountWalletType.Entropy:
        return this.#getEntropyRule() as unknown as Rule<
          WalletType,
          AccountGroupType
        >;
      case AccountWalletType.Snap:
        return this.#getSnapRule() as unknown as Rule<
          WalletType,
          AccountGroupType
        >;
      default:
        return this.#getKeyringRule() as unknown as Rule<
          WalletType,
          AccountGroupType
        >;
    }
  }

  /**
   * Applies group metadata updates (name, pinned, hidden flags) by checking
   * the persistent state first, and then fallbacks to default values (based
   * on the wallet's
   * type).
   *
   * @param wallet Account wallet object of the account group to update.
   * @param group Account group object to update.
   */
  #applyAccountGroupMetadata(
    wallet: AccountWalletObject,
    group: AccountGroupObject,
  ) {
    const persistedMetadata = this.state.accountGroupsMetadata[group.id];

    // Apply persisted name if available (including empty strings)
    if (persistedMetadata?.name !== undefined) {
      group.metadata.name = persistedMetadata.name.value;
    } else if (!group.metadata.name) {
      // Get the appropriate rule for this wallet type
      const rule = this.#getRuleForWallet(wallet);
      const typedWallet = wallet as AccountWalletObjectOf<typeof wallet.type>;
      const typedGroup = typedWallet.groups[group.id] as AccountGroupObject;

      // Calculate group index based on position within sorted group IDs
      // We sort to ensure consistent ordering across all wallet types:
      // - Entropy: group IDs like "entropy:abc/0", "entropy:abc/1" sort to logical order
      // - Snap/Keyring: group IDs like "keyring:ledger/0xABC" get consistent alphabetical order
      const sortedGroupIds = Object.keys(wallet.groups).sort();
      let groupIndex = sortedGroupIds.indexOf(group.id);

      // Defensive fallback: if group.id is not found in sortedGroupIds (should never happen
      // in normal operation since we iterate over wallet.groups), use index 0 to prevent
      // passing -1 to getDefaultAccountGroupName which would result in "Account 0"
      /* istanbul ignore next */
      if (groupIndex === -1) {
        groupIndex = 0;
      }

      // For new groups, use default naming. For existing groups, try computed name first
      const isNewGroup = this.#newGroupsMap.get(group) || false;
      group.metadata.name = isNewGroup
        ? rule.getDefaultAccountGroupName(groupIndex)
        : rule.getComputedAccountGroupName(typedGroup) ||
          rule.getDefaultAccountGroupName(groupIndex);

      // Clear the flag after use to prevent stale state across rebuilds
      if (isNewGroup) {
        this.#newGroupsMap.delete(group);
      }
    }

    // Apply persisted UI states
    if (persistedMetadata?.pinned?.value !== undefined) {
      group.metadata.pinned = persistedMetadata.pinned.value;
    }
    if (persistedMetadata?.hidden?.value !== undefined) {
      group.metadata.hidden = persistedMetadata.hidden.value;
    }
  }

  /**
   * Gets the account wallet object from its ID.
   *
   * @param walletId - Account wallet ID.
   * @returns The account wallet object if found, undefined otherwise.
   */
  getAccountWalletObject(
    walletId: AccountWalletId,
  ): AccountWalletObject | undefined {
    const wallet = this.state.accountTree.wallets[walletId];
    if (!wallet) {
      return undefined;
    }

    return wallet;
  }

  /**
   * Gets all account wallet objects.
   *
   * @returns All account wallet objects.
   */
  getAccountWalletObjects(): AccountWalletObject[] {
    return Object.values(this.state.accountTree.wallets);
  }

  /**
   * Gets all underlying accounts from the currently selected account
   * group.
   *
   * It also support account selector, which allows to filter specific
   * accounts given some criterias (account type, address, scopes, etc...).
   *
   * @param selector - Optional account selector.
   * @returns Underlying accounts for the currently selected account (filtered
   * by the selector if provided).
   */
  getAccountsFromSelectedAccountGroup(
    selector?: AccountSelector<InternalAccount>,
  ) {
    const groupId = this.getSelectedAccountGroup();
    if (!groupId) {
      return [];
    }

    const group = this.getAccountGroupObject(groupId);
    // We should never reach this part, so we cannot cover it either.
    /* istanbul ignore next */
    if (!group) {
      return [];
    }

    const accounts: InternalAccount[] = [];
    for (const id of group.accounts) {
      const account = this.messagingSystem.call(
        'AccountsController:getAccount',
        id,
      );

      // For now, we're filtering undefined account, but I believe
      // throwing would be more appropriate here.
      if (account) {
        accounts.push(account);
      }
    }

    return selector ? select(accounts, selector) : accounts;
  }

  /**
   * Gets the account group object from its ID.
   *
   * @param groupId - Account group ID.
   * @returns The account group object if found, undefined otherwise.
   */
  getAccountGroupObject(
    groupId: AccountGroupId,
  ): AccountGroupObject | undefined {
    const walletId = this.#groupIdToWalletId.get(groupId);
    if (!walletId) {
      return undefined;
    }

    const wallet = this.getAccountWalletObject(walletId);
    return wallet?.groups[groupId];
  }

  /**
   * Handles "AccountsController:accountAdded" event to insert
   * new accounts into the tree.
   *
   * @param account - New account.
   */
  #handleAccountAdded(account: InternalAccount) {
    this.update((state) => {
      this.#insert(state.accountTree.wallets, account);

      const context = this.#accountIdToContext.get(account.id);
      if (context) {
        const { walletId, groupId } = context;

        const wallet = state.accountTree.wallets[walletId];
        if (wallet) {
          this.#applyAccountWalletMetadata(wallet);

          const group = wallet.groups[groupId];
          if (group) {
            this.#applyAccountGroupMetadata(wallet, group);
          }
        }
      }
    });
  }

  /**
   * Handles "AccountsController:accountRemoved" event to remove
   * given account from the tree.
   *
   * @param accountId - Removed account ID.
   */
  #handleAccountRemoved(accountId: AccountId) {
    const context = this.#accountIdToContext.get(accountId);

    if (context) {
      const { walletId, groupId } = context;

      this.update((state) => {
        const accounts =
          state.accountTree.wallets[walletId]?.groups[groupId]?.accounts;

        if (accounts) {
          const index = accounts.indexOf(accountId);
          if (index !== -1) {
            accounts.splice(index, 1);

            // Check if we need to update selectedAccountGroup after removal
            if (
              state.accountTree.selectedAccountGroup === groupId &&
              accounts.length === 0
            ) {
              // The currently selected group is now empty, find a new group to select
              state.accountTree.selectedAccountGroup =
                this.#getDefaultAccountGroupId(state.accountTree.wallets);
            }
          }
          if (accounts.length === 0) {
            this.#pruneEmptyGroupAndWallet(state, walletId, groupId);
          }
        }
      });

      // Clear reverse-mapping for that account.
      this.#accountIdToContext.delete(accountId);
    }
  }

  /**
   * Handles "AccountsController:accountRenamed" event to rename
   * the associated account group which contains the account being
   * renamed.
   *
   * NOTE: This is mainly useful for legacy backup & sync v1.
   *
   * @param account - Account being renamed.
   */
  #handleAccountRenamed(account: InternalAccount) {
    // We only consider HD and simple EVM accounts for the moment as they have
    // an higher priority over others when it comes to naming.
    // (Similar logic than `EntropyRule.getDefaultAccountGroupName`).
    // TODO: Rename other kind of accounts, but we need to compute their "default name" with custom prefixes.
    if (!isEvmAccountType(account.type)) {
      return;
    }

    const context = this.#accountIdToContext.get(account.id);

    if (context) {
      const { walletId, groupId } = context;

      const wallet = this.state.accountTree.wallets[walletId];
      if (wallet) {
        const group = wallet.groups[groupId];
        if (group) {
          // We both use the same naming conventions for HD and simple accounts,
          // so we can use the same regex to check if the name is a default one.
          const isAccountNameDefault =
            DEFAULT_HD_SIMPLE_ACCOUNT_NAME_REGEX.test(account.metadata.name);
          const isGroupNameDefault = DEFAULT_HD_SIMPLE_ACCOUNT_NAME_REGEX.test(
            group.metadata.name,
          );

          if (isGroupNameDefault && !isAccountNameDefault) {
            this.setAccountGroupName(groupId, account.metadata.name);
          }
        }
      }
    }
  }

  /**
   * Helper method to prune a group if it holds no accounts and additionally
   * prune the wallet if it holds no groups. This action should take place
   * after a singular account removal.
   *
   * NOTE: This method should only be used for a group that we know to be empty.
   *
   * @param state - The AccountTreeController state to prune.
   * @param walletId - The wallet ID to prune, the wallet should be the parent of the associated group that holds the removed account.
   * @param groupId - The group ID to prune, the group should be the parent of the associated account that was removed.
   * @returns The updated state.
   */
  #pruneEmptyGroupAndWallet(
    state: AccountTreeControllerState,
    walletId: AccountWalletId,
    groupId: AccountGroupId,
  ) {
    const { wallets } = state.accountTree;

    delete wallets[walletId].groups[groupId];
    this.#groupIdToWalletId.delete(groupId);

    if (Object.keys(wallets[walletId].groups).length === 0) {
      delete wallets[walletId];
    }
    return state;
  }

  /**
   * Insert an account inside an account tree.
   *
   * We go over multiple rules to try to "match" the account following
   * specific criterias. If a rule "matches" an account, then this
   * account get added into its proper account wallet and account group.
   *
   * @param wallets - Account tree.
   * @param account - The account to be inserted.
   */
  #insert(
    wallets: AccountTreeControllerState['accountTree']['wallets'],
    account: InternalAccount,
  ) {
    const result =
      this.#getEntropyRule().match(account) ??
      this.#getSnapRule().match(account) ??
      this.#getKeyringRule().match(account); // This one cannot fail.

    // Determine if this account is new (created after service start)
    const isNewAccount = account.metadata.importTime > this.#serviceStartTime;

    // Update controller's state.
    const walletId = result.wallet.id;
    let wallet = wallets[walletId];
    if (!wallet) {
      wallets[walletId] = {
        ...result.wallet,
        groups: {},
        metadata: {
          name: '', // Will get updated later.
          ...result.wallet.metadata,
        },
        // We do need to type-cast since we're not narrowing `result` with
        // the union tag `result.wallet.type`.
      } as AccountWalletObject;
      wallet = wallets[walletId];

      // Trigger atomic sync for new wallet (only for entropy wallets)
      if (wallet.type === AccountWalletType.Entropy) {
        this.#syncingService.enqueueSingleWalletSync(walletId);
      }
    }

    const groupId = result.group.id;
    let group = wallet.groups[groupId];
    if (!group) {
      wallet.groups[groupId] = {
        ...result.group,
        // Type-wise, we are guaranteed to always have at least 1 account.
        accounts: [account.id],
        metadata: {
          name: '',
          ...{ pinned: false, hidden: false }, // Default UI states
          ...result.group.metadata, // Allow rules to override defaults
        },
        // We do need to type-cast since we're not narrowing `result` with
        // the union tag `result.group.type`.
      } as AccountGroupObject;
      group = wallet.groups[groupId];

      // Store whether this is a new group (has new accounts) for naming logic
      // We use a WeakMap to avoid polluting the group object with temporary data
      this.#newGroupsMap.set(group, isNewAccount);

      // Map group ID to its containing wallet ID for efficient direct access
      this.#groupIdToWalletId.set(groupId, walletId);

      // Trigger atomic sync for new group (only for entropy wallets)
      if (wallet.type === AccountWalletType.Entropy) {
        this.#syncingService.enqueueSingleGroupSync(groupId);
      }
    } else {
      // If adding to existing group, update the "new" status if this account is new
      if (isNewAccount) {
        this.#newGroupsMap.set(group, true);
      }
      group.accounts.push(account.id);
    }

    // Update the reverse mapping for this account.
    this.#accountIdToContext.set(account.id, {
      walletId: wallet.id,
      groupId: group.id,
    });
  }

  /**
   * List all internal accounts.
   *
   * @returns The list of all internal accounts.
   */
  #listAccounts(): InternalAccount[] {
    return this.messagingSystem.call(
      'AccountsController:listMultichainAccounts',
    );
  }

  /**
   * Asserts that a group exists in the current account tree.
   *
   * @param groupId - The account group ID to validate.
   * @throws Error if the group does not exist.
   */
  #assertAccountGroupExists(groupId: AccountGroupId): void {
    const exists = this.#groupIdToWalletId.has(groupId);
    if (!exists) {
      throw new Error(`Account group with ID "${groupId}" not found in tree`);
    }
  }

  /**
   * Asserts that a wallet exists in the current account tree.
   *
   * @param walletId - The account wallet ID to validate.
   * @throws Error if the wallet does not exist.
   */
  #assertAccountWalletExists(walletId: AccountWalletId): void {
    const exists = Boolean(this.state.accountTree.wallets[walletId]);
    if (!exists) {
      throw new Error(`Account wallet with ID "${walletId}" not found in tree`);
    }
  }

  /**
   * Gets the currently selected account group ID.
   *
   * @returns The selected account group ID or empty string if none selected.
   */
  getSelectedAccountGroup(): AccountGroupId | '' {
    return this.state.accountTree.selectedAccountGroup;
  }

  /**
   * Sets the selected account group and updates the AccountsController selectedAccount accordingly.
   *
   * @param groupId - The account group ID to select.
   */
  setSelectedAccountGroup(groupId: AccountGroupId): void {
    const currentSelectedGroup = this.state.accountTree.selectedAccountGroup;

    // Idempotent check - if the same group is already selected, do nothing
    if (currentSelectedGroup === groupId) {
      return;
    }

    // Find the first account in this group to select
    const accountToSelect = this.#getDefaultAccountFromAccountGroupId(groupId);
    if (!accountToSelect) {
      throw new Error(`No accounts found in group: ${groupId}`);
    }

    // Update our state first
    this.update((state) => {
      state.accountTree.selectedAccountGroup = groupId;
    });

    // Update AccountsController - this will trigger selectedAccountChange event,
    // but our handler is idempotent so it won't cause infinite loop
    this.messagingSystem.call(
      'AccountsController:setSelectedAccount',
      accountToSelect,
    );
  }

  /**
   * Initializes the selectedAccountGroup based on the currently selected account from AccountsController.
   *
   * @param wallets - Wallets object to use for fallback logic
   * @returns The default selected account group ID or empty string if none selected.
   */
  #getDefaultSelectedAccountGroup(wallets: {
    [walletId: AccountWalletId]: AccountWalletObject;
  }): AccountGroupId | '' {
    const selectedAccount = this.messagingSystem.call(
      'AccountsController:getSelectedAccount',
    );
    if (selectedAccount && selectedAccount.id) {
      const accountMapping = this.#accountIdToContext.get(selectedAccount.id);
      if (accountMapping) {
        const { groupId } = accountMapping;

        return groupId;
      }
    }

    // Default to the default group in case of errors.
    return this.#getDefaultAccountGroupId(wallets);
  }

  /**
   * Handles selected account change from AccountsController.
   * Updates selectedAccountGroup to match the selected account.
   *
   * @param account - The newly selected account.
   */
  #handleSelectedAccountChange(account: InternalAccount): void {
    const accountMapping = this.#accountIdToContext.get(account.id);
    if (!accountMapping) {
      // Account not in tree yet, might be during initialization
      return;
    }

    const { groupId } = accountMapping;
    const currentSelectedGroup = this.state.accountTree.selectedAccountGroup;

    // Idempotent check - if the same group is already selected, do nothing
    if (currentSelectedGroup === groupId) {
      return;
    }

    // Update selectedAccountGroup to match the selected account
    this.update((state) => {
      state.accountTree.selectedAccountGroup = groupId;
    });
  }

  /**
   * Gets account group.
   *
   * @param groupId - The account group ID.
   * @returns The account group or undefined if not found.
   */
  #getAccountGroup(groupId: AccountGroupId): AccountGroupObject | undefined {
    const found = Object.values(this.state.accountTree.wallets).find(
      (wallet) => wallet.groups[groupId] !== undefined,
    );

    return found?.groups[groupId];
  }

  /**
   * Gets the default account for specified group.
   *
   * @param groupId - The account group ID.
   * @returns The first account ID in the group, or undefined if no accounts found.
   */
  #getDefaultAccountFromAccountGroupId(
    groupId: AccountGroupId,
  ): AccountId | undefined {
    const group = this.#getAccountGroup(groupId);

    if (group) {
      let candidate;
      for (const id of group.accounts) {
        const account = this.messagingSystem.call(
          'AccountsController:getAccount',
          id,
        );

        if (!candidate) {
          candidate = id;
        }
        if (account && isEvmAccountType(account.type)) {
          // EVM accounts have a higher priority, so if we find any, we just
          // use that account!
          return account.id;
        }
      }

      return candidate;
    }

    return undefined;
  }

  /**
   * Gets the default group id, which is either, the first non-empty group that contains an EVM account or
   * just the first non-empty group with any accounts.
   *
   * @param wallets - The wallets object to search.
   * @returns The ID of the first non-empty group, or an empty string if no groups are found.
   */
  #getDefaultAccountGroupId(wallets: {
    [walletId: AccountWalletId]: AccountWalletObject;
  }): AccountGroupId | '' {
    let candidate: AccountGroupId | '' = '';

    for (const wallet of Object.values(wallets)) {
      for (const group of Object.values(wallet.groups)) {
        // We only update the candidate with the first non-empty group, but still
        // try to find a group that contains an EVM account (the `candidate` is
        // our fallback).
        if (candidate === '' && group.accounts.length > 0) {
          candidate = group.id;
        }

        for (const id of group.accounts) {
          const account = this.messagingSystem.call(
            'AccountsController:getAccount',
            id,
          );

          if (account && isEvmAccountType(account.type)) {
            // EVM accounts have a higher priority, so if we find any, we just
            // use that group!
            return group.id;
          }
        }
      }
    }
    return candidate;
  }

  /**
   * Sets a custom name for an account group.
   *
   * @param groupId - The account group ID.
   * @param name - The custom name to set.
   * @throws If the account group ID is not found in the current tree.
   */
  setAccountGroupName(groupId: AccountGroupId, name: string): void {
    // Validate that the group exists in the current tree
    this.#assertAccountGroupExists(groupId);

    this.update((state) => {
      // Update persistent metadata
      state.accountGroupsMetadata[groupId] ??= {};
      state.accountGroupsMetadata[groupId].name = {
        value: name,
        lastUpdatedAt: Date.now(),
      };

      // Update tree node directly using efficient mapping
      const walletId = this.#groupIdToWalletId.get(groupId);
      if (walletId) {
        state.accountTree.wallets[walletId].groups[groupId].metadata.name =
          name;
      }
    });

    // Trigger atomic sync for group rename
    this.#syncingService.enqueueSingleGroupSync(groupId);
  }

  /**
   * Sets a custom name for an account wallet.
   *
   * @param walletId - The account wallet ID.
   * @param name - The custom name to set.
   * @throws If the account wallet ID is not found in the current tree.
   */
  setAccountWalletName(walletId: AccountWalletId, name: string): void {
    // Validate that the wallet exists in the current tree
    this.#assertAccountWalletExists(walletId);

    this.update((state) => {
      // Update persistent metadata
      state.accountWalletsMetadata[walletId] ??= {};
      state.accountWalletsMetadata[walletId].name = {
        value: name,
        lastUpdatedAt: Date.now(),
      };

      // Update tree node directly
      state.accountTree.wallets[walletId].metadata.name = name;
    });

    // Trigger atomic sync for wallet rename
    this.#syncingService.enqueueSingleWalletSync(walletId);
  }

  /**
   * Toggles the pinned state of an account group.
   *
   * @param groupId - The account group ID.
   * @param pinned - Whether the group should be pinned.
   * @throws If the account group ID is not found in the current tree.
   */
  setAccountGroupPinned(groupId: AccountGroupId, pinned: boolean): void {
    // Validate that the group exists in the current tree
    this.#assertAccountGroupExists(groupId);

    this.update((state) => {
      // Update persistent metadata
      state.accountGroupsMetadata[groupId] ??= {};
      state.accountGroupsMetadata[groupId].pinned = {
        value: pinned,
        lastUpdatedAt: Date.now(),
      };

      // Update tree node directly using efficient mapping
      const walletId = this.#groupIdToWalletId.get(groupId);
      if (walletId) {
        state.accountTree.wallets[walletId].groups[groupId].metadata.pinned =
          pinned;
      }
    });

    // Trigger atomic sync for group pinning
    this.#syncingService.enqueueSingleGroupSync(groupId);
  }

  /**
   * Toggles the hidden state of an account group.
   *
   * @param groupId - The account group ID.
   * @param hidden - Whether the group should be hidden.
   * @throws If the account group ID is not found in the current tree.
   */
  setAccountGroupHidden(groupId: AccountGroupId, hidden: boolean): void {
    // Validate that the group exists in the current tree
    this.#assertAccountGroupExists(groupId);

    this.update((state) => {
      // Update persistent metadata
      state.accountGroupsMetadata[groupId] ??= {};
      state.accountGroupsMetadata[groupId].hidden = {
        value: hidden,
        lastUpdatedAt: Date.now(),
      };

      // Update tree node directly using efficient mapping
      const walletId = this.#groupIdToWalletId.get(groupId);
      if (walletId) {
        state.accountTree.wallets[walletId].groups[groupId].metadata.hidden =
          hidden;
      }
    });

    // Trigger atomic sync for group hiding
    this.#syncingService.enqueueSingleGroupSync(groupId);
  }

  /**
   * Registers message handlers for the AccountTreeController.
   */
  #registerMessageHandlers(): void {
    this.messagingSystem.registerActionHandler(
      `${controllerName}:getSelectedAccountGroup`,
      this.getSelectedAccountGroup.bind(this),
    );

    this.messagingSystem.registerActionHandler(
      `${controllerName}:setSelectedAccountGroup`,
      this.setSelectedAccountGroup.bind(this),
    );

    this.messagingSystem.registerActionHandler(
      `${controllerName}:getAccountsFromSelectedAccountGroup`,
      this.getAccountsFromSelectedAccountGroup.bind(this),
    );
  }

  async syncWithUserStorage(): Promise<void> {
    return this.#syncingService.performFullSync();
  }

  /**
   * Creates an backup and sync context for sync operations.
   * Used by the syncing service.
   *
   * @returns The backup and sync context.
   */
  #createBackupAndSyncContext(): BackupAndSyncContext {
    return {
      controller: this,
      messenger: this.messagingSystem,
      controllerStateUpdateFn: this.update.bind(this),
      traceFn: this.#trace.bind(this),
      emitAnalyticsEventFn:
        this.#backupAndSyncConfig.emitBackupAndSyncEvent.bind(this),
      enableDebugLogging: this.#backupAndSyncConfig.enableDebugLogging,
      disableMultichainAccountSyncing: this.#disableMultichainAccountSyncing,
      groupIdToWalletId: this.#groupIdToWalletId,
    };
  }
}<|MERGE_RESOLUTION|>--- conflicted
+++ resolved
@@ -98,14 +98,12 @@
 
   readonly #groupIdToWalletId: Map<AccountGroupId, AccountWalletId>;
 
-<<<<<<< HEAD
   /**
    * Service responsible for all backup and sync operations.
    */
   readonly #syncingService: BackupAndSyncService;
-=======
+
   readonly #newGroupsMap: WeakMap<AccountGroupObject, boolean>;
->>>>>>> 3b111446
 
   readonly #rules: [EntropyRule, SnapRule, KeyringRule];
 
@@ -156,7 +154,6 @@
     // Reverse map to allow fast wallet node access from a group ID.
     this.#groupIdToWalletId = new Map();
 
-<<<<<<< HEAD
     // Initialize trace function before syncing service
     this.#trace = config?.trace ?? traceFallback;
 
@@ -175,10 +172,8 @@
     this.#syncingService = new BackupAndSyncService(
       this.#createBackupAndSyncContext(),
     );
-=======
     // Temporary map to track which groups contain new accounts (for naming optimization)
     this.#newGroupsMap = new WeakMap();
->>>>>>> 3b111446
 
     // Rules to apply to construct the wallets tree.
     this.#rules = [
