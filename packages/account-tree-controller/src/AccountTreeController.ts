--- conflicted
+++ resolved
@@ -10,13 +10,9 @@
   AccountWalletId,
   AccountSelector,
   MultichainAccountWalletId,
-<<<<<<< HEAD
   Bip44Account,
   MultichainAccountWallet,
   MultichainAccountGroup,
-=======
-  AccountGroupType,
->>>>>>> 5f58199c
 } from '@metamask/account-api';
 import { type AccountId } from '@metamask/accounts-controller';
 import type { StateMetadata } from '@metamask/base-controller';
@@ -34,14 +30,11 @@
 } from './backup-and-sync/analytics';
 import { BackupAndSyncService } from './backup-and-sync/service';
 import type { BackupAndSyncContext } from './backup-and-sync/types';
-<<<<<<< HEAD
 import type {
   AccountGroupMultichainAccountObject,
   AccountGroupObject,
+  AccountTypeOrderKey,
 } from './group';
-import { isAccountGroupNameUnique } from './group';
-=======
-import type { AccountGroupObject, AccountTypeOrderKey } from './group';
 import {
   ACCOUNT_TYPE_TO_SORT_ORDER,
   isAccountGroupNameUnique,
@@ -49,7 +42,6 @@
   MAX_SORT_ORDER,
 } from './group';
 import { projectLogger as log } from './logger';
->>>>>>> 5f58199c
 import type { Rule } from './rule';
 import { EntropyRule } from './rules/entropy';
 import { KeyringRule } from './rules/keyring';
@@ -286,9 +278,6 @@
    * state with it.
    */
   init() {
-<<<<<<< HEAD
-    // For now, we always re-compute all wallets, we do not re-use the existing state.
-=======
     if (this.#initialized) {
       // We prevent re-initilializing the state multiple times. Though, we can use
       // `reinit` to re-init everything from scratch.
@@ -297,7 +286,7 @@
 
     log('Initializing...');
 
->>>>>>> 5f58199c
+    // For now, we always re-compute all wallets, we do not re-use the existing state.
     const wallets: AccountTreeControllerState['accountTree']['wallets'] = {};
 
     // Clear mappings for fresh rebuild.
@@ -309,7 +298,6 @@
     const previousSelectedAccountGroup =
       this.state.accountTree.selectedAccountGroup;
 
-<<<<<<< HEAD
     // Insert all multichain account wallet/groups.
     for (const wallet of this.#getMultichainAccountWallets()) {
       for (const group of wallet.getMultichainAccountGroups()) {
@@ -321,10 +309,6 @@
       }
     }
 
-    // Insert all other kind of accounts (private keys, HW, other Snap accounts, etc.).
-    for (const account of this.#listAccounts()) {
-      this.#insertAccount(wallets, account);
-=======
     // There's no guarantee that accounts would be sorted by their import time
     // with `listMultichainAccounts`. We have to sort them here before constructing
     // the tree.
@@ -340,10 +324,9 @@
       (a, b) => a.metadata.importTime - b.metadata.importTime,
     );
 
-    // For now, we always re-compute all wallets, we do not re-use the existing state.
+    // Insert all other kind of accounts (private keys, HW, other Snap accounts, etc.).
     for (const account of accounts) {
-      this.#insert(wallets, account);
->>>>>>> 5f58199c
+      this.#insertAccount(wallets, account);
     }
 
     // Once we have the account tree, we can apply persisted metadata (names + UI states).
@@ -819,28 +802,23 @@
    * @param account - New account.
    */
   #handleAccountAdded(account: InternalAccount) {
-<<<<<<< HEAD
-    if (isBip44Account(account)) {
-      // We're skipping BIP-44 accounts since we rely on the `MultichainAccountService` to do
-      // the grouping of wallets/groups directly.
-      return;
-    }
-
-    this.update((state) => {
-      this.#insertAccount(state.accountTree.wallets, account);
-=======
     // We wait for the first `init` to be called to actually build up the tree and
     // mutate it. We expect the caller to first update the `AccountsController` state
     // to force the migration of accounts, and then call `init`.
     if (!this.#initialized) {
       return;
     }
->>>>>>> 5f58199c
+
+    if (isBip44Account(account)) {
+      // We're skipping BIP-44 accounts since we rely on the `MultichainAccountService` to do
+      // the grouping of wallets/groups directly.
+      return;
+    }
 
     // Check if this account is already known by the tree to avoid double-insertion.
     if (!this.#accountIdToContext.has(account.id)) {
       this.update((state) => {
-        this.#insert(state.accountTree.wallets, account);
+        this.#insertAccount(state.accountTree.wallets, account);
 
         const context = this.#accountIdToContext.get(account.id);
         if (context) {
@@ -1160,6 +1138,7 @@
       this.#accountIdToContext.set(accountId, {
         walletId: wallet.id,
         groupId: group.id,
+        sortOrder: 0,
       });
     }
   }
@@ -1358,11 +1337,11 @@
       const wallet =
         state.accountTree.wallets[multichainAccountGroup.wallet.id];
       if (wallet) {
-        this.#applyAccountWalletMetadata(wallet);
+        this.#applyAccountWalletMetadata(state, wallet.id);
 
         const group = wallet.groups[multichainAccountGroup.id];
         if (group) {
-          this.#applyAccountGroupMetadata(wallet, group);
+          this.#applyAccountGroupMetadata(state, wallet.id, group.id);
         }
       }
     });
