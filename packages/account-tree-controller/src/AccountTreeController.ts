--- conflicted
+++ resolved
@@ -475,16 +475,8 @@
     let proposedName = ''; // Empty means there's no computed name for this group.
 
     for (const id of group.accounts) {
-<<<<<<< HEAD
       const account = this.messenger.call('AccountsController:getAccount', id);
-      if (!account) {
-=======
-      const account = this.messagingSystem.call(
-        'AccountsController:getAccount',
-        id,
-      );
       if (!account || !account.metadata.name.length) {
->>>>>>> 9ec5d0ea
         continue;
       }
 
