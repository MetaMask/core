import {
  AccountWalletType,
  AccountGroupType,
  select,
} from '@metamask/account-api';
import type {
  AccountGroupId,
  AccountWalletId,
  AccountSelector,
  MultichainAccountWalletId,
} from '@metamask/account-api';
import type { MultichainAccountWalletStatus } from '@metamask/account-api';
import { type AccountId } from '@metamask/accounts-controller';
import type { StateMetadata } from '@metamask/base-controller';
<<<<<<< HEAD
import { BaseController } from '@metamask/base-controller/next';
=======
import { BaseController } from '@metamask/base-controller';
import type { TraceCallback } from '@metamask/controller-utils';
>>>>>>> 09d848c4
import { isEvmAccountType } from '@metamask/keyring-api';
import type { InternalAccount } from '@metamask/keyring-internal-api';
import { assert } from '@metamask/utils';

import type { BackupAndSyncEmitAnalyticsEventParams } from './backup-and-sync/analytics';
import {
  formatAnalyticsEvent,
  traceFallback,
} from './backup-and-sync/analytics';
import { BackupAndSyncService } from './backup-and-sync/service';
import type { BackupAndSyncContext } from './backup-and-sync/types';
import type { AccountGroupObject } from './group';
import {
  isAccountGroupNameUnique,
  isAccountGroupNameUniqueFromWallet,
} from './group';
import type { Rule } from './rule';
import { EntropyRule } from './rules/entropy';
import { KeyringRule } from './rules/keyring';
import { SnapRule } from './rules/snap';
import type {
  AccountTreeControllerConfig,
  AccountTreeControllerInternalBackupAndSyncConfig,
  AccountTreeControllerMessenger,
  AccountTreeControllerState,
} from './types';
import { type AccountWalletObject, type AccountWalletObjectOf } from './wallet';

export const controllerName = 'AccountTreeController';

const accountTreeControllerMetadata: StateMetadata<AccountTreeControllerState> =
  {
    accountTree: {
      includeInStateLogs: true,
      persist: false, // We do re-recompute this state everytime.
      anonymous: false,
      usedInUi: true,
    },
    isAccountTreeSyncingInProgress: {
      includeInStateLogs: false,
      persist: false,
      anonymous: false,
      usedInUi: true,
    },
    hasAccountTreeSyncingSyncedAtLeastOnce: {
      includeInStateLogs: true,
      persist: true,
      anonymous: false,
      usedInUi: true,
    },
    accountGroupsMetadata: {
      includeInStateLogs: true,
      persist: true,
      anonymous: false,
      usedInUi: true,
    },
    accountWalletsMetadata: {
      includeInStateLogs: true,
      persist: true,
      anonymous: false,
      usedInUi: true,
    },
  };

/**
 * Gets default state of the `AccountTreeController`.
 *
 * @returns The default state of the `AccountTreeController`.
 */
export function getDefaultAccountTreeControllerState(): AccountTreeControllerState {
  return {
    accountTree: {
      wallets: {},
      selectedAccountGroup: '',
    },
    isAccountTreeSyncingInProgress: false,
    hasAccountTreeSyncingSyncedAtLeastOnce: false,
    accountGroupsMetadata: {},
    accountWalletsMetadata: {},
  };
}

/**
 * Context for an account.
 */
export type AccountContext = {
  /**
   * Wallet ID associated to that account.
   */
  walletId: AccountWalletObject['id'];

  /**
   * Account group ID associated to that account.
   */
  groupId: AccountGroupObject['id'];
};

export class AccountTreeController extends BaseController<
  typeof controllerName,
  AccountTreeControllerState,
  AccountTreeControllerMessenger
> {
  readonly #accountIdToContext: Map<AccountId, AccountContext>;

  readonly #groupIdToWalletId: Map<AccountGroupId, AccountWalletId>;

  /**
   * Service responsible for all backup and sync operations.
   */
  readonly #backupAndSyncService: BackupAndSyncService;

  readonly #rules: [EntropyRule, SnapRule, KeyringRule];

  readonly #trace: TraceCallback;

  readonly #backupAndSyncConfig: AccountTreeControllerInternalBackupAndSyncConfig;

  /**
   * Constructor for AccountTreeController.
   *
   * @param options - The controller options.
   * @param options.messenger - The messenger object.
   * @param options.state - Initial state to set on this controller
   * @param options.config - Optional configuration for the controller.
   */

  constructor({
    messenger,
    state,
    config,
  }: {
    messenger: AccountTreeControllerMessenger;
    state?: Partial<AccountTreeControllerState>;
    config?: AccountTreeControllerConfig;
  }) {
    super({
      messenger,
      name: controllerName,
      metadata: accountTreeControllerMetadata,
      state: {
        ...getDefaultAccountTreeControllerState(),
        ...state,
      },
    });

    // Reverse map to allow fast node access from an account ID.
    this.#accountIdToContext = new Map();

    // Reverse map to allow fast wallet node access from a group ID.
    this.#groupIdToWalletId = new Map();

    // Rules to apply to construct the wallets tree.
    this.#rules = [
      // 1. We group by entropy-source
      new EntropyRule(this.messenger),
      // 2. We group by Snap ID
      new SnapRule(this.messenger),
      // 3. We group by wallet type (this rule cannot fail and will group all non-matching accounts)
      new KeyringRule(this.messenger),
    ];

<<<<<<< HEAD
    this.messenger.subscribe('AccountsController:accountAdded', (account) => {
      this.#handleAccountAdded(account);
    });
=======
    // Initialize trace function
    this.#trace = config?.trace ?? traceFallback;

    // Initialize backup and sync config
    this.#backupAndSyncConfig = {
      emitAnalyticsEventFn: (event: BackupAndSyncEmitAnalyticsEventParams) => {
        return (
          config?.backupAndSync?.onBackupAndSyncEvent &&
          config.backupAndSync.onBackupAndSyncEvent(formatAnalyticsEvent(event))
        );
      },
    };

    // Initialize the backup and sync service
    this.#backupAndSyncService = new BackupAndSyncService(
      this.#createBackupAndSyncContext(),
    );

    this.messagingSystem.subscribe(
      'AccountsController:accountAdded',
      (account) => {
        this.#handleAccountAdded(account);
      },
    );
>>>>>>> 09d848c4

    this.messenger.subscribe(
      'AccountsController:accountRemoved',
      (accountId) => {
        this.#handleAccountRemoved(accountId);
      },
    );

    this.messenger.subscribe(
      'AccountsController:selectedAccountChange',
      (account) => {
        this.#handleSelectedAccountChange(account);
      },
    );

<<<<<<< HEAD
    this.messenger.subscribe('AccountsController:accountRenamed', (account) => {
      this.#handleAccountRenamed(account);
    });
=======
    this.messagingSystem.subscribe(
      'UserStorageController:stateChange',
      (userStorageControllerState) => {
        this.#backupAndSyncService.handleUserStorageStateChange(
          userStorageControllerState,
        );
      },
    );

    this.messagingSystem.subscribe(
      'MultichainAccountService:walletStatusChange',
      (walletId, status) => {
        this.#handleMultichainAccountWalletStatusChange(walletId, status);
      },
    );
>>>>>>> 09d848c4

    this.#registerMessageHandlers();
  }

  /**
   * Initialize the controller's state.
   *
   * It constructs the initial state of the account tree (tree nodes, nodes
   * names, metadata, etc..) and will automatically update the controller's
   * state with it.
   */
  init() {
    const wallets: AccountTreeControllerState['accountTree']['wallets'] = {};

    // Clear mappings for fresh rebuild.
    this.#accountIdToContext.clear();
    this.#groupIdToWalletId.clear();

    // Keep the current selected group to check if it's still part of the tree
    // after rebuilding it.
    const previousSelectedAccountGroup =
      this.state.accountTree.selectedAccountGroup;

    // For now, we always re-compute all wallets, we do not re-use the existing state.
    for (const account of this.#listAccounts()) {
      this.#insert(wallets, account);
    }

    // Once we have the account tree, we can apply persisted metadata (names + UI states).
    let previousSelectedAccountGroupStillExists = false;
    for (const wallet of Object.values(wallets)) {
      this.#applyAccountWalletMetadata(wallet);

      for (const group of Object.values(wallet.groups)) {
        if (group.id === previousSelectedAccountGroup) {
          previousSelectedAccountGroupStillExists = true;
        }
      }
    }

    this.update((state) => {
      state.accountTree.wallets = wallets;

      // Apply group metadata within the state update
      for (const wallet of Object.values(state.accountTree.wallets)) {
        for (const group of Object.values(wallet.groups)) {
          this.#applyAccountGroupMetadata(state, wallet.id, group.id);
        }
      }

      if (
        !previousSelectedAccountGroupStillExists ||
        previousSelectedAccountGroup === ''
      ) {
        // No group is selected yet OR group no longer exists, re-sync with the
        // AccountsController.
        state.accountTree.selectedAccountGroup =
          this.#getDefaultSelectedAccountGroup(wallets);
      }
    });

    // We still compare the previous and new value, the previous one could have been
    // an empty string and `#getDefaultSelectedAccountGroup` could also return an
    // empty string too, thus, we would re-use the same value here again. In that
    // case, no need to fire any event.
    if (
      previousSelectedAccountGroup !==
      this.state.accountTree.selectedAccountGroup
    ) {
      this.messagingSystem.publish(
        `${controllerName}:selectedAccountGroupChange`,
        this.state.accountTree.selectedAccountGroup,
        previousSelectedAccountGroup,
      );
    }
  }

  /**
   * Rule for entropy-base wallets.
   *
   * @returns The rule for entropy-based wallets.
   */
  #getEntropyRule(): EntropyRule {
    return this.#rules[0];
  }

  /**
   * Rule for Snap-base wallets.
   *
   * @returns The rule for snap-based wallets.
   */
  #getSnapRule(): SnapRule {
    return this.#rules[1];
  }

  /**
   * Rule for keyring-base wallets.
   *
   * This rule acts as a fallback and never fails since all accounts
   * comes from a keyring anyway.
   *
   * @returns The fallback rule for every accounts that did not match
   * any other rules.
   */
  #getKeyringRule(): KeyringRule {
    return this.#rules[2];
  }

  /**
   * Applies wallet metadata updates (name) by checking the persistent state
   * first, and then fallbacks to default values (based on the wallet's
   * type).
   *
   * @param wallet Account wallet object to update.
   */
  #applyAccountWalletMetadata(wallet: AccountWalletObject) {
    const persistedMetadata = this.state.accountWalletsMetadata[wallet.id];

    // Apply persisted name if available (including empty strings)
    if (persistedMetadata?.name !== undefined) {
      wallet.metadata.name = persistedMetadata.name.value;
    } else if (!wallet.metadata.name) {
      // Generate default name if none exists
      if (wallet.type === AccountWalletType.Entropy) {
        wallet.metadata.name =
          this.#getEntropyRule().getDefaultAccountWalletName(wallet);
      } else if (wallet.type === AccountWalletType.Snap) {
        wallet.metadata.name =
          this.#getSnapRule().getDefaultAccountWalletName(wallet);
      } else {
        wallet.metadata.name =
          this.#getKeyringRule().getDefaultAccountWalletName(wallet);
      }
    }
  }

  /**
   * Gets the appropriate rule instance for a given wallet type.
   *
   * @param wallet - The wallet object to get the rule for.
   * @returns The rule instance that handles the wallet's type.
   */
  #getRuleForWallet<WalletType extends AccountWalletType>(
    wallet: AccountWalletObjectOf<WalletType>,
  ): Rule<WalletType, AccountGroupType> {
    switch (wallet.type) {
      case AccountWalletType.Entropy:
        return this.#getEntropyRule() as unknown as Rule<
          WalletType,
          AccountGroupType
        >;
      case AccountWalletType.Snap:
        return this.#getSnapRule() as unknown as Rule<
          WalletType,
          AccountGroupType
        >;
      default:
        return this.#getKeyringRule() as unknown as Rule<
          WalletType,
          AccountGroupType
        >;
    }
  }

  /**
   * Applies group metadata updates (name, pinned, hidden flags) by checking
   * the persistent state first, and then fallbacks to default values (based
   * on the wallet's
   * type).
   *
   * @param state Controller state to update for persistence.
   * @param walletId The wallet ID containing the group.
   * @param groupId The account group ID to update.
   */
  #applyAccountGroupMetadata(
    state: AccountTreeControllerState,
    walletId: AccountWalletId,
    groupId: AccountGroupId,
  ) {
    const wallet = state.accountTree.wallets[walletId];
    const group = wallet.groups[groupId];
    const persistedGroupMetadata = state.accountGroupsMetadata[group.id];

    // Apply persisted name if available (including empty strings)
    if (persistedGroupMetadata?.name !== undefined) {
      state.accountTree.wallets[walletId].groups[groupId].metadata.name =
        persistedGroupMetadata.name.value;
    } else if (!group.metadata.name) {
      // Get the appropriate rule for this wallet type
      const rule = this.#getRuleForWallet(wallet);

      // Skip computed names for now - use default naming with per-wallet logic
      // TODO: Implement computed names in a future iteration

      // Generate default name and ensure it's unique within the wallet
      let proposedName = '';
      let proposedNameIndex: number;

      // Parse the highest account index being used (similar to accounts-controller)
      let highestAccountNameIndex = 0;
      for (const existingGroup of Object.values(
        wallet.groups,
      ) as AccountGroupObject[]) {
        // Skip the current group being processed
        if (existingGroup.id === group.id) {
          continue;
        }
        // Parse the existing group name to extract the numeric index
        // TODO: This regex only matches "Account N" pattern. Hardware wallets (Trezor, Ledger, etc.)
        // use different patterns like "Trezor N", "Ledger N" per keyringTypeToName().
        // We'll enhance this to handle all keyring types in a future iteration.
        const nameMatch = existingGroup.metadata.name.match(/Account (\d+)$/u);
        if (nameMatch) {
          const nameIndex = parseInt(nameMatch[1], 10);
          if (nameIndex > highestAccountNameIndex) {
            highestAccountNameIndex = nameIndex;
          }
        }
      }

      // For entropy-based multichain groups, start with the actual groupIndex
      if (
        group.type === AccountGroupType.MultichainAccount &&
        group.metadata.entropy
      ) {
        proposedNameIndex = group.metadata.entropy.groupIndex;
      } else {
        // For other wallet types, start with the number of existing groups
        // This gives us the next logical sequential number
        proposedNameIndex = Object.keys(wallet.groups).length - 1;
      }

      // Use the higher of the two: highest parsed index or computed index
      proposedNameIndex = Math.min(highestAccountNameIndex, proposedNameIndex);

      // Find a unique name by checking for conflicts and incrementing if needed
      let nameExists: boolean;
      do {
        proposedName = rule.getDefaultAccountGroupName(proposedNameIndex);

        // Check if this name already exists in the wallet (excluding current group)
        nameExists = !isAccountGroupNameUniqueFromWallet(
          wallet,
          group.id,
          proposedName,
        );

        /* istanbul ignore next */
        if (nameExists) {
          proposedNameIndex += 1; // Try next number
        }
      } while (nameExists);

      state.accountTree.wallets[walletId].groups[groupId].metadata.name =
        proposedName;

      // Persist the generated name to ensure consistency
      state.accountGroupsMetadata[group.id] ??= {};
      state.accountGroupsMetadata[group.id].name = {
        value: proposedName,
        // The `lastUpdatedAt` field is used for backup and sync, when comparing local names
        // with backed up names. In this case, the generated name should never take precedence
        // over a user-defined name, so we set `lastUpdatedAt` to 0.
        lastUpdatedAt: 0,
      };
    }

    // Apply persisted UI states
    if (persistedGroupMetadata?.pinned?.value !== undefined) {
      group.metadata.pinned = persistedGroupMetadata.pinned.value;
    }
    if (persistedGroupMetadata?.hidden?.value !== undefined) {
      group.metadata.hidden = persistedGroupMetadata.hidden.value;
    }
  }

  /**
   * Gets the account wallet object from its ID.
   *
   * @param walletId - Account wallet ID.
   * @returns The account wallet object if found, undefined otherwise.
   */
  getAccountWalletObject(
    walletId: AccountWalletId,
  ): AccountWalletObject | undefined {
    const wallet = this.state.accountTree.wallets[walletId];
    if (!wallet) {
      return undefined;
    }

    return wallet;
  }

  /**
   * Gets all account wallet objects.
   *
   * @returns All account wallet objects.
   */
  getAccountWalletObjects(): AccountWalletObject[] {
    return Object.values(this.state.accountTree.wallets);
  }

  /**
   * Gets all underlying accounts from the currently selected account
   * group.
   *
   * It also support account selector, which allows to filter specific
   * accounts given some criterias (account type, address, scopes, etc...).
   *
   * @param selector - Optional account selector.
   * @returns Underlying accounts for the currently selected account (filtered
   * by the selector if provided).
   */
  getAccountsFromSelectedAccountGroup(
    selector?: AccountSelector<InternalAccount>,
  ) {
    const groupId = this.getSelectedAccountGroup();
    if (!groupId) {
      return [];
    }

    const group = this.getAccountGroupObject(groupId);
    // We should never reach this part, so we cannot cover it either.
    /* istanbul ignore next */
    if (!group) {
      return [];
    }

    const accounts: InternalAccount[] = [];
    for (const id of group.accounts) {
      const account = this.messenger.call('AccountsController:getAccount', id);

      // For now, we're filtering undefined account, but I believe
      // throwing would be more appropriate here.
      if (account) {
        accounts.push(account);
      }
    }

    return selector ? select(accounts, selector) : accounts;
  }

  /**
   * Gets the account group object from its ID.
   *
   * @param groupId - Account group ID.
   * @returns The account group object if found, undefined otherwise.
   */
  getAccountGroupObject(
    groupId: AccountGroupId,
  ): AccountGroupObject | undefined {
    const walletId = this.#groupIdToWalletId.get(groupId);
    if (!walletId) {
      return undefined;
    }

    const wallet = this.getAccountWalletObject(walletId);
    return wallet?.groups[groupId];
  }

  /**
   * Handles "AccountsController:accountAdded" event to insert
   * new accounts into the tree.
   *
   * @param account - New account.
   */
  #handleAccountAdded(account: InternalAccount) {
    this.update((state) => {
      this.#insert(state.accountTree.wallets, account);

      const context = this.#accountIdToContext.get(account.id);
      if (context) {
        const { walletId, groupId } = context;

        const wallet = state.accountTree.wallets[walletId];
        if (wallet) {
          this.#applyAccountWalletMetadata(wallet);
          this.#applyAccountGroupMetadata(state, walletId, groupId);
        }
      }
    });
    this.messagingSystem.publish(
      `${controllerName}:accountTreeChange`,
      this.state.accountTree,
    );
  }

  /**
   * Handles "AccountsController:accountRemoved" event to remove
   * given account from the tree.
   *
   * @param accountId - Removed account ID.
   */
  #handleAccountRemoved(accountId: AccountId) {
    const context = this.#accountIdToContext.get(accountId);

    if (context) {
      const { walletId, groupId } = context;

      const previousSelectedAccountGroup =
        this.state.accountTree.selectedAccountGroup;
      let selectedAccountGroupChanged = false;

      this.update((state) => {
        const accounts =
          state.accountTree.wallets[walletId]?.groups[groupId]?.accounts;

        if (accounts) {
          const index = accounts.indexOf(accountId);
          if (index !== -1) {
            accounts.splice(index, 1);

            // Check if we need to update selectedAccountGroup after removal
            if (
              state.accountTree.selectedAccountGroup === groupId &&
              accounts.length === 0
            ) {
              // The currently selected group is now empty, find a new group to select
              const newSelectedAccountGroup = this.#getDefaultAccountGroupId(
                state.accountTree.wallets,
              );
              state.accountTree.selectedAccountGroup = newSelectedAccountGroup;
              selectedAccountGroupChanged =
                newSelectedAccountGroup !== previousSelectedAccountGroup;
            }
          }
          if (accounts.length === 0) {
            this.#pruneEmptyGroupAndWallet(state, walletId, groupId);
          }
        }
      });
      this.messagingSystem.publish(
        `${controllerName}:accountTreeChange`,
        this.state.accountTree,
      );

      // Emit selectedAccountGroupChange event if the selected group changed
      if (selectedAccountGroupChanged) {
        this.messagingSystem.publish(
          `${controllerName}:selectedAccountGroupChange`,
          this.state.accountTree.selectedAccountGroup,
          previousSelectedAccountGroup,
        );
      }

      // Clear reverse-mapping for that account.
      this.#accountIdToContext.delete(accountId);
    }
  }

  /**
   * Helper method to prune a group if it holds no accounts and additionally
   * prune the wallet if it holds no groups. This action should take place
   * after a singular account removal.
   *
   * NOTE: This method should only be used for a group that we know to be empty.
   *
   * @param state - The AccountTreeController state to prune.
   * @param walletId - The wallet ID to prune, the wallet should be the parent of the associated group that holds the removed account.
   * @param groupId - The group ID to prune, the group should be the parent of the associated account that was removed.
   * @returns The updated state.
   */
  #pruneEmptyGroupAndWallet(
    state: AccountTreeControllerState,
    walletId: AccountWalletId,
    groupId: AccountGroupId,
  ) {
    const { wallets } = state.accountTree;

    delete wallets[walletId].groups[groupId];
    this.#groupIdToWalletId.delete(groupId);

    // Clean up metadata for the pruned group
    delete state.accountGroupsMetadata[groupId];

    if (Object.keys(wallets[walletId].groups).length === 0) {
      delete wallets[walletId];
    }
    return state;
  }

  /**
   * Insert an account inside an account tree.
   *
   * We go over multiple rules to try to "match" the account following
   * specific criterias. If a rule "matches" an account, then this
   * account get added into its proper account wallet and account group.
   *
   * @param wallets - Account tree.
   * @param account - The account to be inserted.
   */
  #insert(
    wallets: AccountTreeControllerState['accountTree']['wallets'],
    account: InternalAccount,
  ) {
    const result =
      this.#getEntropyRule().match(account) ??
      this.#getSnapRule().match(account) ??
      this.#getKeyringRule().match(account); // This one cannot fail.

    // Update controller's state.
    const walletId = result.wallet.id;
    let wallet = wallets[walletId];
    if (!wallet) {
      wallets[walletId] = {
        ...result.wallet,
        status: 'ready',
        groups: {},
        metadata: {
          name: '', // Will get updated later.
          ...result.wallet.metadata,
        },
        // We do need to type-cast since we're not narrowing `result` with
        // the union tag `result.wallet.type`.
      } as AccountWalletObject;
      wallet = wallets[walletId];

      // Trigger atomic sync for new wallet (only for entropy wallets)
      if (wallet.type === AccountWalletType.Entropy) {
        this.#backupAndSyncService.enqueueSingleWalletSync(walletId);
      }
    }

    const groupId = result.group.id;
    let group = wallet.groups[groupId];
    if (!group) {
      wallet.groups[groupId] = {
        ...result.group,
        // Type-wise, we are guaranteed to always have at least 1 account.
        accounts: [account.id],
        metadata: {
          name: '',
          ...{ pinned: false, hidden: false }, // Default UI states
          ...result.group.metadata, // Allow rules to override defaults
        },
        // We do need to type-cast since we're not narrowing `result` with
        // the union tag `result.group.type`.
      } as AccountGroupObject;
      group = wallet.groups[groupId];

      // Map group ID to its containing wallet ID for efficient direct access
      this.#groupIdToWalletId.set(groupId, walletId);

      // Trigger atomic sync for new group (only for entropy wallets)
      if (wallet.type === AccountWalletType.Entropy) {
        this.#backupAndSyncService.enqueueSingleGroupSync(groupId);
      }
    } else {
      group.accounts.push(account.id);
    }

    // Update the reverse mapping for this account.
    this.#accountIdToContext.set(account.id, {
      walletId: wallet.id,
      groupId: group.id,
    });
  }

  /**
   * List all internal accounts.
   *
   * @returns The list of all internal accounts.
   */
  #listAccounts(): InternalAccount[] {
    return this.messenger.call('AccountsController:listMultichainAccounts');
  }

  /**
   * Asserts that a group exists in the current account tree.
   *
   * @param groupId - The account group ID to validate.
   * @throws Error if the group does not exist.
   */
  #assertAccountGroupExists(groupId: AccountGroupId): void {
    const exists = this.#groupIdToWalletId.has(groupId);
    if (!exists) {
      throw new Error(`Account group with ID "${groupId}" not found in tree`);
    }
  }

  /**
   * Asserts that a wallet exists in the current account tree.
   *
   * @param walletId - The account wallet ID to validate.
   * @throws Error if the wallet does not exist.
   */
  #assertAccountWalletExists(walletId: AccountWalletId): void {
    const exists = Boolean(this.state.accountTree.wallets[walletId]);
    if (!exists) {
      throw new Error(`Account wallet with ID "${walletId}" not found in tree`);
    }
  }

  /**
   * Asserts that an account group name is unique within the same wallet.
   *
   * @param groupId - The account group ID to exclude from the check.
   * @param name - The name to validate for uniqueness.
   * @throws Error if the name already exists in another group within the same wallet.
   */
  #assertAccountGroupNameIsUnique(groupId: AccountGroupId, name: string): void {
    if (!isAccountGroupNameUnique(this.state, groupId, name)) {
      throw new Error('Account group name already exists');
    }
  }

  /**
   * Gets the currently selected account group ID.
   *
   * @returns The selected account group ID or empty string if none selected.
   */
  getSelectedAccountGroup(): AccountGroupId | '' {
    return this.state.accountTree.selectedAccountGroup;
  }

  /**
   * Sets the selected account group and updates the AccountsController selectedAccount accordingly.
   *
   * @param groupId - The account group ID to select.
   */
  setSelectedAccountGroup(groupId: AccountGroupId): void {
    const previousSelectedAccountGroup =
      this.state.accountTree.selectedAccountGroup;

    // Idempotent check - if the same group is already selected, do nothing
    if (previousSelectedAccountGroup === groupId) {
      return;
    }

    // Find the first account in this group to select
    const accountToSelect = this.#getDefaultAccountFromAccountGroupId(groupId);
    if (!accountToSelect) {
      throw new Error(`No accounts found in group: ${groupId}`);
    }

    // Update our state first
    this.update((state) => {
      state.accountTree.selectedAccountGroup = groupId;
    });
    this.messagingSystem.publish(
      `${controllerName}:selectedAccountGroupChange`,
      groupId,
      previousSelectedAccountGroup,
    );

    // Update AccountsController - this will trigger selectedAccountChange event,
    // but our handler is idempotent so it won't cause infinite loop
    this.messenger.call(
      'AccountsController:setSelectedAccount',
      accountToSelect,
    );
  }

  /**
   * Initializes the selectedAccountGroup based on the currently selected account from AccountsController.
   *
   * @param wallets - Wallets object to use for fallback logic
   * @returns The default selected account group ID or empty string if none selected.
   */
  #getDefaultSelectedAccountGroup(wallets: {
    [walletId: AccountWalletId]: AccountWalletObject;
  }): AccountGroupId | '' {
<<<<<<< HEAD
    const selectedAccount = this.messenger.call(
      'AccountsController:getSelectedAccount',
=======
    const selectedAccount = this.messagingSystem.call(
      'AccountsController:getSelectedMultichainAccount',
>>>>>>> 09d848c4
    );
    if (selectedAccount && selectedAccount.id) {
      const accountMapping = this.#accountIdToContext.get(selectedAccount.id);
      if (accountMapping) {
        const { groupId } = accountMapping;

        return groupId;
      }
    }

    // Default to the default group in case of errors.
    return this.#getDefaultAccountGroupId(wallets);
  }

  /**
   * Handles selected account change from AccountsController.
   * Updates selectedAccountGroup to match the selected account.
   *
   * @param account - The newly selected account.
   */
  #handleSelectedAccountChange(account: InternalAccount): void {
    const accountMapping = this.#accountIdToContext.get(account.id);
    if (!accountMapping) {
      // Account not in tree yet, might be during initialization
      return;
    }

    const { groupId } = accountMapping;
    const previousSelectedAccountGroup =
      this.state.accountTree.selectedAccountGroup;

    // Idempotent check - if the same group is already selected, do nothing
    if (previousSelectedAccountGroup === groupId) {
      return;
    }

    // Update selectedAccountGroup to match the selected account
    this.update((state) => {
      state.accountTree.selectedAccountGroup = groupId;
    });
    this.messagingSystem.publish(
      `${controllerName}:selectedAccountGroupChange`,
      groupId,
      previousSelectedAccountGroup,
    );
  }

  /**
   * Handles multichain account wallet status change from
   * the MultichainAccountService.
   *
   * @param walletId - Multichain account wallet ID.
   * @param walletStatus - New multichain account wallet status.
   */
  #handleMultichainAccountWalletStatusChange(
    walletId: MultichainAccountWalletId,
    walletStatus: MultichainAccountWalletStatus,
  ): void {
    this.update((state) => {
      const wallet = state.accountTree.wallets[walletId];

      if (wallet) {
        wallet.status = walletStatus;
      }
    });
  }

  /**
   * Gets account group object.
   *
   * @param groupId - The account group ID.
   * @returns The account group or undefined if not found.
   */
  #getAccountGroup(groupId: AccountGroupId): AccountGroupObject | undefined {
    const found = Object.values(this.state.accountTree.wallets).find(
      (wallet) => wallet.groups[groupId] !== undefined,
    );

    return found?.groups[groupId];
  }

  /**
   * Gets the default account for specified group.
   *
   * @param groupId - The account group ID.
   * @returns The first account ID in the group, or undefined if no accounts found.
   */
  #getDefaultAccountFromAccountGroupId(
    groupId: AccountGroupId,
  ): AccountId | undefined {
    const group = this.#getAccountGroup(groupId);

    if (group) {
      let candidate;
      for (const id of group.accounts) {
        const account = this.messenger.call(
          'AccountsController:getAccount',
          id,
        );

        if (!candidate) {
          candidate = id;
        }
        if (account && isEvmAccountType(account.type)) {
          // EVM accounts have a higher priority, so if we find any, we just
          // use that account!
          return account.id;
        }
      }

      return candidate;
    }

    return undefined;
  }

  /**
   * Gets the default group id, which is either, the first non-empty group that contains an EVM account or
   * just the first non-empty group with any accounts.
   *
   * @param wallets - The wallets object to search.
   * @returns The ID of the first non-empty group, or an empty string if no groups are found.
   */
  #getDefaultAccountGroupId(wallets: {
    [walletId: AccountWalletId]: AccountWalletObject;
  }): AccountGroupId | '' {
    let candidate: AccountGroupId | '' = '';

    for (const wallet of Object.values(wallets)) {
      for (const group of Object.values(wallet.groups)) {
        // We only update the candidate with the first non-empty group, but still
        // try to find a group that contains an EVM account (the `candidate` is
        // our fallback).
        if (candidate === '' && group.accounts.length > 0) {
          candidate = group.id;
        }

        for (const id of group.accounts) {
          const account = this.messenger.call(
            'AccountsController:getAccount',
            id,
          );

          if (account && isEvmAccountType(account.type)) {
            // EVM accounts have a higher priority, so if we find any, we just
            // use that group!
            return group.id;
          }
        }
      }
    }
    return candidate;
  }

  /**
   * Resolves name conflicts by adding a suffix to make the name unique.
   *
   * @internal
   * @param wallet - The wallet to check within.
   * @param groupId - The account group ID to exclude from the check.
   * @param name - The desired name that has a conflict.
   * @returns A unique name with suffix added if necessary.
   */
  resolveNameConflict(
    wallet: AccountWalletObject,
    groupId: AccountGroupId,
    name: string,
  ): string {
    let suffix = 2;
    let candidateName = `${name} (${suffix})`;

    // Keep incrementing suffix until we find a unique name
    while (
      !isAccountGroupNameUniqueFromWallet(wallet, groupId, candidateName)
    ) {
      suffix += 1;
      candidateName = `${name} (${suffix})`;
    }

    return candidateName;
  }

  /**
   * Sets a custom name for an account group.
   *
   * @param groupId - The account group ID.
   * @param name - The custom name to set.
   * @param autoHandleConflict - If true, automatically resolves name conflicts by adding a suffix. If false, throws on conflicts.
   * @throws If the account group ID is not found in the current tree.
   * @throws If the account group name already exists and autoHandleConflict is false.
   */
  setAccountGroupName(
    groupId: AccountGroupId,
    name: string,
    autoHandleConflict: boolean = false,
  ): void {
    // Validate that the group exists in the current tree
    this.#assertAccountGroupExists(groupId);

    const walletId = this.#groupIdToWalletId.get(groupId);
    assert(walletId, `Account group with ID "${groupId}" not found in tree`);

    const wallet = this.state.accountTree.wallets[walletId];
    let finalName = name;

    // Handle name conflicts based on the autoHandleConflict flag
    if (
      autoHandleConflict &&
      !isAccountGroupNameUniqueFromWallet(wallet, groupId, name)
    ) {
      finalName = this.resolveNameConflict(wallet, groupId, name);
    } else {
      // Validate that the name is unique
      this.#assertAccountGroupNameIsUnique(groupId, finalName);
    }

    this.update((state) => {
      /* istanbul ignore next */
      if (!state.accountGroupsMetadata[groupId]) {
        state.accountGroupsMetadata[groupId] = {};
      }

      // Update persistent metadata
      state.accountGroupsMetadata[groupId].name = {
        value: finalName,
        lastUpdatedAt: Date.now(),
      };

      // Update tree node directly using efficient mapping
      state.accountTree.wallets[walletId].groups[groupId].metadata.name =
        finalName;
    });

    // Trigger atomic sync for group rename (only for groups from entropy wallets)
    if (wallet.type === AccountWalletType.Entropy) {
      this.#backupAndSyncService.enqueueSingleGroupSync(groupId);
    }
  }

  /**
   * Sets a custom name for an account wallet.
   *
   * @param walletId - The account wallet ID.
   * @param name - The custom name to set.
   * @throws If the account wallet ID is not found in the current tree.
   */
  setAccountWalletName(walletId: AccountWalletId, name: string): void {
    // Validate that the wallet exists in the current tree
    this.#assertAccountWalletExists(walletId);

    this.update((state) => {
      // Update persistent metadata
      state.accountWalletsMetadata[walletId] ??= {};
      state.accountWalletsMetadata[walletId].name = {
        value: name,
        lastUpdatedAt: Date.now(),
      };

      // Update tree node directly
      state.accountTree.wallets[walletId].metadata.name = name;
    });

    // Trigger atomic sync for wallet rename (only for groups from entropy wallets)
    if (
      this.state.accountTree.wallets[walletId].type ===
      AccountWalletType.Entropy
    ) {
      this.#backupAndSyncService.enqueueSingleWalletSync(walletId);
    }
  }

  /**
   * Toggles the pinned state of an account group.
   *
   * @param groupId - The account group ID.
   * @param pinned - Whether the group should be pinned.
   * @throws If the account group ID is not found in the current tree.
   */
  setAccountGroupPinned(groupId: AccountGroupId, pinned: boolean): void {
    // Validate that the group exists in the current tree
    this.#assertAccountGroupExists(groupId);

    const walletId = this.#groupIdToWalletId.get(groupId);

    this.update((state) => {
      /* istanbul ignore next */
      if (!state.accountGroupsMetadata[groupId]) {
        state.accountGroupsMetadata[groupId] = {};
      }

      // Update persistent metadata
      state.accountGroupsMetadata[groupId].pinned = {
        value: pinned,
        lastUpdatedAt: Date.now(),
      };

      // Update tree node directly using efficient mapping
      if (walletId) {
        state.accountTree.wallets[walletId].groups[groupId].metadata.pinned =
          pinned;
      }
    });

    // Trigger atomic sync for group pinning (only for groups from entropy wallets)
    if (
      walletId &&
      this.state.accountTree.wallets[walletId].type ===
        AccountWalletType.Entropy
    ) {
      this.#backupAndSyncService.enqueueSingleGroupSync(groupId);
    }
  }

  /**
   * Toggles the hidden state of an account group.
   *
   * @param groupId - The account group ID.
   * @param hidden - Whether the group should be hidden.
   * @throws If the account group ID is not found in the current tree.
   */
  setAccountGroupHidden(groupId: AccountGroupId, hidden: boolean): void {
    // Validate that the group exists in the current tree
    this.#assertAccountGroupExists(groupId);

    const walletId = this.#groupIdToWalletId.get(groupId);

    this.update((state) => {
      /* istanbul ignore next */
      if (!state.accountGroupsMetadata[groupId]) {
        state.accountGroupsMetadata[groupId] = {};
      }

      // Update persistent metadata
      state.accountGroupsMetadata[groupId].hidden = {
        value: hidden,
        lastUpdatedAt: Date.now(),
      };

      // Update tree node directly using efficient mapping
      if (walletId) {
        state.accountTree.wallets[walletId].groups[groupId].metadata.hidden =
          hidden;
      }
    });

    // Trigger atomic sync for group hiding (only for groups from entropy wallets)
    if (
      walletId &&
      this.state.accountTree.wallets[walletId].type ===
        AccountWalletType.Entropy
    ) {
      this.#backupAndSyncService.enqueueSingleGroupSync(groupId);
    }
  }

  /**
   * Clears the controller state and resets to default values.
   * Also clears the backup and sync service state.
   */
  clearState(): void {
    this.update(() => {
      return {
        ...getDefaultAccountTreeControllerState(),
      };
    });
    this.#backupAndSyncService.clearState();
  }

  /**
   * Registers message handlers for the AccountTreeController.
   */
  #registerMessageHandlers(): void {
    this.messenger.registerActionHandler(
      `${controllerName}:getSelectedAccountGroup`,
      this.getSelectedAccountGroup.bind(this),
    );

    this.messenger.registerActionHandler(
      `${controllerName}:setSelectedAccountGroup`,
      this.setSelectedAccountGroup.bind(this),
    );

    this.messenger.registerActionHandler(
      `${controllerName}:getAccountsFromSelectedAccountGroup`,
      this.getAccountsFromSelectedAccountGroup.bind(this),
    );

    this.messagingSystem.registerActionHandler(
      `${controllerName}:setAccountWalletName`,
      this.setAccountWalletName.bind(this),
    );

    this.messagingSystem.registerActionHandler(
      `${controllerName}:setAccountGroupName`,
      this.setAccountGroupName.bind(this),
    );

    this.messagingSystem.registerActionHandler(
      `${controllerName}:setAccountGroupPinned`,
      this.setAccountGroupPinned.bind(this),
    );

    this.messagingSystem.registerActionHandler(
      `${controllerName}:setAccountGroupHidden`,
      this.setAccountGroupHidden.bind(this),
    );
  }

  /**
   * Bi-directionally syncs the account tree with user storage.
   * This will perform a full sync, including both pulling updates
   * from user storage and pushing local changes to user storage.
   * This also performs legacy account syncing if needed.
   *
   * IMPORTANT:
   * If a full sync is already in progress, it will return the ongoing promise.
   *
   * @returns A promise that resolves when the sync is complete.
   */
  async syncWithUserStorage(): Promise<void> {
    return this.#backupAndSyncService.performFullSync();
  }

  /**
   * Bi-directionally syncs the account tree with user storage.
   * This will ensure at least one full sync is ran, including both pulling updates
   * from user storage and pushing local changes to user storage.
   * This also performs legacy account syncing if needed.
   *
   * IMPORTANT:
   * If the first ever full sync is already in progress, it will return the ongoing promise.
   * If the first ever full sync was previously completed, it will NOT start a new sync, and will resolve immediately.
   *
   * @returns A promise that resolves when the first ever full sync is complete.
   */
  async syncWithUserStorageAtLeastOnce(): Promise<void> {
    return this.#backupAndSyncService.performFullSyncAtLeastOnce();
  }

  /**
   * Creates an backup and sync context for sync operations.
   * Used by the backup and sync service.
   *
   * @returns The backup and sync context.
   */
  #createBackupAndSyncContext(): BackupAndSyncContext {
    return {
      ...this.#backupAndSyncConfig,
      controller: this,
      messenger: this.messagingSystem,
      controllerStateUpdateFn: this.update.bind(this),
      traceFn: this.#trace.bind(this),
      groupIdToWalletId: this.#groupIdToWalletId,
    };
  }
}<|MERGE_RESOLUTION|>--- conflicted
+++ resolved
@@ -12,12 +12,8 @@
 import type { MultichainAccountWalletStatus } from '@metamask/account-api';
 import { type AccountId } from '@metamask/accounts-controller';
 import type { StateMetadata } from '@metamask/base-controller';
-<<<<<<< HEAD
 import { BaseController } from '@metamask/base-controller/next';
-=======
-import { BaseController } from '@metamask/base-controller';
 import type { TraceCallback } from '@metamask/controller-utils';
->>>>>>> 09d848c4
 import { isEvmAccountType } from '@metamask/keyring-api';
 import type { InternalAccount } from '@metamask/keyring-internal-api';
 import { assert } from '@metamask/utils';
@@ -179,11 +175,6 @@
       new KeyringRule(this.messenger),
     ];
 
-<<<<<<< HEAD
-    this.messenger.subscribe('AccountsController:accountAdded', (account) => {
-      this.#handleAccountAdded(account);
-    });
-=======
     // Initialize trace function
     this.#trace = config?.trace ?? traceFallback;
 
@@ -202,13 +193,9 @@
       this.#createBackupAndSyncContext(),
     );
 
-    this.messagingSystem.subscribe(
-      'AccountsController:accountAdded',
-      (account) => {
-        this.#handleAccountAdded(account);
-      },
-    );
->>>>>>> 09d848c4
+    this.messenger.subscribe('AccountsController:accountAdded', (account) => {
+      this.#handleAccountAdded(account);
+    });
 
     this.messenger.subscribe(
       'AccountsController:accountRemoved',
@@ -224,12 +211,7 @@
       },
     );
 
-<<<<<<< HEAD
-    this.messenger.subscribe('AccountsController:accountRenamed', (account) => {
-      this.#handleAccountRenamed(account);
-    });
-=======
-    this.messagingSystem.subscribe(
+    this.messenger.subscribe(
       'UserStorageController:stateChange',
       (userStorageControllerState) => {
         this.#backupAndSyncService.handleUserStorageStateChange(
@@ -238,13 +220,12 @@
       },
     );
 
-    this.messagingSystem.subscribe(
+    this.messenger.subscribe(
       'MultichainAccountService:walletStatusChange',
       (walletId, status) => {
         this.#handleMultichainAccountWalletStatusChange(walletId, status);
       },
     );
->>>>>>> 09d848c4
 
     this.#registerMessageHandlers();
   }
@@ -907,13 +888,8 @@
   #getDefaultSelectedAccountGroup(wallets: {
     [walletId: AccountWalletId]: AccountWalletObject;
   }): AccountGroupId | '' {
-<<<<<<< HEAD
     const selectedAccount = this.messenger.call(
-      'AccountsController:getSelectedAccount',
-=======
-    const selectedAccount = this.messagingSystem.call(
       'AccountsController:getSelectedMultichainAccount',
->>>>>>> 09d848c4
     );
     if (selectedAccount && selectedAccount.id) {
       const accountMapping = this.#accountIdToContext.get(selectedAccount.id);
