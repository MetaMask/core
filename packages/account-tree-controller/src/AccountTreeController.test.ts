import type {
  AccountWalletId,
  Bip44Account,
  MultichainAccountWalletId,
} from '@metamask/account-api';
import {
  AccountWalletCategory,
  toAccountGroupId,
  toAccountWalletId,
<<<<<<< HEAD
  toMultichainAccountId,
  toMultichainAccountWalletId,
=======
  toDefaultAccountGroupId,
  type AccountGroupId,
>>>>>>> 9e80e4cf
} from '@metamask/account-api';
import { Messenger } from '@metamask/base-controller';
import {
  EthAccountType,
  EthMethod,
  EthScope,
  KeyringAccountEntropyTypeOption,
  SolAccountType,
  SolScope,
} from '@metamask/keyring-api';
import type { KeyringObject } from '@metamask/keyring-controller';
import { KeyringTypes } from '@metamask/keyring-controller';
import type { InternalAccount } from '@metamask/keyring-internal-api';
import type { GetSnap as SnapControllerGetSnap } from '@metamask/snaps-controllers';

import { AccountTreeController } from './AccountTreeController';
import { AccountTreeGroup } from './AccountTreeGroup';
import { AccountTreeWallet } from './AccountTreeWallet';
import { EntropyRule } from './rules/entropy';
import { getAccountWalletNameFromKeyringType } from './rules/keyring';
import {
  type AccountTreeControllerMessenger,
  type AccountTreeControllerActions,
  type AccountTreeControllerEvents,
  type AccountTreeControllerState,
  type AllowedActions,
  type AllowedEvents,
} from './types';

// Local mock of EMPTY_ACCOUNT to avoid circular dependency
const EMPTY_ACCOUNT_MOCK: InternalAccount = {
  id: '',
  address: '',
  options: {},
  methods: [],
  type: EthAccountType.Eoa,
  scopes: [EthScope.Eoa],
  metadata: {
    name: '',
    keyring: {
      type: '',
    },
    importTime: 0,
  },
};

const ETH_EOA_METHODS = [
  EthMethod.PersonalSign,
  EthMethod.Sign,
  EthMethod.SignTransaction,
  EthMethod.SignTypedDataV1,
  EthMethod.SignTypedDataV3,
  EthMethod.SignTypedDataV4,
] as const;

const MOCK_SNAP_1 = {
  id: 'local:mock-snap-id-1',
  name: 'Mock Snap 1',
  enabled: true,
  manifest: {
    proposedName: 'Mock Snap 1',
  },
};

const MOCK_SNAP_2 = {
  id: 'local:mock-snap-id-2',
  name: 'Mock Snap 2',
  enabled: true,
  manifest: {
    proposedName: 'Mock Snap 2',
  },
};

const MOCK_HD_KEYRING_1 = {
  type: KeyringTypes.hd,
  metadata: { id: 'mock-keyring-id-1', name: 'HD Keyring 1' },
  accounts: ['0x123'],
};

const MOCK_HD_KEYRING_2 = {
  type: KeyringTypes.hd,
  metadata: { id: 'mock-keyring-id-2', name: 'HD Keyring 1' },
  accounts: ['0x456'],
};

const MOCK_HD_ACCOUNT_1: Bip44Account<InternalAccount> = {
  id: 'mock-id-1',
  address: '0x123',
  options: {
    entropy: {
      type: KeyringAccountEntropyTypeOption.Mnemonic,
      id: MOCK_HD_KEYRING_1.metadata.id,
      groupIndex: 0,
      derivationPath: '',
    },
  },
  methods: [...ETH_EOA_METHODS],
  type: EthAccountType.Eoa,
  scopes: [EthScope.Eoa],
  metadata: {
    name: 'Account 1',
    keyring: { type: KeyringTypes.hd },
    importTime: 0,
    lastSelected: 0,
    nameLastUpdatedAt: 0,
  },
};

const MOCK_HD_ACCOUNT_2: Bip44Account<InternalAccount> = {
  id: 'mock-id-2',
  address: '0x456',
  options: {
    entropy: {
      type: KeyringAccountEntropyTypeOption.Mnemonic,
      id: MOCK_HD_KEYRING_2.metadata.id,
      groupIndex: 0,
      derivationPath: '',
    },
  },
  methods: [...ETH_EOA_METHODS],
  type: EthAccountType.Eoa,
  scopes: [EthScope.Eoa],
  metadata: {
    name: 'Account 2',
    keyring: { type: KeyringTypes.hd },
    importTime: 0,
    lastSelected: 0,
    nameLastUpdatedAt: 0,
  },
};

const MOCK_SNAP_ACCOUNT_1: Bip44Account<InternalAccount> = {
  id: 'mock-snap-id-1',
  address: 'aabbccdd',
  options: {
    entropy: {
      type: KeyringAccountEntropyTypeOption.Mnemonic,
      id: MOCK_HD_KEYRING_2.metadata.id,
      groupIndex: 1,
      derivationPath: '',
    },
  },
  methods: [...ETH_EOA_METHODS],
  type: SolAccountType.DataAccount,
  scopes: [SolScope.Mainnet],
  metadata: {
    name: 'Snap Acc 1',
    keyring: { type: KeyringTypes.snap },
    snap: MOCK_SNAP_1,
    importTime: 0,
    lastSelected: 0,
  },
};

const MOCK_SNAP_ACCOUNT_2: InternalAccount = {
  id: 'mock-snap-id-2',
  address: '0x789',
  options: {},
  methods: [...ETH_EOA_METHODS],
  type: EthAccountType.Eoa,
  scopes: [EthScope.Eoa],
  metadata: {
    name: 'Snap Acc 2',
    keyring: { type: KeyringTypes.snap },
    snap: MOCK_SNAP_2,
    importTime: 0,
    lastSelected: 0,
  },
};

const MOCK_HARDWARE_ACCOUNT_1: InternalAccount = {
  id: 'mock-hardware-id-1',
  address: '0xABC',
  options: {},
  methods: [...ETH_EOA_METHODS],
  type: EthAccountType.Eoa,
  scopes: [EthScope.Eoa],
  metadata: {
    name: 'Hardware Acc 1',
    keyring: { type: KeyringTypes.ledger },
    importTime: 0,
    lastSelected: 0,
  },
};

/**
 * Creates a new root messenger instance for testing.
 *
 * @returns A new Messenger instance.
 */
function getRootMessenger() {
  return new Messenger<
    AccountTreeControllerActions | AllowedActions,
    AccountTreeControllerEvents | AllowedEvents
  >();
}

/**
 * Retrieves a restricted messenger for the AccountTreeController.
 *
 * @param messenger - The root messenger instance. Defaults to a new Messenger created by getRootMessenger().
 * @returns The restricted messenger for the AccountTreeController.
 */
function getAccountTreeControllerMessenger(
  messenger = getRootMessenger(),
): AccountTreeControllerMessenger {
  return messenger.getRestricted({
    name: 'AccountTreeController',
    allowedEvents: [
      'AccountsController:accountAdded',
      'AccountsController:accountRemoved',
      'AccountsController:selectedAccountChange',
    ],
    allowedActions: [
      'AccountsController:listMultichainAccounts',
      'AccountsController:getAccount',
      'AccountsController:getSelectedAccount',
      'AccountsController:setSelectedAccount',
      'KeyringController:getState',
      'SnapController:get',
    ],
  });
}

/**
 * Sets up the AccountTreeController for testing.
 *
 * @param options - Configuration options for setup.
 * @param options.state - Partial initial state for the controller. Defaults to empty object.
 * @param options.messenger - An optional messenger instance to use. Defaults to a new Messenger.
 * @param options.accounts - Accounts to use for AccountsController:listMultichainAccounts handler.
 * @param options.keyrings - Keyring objects to use for KeyringController:getState handler.
 * @returns An object containing the controller instance and the messenger.
 */
function setup({
  state = {},
  messenger = getRootMessenger(),
  accounts = [],
  keyrings = [],
}: {
  state?: Partial<AccountTreeControllerState>;
  messenger?: Messenger<
    AccountTreeControllerActions | AllowedActions,
    AccountTreeControllerEvents | AllowedEvents
  >;
  accounts?: InternalAccount[];
  keyrings?: KeyringObject[];
} = {}): {
  controller: AccountTreeController;
  messenger: Messenger<
    AccountTreeControllerActions | AllowedActions,
    AccountTreeControllerEvents | AllowedEvents
  >;
  spies: {
    consoleWarn: jest.SpyInstance;
  };
  mocks: {
    KeyringController: {
      keyrings: KeyringObject[];
      getState: jest.Mock;
    };
    AccountsController: {
      accounts: InternalAccount[];
      listMultichainAccounts: jest.Mock;
      getAccount: jest.Mock;
    };
  };
} {
  const mocks = {
    KeyringController: {
      keyrings,
      getState: jest.fn(),
    },
    AccountsController: {
      accounts,
      listMultichainAccounts: jest.fn(),
      getAccount: jest.fn(),
    },
  };

  if (accounts) {
    mocks.AccountsController.listMultichainAccounts.mockImplementation(
      () => mocks.AccountsController.accounts,
    );
    messenger.registerActionHandler(
      'AccountsController:listMultichainAccounts',
      mocks.AccountsController.listMultichainAccounts,
    );

    mocks.AccountsController.getAccount.mockImplementation((id) =>
      mocks.AccountsController.accounts.find((account) => account.id === id),
    );
    messenger.registerActionHandler(
      'AccountsController:getAccount',
      mocks.AccountsController.getAccount,
    );
  }

  if (accounts) {
    // Mock AccountsController:getSelectedAccount to return the first account
    messenger.registerActionHandler(
      'AccountsController:getSelectedAccount',
      () => accounts[0] || MOCK_HD_ACCOUNT_1,
    );

    // Mock AccountsController:setSelectedAccount
    messenger.registerActionHandler(
      'AccountsController:setSelectedAccount',
      jest.fn(),
    );
  }

  if (keyrings) {
    mocks.KeyringController.getState.mockImplementation(() => ({
      isUnlocked: true,
      keyrings: mocks.KeyringController.keyrings,
    }));
    messenger.registerActionHandler(
      'KeyringController:getState',
      mocks.KeyringController.getState,
    );
  }

  const controller = new AccountTreeController({
    messenger: getAccountTreeControllerMessenger(messenger),
    state,
  });

  const consoleWarnSpy = jest
    .spyOn(console, 'warn')
    .mockImplementation(() => undefined);

  return {
    controller,
    messenger,
    spies: { consoleWarn: consoleWarnSpy },
    mocks,
  };
}

describe('AccountTreeController', () => {
  beforeEach(() => {
    jest.resetAllMocks();
  });

  describe('init', () => {
    it('groups accounts by entropy source, then snapId, then wallet type', () => {
      const { controller, messenger } = setup({
        accounts: [
          MOCK_HD_ACCOUNT_1,
          MOCK_HD_ACCOUNT_2,
          MOCK_SNAP_ACCOUNT_1, // Belongs to MOCK_HD_ACCOUNT_2's wallet due to shared entropySource
          MOCK_SNAP_ACCOUNT_2, // Has its own Snap wallet
          MOCK_HARDWARE_ACCOUNT_1, // Has its own Keyring wallet
        ],
        keyrings: [MOCK_HD_KEYRING_1, MOCK_HD_KEYRING_2],
      });

      messenger.registerActionHandler(
        'SnapController:get',
        () =>
          // TODO: Update this to avoid the unknown cast if possible.
          MOCK_SNAP_2 as unknown as ReturnType<
            SnapControllerGetSnap['handler']
          >,
      );

      controller.init();

      const expectedWalletId1 = toMultichainAccountWalletId(
        MOCK_HD_KEYRING_1.metadata.id,
      );
      const expectedWalletId1Group = toMultichainAccountId(
        expectedWalletId1,
        MOCK_HD_ACCOUNT_1.options.entropy.groupIndex,
      );
      const expectedWalletId2 = toMultichainAccountWalletId(
        MOCK_HD_KEYRING_2.metadata.id,
      );
      const expectedWalletId2Group1 = toMultichainAccountId(
        expectedWalletId2,
        MOCK_HD_ACCOUNT_2.options.entropy.groupIndex,
      );
      const expectedWalletId2Group2 = toMultichainAccountId(
        expectedWalletId2,
        MOCK_SNAP_ACCOUNT_1.options.entropy.groupIndex,
      );
      const expectedSnapWalletId = toAccountWalletId(
        AccountWalletCategory.Snap,
        MOCK_SNAP_2.id,
      );
      const expectedSnapWalletIdGroup = toAccountGroupId(
        expectedSnapWalletId,
        MOCK_SNAP_ACCOUNT_2.address,
      );
      const expectedKeyringWalletId = `${AccountWalletCategory.Keyring}:${KeyringTypes.ledger}`;
      const expectedKeyringWalletIdGroup = toAccountGroupId(
        expectedKeyringWalletId,
        MOCK_HARDWARE_ACCOUNT_1.address,
      );

      expect(controller.state).toStrictEqual({
        accountTree: {
          wallets: {
            [expectedWalletId1]: {
              id: expectedWalletId1,
              groups: {
                [expectedWalletId1Group]: {
                  id: expectedWalletId1Group,
                  accounts: [MOCK_HD_ACCOUNT_1.id],
                  metadata: {
                    name: MOCK_HD_ACCOUNT_1.metadata.name,
                  },
                },
              },
              metadata: {
                name: 'Wallet 1',
                type: AccountWalletCategory.Entropy,
                entropy: {
                  id: MOCK_HD_KEYRING_1.metadata.id,
                  index: 0,
                },
              },
            },
            [expectedWalletId2]: {
              id: expectedWalletId2,
              groups: {
                [expectedWalletId2Group1]: {
                  id: expectedWalletId2Group1,
                  accounts: [MOCK_HD_ACCOUNT_2.id],
                  metadata: {
                    name: MOCK_HD_ACCOUNT_2.metadata.name,
                  },
                },
                [expectedWalletId2Group2]: {
                  id: expectedWalletId2Group2,
                  accounts: [MOCK_SNAP_ACCOUNT_1.id],
                  metadata: {
                    name: MOCK_SNAP_ACCOUNT_1.metadata.name,
                  },
                },
              },
              metadata: {
                name: 'Wallet 2',
                type: AccountWalletCategory.Entropy,
                entropy: {
                  id: MOCK_HD_KEYRING_2.metadata.id,
                  index: 1,
                },
              },
            },
            [expectedSnapWalletId]: {
              id: expectedSnapWalletId,
              groups: {
                [expectedSnapWalletIdGroup]: {
                  id: expectedSnapWalletIdGroup,
                  accounts: [MOCK_SNAP_ACCOUNT_2.id],
                  metadata: {
                    name: MOCK_SNAP_ACCOUNT_2.metadata.name,
                  },
                },
              },
              metadata: {
                name: MOCK_SNAP_2.manifest.proposedName,
                type: AccountWalletCategory.Snap,
                snap: {
                  id: MOCK_SNAP_2.id,
                },
              },
            },
            [expectedKeyringWalletId]: {
              id: expectedKeyringWalletId,
              groups: {
                [expectedKeyringWalletIdGroup]: {
                  id: expectedKeyringWalletIdGroup,
                  accounts: [MOCK_HARDWARE_ACCOUNT_1.id],
                  metadata: {
                    name: MOCK_HARDWARE_ACCOUNT_1.metadata.name,
                  },
                },
              },
              metadata: {
                name: getAccountWalletNameFromKeyringType(
                  MOCK_HARDWARE_ACCOUNT_1.metadata.keyring.type as KeyringTypes,
                ),
                type: AccountWalletCategory.Keyring,
                keyring: {
                  type: KeyringTypes.ledger,
                },
              },
            },
          },
          selectedAccountGroup: expect.any(String), // Will be set to some group after init
        },
      } as AccountTreeControllerState);
    });

    it('handles Snap accounts with entropy source', () => {
      const mockSnapAccountWithEntropy: Bip44Account<InternalAccount> = {
        ...MOCK_SNAP_ACCOUNT_2,
        options: {
          entropy: {
            type: KeyringAccountEntropyTypeOption.Mnemonic,
            id: MOCK_HD_KEYRING_2.metadata.id,
            groupIndex: 0,
            derivationPath: '',
          },
        },
        metadata: {
          ...MOCK_SNAP_ACCOUNT_2.metadata,
          snap: MOCK_SNAP_2,
        },
      } as const;

      const { controller, messenger } = setup({
        accounts: [mockSnapAccountWithEntropy],
        keyrings: [MOCK_HD_KEYRING_2],
      });

      messenger.registerActionHandler(
        'SnapController:get',
        () =>
          ({
            manifest: {
              proposedName: 'Test',
            },
          }) as ReturnType<SnapControllerGetSnap['handler']>,
      );

      controller.init();

      const expectedWalletId = toMultichainAccountWalletId(
        MOCK_HD_KEYRING_2.metadata.id,
      );
      const expectedGroupId = toMultichainAccountId(
        expectedWalletId,
        mockSnapAccountWithEntropy.options.entropy.groupIndex,
      );
      expect(
        controller.state.accountTree.wallets[expectedWalletId]?.groups[
          expectedGroupId
        ]?.accounts,
      ).toContain(mockSnapAccountWithEntropy.id);
    });

    it('fallback to Snap ID if Snap cannot be found', () => {
      const { controller, messenger } = setup({
        accounts: [MOCK_SNAP_ACCOUNT_1],
        keyrings: [],
      });

      messenger.registerActionHandler('SnapController:get', () => undefined); // Snap won't be found.

      controller.init();

      // Since no entropy sources will be found, it will be categorized as a
      // "Keyring" wallet
      const wallet1Id = toAccountWalletId(
        AccountWalletCategory.Snap,
        MOCK_SNAP_1.id,
      );

      // FIXME: Do we really want this behavior?
      expect(
        controller.state.accountTree.wallets[wallet1Id]?.metadata.name,
      ).toBe('mock-snap-id-1');
    });

    it('fallback to HD keyring category if entropy sources cannot be found', () => {
      // Create entropy wallets that will both get "Wallet" as base name, then get numbered
      const mockHdAccount1: InternalAccount = {
        ...MOCK_HD_ACCOUNT_1,
        options: { entropySource: MOCK_HD_KEYRING_1.metadata.id },
      };
      const mockHdAccount2: InternalAccount = {
        ...MOCK_HD_ACCOUNT_2,
        options: { entropySource: MOCK_HD_KEYRING_2.metadata.id },
      };

      const { controller } = setup({
        accounts: [mockHdAccount1, mockHdAccount2],
        keyrings: [],
      });

      controller.init();

      // Since no entropy sources will be found, it will be categorized as a
      // "Keyring" wallet
      const wallet1Id = toAccountWalletId(
        AccountWalletCategory.Keyring,
        mockHdAccount1.metadata.keyring.type,
      );
      const wallet2Id = toAccountWalletId(
        AccountWalletCategory.Keyring,
        mockHdAccount1.metadata.keyring.type,
      );

      // FIXME: Do we really want this behavior?
      expect(
        controller.state.accountTree.wallets[wallet1Id]?.metadata.name,
      ).toBe('HD Wallet');
      expect(
        controller.state.accountTree.wallets[wallet2Id]?.metadata.name,
      ).toBe('HD Wallet');
    });
  });

  describe('on AccountsController:accountRemoved', () => {
    it('removes an account from the tree', () => {
      // 2 accounts that share the same entropy source (thus, same wallet).
      const mockHdAccount1: Bip44Account<InternalAccount> = {
        ...MOCK_HD_ACCOUNT_1,
        options: {
          ...MOCK_HD_ACCOUNT_1.options,
          entropy: {
            ...MOCK_HD_ACCOUNT_1.options.entropy,
            id: MOCK_HD_KEYRING_1.metadata.id,
            groupIndex: 0,
          },
        },
      };
      const mockHdAccount2 = {
        ...MOCK_HD_ACCOUNT_2,
        options: {
          ...MOCK_HD_ACCOUNT_2.options,
          entropy: {
            ...MOCK_HD_ACCOUNT_2.options.entropy,
            id: MOCK_HD_KEYRING_1.metadata.id,
            groupIndex: 0,
          },
        },
      };

      const { controller, messenger } = setup({
        accounts: [mockHdAccount1, mockHdAccount2],
        keyrings: [MOCK_HD_KEYRING_1],
      });

      // Create entropy wallets that will both get "Wallet" as base name, then get numbered
      controller.init();

      messenger.publish('AccountsController:accountRemoved', mockHdAccount1.id);

      const walletId1 = toMultichainAccountWalletId(
        MOCK_HD_KEYRING_1.metadata.id,
      );
      const walletId1Group = toMultichainAccountId(
        walletId1,
        mockHdAccount1.options.entropy.groupIndex,
      );
      expect(controller.state).toStrictEqual({
        accountTree: {
          wallets: {
            [walletId1]: {
              id: walletId1,
              groups: {
                [walletId1Group]: {
                  id: walletId1Group,
                  metadata: { name: mockHdAccount1.metadata.name },
                  accounts: [mockHdAccount2.id], // HD account 1 got removed.
                },
              },
              metadata: {
                name: 'Wallet 1',
                type: AccountWalletCategory.Entropy,
                entropy: {
                  id: MOCK_HD_KEYRING_1.metadata.id,
                  index: 0,
                },
              },
            },
          },
          selectedAccountGroup: expect.any(String), // Will be set after init
        },
      } as AccountTreeControllerState);
    });
  });

  describe('on AccountsController:accountAdded', () => {
    it('adds an account to the tree', () => {
      // 2 accounts that share the same entropy source (thus, same wallet).
      const mockHdAccount1: Bip44Account<InternalAccount> = {
        ...MOCK_HD_ACCOUNT_1,
        options: {
          ...MOCK_HD_ACCOUNT_1.options,
          entropy: {
            ...MOCK_HD_ACCOUNT_1.options.entropy,
            id: MOCK_HD_KEYRING_1.metadata.id,
            groupIndex: 0,
          },
        },
      };
      const mockHdAccount2 = {
        ...MOCK_HD_ACCOUNT_2,
        options: {
          ...MOCK_HD_ACCOUNT_2.options,
          entropy: {
            ...MOCK_HD_ACCOUNT_2.options.entropy,
            id: MOCK_HD_KEYRING_1.metadata.id,
            groupIndex: 0,
          },
        },
      };

      const { controller, messenger } = setup({
        accounts: [mockHdAccount1],
        keyrings: [MOCK_HD_KEYRING_1],
      });

      // Create entropy wallets that will both get "Wallet" as base name, then get numbered
      controller.init();

      messenger.publish('AccountsController:accountAdded', mockHdAccount2);

      const walletId1 = toMultichainAccountWalletId(
        MOCK_HD_KEYRING_1.metadata.id,
      );
      const walletId1Group = toMultichainAccountId(
        walletId1,
        mockHdAccount1.options.entropy.groupIndex,
      );
      expect(controller.state).toStrictEqual({
        accountTree: {
          wallets: {
            [walletId1]: {
              id: walletId1,
              groups: {
                [walletId1Group]: {
                  id: walletId1Group,
                  metadata: { name: mockHdAccount1.metadata.name },
                  accounts: [mockHdAccount1.id, mockHdAccount2.id], // HD account 2 got added.
                },
              },
              metadata: {
                name: 'Wallet 1',
                type: AccountWalletCategory.Entropy,
                entropy: {
                  id: MOCK_HD_KEYRING_1.metadata.id,
                  index: 0,
                },
              },
            },
          },
        },
      } as AccountTreeControllerState);
    });

    it('adds a new wallet to the tree', () => {
      // 2 accounts that share the same entropy source (thus, same wallet).
      const mockHdAccount1: Bip44Account<InternalAccount> = {
        ...MOCK_HD_ACCOUNT_1,
        options: {
          ...MOCK_HD_ACCOUNT_1.options,
          entropy: {
            ...MOCK_HD_ACCOUNT_1.options.entropy,
            id: MOCK_HD_KEYRING_1.metadata.id,
            groupIndex: 0,
          },
        },
      };
      const mockHdAccount2 = {
        ...MOCK_HD_ACCOUNT_2,
        options: {
          ...MOCK_HD_ACCOUNT_2.options,
          entropy: {
            ...MOCK_HD_ACCOUNT_2.options.entropy,
            id: MOCK_HD_KEYRING_2.metadata.id,
            groupIndex: 0,
          },
        },
      };

      const { controller, messenger, mocks } = setup({
        accounts: [mockHdAccount1],
        keyrings: [MOCK_HD_KEYRING_1],
      });

      // Create entropy wallets that will both get "Wallet" as base name, then get numbered
      controller.init();

      mocks.KeyringController.keyrings = [MOCK_HD_KEYRING_1, MOCK_HD_KEYRING_2];
      mocks.AccountsController.accounts = [mockHdAccount1, mockHdAccount2];
      messenger.publish('AccountsController:accountAdded', mockHdAccount2);

      const walletId1 = toMultichainAccountWalletId(
        MOCK_HD_KEYRING_1.metadata.id,
      );
      const walletId1Group = toMultichainAccountId(
        walletId1,
        mockHdAccount1.options.entropy.groupIndex,
      );
      const walletId2 = toMultichainAccountWalletId(
        MOCK_HD_KEYRING_2.metadata.id,
      );
      const walletId2Group = toMultichainAccountId(
        walletId2,
        mockHdAccount2.options.entropy.groupIndex,
      );
      expect(controller.state).toStrictEqual({
        accountTree: {
          wallets: {
            [walletId1]: {
              id: walletId1,
              groups: {
                [walletId1Group]: {
                  id: walletId1Group,
                  metadata: { name: mockHdAccount1.metadata.name },
                  accounts: [mockHdAccount1.id],
                },
              },
              metadata: {
                name: 'Wallet 1',
                type: AccountWalletCategory.Entropy,
                entropy: {
                  id: MOCK_HD_KEYRING_1.metadata.id,
                  index: 0,
                },
              },
            },
            [walletId2]: {
              // New wallet automatically added.
              id: walletId2,
              groups: {
                [walletId2Group]: {
                  id: walletId2Group,
                  metadata: { name: mockHdAccount2.metadata.name },
                  accounts: [mockHdAccount2.id],
                },
              },
              metadata: {
                name: 'Wallet 2',
                type: AccountWalletCategory.Entropy,
                entropy: {
                  id: MOCK_HD_KEYRING_2.metadata.id,
                  index: 1,
                },
              },
            },
          },
          selectedAccountGroup: expect.any(String), // Will be set after init
        },
      } as AccountTreeControllerState);
    });
  });

  describe('getAccountWallet/getAccountWalletOrThrow', () => {
    it('gets a wallet using its ID', () => {
      const { controller } = setup({
        accounts: [MOCK_HD_ACCOUNT_1, MOCK_HD_ACCOUNT_2],
        keyrings: [MOCK_HD_KEYRING_1, MOCK_HD_KEYRING_2],
      });
      controller.init();

      const walletId = toAccountWalletId(
        AccountWalletCategory.Entropy,
        MOCK_HD_KEYRING_1.metadata.id,
      );
      const wallet = controller.getAccountWallet(walletId);
      expect(wallet).toBeDefined();
    });

    it('gets undefined is wallet ID if not matching any wallet', () => {
      const { controller } = setup({
        accounts: [MOCK_HD_ACCOUNT_1, MOCK_HD_ACCOUNT_2],
        keyrings: [MOCK_HD_KEYRING_1, MOCK_HD_KEYRING_2],
      });
      controller.init();

      const badGroupId: AccountWalletId = 'entropy:unknown';

      const wallet = controller.getAccountWallet(badGroupId);
      expect(wallet).toBeUndefined();
    });
  });

  describe('getAccountWallets', () => {
    it('gets all wallets', () => {
      const { controller } = setup({
        accounts: [MOCK_HD_ACCOUNT_1, MOCK_HD_ACCOUNT_2],
        keyrings: [MOCK_HD_KEYRING_1, MOCK_HD_KEYRING_2],
      });
      controller.init();

      const wallets = controller.getAccountWallets();
      expect(wallets).toHaveLength(2);
    });
  });

  describe('AccountTreeWallet', () => {
    it('gets account groups from a wallet', () => {
      const { controller } = setup({
        accounts: [MOCK_HD_ACCOUNT_1],
        keyrings: [MOCK_HD_KEYRING_1],
      });
      controller.init();

      const wallets = controller.getAccountWallets();
      expect(wallets).toHaveLength(1);

      const wallet = wallets[0];
      expect(wallet.id).toBeDefined();
      expect(wallet.name).toBeDefined();
      expect(wallet.category).toBeDefined();

      const groups = wallet.getAccountGroups();
      expect(groups).toHaveLength(1);
      expect(groups[0].id).toStrictEqual(
        toMultichainAccountId(
          wallet.id as MultichainAccountWalletId,
          MOCK_HD_ACCOUNT_1.options.entropy.groupIndex,
        ),
      );
    });

    it('gets a specific account group using its ID', () => {
      const { controller } = setup({
        accounts: [MOCK_HD_ACCOUNT_1],
        keyrings: [MOCK_HD_KEYRING_1],
      });
      controller.init();

      const wallets = controller.getAccountWallets();
      expect(wallets).toHaveLength(1);

      const wallet = wallets[0];
      const groupId = toMultichainAccountId(
        wallet.id as MultichainAccountWalletId,
        MOCK_HD_ACCOUNT_1.options.entropy.groupIndex,
      );

      const group = wallet.getAccountGroup(groupId);
      expect(group).toBeDefined();
      expect(group?.id).toStrictEqual(groupId);

      expect(() => wallet.getAccountGroupOrThrow(groupId)).not.toThrow();
    });

    it('throws if it cannot get an account group', () => {
      const { controller } = setup({
        accounts: [MOCK_HD_ACCOUNT_1],
        keyrings: [MOCK_HD_KEYRING_1],
      });
      controller.init();

      const wallets = controller.getAccountWallets();
      expect(wallets).toHaveLength(1);

      const wallet = wallets[0];
      const groupId = toAccountGroupId(wallet.id, 'bad-id');
      expect(() => wallet.getAccountGroupOrThrow(groupId)).toThrow(
        'Unable to get account group',
      );
    });
  });

  describe('AccountTreeGroup', () => {
    it('gets accounts from an account group', () => {
      const { controller } = setup({
        accounts: [MOCK_HD_ACCOUNT_1],
        keyrings: [MOCK_HD_KEYRING_1],
      });
      controller.init();

      const wallets = controller.getAccountWallets();
      expect(wallets).toHaveLength(1);

      const wallet = wallets[0];
      const groups = wallet.getAccountGroups();
      expect(groups).toHaveLength(1);

      const group = groups[0];
      expect(group.id).toBeDefined();
      expect(group.wallet).toBeDefined();
      expect(group.name).toBeDefined();

      const accounts = group.getAccounts();
      const accountIds = group.getAccountIds();
      expect(accounts).toHaveLength(1);
      expect(accounts.map((account) => account.id)).toStrictEqual(accountIds);
    });

    it('throws if an account cannot be resolved', () => {
      const { controller, mocks } = setup({
        accounts: [MOCK_HD_ACCOUNT_1],
        keyrings: [MOCK_HD_KEYRING_1],
      });
      controller.init();

      const wallets = controller.getAccountWallets();
      const wallet = wallets[0];
      const groups = wallet.getAccountGroups();
      const group = groups[0];

      const accountIds = group.getAccountIds();
      expect(accountIds).toHaveLength(1);

      mocks.AccountsController.getAccount.mockReturnValue(undefined);
      expect(() => group.getAccounts()).toThrow(
        `Unable to get account with ID: "${MOCK_HD_ACCOUNT_1.id}"`,
      );
    });

    it('gets the only account from a group', () => {
      const rootMessenger = getRootMessenger();
      const messenger = getAccountTreeControllerMessenger(rootMessenger);

      const account = MOCK_HD_ACCOUNT_1;
      const wallet = new AccountTreeWallet({
        messenger,
        wallet: {
          id: toAccountWalletId(
            AccountWalletCategory.Keyring,
            KeyringTypes.simple,
          ),
          groups: {},
          metadata: {
            name: '',
            type: AccountWalletCategory.Keyring,
            keyring: {
              type: KeyringTypes.simple,
            },
          },
        },
      });
      const group = new AccountTreeGroup({
        messenger,
        wallet,
        group: {
          id: toAccountGroupId(wallet.id, 'bad'),
          accounts: [account.id],
          metadata: {
            name: '',
          },
        },
      });

      rootMessenger.registerActionHandler(
        'AccountsController:getAccount',
        () => account,
      );
      expect(group.getOnlyAccount()).toBe(account);
    });

    it('throws if the group has no account', () => {
      const messenger = getAccountTreeControllerMessenger();

      const wallet = new AccountTreeWallet({
        messenger,
        wallet: {
          id: toAccountWalletId(
            AccountWalletCategory.Keyring,
            KeyringTypes.simple,
          ),
          groups: {},
          metadata: {
            name: '',
            type: AccountWalletCategory.Keyring,
            keyring: {
              type: KeyringTypes.simple,
            },
          },
        },
      });
      const group = new AccountTreeGroup({
        messenger,
        wallet,
        group: {
          id: toAccountGroupId(wallet.id, 'bad'),
          accounts: [],
          metadata: {
            name: '',
          },
        },
      });

      expect(() => group.getOnlyAccount()).toThrow('Group contains no account');
    });

    it('throws if the group has more than 1 account when calling getOnlyAccount', () => {
      const messenger = getAccountTreeControllerMessenger();

      const wallet = new AccountTreeWallet({
        messenger,
        wallet: {
          id: toAccountWalletId(
            AccountWalletCategory.Keyring,
            KeyringTypes.simple,
          ),
          groups: {},
          metadata: {
            name: '',
            type: AccountWalletCategory.Keyring,
            keyring: {
              type: KeyringTypes.simple,
            },
          },
        },
      });
      const group = new AccountTreeGroup({
        messenger,
        wallet,
        group: {
          id: toAccountGroupId(wallet.id, 'bad'),
          accounts: [MOCK_HD_ACCOUNT_1.id, MOCK_HD_ACCOUNT_2.id],
          metadata: {
            name: '',
          },
        },
      });

      expect(() => group.getOnlyAccount()).toThrow(
        'Group contains more than 1 account',
      );
    });
  });
});

describe('AccountTreeRule', () => {
  const account = MOCK_HD_ACCOUNT_1;
  const group = {
    id: toAccountGroupId(
      toAccountWalletId(AccountWalletCategory.Entropy, 'test'),
      'test',
    ),
    accounts: [account.id],
    metadata: {
      name: '',
    },
  };

  const setupRule = () => {
    const messenger = getRootMessenger();

    return {
      rule: new EntropyRule(getAccountTreeControllerMessenger(messenger)),
      messenger,
    };
  };

  it('gets accounts from a group', () => {
    const { messenger, rule } = setupRule();

    messenger.registerActionHandler(
      'AccountsController:getAccount',
      () => MOCK_HD_ACCOUNT_1,
    );

    expect(rule.getOnlyAccountFrom(group)).toStrictEqual(MOCK_HD_ACCOUNT_1);
    expect(rule.getAccountsFrom(group)).toStrictEqual([MOCK_HD_ACCOUNT_1]);
  });

  it('throws if it cannot get account', () => {
    const { messenger, rule } = setupRule();

    messenger.registerActionHandler(
      'AccountsController:getAccount',
      () => undefined,
    );

    expect(() => rule.getOnlyAccountFrom(group)).toThrow(
      `Unable to get account with ID: "${account.id}"`,
    );
  });

  it('throws if there is not enough account', () => {
    const { rule } = setupRule();

    expect(() =>
      rule.getOnlyAccountFrom({
        ...group,
        accounts: [],
      }),
    ).toThrow('Group contains no account');
  });

  it('throws if there is too many accounts', () => {
    const { rule } = setupRule();

    expect(() =>
      rule.getOnlyAccountFrom({
        ...group,
        accounts: [MOCK_HD_ACCOUNT_1.id, MOCK_HD_ACCOUNT_2.id],
      }),
    ).toThrow('Group contains more than 1 account');
  });

  describe('selectedAccountGroup bidirectional synchronization', () => {
    it('initializes selectedAccountGroup based on currently selected account', () => {
      const { controller } = setup({
        accounts: [MOCK_HD_ACCOUNT_1, MOCK_HD_ACCOUNT_2],
        keyrings: [MOCK_HD_KEYRING_1, MOCK_HD_KEYRING_2],
      });

      controller.init();

      expect(controller.getSelectedAccountGroup()).not.toBe('');
    });

    it('updates selectedAccountGroup when AccountsController selected account changes', () => {
      const { controller, messenger } = setup({
        accounts: [MOCK_HD_ACCOUNT_1, MOCK_HD_ACCOUNT_2],
        keyrings: [MOCK_HD_KEYRING_1, MOCK_HD_KEYRING_2],
      });

      controller.init();
      const initialGroup = controller.getSelectedAccountGroup();

      messenger.publish(
        'AccountsController:selectedAccountChange',
        MOCK_HD_ACCOUNT_2,
      );

      const newGroup = controller.getSelectedAccountGroup();
      expect(newGroup).not.toBe(initialGroup);
    });

    it('updates AccountsController selected account when selectedAccountGroup changes', () => {
      const { controller, messenger } = setup({
        accounts: [MOCK_HD_ACCOUNT_1, MOCK_HD_ACCOUNT_2],
        keyrings: [MOCK_HD_KEYRING_1, MOCK_HD_KEYRING_2],
      });

      const setSelectedAccountSpy = jest.spyOn(messenger, 'call');

      controller.init();

      const expectedWalletId2 = toAccountWalletId(
        AccountWalletCategory.Entropy,
        MOCK_HD_KEYRING_2.metadata.id,
      );
      const expectedGroupId2 = toDefaultAccountGroupId(expectedWalletId2);

      controller.setSelectedAccountGroup(expectedGroupId2);

      expect(setSelectedAccountSpy).toHaveBeenCalledWith(
        'AccountsController:setSelectedAccount',
        expect.any(String),
      );
    });

    it('is idempotent - setting same selectedAccountGroup should not trigger AccountsController update', () => {
      const { controller, messenger } = setup({
        accounts: [MOCK_HD_ACCOUNT_1],
        keyrings: [MOCK_HD_KEYRING_1],
      });

      const setSelectedAccountSpy = jest.spyOn(messenger, 'call');

      controller.init();

      const expectedWalletId = toAccountWalletId(
        AccountWalletCategory.Entropy,
        MOCK_HD_KEYRING_1.metadata.id,
      );
      const expectedGroupId = toDefaultAccountGroupId(expectedWalletId);

      expect(controller.getSelectedAccountGroup()).toBe(expectedGroupId);

      setSelectedAccountSpy.mockClear();

      const initialState = { ...controller.state };

      controller.setSelectedAccountGroup(expectedGroupId);

      expect(setSelectedAccountSpy).not.toHaveBeenCalledWith(
        'AccountsController:setSelectedAccount',
        expect.any(String),
      );

      expect(controller.state).toStrictEqual(initialState);
      expect(controller.getSelectedAccountGroup()).toBe(expectedGroupId);
    });

    it('is idempotent - receiving selectedAccountChange for account in same group should not update state', () => {
      const { controller, messenger } = setup({
        accounts: [MOCK_HD_ACCOUNT_1, MOCK_HD_ACCOUNT_2],
        keyrings: [MOCK_HD_KEYRING_1, MOCK_HD_KEYRING_2],
      });

      controller.init();

      const expectedWalletId1 = toAccountWalletId(
        AccountWalletCategory.Entropy,
        MOCK_HD_KEYRING_1.metadata.id,
      );
      const expectedGroupId1 = toDefaultAccountGroupId(expectedWalletId1);

      controller.setSelectedAccountGroup(expectedGroupId1);

      const initialState = { ...controller.state };

      messenger.publish(
        'AccountsController:selectedAccountChange',
        MOCK_HD_ACCOUNT_1,
      );

      expect(controller.state).toStrictEqual(initialState);
      expect(controller.getSelectedAccountGroup()).toBe(expectedGroupId1);
    });

    it('throws error when trying to select non-existent group', () => {
      const { controller } = setup({
        accounts: [MOCK_HD_ACCOUNT_1],
        keyrings: [MOCK_HD_KEYRING_1],
      });

      controller.init();

      expect(() => {
        controller.setSelectedAccountGroup(
          'non-existent-group-id' as AccountGroupId,
        );
      }).toThrow('No accounts found in group: non-existent-group-id');
    });

    it('handles AccountsController selectedAccountChange for account not in tree gracefully', () => {
      const { controller, messenger } = setup({
        accounts: [MOCK_HD_ACCOUNT_1],
        keyrings: [MOCK_HD_KEYRING_1],
      });

      controller.init();
      const initialGroup = controller.getSelectedAccountGroup();

      const unknownAccount: InternalAccount = {
        ...MOCK_HD_ACCOUNT_2,
        id: 'unknown-account-id',
      };

      messenger.publish(
        'AccountsController:selectedAccountChange',
        unknownAccount,
      );

      expect(controller.getSelectedAccountGroup()).toBe(initialGroup);
    });

    it('falls back to first wallet first group when AccountsController returns EMPTY_ACCOUNT', () => {
      const { controller, messenger } = setup({
        accounts: [MOCK_HD_ACCOUNT_1, MOCK_HD_ACCOUNT_2],
        keyrings: [MOCK_HD_KEYRING_1, MOCK_HD_KEYRING_2],
      });

      // Unregister existing handler and register new one BEFORE init
      messenger.unregisterActionHandler(
        'AccountsController:getSelectedAccount',
      );
      messenger.registerActionHandler(
        'AccountsController:getSelectedAccount',
        () => EMPTY_ACCOUNT_MOCK,
      );

      controller.init();

      // Should fall back to first wallet's first group
      const expectedWalletId1 = toAccountWalletId(
        AccountWalletCategory.Entropy,
        MOCK_HD_KEYRING_1.metadata.id,
      );
      const expectedGroupId1 = toDefaultAccountGroupId(expectedWalletId1);

      expect(controller.getSelectedAccountGroup()).toBe(expectedGroupId1);
    });

    it('falls back to first wallet first group when selected account is not in tree', () => {
      const { controller, messenger } = setup({
        accounts: [MOCK_HD_ACCOUNT_1, MOCK_HD_ACCOUNT_2],
        keyrings: [MOCK_HD_KEYRING_1, MOCK_HD_KEYRING_2],
      });

      // Mock getSelectedAccount to return an account not in the tree BEFORE init
      const unknownAccount: InternalAccount = {
        ...MOCK_HD_ACCOUNT_1,
        id: 'unknown-account-id',
      };

      messenger.unregisterActionHandler(
        'AccountsController:getSelectedAccount',
      );
      messenger.registerActionHandler(
        'AccountsController:getSelectedAccount',
        () => unknownAccount,
      );

      controller.init();

      // Should fall back to first wallet's first group
      const expectedWalletId1 = toAccountWalletId(
        AccountWalletCategory.Entropy,
        MOCK_HD_KEYRING_1.metadata.id,
      );
      const expectedGroupId1 = toDefaultAccountGroupId(expectedWalletId1);

      expect(controller.getSelectedAccountGroup()).toBe(expectedGroupId1);
    });

    it('returns empty string when no wallets exist and getSelectedAccount returns EMPTY_ACCOUNT', () => {
      const { controller, messenger } = setup({
        accounts: [],
        keyrings: [],
      });

      // Mock getSelectedAccount to return EMPTY_ACCOUNT_MOCK (id is '') BEFORE init
      messenger.unregisterActionHandler(
        'AccountsController:getSelectedAccount',
      );
      messenger.registerActionHandler(
        'AccountsController:getSelectedAccount',
        () => EMPTY_ACCOUNT_MOCK,
      );

      controller.init();

      // Should return empty string when no wallets exist
      expect(controller.getSelectedAccountGroup()).toBe('');
    });
  });

  describe('account removal and memory management', () => {
    it('cleans up reverse mapping and does not change selectedAccountGroup when removing from non-selected group', () => {
      const { controller, messenger } = setup({
        accounts: [MOCK_HD_ACCOUNT_1, MOCK_HD_ACCOUNT_2],
        keyrings: [MOCK_HD_KEYRING_1, MOCK_HD_KEYRING_2],
      });

      controller.init();

      // Select the first group explicitly
      const expectedWalletId1 = toAccountWalletId(
        AccountWalletCategory.Entropy,
        MOCK_HD_KEYRING_1.metadata.id,
      );
      const expectedGroupId1 = toDefaultAccountGroupId(expectedWalletId1);
      controller.setSelectedAccountGroup(expectedGroupId1);

      const initialSelectedGroup = controller.getSelectedAccountGroup();

      // Remove account from the second group (not selected) - tests false branch and reverse cleanup
      messenger.publish(
        'AccountsController:accountRemoved',
        MOCK_HD_ACCOUNT_2.id,
      );

      // selectedAccountGroup should remain unchanged (tests false branch of if condition)
      expect(controller.getSelectedAccountGroup()).toBe(initialSelectedGroup);

      // Test that subsequent selectedAccountChange for removed account is handled gracefully (indirect test of reverse cleanup)
      messenger.publish(
        'AccountsController:selectedAccountChange',
        MOCK_HD_ACCOUNT_2,
      );
      expect(controller.getSelectedAccountGroup()).toBe(initialSelectedGroup);
    });

    it('updates selectedAccountGroup when last account in selected group is removed and other groups exist', () => {
      const { controller, messenger } = setup({
        accounts: [MOCK_HD_ACCOUNT_1, MOCK_HD_ACCOUNT_2],
        keyrings: [MOCK_HD_KEYRING_1, MOCK_HD_KEYRING_2],
      });

      controller.init();

      // Select the first group
      const expectedWalletId1 = toAccountWalletId(
        AccountWalletCategory.Entropy,
        MOCK_HD_KEYRING_1.metadata.id,
      );
      const expectedGroupId1 = toDefaultAccountGroupId(expectedWalletId1);
      controller.setSelectedAccountGroup(expectedGroupId1);

      const expectedWalletId2 = toAccountWalletId(
        AccountWalletCategory.Entropy,
        MOCK_HD_KEYRING_2.metadata.id,
      );
      const expectedGroupId2 = toDefaultAccountGroupId(expectedWalletId2);

      // Remove the account from the selected group - tests true branch and findFirstNonEmptyGroup finding a group
      messenger.publish(
        'AccountsController:accountRemoved',
        MOCK_HD_ACCOUNT_1.id,
      );

      // Should automatically switch to the remaining group (tests findFirstNonEmptyGroup returning a group)
      expect(controller.getSelectedAccountGroup()).toBe(expectedGroupId2);
    });

    it('sets selectedAccountGroup to empty when no non-empty groups exist', () => {
      const { controller, messenger } = setup({
        accounts: [MOCK_HD_ACCOUNT_1],
        keyrings: [MOCK_HD_KEYRING_1],
      });

      controller.init();

      // Remove the only account - tests findFirstNonEmptyGroup returning empty string
      messenger.publish(
        'AccountsController:accountRemoved',
        MOCK_HD_ACCOUNT_1.id,
      );

      // Should fall back to empty string when no groups have accounts
      expect(controller.getSelectedAccountGroup()).toBe('');
    });

    it('handles removal gracefully when account is not found in reverse mapping', () => {
      const { controller, messenger } = setup({
        accounts: [MOCK_HD_ACCOUNT_1],
        keyrings: [MOCK_HD_KEYRING_1],
      });

      controller.init();
      const initialState = { ...controller.state };

      // Try to remove an account that was never added
      const unknownAccountId = 'unknown-account-id';
      messenger.publish('AccountsController:accountRemoved', unknownAccountId);

      // State should remain unchanged
      expect(controller.state).toStrictEqual(initialState);
    });

    it('handles edge cases gracefully in account removal', () => {
      const { controller, messenger } = setup({
        accounts: [MOCK_HD_ACCOUNT_1],
        keyrings: [MOCK_HD_KEYRING_1],
      });

      controller.init();

      expect(() => {
        messenger.publish(
          'AccountsController:accountRemoved',
          'non-existent-account',
        );
      }).not.toThrow();

      expect(controller.getSelectedAccountGroup()).not.toBe('');
    });
  });
});<|MERGE_RESOLUTION|>--- conflicted
+++ resolved
@@ -7,13 +7,10 @@
   AccountWalletCategory,
   toAccountGroupId,
   toAccountWalletId,
-<<<<<<< HEAD
   toMultichainAccountId,
   toMultichainAccountWalletId,
-=======
   toDefaultAccountGroupId,
   type AccountGroupId,
->>>>>>> 9e80e4cf
 } from '@metamask/account-api';
 import { Messenger } from '@metamask/base-controller';
 import {
@@ -310,9 +307,7 @@
       'AccountsController:getAccount',
       mocks.AccountsController.getAccount,
     );
-  }
-
-  if (accounts) {
+
     // Mock AccountsController:getSelectedAccount to return the first account
     messenger.registerActionHandler(
       'AccountsController:getSelectedAccount',
@@ -1129,6 +1124,360 @@
       );
     });
   });
+
+  describe('selectedAccountGroup bidirectional synchronization', () => {
+    it('initializes selectedAccountGroup based on currently selected account', () => {
+      const { controller } = setup({
+        accounts: [MOCK_HD_ACCOUNT_1, MOCK_HD_ACCOUNT_2],
+        keyrings: [MOCK_HD_KEYRING_1, MOCK_HD_KEYRING_2],
+      });
+
+      controller.init();
+
+      expect(controller.getSelectedAccountGroup()).not.toBe('');
+    });
+
+    it('updates selectedAccountGroup when AccountsController selected account changes', () => {
+      const { controller, messenger } = setup({
+        accounts: [MOCK_HD_ACCOUNT_1, MOCK_HD_ACCOUNT_2],
+        keyrings: [MOCK_HD_KEYRING_1, MOCK_HD_KEYRING_2],
+      });
+
+      controller.init();
+      const initialGroup = controller.getSelectedAccountGroup();
+
+      messenger.publish(
+        'AccountsController:selectedAccountChange',
+        MOCK_HD_ACCOUNT_2,
+      );
+
+      const newGroup = controller.getSelectedAccountGroup();
+      expect(newGroup).not.toBe(initialGroup);
+    });
+
+    it('updates AccountsController selected account when selectedAccountGroup changes', () => {
+      const { controller, messenger } = setup({
+        accounts: [MOCK_HD_ACCOUNT_1, MOCK_HD_ACCOUNT_2],
+        keyrings: [MOCK_HD_KEYRING_1, MOCK_HD_KEYRING_2],
+      });
+
+      const setSelectedAccountSpy = jest.spyOn(messenger, 'call');
+
+      controller.init();
+
+      const expectedWalletId2 = toAccountWalletId(
+        AccountWalletCategory.Entropy,
+        MOCK_HD_KEYRING_2.metadata.id,
+      );
+      const expectedGroupId2 = toDefaultAccountGroupId(expectedWalletId2);
+
+      controller.setSelectedAccountGroup(expectedGroupId2);
+
+      expect(setSelectedAccountSpy).toHaveBeenCalledWith(
+        'AccountsController:setSelectedAccount',
+        expect.any(String),
+      );
+    });
+
+    it('is idempotent - setting same selectedAccountGroup should not trigger AccountsController update', () => {
+      const { controller, messenger } = setup({
+        accounts: [MOCK_HD_ACCOUNT_1],
+        keyrings: [MOCK_HD_KEYRING_1],
+      });
+
+      const setSelectedAccountSpy = jest.spyOn(messenger, 'call');
+
+      controller.init();
+
+      const expectedWalletId = toAccountWalletId(
+        AccountWalletCategory.Entropy,
+        MOCK_HD_KEYRING_1.metadata.id,
+      );
+      const expectedGroupId = toDefaultAccountGroupId(expectedWalletId);
+
+      expect(controller.getSelectedAccountGroup()).toBe(expectedGroupId);
+
+      setSelectedAccountSpy.mockClear();
+
+      const initialState = { ...controller.state };
+
+      controller.setSelectedAccountGroup(expectedGroupId);
+
+      expect(setSelectedAccountSpy).not.toHaveBeenCalledWith(
+        'AccountsController:setSelectedAccount',
+        expect.any(String),
+      );
+
+      expect(controller.state).toStrictEqual(initialState);
+      expect(controller.getSelectedAccountGroup()).toBe(expectedGroupId);
+    });
+
+    it('is idempotent - receiving selectedAccountChange for account in same group should not update state', () => {
+      const { controller, messenger } = setup({
+        accounts: [MOCK_HD_ACCOUNT_1, MOCK_HD_ACCOUNT_2],
+        keyrings: [MOCK_HD_KEYRING_1, MOCK_HD_KEYRING_2],
+      });
+
+      controller.init();
+
+      const expectedWalletId1 = toAccountWalletId(
+        AccountWalletCategory.Entropy,
+        MOCK_HD_KEYRING_1.metadata.id,
+      );
+      const expectedGroupId1 = toDefaultAccountGroupId(expectedWalletId1);
+
+      controller.setSelectedAccountGroup(expectedGroupId1);
+
+      const initialState = { ...controller.state };
+
+      messenger.publish(
+        'AccountsController:selectedAccountChange',
+        MOCK_HD_ACCOUNT_1,
+      );
+
+      expect(controller.state).toStrictEqual(initialState);
+      expect(controller.getSelectedAccountGroup()).toBe(expectedGroupId1);
+    });
+
+    it('throws error when trying to select non-existent group', () => {
+      const { controller } = setup({
+        accounts: [MOCK_HD_ACCOUNT_1],
+        keyrings: [MOCK_HD_KEYRING_1],
+      });
+
+      controller.init();
+
+      expect(() => {
+        controller.setSelectedAccountGroup(
+          'non-existent-group-id' as AccountGroupId,
+        );
+      }).toThrow('No accounts found in group: non-existent-group-id');
+    });
+
+    it('handles AccountsController selectedAccountChange for account not in tree gracefully', () => {
+      const { controller, messenger } = setup({
+        accounts: [MOCK_HD_ACCOUNT_1],
+        keyrings: [MOCK_HD_KEYRING_1],
+      });
+
+      controller.init();
+      const initialGroup = controller.getSelectedAccountGroup();
+
+      const unknownAccount: InternalAccount = {
+        ...MOCK_HD_ACCOUNT_2,
+        id: 'unknown-account-id',
+      };
+
+      messenger.publish(
+        'AccountsController:selectedAccountChange',
+        unknownAccount,
+      );
+
+      expect(controller.getSelectedAccountGroup()).toBe(initialGroup);
+    });
+
+    it('falls back to first wallet first group when AccountsController returns EMPTY_ACCOUNT', () => {
+      const { controller, messenger } = setup({
+        accounts: [MOCK_HD_ACCOUNT_1, MOCK_HD_ACCOUNT_2],
+        keyrings: [MOCK_HD_KEYRING_1, MOCK_HD_KEYRING_2],
+      });
+
+      // Unregister existing handler and register new one BEFORE init
+      messenger.unregisterActionHandler(
+        'AccountsController:getSelectedAccount',
+      );
+      messenger.registerActionHandler(
+        'AccountsController:getSelectedAccount',
+        () => EMPTY_ACCOUNT_MOCK,
+      );
+
+      controller.init();
+
+      // Should fall back to first wallet's first group
+      const expectedWalletId1 = toAccountWalletId(
+        AccountWalletCategory.Entropy,
+        MOCK_HD_KEYRING_1.metadata.id,
+      );
+      const expectedGroupId1 = toDefaultAccountGroupId(expectedWalletId1);
+
+      expect(controller.getSelectedAccountGroup()).toBe(expectedGroupId1);
+    });
+
+    it('falls back to first wallet first group when selected account is not in tree', () => {
+      const { controller, messenger } = setup({
+        accounts: [MOCK_HD_ACCOUNT_1, MOCK_HD_ACCOUNT_2],
+        keyrings: [MOCK_HD_KEYRING_1, MOCK_HD_KEYRING_2],
+      });
+
+      // Mock getSelectedAccount to return an account not in the tree BEFORE init
+      const unknownAccount: InternalAccount = {
+        ...MOCK_HD_ACCOUNT_1,
+        id: 'unknown-account-id',
+      };
+
+      messenger.unregisterActionHandler(
+        'AccountsController:getSelectedAccount',
+      );
+      messenger.registerActionHandler(
+        'AccountsController:getSelectedAccount',
+        () => unknownAccount,
+      );
+
+      controller.init();
+
+      // Should fall back to first wallet's first group
+      const expectedWalletId1 = toAccountWalletId(
+        AccountWalletCategory.Entropy,
+        MOCK_HD_KEYRING_1.metadata.id,
+      );
+      const expectedGroupId1 = toDefaultAccountGroupId(expectedWalletId1);
+
+      expect(controller.getSelectedAccountGroup()).toBe(expectedGroupId1);
+    });
+
+    it('returns empty string when no wallets exist and getSelectedAccount returns EMPTY_ACCOUNT', () => {
+      const { controller, messenger } = setup({
+        accounts: [],
+        keyrings: [],
+      });
+
+      // Mock getSelectedAccount to return EMPTY_ACCOUNT_MOCK (id is '') BEFORE init
+      messenger.unregisterActionHandler(
+        'AccountsController:getSelectedAccount',
+      );
+      messenger.registerActionHandler(
+        'AccountsController:getSelectedAccount',
+        () => EMPTY_ACCOUNT_MOCK,
+      );
+
+      controller.init();
+
+      // Should return empty string when no wallets exist
+      expect(controller.getSelectedAccountGroup()).toBe('');
+    });
+  });
+
+  describe('account removal and memory management', () => {
+    it('cleans up reverse mapping and does not change selectedAccountGroup when removing from non-selected group', () => {
+      const { controller, messenger } = setup({
+        accounts: [MOCK_HD_ACCOUNT_1, MOCK_HD_ACCOUNT_2],
+        keyrings: [MOCK_HD_KEYRING_1, MOCK_HD_KEYRING_2],
+      });
+
+      controller.init();
+
+      // Select the first group explicitly
+      const expectedWalletId1 = toAccountWalletId(
+        AccountWalletCategory.Entropy,
+        MOCK_HD_KEYRING_1.metadata.id,
+      );
+      const expectedGroupId1 = toDefaultAccountGroupId(expectedWalletId1);
+      controller.setSelectedAccountGroup(expectedGroupId1);
+
+      const initialSelectedGroup = controller.getSelectedAccountGroup();
+
+      // Remove account from the second group (not selected) - tests false branch and reverse cleanup
+      messenger.publish(
+        'AccountsController:accountRemoved',
+        MOCK_HD_ACCOUNT_2.id,
+      );
+
+      // selectedAccountGroup should remain unchanged (tests false branch of if condition)
+      expect(controller.getSelectedAccountGroup()).toBe(initialSelectedGroup);
+
+      // Test that subsequent selectedAccountChange for removed account is handled gracefully (indirect test of reverse cleanup)
+      messenger.publish(
+        'AccountsController:selectedAccountChange',
+        MOCK_HD_ACCOUNT_2,
+      );
+      expect(controller.getSelectedAccountGroup()).toBe(initialSelectedGroup);
+    });
+
+    it('updates selectedAccountGroup when last account in selected group is removed and other groups exist', () => {
+      const { controller, messenger } = setup({
+        accounts: [MOCK_HD_ACCOUNT_1, MOCK_HD_ACCOUNT_2],
+        keyrings: [MOCK_HD_KEYRING_1, MOCK_HD_KEYRING_2],
+      });
+
+      controller.init();
+
+      // Select the first group
+      const expectedWalletId1 = toAccountWalletId(
+        AccountWalletCategory.Entropy,
+        MOCK_HD_KEYRING_1.metadata.id,
+      );
+      const expectedGroupId1 = toDefaultAccountGroupId(expectedWalletId1);
+      controller.setSelectedAccountGroup(expectedGroupId1);
+
+      const expectedWalletId2 = toAccountWalletId(
+        AccountWalletCategory.Entropy,
+        MOCK_HD_KEYRING_2.metadata.id,
+      );
+      const expectedGroupId2 = toDefaultAccountGroupId(expectedWalletId2);
+
+      // Remove the account from the selected group - tests true branch and findFirstNonEmptyGroup finding a group
+      messenger.publish(
+        'AccountsController:accountRemoved',
+        MOCK_HD_ACCOUNT_1.id,
+      );
+
+      // Should automatically switch to the remaining group (tests findFirstNonEmptyGroup returning a group)
+      expect(controller.getSelectedAccountGroup()).toBe(expectedGroupId2);
+    });
+
+    it('sets selectedAccountGroup to empty when no non-empty groups exist', () => {
+      const { controller, messenger } = setup({
+        accounts: [MOCK_HD_ACCOUNT_1],
+        keyrings: [MOCK_HD_KEYRING_1],
+      });
+
+      controller.init();
+
+      // Remove the only account - tests findFirstNonEmptyGroup returning empty string
+      messenger.publish(
+        'AccountsController:accountRemoved',
+        MOCK_HD_ACCOUNT_1.id,
+      );
+
+      // Should fall back to empty string when no groups have accounts
+      expect(controller.getSelectedAccountGroup()).toBe('');
+    });
+
+    it('handles removal gracefully when account is not found in reverse mapping', () => {
+      const { controller, messenger } = setup({
+        accounts: [MOCK_HD_ACCOUNT_1],
+        keyrings: [MOCK_HD_KEYRING_1],
+      });
+
+      controller.init();
+      const initialState = { ...controller.state };
+
+      // Try to remove an account that was never added
+      const unknownAccountId = 'unknown-account-id';
+      messenger.publish('AccountsController:accountRemoved', unknownAccountId);
+
+      // State should remain unchanged
+      expect(controller.state).toStrictEqual(initialState);
+    });
+
+    it('handles edge cases gracefully in account removal', () => {
+      const { controller, messenger } = setup({
+        accounts: [MOCK_HD_ACCOUNT_1],
+        keyrings: [MOCK_HD_KEYRING_1],
+      });
+
+      controller.init();
+
+      expect(() => {
+        messenger.publish(
+          'AccountsController:accountRemoved',
+          'non-existent-account',
+        );
+      }).not.toThrow();
+
+      expect(controller.getSelectedAccountGroup()).not.toBe('');
+    });
+  });
 });
 
 describe('AccountTreeRule', () => {
@@ -1199,358 +1548,4 @@
       }),
     ).toThrow('Group contains more than 1 account');
   });
-
-  describe('selectedAccountGroup bidirectional synchronization', () => {
-    it('initializes selectedAccountGroup based on currently selected account', () => {
-      const { controller } = setup({
-        accounts: [MOCK_HD_ACCOUNT_1, MOCK_HD_ACCOUNT_2],
-        keyrings: [MOCK_HD_KEYRING_1, MOCK_HD_KEYRING_2],
-      });
-
-      controller.init();
-
-      expect(controller.getSelectedAccountGroup()).not.toBe('');
-    });
-
-    it('updates selectedAccountGroup when AccountsController selected account changes', () => {
-      const { controller, messenger } = setup({
-        accounts: [MOCK_HD_ACCOUNT_1, MOCK_HD_ACCOUNT_2],
-        keyrings: [MOCK_HD_KEYRING_1, MOCK_HD_KEYRING_2],
-      });
-
-      controller.init();
-      const initialGroup = controller.getSelectedAccountGroup();
-
-      messenger.publish(
-        'AccountsController:selectedAccountChange',
-        MOCK_HD_ACCOUNT_2,
-      );
-
-      const newGroup = controller.getSelectedAccountGroup();
-      expect(newGroup).not.toBe(initialGroup);
-    });
-
-    it('updates AccountsController selected account when selectedAccountGroup changes', () => {
-      const { controller, messenger } = setup({
-        accounts: [MOCK_HD_ACCOUNT_1, MOCK_HD_ACCOUNT_2],
-        keyrings: [MOCK_HD_KEYRING_1, MOCK_HD_KEYRING_2],
-      });
-
-      const setSelectedAccountSpy = jest.spyOn(messenger, 'call');
-
-      controller.init();
-
-      const expectedWalletId2 = toAccountWalletId(
-        AccountWalletCategory.Entropy,
-        MOCK_HD_KEYRING_2.metadata.id,
-      );
-      const expectedGroupId2 = toDefaultAccountGroupId(expectedWalletId2);
-
-      controller.setSelectedAccountGroup(expectedGroupId2);
-
-      expect(setSelectedAccountSpy).toHaveBeenCalledWith(
-        'AccountsController:setSelectedAccount',
-        expect.any(String),
-      );
-    });
-
-    it('is idempotent - setting same selectedAccountGroup should not trigger AccountsController update', () => {
-      const { controller, messenger } = setup({
-        accounts: [MOCK_HD_ACCOUNT_1],
-        keyrings: [MOCK_HD_KEYRING_1],
-      });
-
-      const setSelectedAccountSpy = jest.spyOn(messenger, 'call');
-
-      controller.init();
-
-      const expectedWalletId = toAccountWalletId(
-        AccountWalletCategory.Entropy,
-        MOCK_HD_KEYRING_1.metadata.id,
-      );
-      const expectedGroupId = toDefaultAccountGroupId(expectedWalletId);
-
-      expect(controller.getSelectedAccountGroup()).toBe(expectedGroupId);
-
-      setSelectedAccountSpy.mockClear();
-
-      const initialState = { ...controller.state };
-
-      controller.setSelectedAccountGroup(expectedGroupId);
-
-      expect(setSelectedAccountSpy).not.toHaveBeenCalledWith(
-        'AccountsController:setSelectedAccount',
-        expect.any(String),
-      );
-
-      expect(controller.state).toStrictEqual(initialState);
-      expect(controller.getSelectedAccountGroup()).toBe(expectedGroupId);
-    });
-
-    it('is idempotent - receiving selectedAccountChange for account in same group should not update state', () => {
-      const { controller, messenger } = setup({
-        accounts: [MOCK_HD_ACCOUNT_1, MOCK_HD_ACCOUNT_2],
-        keyrings: [MOCK_HD_KEYRING_1, MOCK_HD_KEYRING_2],
-      });
-
-      controller.init();
-
-      const expectedWalletId1 = toAccountWalletId(
-        AccountWalletCategory.Entropy,
-        MOCK_HD_KEYRING_1.metadata.id,
-      );
-      const expectedGroupId1 = toDefaultAccountGroupId(expectedWalletId1);
-
-      controller.setSelectedAccountGroup(expectedGroupId1);
-
-      const initialState = { ...controller.state };
-
-      messenger.publish(
-        'AccountsController:selectedAccountChange',
-        MOCK_HD_ACCOUNT_1,
-      );
-
-      expect(controller.state).toStrictEqual(initialState);
-      expect(controller.getSelectedAccountGroup()).toBe(expectedGroupId1);
-    });
-
-    it('throws error when trying to select non-existent group', () => {
-      const { controller } = setup({
-        accounts: [MOCK_HD_ACCOUNT_1],
-        keyrings: [MOCK_HD_KEYRING_1],
-      });
-
-      controller.init();
-
-      expect(() => {
-        controller.setSelectedAccountGroup(
-          'non-existent-group-id' as AccountGroupId,
-        );
-      }).toThrow('No accounts found in group: non-existent-group-id');
-    });
-
-    it('handles AccountsController selectedAccountChange for account not in tree gracefully', () => {
-      const { controller, messenger } = setup({
-        accounts: [MOCK_HD_ACCOUNT_1],
-        keyrings: [MOCK_HD_KEYRING_1],
-      });
-
-      controller.init();
-      const initialGroup = controller.getSelectedAccountGroup();
-
-      const unknownAccount: InternalAccount = {
-        ...MOCK_HD_ACCOUNT_2,
-        id: 'unknown-account-id',
-      };
-
-      messenger.publish(
-        'AccountsController:selectedAccountChange',
-        unknownAccount,
-      );
-
-      expect(controller.getSelectedAccountGroup()).toBe(initialGroup);
-    });
-
-    it('falls back to first wallet first group when AccountsController returns EMPTY_ACCOUNT', () => {
-      const { controller, messenger } = setup({
-        accounts: [MOCK_HD_ACCOUNT_1, MOCK_HD_ACCOUNT_2],
-        keyrings: [MOCK_HD_KEYRING_1, MOCK_HD_KEYRING_2],
-      });
-
-      // Unregister existing handler and register new one BEFORE init
-      messenger.unregisterActionHandler(
-        'AccountsController:getSelectedAccount',
-      );
-      messenger.registerActionHandler(
-        'AccountsController:getSelectedAccount',
-        () => EMPTY_ACCOUNT_MOCK,
-      );
-
-      controller.init();
-
-      // Should fall back to first wallet's first group
-      const expectedWalletId1 = toAccountWalletId(
-        AccountWalletCategory.Entropy,
-        MOCK_HD_KEYRING_1.metadata.id,
-      );
-      const expectedGroupId1 = toDefaultAccountGroupId(expectedWalletId1);
-
-      expect(controller.getSelectedAccountGroup()).toBe(expectedGroupId1);
-    });
-
-    it('falls back to first wallet first group when selected account is not in tree', () => {
-      const { controller, messenger } = setup({
-        accounts: [MOCK_HD_ACCOUNT_1, MOCK_HD_ACCOUNT_2],
-        keyrings: [MOCK_HD_KEYRING_1, MOCK_HD_KEYRING_2],
-      });
-
-      // Mock getSelectedAccount to return an account not in the tree BEFORE init
-      const unknownAccount: InternalAccount = {
-        ...MOCK_HD_ACCOUNT_1,
-        id: 'unknown-account-id',
-      };
-
-      messenger.unregisterActionHandler(
-        'AccountsController:getSelectedAccount',
-      );
-      messenger.registerActionHandler(
-        'AccountsController:getSelectedAccount',
-        () => unknownAccount,
-      );
-
-      controller.init();
-
-      // Should fall back to first wallet's first group
-      const expectedWalletId1 = toAccountWalletId(
-        AccountWalletCategory.Entropy,
-        MOCK_HD_KEYRING_1.metadata.id,
-      );
-      const expectedGroupId1 = toDefaultAccountGroupId(expectedWalletId1);
-
-      expect(controller.getSelectedAccountGroup()).toBe(expectedGroupId1);
-    });
-
-    it('returns empty string when no wallets exist and getSelectedAccount returns EMPTY_ACCOUNT', () => {
-      const { controller, messenger } = setup({
-        accounts: [],
-        keyrings: [],
-      });
-
-      // Mock getSelectedAccount to return EMPTY_ACCOUNT_MOCK (id is '') BEFORE init
-      messenger.unregisterActionHandler(
-        'AccountsController:getSelectedAccount',
-      );
-      messenger.registerActionHandler(
-        'AccountsController:getSelectedAccount',
-        () => EMPTY_ACCOUNT_MOCK,
-      );
-
-      controller.init();
-
-      // Should return empty string when no wallets exist
-      expect(controller.getSelectedAccountGroup()).toBe('');
-    });
-  });
-
-  describe('account removal and memory management', () => {
-    it('cleans up reverse mapping and does not change selectedAccountGroup when removing from non-selected group', () => {
-      const { controller, messenger } = setup({
-        accounts: [MOCK_HD_ACCOUNT_1, MOCK_HD_ACCOUNT_2],
-        keyrings: [MOCK_HD_KEYRING_1, MOCK_HD_KEYRING_2],
-      });
-
-      controller.init();
-
-      // Select the first group explicitly
-      const expectedWalletId1 = toAccountWalletId(
-        AccountWalletCategory.Entropy,
-        MOCK_HD_KEYRING_1.metadata.id,
-      );
-      const expectedGroupId1 = toDefaultAccountGroupId(expectedWalletId1);
-      controller.setSelectedAccountGroup(expectedGroupId1);
-
-      const initialSelectedGroup = controller.getSelectedAccountGroup();
-
-      // Remove account from the second group (not selected) - tests false branch and reverse cleanup
-      messenger.publish(
-        'AccountsController:accountRemoved',
-        MOCK_HD_ACCOUNT_2.id,
-      );
-
-      // selectedAccountGroup should remain unchanged (tests false branch of if condition)
-      expect(controller.getSelectedAccountGroup()).toBe(initialSelectedGroup);
-
-      // Test that subsequent selectedAccountChange for removed account is handled gracefully (indirect test of reverse cleanup)
-      messenger.publish(
-        'AccountsController:selectedAccountChange',
-        MOCK_HD_ACCOUNT_2,
-      );
-      expect(controller.getSelectedAccountGroup()).toBe(initialSelectedGroup);
-    });
-
-    it('updates selectedAccountGroup when last account in selected group is removed and other groups exist', () => {
-      const { controller, messenger } = setup({
-        accounts: [MOCK_HD_ACCOUNT_1, MOCK_HD_ACCOUNT_2],
-        keyrings: [MOCK_HD_KEYRING_1, MOCK_HD_KEYRING_2],
-      });
-
-      controller.init();
-
-      // Select the first group
-      const expectedWalletId1 = toAccountWalletId(
-        AccountWalletCategory.Entropy,
-        MOCK_HD_KEYRING_1.metadata.id,
-      );
-      const expectedGroupId1 = toDefaultAccountGroupId(expectedWalletId1);
-      controller.setSelectedAccountGroup(expectedGroupId1);
-
-      const expectedWalletId2 = toAccountWalletId(
-        AccountWalletCategory.Entropy,
-        MOCK_HD_KEYRING_2.metadata.id,
-      );
-      const expectedGroupId2 = toDefaultAccountGroupId(expectedWalletId2);
-
-      // Remove the account from the selected group - tests true branch and findFirstNonEmptyGroup finding a group
-      messenger.publish(
-        'AccountsController:accountRemoved',
-        MOCK_HD_ACCOUNT_1.id,
-      );
-
-      // Should automatically switch to the remaining group (tests findFirstNonEmptyGroup returning a group)
-      expect(controller.getSelectedAccountGroup()).toBe(expectedGroupId2);
-    });
-
-    it('sets selectedAccountGroup to empty when no non-empty groups exist', () => {
-      const { controller, messenger } = setup({
-        accounts: [MOCK_HD_ACCOUNT_1],
-        keyrings: [MOCK_HD_KEYRING_1],
-      });
-
-      controller.init();
-
-      // Remove the only account - tests findFirstNonEmptyGroup returning empty string
-      messenger.publish(
-        'AccountsController:accountRemoved',
-        MOCK_HD_ACCOUNT_1.id,
-      );
-
-      // Should fall back to empty string when no groups have accounts
-      expect(controller.getSelectedAccountGroup()).toBe('');
-    });
-
-    it('handles removal gracefully when account is not found in reverse mapping', () => {
-      const { controller, messenger } = setup({
-        accounts: [MOCK_HD_ACCOUNT_1],
-        keyrings: [MOCK_HD_KEYRING_1],
-      });
-
-      controller.init();
-      const initialState = { ...controller.state };
-
-      // Try to remove an account that was never added
-      const unknownAccountId = 'unknown-account-id';
-      messenger.publish('AccountsController:accountRemoved', unknownAccountId);
-
-      // State should remain unchanged
-      expect(controller.state).toStrictEqual(initialState);
-    });
-
-    it('handles edge cases gracefully in account removal', () => {
-      const { controller, messenger } = setup({
-        accounts: [MOCK_HD_ACCOUNT_1],
-        keyrings: [MOCK_HD_KEYRING_1],
-      });
-
-      controller.init();
-
-      expect(() => {
-        messenger.publish(
-          'AccountsController:accountRemoved',
-          'non-existent-account',
-        );
-      }).not.toThrow();
-
-      expect(controller.getSelectedAccountGroup()).not.toBe('');
-    });
-  });
 });