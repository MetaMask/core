import type { AccountWalletId, Bip44Account } from '@metamask/account-api';
import {
  AccountGroupType,
  AccountWalletType,
  toAccountGroupId,
  toAccountWalletId,
  toMultichainAccountGroupId,
  toMultichainAccountWalletId,
  type AccountGroupId,
} from '@metamask/account-api';
import { Messenger, deriveStateFromMetadata } from '@metamask/base-controller';
import {
  EthAccountType,
  EthMethod,
  EthScope,
  KeyringAccountEntropyTypeOption,
  SolAccountType,
  SolMethod,
  SolScope,
} from '@metamask/keyring-api';
import type { KeyringObject } from '@metamask/keyring-controller';
import { KeyringTypes } from '@metamask/keyring-controller';
import type { InternalAccount } from '@metamask/keyring-internal-api';
import type { GetSnap as SnapControllerGetSnap } from '@metamask/snaps-controllers';

import {
  AccountTreeController,
  getDefaultAccountTreeControllerState,
} from './AccountTreeController';
import type { BackupAndSyncAnalyticsEventPayload } from './backup-and-sync/analytics';
import { BackupAndSyncService } from './backup-and-sync/service';
import { isAccountGroupNameUnique } from './group';
import { getAccountWalletNameFromKeyringType } from './rules/keyring';
import {
  type AccountTreeControllerMessenger,
  type AccountTreeControllerActions,
  type AccountTreeControllerEvents,
  type AccountTreeControllerState,
  type AllowedActions,
  type AllowedEvents,
} from './types';

// Local mock of EMPTY_ACCOUNT to avoid circular dependency
const EMPTY_ACCOUNT_MOCK: InternalAccount = {
  id: '',
  address: '',
  options: {},
  methods: [],
  type: EthAccountType.Eoa,
  scopes: [EthScope.Eoa],
  metadata: {
    name: '',
    keyring: {
      type: '',
    },
    importTime: 0,
  },
};

const ETH_EOA_METHODS = [
  EthMethod.PersonalSign,
  EthMethod.Sign,
  EthMethod.SignTransaction,
  EthMethod.SignTypedDataV1,
  EthMethod.SignTypedDataV3,
  EthMethod.SignTypedDataV4,
] as const;

const MOCK_SNAP_1 = {
  id: 'local:mock-snap-id-1',
  name: 'Mock Snap 1',
  enabled: true,
  manifest: {
    proposedName: 'Mock Snap 1',
  },
};

const MOCK_SNAP_2 = {
  id: 'local:mock-snap-id-2',
  name: 'Mock Snap 2',
  enabled: true,
  manifest: {
    proposedName: 'Mock Snap 2',
  },
};

const MOCK_HD_KEYRING_1 = {
  type: KeyringTypes.hd,
  metadata: { id: 'mock-keyring-id-1', name: 'HD Keyring 1' },
  accounts: ['0x123'],
};

const MOCK_HD_KEYRING_2 = {
  type: KeyringTypes.hd,
  metadata: { id: 'mock-keyring-id-2', name: 'HD Keyring 1' },
  accounts: ['0x456'],
};

const MOCK_HD_ACCOUNT_1: Bip44Account<InternalAccount> = {
  id: 'mock-id-1',
  address: '0x123',
  options: {
    entropy: {
      type: KeyringAccountEntropyTypeOption.Mnemonic,
      id: MOCK_HD_KEYRING_1.metadata.id,
      groupIndex: 0,
      derivationPath: '',
    },
  },
  methods: [...ETH_EOA_METHODS],
  type: EthAccountType.Eoa,
  scopes: [EthScope.Eoa],
  metadata: {
    name: 'Account 1',
    keyring: { type: KeyringTypes.hd },
    importTime: 0,
    lastSelected: 0,
    nameLastUpdatedAt: 0,
  },
};

const MOCK_HD_ACCOUNT_2: Bip44Account<InternalAccount> = {
  id: 'mock-id-2',
  address: '0x456',
  options: {
    entropy: {
      type: KeyringAccountEntropyTypeOption.Mnemonic,
      id: MOCK_HD_KEYRING_2.metadata.id,
      groupIndex: 0,
      derivationPath: '',
    },
  },
  methods: [...ETH_EOA_METHODS],
  type: EthAccountType.Eoa,
  scopes: [EthScope.Eoa],
  metadata: {
    name: 'Account 2',
    keyring: { type: KeyringTypes.hd },
    importTime: 0,
    lastSelected: 0,
    nameLastUpdatedAt: 0,
  },
};

const MOCK_SNAP_ACCOUNT_1: Bip44Account<InternalAccount> = {
  id: 'mock-snap-id-1',
  address: 'aabbccdd',
  options: {
    entropy: {
      type: KeyringAccountEntropyTypeOption.Mnemonic,
      id: MOCK_HD_KEYRING_2.metadata.id,
      groupIndex: 1,
      derivationPath: '',
    },
  },
  methods: [...Object.values(SolMethod)],
  type: SolAccountType.DataAccount,
  scopes: [SolScope.Mainnet],
  metadata: {
    name: 'Snap Acc 1',
    keyring: { type: KeyringTypes.snap },
    snap: MOCK_SNAP_1,
    importTime: 0,
    lastSelected: 0,
  },
};

const MOCK_SNAP_ACCOUNT_2: InternalAccount = {
  id: 'mock-snap-id-2',
  address: '0x789',
  options: {},
  methods: [...ETH_EOA_METHODS],
  type: EthAccountType.Eoa,
  scopes: [EthScope.Eoa],
  metadata: {
    name: 'Snap Acc 2',
    keyring: { type: KeyringTypes.snap },
    snap: MOCK_SNAP_2,
    importTime: 0,
    lastSelected: 0,
  },
};

const MOCK_HARDWARE_ACCOUNT_1: InternalAccount = {
  id: 'mock-hardware-id-1',
  address: '0xABC',
  options: {},
  methods: [...ETH_EOA_METHODS],
  type: EthAccountType.Eoa,
  scopes: [EthScope.Eoa],
  metadata: {
    name: 'Hardware Acc 1',
    keyring: { type: KeyringTypes.ledger },
    importTime: 0,
    lastSelected: 0,
  },
};

/**
 * Creates a new root messenger instance for testing.
 *
 * @returns A new Messenger instance.
 */
function getRootMessenger() {
  return new Messenger<
    AccountTreeControllerActions | AllowedActions,
    AccountTreeControllerEvents | AllowedEvents
  >();
}

/**
 * Retrieves a restricted messenger for the AccountTreeController.
 *
 * @param messenger - The root messenger instance. Defaults to a new Messenger created by getRootMessenger().
 * @returns The restricted messenger for the AccountTreeController.
 */
function getAccountTreeControllerMessenger(
  messenger = getRootMessenger(),
): AccountTreeControllerMessenger {
  return messenger.getRestricted({
    name: 'AccountTreeController',
    allowedEvents: [
      'AccountsController:accountAdded',
      'AccountsController:accountRemoved',
      'AccountsController:selectedAccountChange',
      'UserStorageController:stateChange',
    ],
    allowedActions: [
      'AccountsController:listMultichainAccounts',
      'AccountsController:getAccount',
      'AccountsController:getSelectedAccount',
      'AccountsController:setSelectedAccount',
      'UserStorageController:getState',
      'UserStorageController:performGetStorage',
      'UserStorageController:performGetStorageAllFeatureEntries',
      'UserStorageController:performSetStorage',
      'UserStorageController:performBatchSetStorage',
      'AuthenticationController:getSessionProfile',
      'MultichainAccountService:createMultichainAccountGroup',
      'KeyringController:getState',
      'SnapController:get',
    ],
  });
}

/**
 * Sets up the AccountTreeController for testing.
 *
 * @param options - Configuration options for setup.
 * @param options.state - Partial initial state for the controller. Defaults to empty object.
 * @param options.messenger - An optional messenger instance to use. Defaults to a new Messenger.
 * @param options.accounts - Accounts to use for AccountsController:listMultichainAccounts handler.
 * @param options.keyrings - Keyring objects to use for KeyringController:getState handler.
 * @param options.config - Configuration options for the controller.
 * @param options.config.backupAndSync - Configuration options for backup and sync.
 * @param options.config.backupAndSync.onBackupAndSyncEvent - Event handler for backup and sync events.
 * @param options.config.backupAndSync.isAccountSyncingEnabled - Flag to enable account syncing.
 * @param options.config.backupAndSync.isBackupAndSyncEnabled - Flag to enable backup and sync.
 * @returns An object containing the controller instance and the messenger.
 */
function setup({
  state = {},
  messenger = getRootMessenger(),
  accounts = [],
  keyrings = [],
  config = {
    backupAndSync: {
      isAccountSyncingEnabled: true,
      isBackupAndSyncEnabled: true,
      onBackupAndSyncEvent: jest.fn(),
    },
  },
}: {
  state?: Partial<AccountTreeControllerState>;
  messenger?: Messenger<
    AccountTreeControllerActions | AllowedActions,
    AccountTreeControllerEvents | AllowedEvents
  >;
  accounts?: InternalAccount[];
  keyrings?: KeyringObject[];
  config?: {
    backupAndSync?: {
      isAccountSyncingEnabled?: boolean;
      isBackupAndSyncEnabled?: boolean;
      onBackupAndSyncEvent?: (
        event: BackupAndSyncAnalyticsEventPayload,
      ) => void;
    };
  };
} = {}): {
  controller: AccountTreeController;
  messenger: Messenger<
    AccountTreeControllerActions | AllowedActions,
    AccountTreeControllerEvents | AllowedEvents
  >;
  spies: {
    consoleWarn: jest.SpyInstance;
  };
  mocks: {
    KeyringController: {
      keyrings: KeyringObject[];
      getState: jest.Mock;
    };
    AccountsController: {
      accounts: InternalAccount[];
      listMultichainAccounts: jest.Mock;
      getSelectedAccount: jest.Mock;
      getAccount: jest.Mock;
    };
    UserStorageController: {
      performGetStorage: jest.Mock;
      performGetStorageAllFeatureEntries: jest.Mock;
      performSetStorage: jest.Mock;
      performBatchSetStorage: jest.Mock;
      syncInternalAccountsWithUserStorage: jest.Mock;
    };
    AuthenticationController: {
      getSessionProfile: jest.Mock;
    };
  };
} {
  const mocks = {
    KeyringController: {
      keyrings,
      getState: jest.fn(),
    },
    AccountsController: {
      accounts,
      listMultichainAccounts: jest.fn(),
      getAccount: jest.fn(),
      getSelectedAccount: jest.fn(),
    },
    UserStorageController: {
      getState: jest.fn(),
      performGetStorage: jest.fn(),
      performGetStorageAllFeatureEntries: jest.fn(),
      performSetStorage: jest.fn(),
      performBatchSetStorage: jest.fn(),
      syncInternalAccountsWithUserStorage: jest.fn(),
    },
    AuthenticationController: {
      getSessionProfile: jest.fn().mockResolvedValue({
        profileId: 'f88227bd-b615-41a3-b0be-467dd781a4ad',
        metaMetricsId: '561ec651-a844-4b36-a451-04d6eac35740',
        identifierId:
          'da9a9fc7b09edde9cc23cec9b7e11a71fb0ab4d2ddd8af8af905306f3e1456fb',
      }),
    },
  };

  if (accounts) {
    mocks.AccountsController.listMultichainAccounts.mockImplementation(
      () => mocks.AccountsController.accounts,
    );
    messenger.registerActionHandler(
      'AccountsController:listMultichainAccounts',
      mocks.AccountsController.listMultichainAccounts,
    );

    mocks.AccountsController.getAccount.mockImplementation((id) =>
      mocks.AccountsController.accounts.find((account) => account.id === id),
    );
    messenger.registerActionHandler(
      'AccountsController:getAccount',
      mocks.AccountsController.getAccount,
    );

    // Mock AccountsController:getSelectedAccount to return the first account
    mocks.AccountsController.getSelectedAccount.mockImplementation(
      () => accounts[0] || MOCK_HD_ACCOUNT_1,
    );
    messenger.registerActionHandler(
      'AccountsController:getSelectedAccount',
      mocks.AccountsController.getSelectedAccount,
    );

    // Mock AccountsController:setSelectedAccount
    messenger.registerActionHandler(
      'AccountsController:setSelectedAccount',
      jest.fn(),
    );

    // Mock AuthenticationController:getSessionProfile
    messenger.registerActionHandler(
      'AuthenticationController:getSessionProfile',
      mocks.AuthenticationController.getSessionProfile,
    );

    // Mock UserStorageController methods
    mocks.UserStorageController.getState.mockImplementation(() => ({
      isBackupAndSyncEnabled: config?.backupAndSync?.isBackupAndSyncEnabled,
      isAccountSyncingEnabled: config?.backupAndSync?.isAccountSyncingEnabled,
    }));
    messenger.registerActionHandler(
      'UserStorageController:getState',
      mocks.UserStorageController.getState,
    );

    messenger.registerActionHandler(
      'UserStorageController:performGetStorage',
      mocks.UserStorageController.performGetStorage,
    );
    messenger.registerActionHandler(
      'UserStorageController:performGetStorageAllFeatureEntries',
      mocks.UserStorageController.performGetStorageAllFeatureEntries,
    );
    messenger.registerActionHandler(
      'UserStorageController:performSetStorage',
      mocks.UserStorageController.performSetStorage,
    );
    messenger.registerActionHandler(
      'UserStorageController:performBatchSetStorage',
      mocks.UserStorageController.performBatchSetStorage,
    );
  }

  if (keyrings) {
    mocks.KeyringController.getState.mockImplementation(() => ({
      isUnlocked: true,
      keyrings: mocks.KeyringController.keyrings,
    }));
    messenger.registerActionHandler(
      'KeyringController:getState',
      mocks.KeyringController.getState,
    );
  }

  const controller = new AccountTreeController({
    messenger: getAccountTreeControllerMessenger(messenger),
    state,
    ...(config && { config }),
  });

  const consoleWarnSpy = jest
    .spyOn(console, 'warn')
    .mockImplementation(() => undefined);

  return {
    controller,
    messenger,
    spies: { consoleWarn: consoleWarnSpy },
    mocks,
  };
}

describe('AccountTreeController', () => {
  beforeEach(() => {
    jest.resetAllMocks();
  });

  describe('init', () => {
    it('groups accounts by entropy source, then snapId, then wallet type', () => {
      const { controller, messenger } = setup({
        accounts: [
          MOCK_HD_ACCOUNT_1,
          MOCK_HD_ACCOUNT_2,
          MOCK_SNAP_ACCOUNT_1, // Belongs to MOCK_HD_ACCOUNT_2's wallet due to shared entropySource
          MOCK_SNAP_ACCOUNT_2, // Has its own Snap wallet
          MOCK_HARDWARE_ACCOUNT_1, // Has its own Keyring wallet
        ],
        keyrings: [MOCK_HD_KEYRING_1, MOCK_HD_KEYRING_2],
      });

      messenger.registerActionHandler(
        'SnapController:get',
        () =>
          // TODO: Update this to avoid the unknown cast if possible.
          MOCK_SNAP_2 as unknown as ReturnType<
            SnapControllerGetSnap['handler']
          >,
      );

      controller.init();

      const expectedWalletId1 = toMultichainAccountWalletId(
        MOCK_HD_KEYRING_1.metadata.id,
      );
      const expectedWalletId1Group = toMultichainAccountGroupId(
        expectedWalletId1,
        MOCK_HD_ACCOUNT_1.options.entropy.groupIndex,
      );
      const expectedWalletId2 = toMultichainAccountWalletId(
        MOCK_HD_KEYRING_2.metadata.id,
      );
      const expectedWalletId2Group1 = toMultichainAccountGroupId(
        expectedWalletId2,
        MOCK_HD_ACCOUNT_2.options.entropy.groupIndex,
      );
      const expectedWalletId2Group2 = toMultichainAccountGroupId(
        expectedWalletId2,
        MOCK_SNAP_ACCOUNT_1.options.entropy.groupIndex,
      );
      const expectedSnapWalletId = toAccountWalletId(
        AccountWalletType.Snap,
        MOCK_SNAP_2.id,
      );
      const expectedSnapWalletIdGroup = toAccountGroupId(
        expectedSnapWalletId,
        MOCK_SNAP_ACCOUNT_2.address,
      );
      const expectedKeyringWalletId = toAccountWalletId(
        AccountWalletType.Keyring,
        KeyringTypes.ledger,
      );
      const expectedKeyringWalletIdGroup = toAccountGroupId(
        expectedKeyringWalletId,
        MOCK_HARDWARE_ACCOUNT_1.address,
      );

      expect(controller.state).toStrictEqual({
        accountTree: {
          wallets: {
            [expectedWalletId1]: {
              id: expectedWalletId1,
              type: AccountWalletType.Entropy,
              groups: {
                [expectedWalletId1Group]: {
                  id: expectedWalletId1Group,
                  type: AccountGroupType.MultichainAccount,
                  accounts: [MOCK_HD_ACCOUNT_1.id],
                  metadata: {
                    name: MOCK_HD_ACCOUNT_1.metadata.name,
                    entropy: {
                      groupIndex: MOCK_HD_ACCOUNT_1.options.entropy.groupIndex,
                    },
                    pinned: false,
                    hidden: false,
                  },
                },
              },
              metadata: {
                name: 'Wallet 1',
                entropy: {
                  id: MOCK_HD_KEYRING_1.metadata.id,
                },
              },
            },
            [expectedWalletId2]: {
              id: expectedWalletId2,
              type: AccountWalletType.Entropy,
              groups: {
                [expectedWalletId2Group1]: {
                  id: expectedWalletId2Group1,
                  type: AccountGroupType.MultichainAccount,
                  accounts: [MOCK_HD_ACCOUNT_2.id],
                  metadata: {
                    name: MOCK_HD_ACCOUNT_2.metadata.name,
                    entropy: {
                      groupIndex: MOCK_HD_ACCOUNT_2.options.entropy.groupIndex,
                    },
                    pinned: false,
                    hidden: false,
                  },
                },
                [expectedWalletId2Group2]: {
                  id: expectedWalletId2Group2,
                  type: AccountGroupType.MultichainAccount,
                  accounts: [MOCK_SNAP_ACCOUNT_1.id],
                  metadata: {
                    name: 'Account 2',
                    entropy: {
                      groupIndex:
                        MOCK_SNAP_ACCOUNT_1.options.entropy.groupIndex,
                    },
                    pinned: false,
                    hidden: false,
                  },
                },
              },
              metadata: {
                name: 'Wallet 2',
                entropy: {
                  id: MOCK_HD_KEYRING_2.metadata.id,
                },
              },
            },
            [expectedSnapWalletId]: {
              id: expectedSnapWalletId,
              type: AccountWalletType.Snap,
              groups: {
                [expectedSnapWalletIdGroup]: {
                  id: expectedSnapWalletIdGroup,
                  type: AccountGroupType.SingleAccount,
                  accounts: [MOCK_SNAP_ACCOUNT_2.id],
                  metadata: {
                    name: MOCK_SNAP_ACCOUNT_2.metadata.name,
                    pinned: false,
                    hidden: false,
                  },
                },
              },
              metadata: {
                name: MOCK_SNAP_2.manifest.proposedName,
                snap: {
                  id: MOCK_SNAP_2.id,
                },
              },
            },
            [expectedKeyringWalletId]: {
              id: expectedKeyringWalletId,
              type: AccountWalletType.Keyring,
              groups: {
                [expectedKeyringWalletIdGroup]: {
                  id: expectedKeyringWalletIdGroup,
                  type: AccountGroupType.SingleAccount,
                  accounts: [MOCK_HARDWARE_ACCOUNT_1.id],
                  metadata: {
                    name: MOCK_HARDWARE_ACCOUNT_1.metadata.name,
                    pinned: false,
                    hidden: false,
                  },
                },
              },
              metadata: {
                name: getAccountWalletNameFromKeyringType(
                  MOCK_HARDWARE_ACCOUNT_1.metadata.keyring.type as KeyringTypes,
                ),
                keyring: {
                  type: KeyringTypes.ledger,
                },
              },
            },
          },
          selectedAccountGroup: expect.any(String), // Will be set to some group after init
        },
        hasAccountTreeSyncingSyncedAtLeastOnce: false,
        isAccountTreeSyncingInProgress: false,
        accountGroupsMetadata: {},
        accountWalletsMetadata: {},
      } as AccountTreeControllerState);
    });

    it('handles Snap accounts with entropy source', () => {
      const mockSnapAccountWithEntropy: Bip44Account<InternalAccount> = {
        ...MOCK_SNAP_ACCOUNT_2,
        options: {
          entropy: {
            type: KeyringAccountEntropyTypeOption.Mnemonic,
            id: MOCK_HD_KEYRING_2.metadata.id,
            groupIndex: 0,
            derivationPath: '',
          },
        },
        metadata: {
          ...MOCK_SNAP_ACCOUNT_2.metadata,
          snap: MOCK_SNAP_2,
        },
      } as const;

      const { controller, messenger } = setup({
        accounts: [mockSnapAccountWithEntropy],
        keyrings: [MOCK_HD_KEYRING_2],
      });

      messenger.registerActionHandler(
        'SnapController:get',
        () =>
          ({
            manifest: {
              proposedName: 'Test',
            },
          }) as ReturnType<SnapControllerGetSnap['handler']>,
      );

      controller.init();

      const expectedWalletId = toMultichainAccountWalletId(
        MOCK_HD_KEYRING_2.metadata.id,
      );
      const expectedGroupId = toMultichainAccountGroupId(
        expectedWalletId,
        mockSnapAccountWithEntropy.options.entropy.groupIndex,
      );
      expect(
        controller.state.accountTree.wallets[expectedWalletId]?.groups[
          expectedGroupId
        ]?.accounts,
      ).toContain(mockSnapAccountWithEntropy.id);
    });

    it('fallback to Snap ID if Snap cannot be found', () => {
      const { controller, messenger } = setup({
        accounts: [MOCK_SNAP_ACCOUNT_1],
        keyrings: [],
      });

      messenger.registerActionHandler('SnapController:get', () => undefined); // Snap won't be found.

      controller.init();

      // Since no entropy sources will be found, it will be categorized as a
      // "Keyring" wallet
      const wallet1Id = toAccountWalletId(
        AccountWalletType.Snap,
        MOCK_SNAP_1.id,
      );

      // FIXME: Do we really want this behavior?
      expect(
        controller.state.accountTree.wallets[wallet1Id]?.metadata.name,
      ).toBe('mock-snap-id-1');
    });

    it('fallback to HD keyring category if entropy sources cannot be found', () => {
      // Create entropy wallets that will both get "Wallet" as base name, then get numbered
      const mockHdAccount1: InternalAccount = {
        ...MOCK_HD_ACCOUNT_1,
        options: { entropySource: MOCK_HD_KEYRING_1.metadata.id },
      };
      const mockHdAccount2: InternalAccount = {
        ...MOCK_HD_ACCOUNT_2,
        options: { entropySource: MOCK_HD_KEYRING_2.metadata.id },
      };

      const { controller } = setup({
        accounts: [mockHdAccount1, mockHdAccount2],
        keyrings: [],
      });

      controller.init();

      // Since no entropy sources will be found, it will be categorized as a
      // "Keyring" wallet
      const wallet1Id = toAccountWalletId(
        AccountWalletType.Keyring,
        mockHdAccount1.metadata.keyring.type,
      );
      const wallet2Id = toAccountWalletId(
        AccountWalletType.Keyring,
        mockHdAccount1.metadata.keyring.type,
      );

      // FIXME: Do we really want this behavior?
      expect(
        controller.state.accountTree.wallets[wallet1Id]?.metadata.name,
      ).toBe('HD Wallet');
      expect(
        controller.state.accountTree.wallets[wallet2Id]?.metadata.name,
      ).toBe('HD Wallet');
    });

    it('re-select a new group when tree is re-initialized and current selected group no longer exists', () => {
      const { controller, mocks } = setup({
        accounts: [MOCK_HD_ACCOUNT_1],
        keyrings: [MOCK_HD_KEYRING_1],
      });

      mocks.AccountsController.getSelectedAccount.mockImplementation(
        () => MOCK_HD_ACCOUNT_1,
      );

      controller.init();

      const defaultAccountGroupId = toMultichainAccountGroupId(
        toMultichainAccountWalletId(MOCK_HD_ACCOUNT_1.options.entropy.id),
        MOCK_HD_ACCOUNT_1.options.entropy.groupIndex,
      );

      expect(controller.state.accountTree.selectedAccountGroup).toStrictEqual(
        defaultAccountGroupId,
      );

      mocks.AccountsController.accounts = [MOCK_HD_ACCOUNT_2];
      mocks.KeyringController.keyrings = [MOCK_HD_KEYRING_2];
      mocks.AccountsController.getSelectedAccount.mockImplementation(
        () => MOCK_HD_ACCOUNT_2,
      );

      controller.init();

      const newDefaultAccountGroupId = toMultichainAccountGroupId(
        toMultichainAccountWalletId(MOCK_HD_ACCOUNT_2.options.entropy.id),
        MOCK_HD_ACCOUNT_2.options.entropy.groupIndex,
      );

      expect(controller.state.accountTree.selectedAccountGroup).toStrictEqual(
        newDefaultAccountGroupId,
      );
    });
  });

  describe('getAccountGroupObject', () => {
    it('returns a valid account group object', () => {
      const { controller } = setup({
        accounts: [MOCK_HD_ACCOUNT_1, MOCK_HD_ACCOUNT_2],
        keyrings: [MOCK_HD_KEYRING_1, MOCK_HD_KEYRING_2],
      });

      controller.init();

      const walletId = toMultichainAccountWalletId(
        MOCK_HD_KEYRING_2.metadata.id,
      );
      const groupId = toMultichainAccountGroupId(
        walletId,
        MOCK_HD_ACCOUNT_2.options.entropy.groupIndex,
      );
      expect(controller.getAccountGroupObject(groupId)).toBeDefined();
    });

    it('returns undefined if group id is not found', () => {
      const { controller } = setup({
        accounts: [MOCK_HD_ACCOUNT_1, MOCK_HD_ACCOUNT_2],
        keyrings: [MOCK_HD_KEYRING_1, MOCK_HD_KEYRING_2],
      });

      controller.init();

      const walletId = toAccountWalletId(
        AccountWalletType.Entropy,
        MOCK_HD_KEYRING_2.metadata.id,
      );
      const groupId = toAccountGroupId(walletId, 'bad');
      expect(controller.getAccountGroupObject(groupId)).toBeUndefined();
    });
  });

  describe('getAccountsFromSelectAccountGroup', () => {
    it('selects account without a selector', () => {
      const { controller } = setup({
        accounts: [MOCK_HD_ACCOUNT_1, MOCK_HD_ACCOUNT_2],
        keyrings: [MOCK_HD_KEYRING_1, MOCK_HD_KEYRING_2],
      });

      controller.init();

      expect(controller.getAccountsFromSelectedAccountGroup()).toStrictEqual([
        MOCK_HD_ACCOUNT_1,
      ]);

      const walletId = toAccountWalletId(
        AccountWalletType.Entropy,
        MOCK_HD_KEYRING_2.metadata.id,
      );
      const groupId = toAccountGroupId(
        walletId,
        `${MOCK_HD_ACCOUNT_2.options.entropy.groupIndex}`,
      );
      controller.setSelectedAccountGroup(groupId);

      expect(controller.getAccountsFromSelectedAccountGroup()).toStrictEqual([
        MOCK_HD_ACCOUNT_2,
      ]);
    });

    it('selects account with a selector', () => {
      const mockSolAccount1: Bip44Account<InternalAccount> = {
        ...MOCK_SNAP_ACCOUNT_1,
        options: {
          entropy: {
            ...MOCK_SNAP_ACCOUNT_1.options.entropy,
            groupIndex: 0,
          },
        },
      };

      const { controller } = setup({
        accounts: [MOCK_HD_ACCOUNT_2, mockSolAccount1],
        keyrings: [MOCK_HD_KEYRING_2],
      });

      controller.init();

      expect(
        controller.getAccountsFromSelectedAccountGroup({
          scopes: [SolScope.Mainnet],
        }),
      ).toStrictEqual([mockSolAccount1]);

      expect(
        controller.getAccountsFromSelectedAccountGroup({
          scopes: [EthScope.Mainnet],
        }),
      ).toStrictEqual([MOCK_HD_ACCOUNT_2]);
    });

    it('returns no account if no group is selected', () => {
      const { controller } = setup({
        accounts: [],
        keyrings: [],
      });

      controller.init();

      expect(controller.getAccountsFromSelectedAccountGroup()).toHaveLength(0);
    });
  });

  describe('on AccountsController:accountRemoved', () => {
    it('removes an account from the tree', () => {
      // 2 accounts that share the same entropy source (thus, same wallet).
      const mockHdAccount1: Bip44Account<InternalAccount> = {
        ...MOCK_HD_ACCOUNT_1,
        options: {
          ...MOCK_HD_ACCOUNT_1.options,
          entropy: {
            ...MOCK_HD_ACCOUNT_1.options.entropy,
            id: MOCK_HD_KEYRING_1.metadata.id,
            groupIndex: 0,
          },
        },
      };
      const mockHdAccount2 = {
        ...MOCK_HD_ACCOUNT_2,
        options: {
          ...MOCK_HD_ACCOUNT_2.options,
          entropy: {
            ...MOCK_HD_ACCOUNT_2.options.entropy,
            id: MOCK_HD_KEYRING_1.metadata.id,
            groupIndex: 0,
          },
        },
      };

      const { controller, messenger } = setup({
        accounts: [mockHdAccount1, mockHdAccount2],
        keyrings: [MOCK_HD_KEYRING_1],
      });

      // Create entropy wallets that will both get "Wallet" as base name, then get numbered
      controller.init();

      messenger.publish('AccountsController:accountRemoved', mockHdAccount1.id);

      const walletId1 = toMultichainAccountWalletId(
        MOCK_HD_KEYRING_1.metadata.id,
      );
      const walletId1Group = toMultichainAccountGroupId(
        walletId1,
        mockHdAccount1.options.entropy.groupIndex,
      );
      expect(controller.state).toStrictEqual({
        accountTree: {
          wallets: {
            [walletId1]: {
              id: walletId1,
              type: AccountWalletType.Entropy,
              groups: {
                [walletId1Group]: {
                  id: walletId1Group,
                  type: AccountGroupType.MultichainAccount,
                  metadata: {
                    name: mockHdAccount1.metadata.name,
                    entropy: {
                      groupIndex: mockHdAccount1.options.entropy.groupIndex,
                    },
                    pinned: false,
                    hidden: false,
                  },
                  accounts: [mockHdAccount2.id], // HD account 1 got removed.
                },
              },
              metadata: {
                name: 'Wallet 1',
                entropy: {
                  id: MOCK_HD_KEYRING_1.metadata.id,
                },
              },
            },
          },
          selectedAccountGroup: expect.any(String), // Will be set after init
        },
        isAccountTreeSyncingInProgress: false,
        hasAccountTreeSyncingSyncedAtLeastOnce: false,
        accountGroupsMetadata: {},
        accountWalletsMetadata: {},
      } as AccountTreeControllerState);
    });

    it('prunes an empty group if it holds no accounts', () => {
      const mockHdAccount1: Bip44Account<InternalAccount> = MOCK_HD_ACCOUNT_1;
      const mockHdAccount2 = {
        ...MOCK_HD_ACCOUNT_2,
        options: {
          entropy: {
            ...MOCK_HD_ACCOUNT_2.options.entropy,
            id: MOCK_HD_KEYRING_1.metadata.id,
            groupIndex: 1,
          },
        },
      };

      const { controller, messenger } = setup({
        accounts: [mockHdAccount1, mockHdAccount2],
        keyrings: [MOCK_HD_KEYRING_1],
      });

      controller.init();

      messenger.publish('AccountsController:accountRemoved', mockHdAccount1.id);

      const walletId1 = toMultichainAccountWalletId(
        MOCK_HD_KEYRING_1.metadata.id,
      );

      const walletId1Group2 = toMultichainAccountGroupId(
        walletId1,
        mockHdAccount2.options.entropy.groupIndex,
      );

      expect(controller.state).toStrictEqual({
        accountTree: {
          wallets: {
            [walletId1]: {
              id: walletId1,
              type: AccountWalletType.Entropy,
              groups: {
                // First group gets removed as a result of pruning.
                [walletId1Group2]: {
                  id: walletId1Group2,
                  type: AccountGroupType.MultichainAccount,
                  metadata: {
                    name: mockHdAccount2.metadata.name,
                    entropy: {
                      groupIndex: mockHdAccount2.options.entropy.groupIndex,
                    },
                    pinned: false,
                    hidden: false,
                  },
                  accounts: [mockHdAccount2.id],
                },
              },
              metadata: {
                name: 'Wallet 1',
                entropy: {
                  id: MOCK_HD_KEYRING_1.metadata.id,
                },
              },
            },
          },
          selectedAccountGroup: expect.any(String), // Will be set after init
        },
        isAccountTreeSyncingInProgress: false,
        hasAccountTreeSyncingSyncedAtLeastOnce: false,
        accountGroupsMetadata: {},
        accountWalletsMetadata: {},
      } as AccountTreeControllerState);
    });

    it('prunes an empty wallet if it holds no groups', () => {
      const mockHdAccount1: Bip44Account<InternalAccount> = MOCK_HD_ACCOUNT_1;

      const { controller, messenger } = setup({
        accounts: [mockHdAccount1],
        keyrings: [MOCK_HD_KEYRING_1],
      });

      controller.init();

      messenger.publish('AccountsController:accountRemoved', mockHdAccount1.id);

      expect(controller.state).toStrictEqual({
        accountGroupsMetadata: {},
        accountWalletsMetadata: {},
        isAccountTreeSyncingInProgress: false,
        hasAccountTreeSyncingSyncedAtLeastOnce: false,
        accountTree: {
          // No wallets should be present.
          wallets: {},
          selectedAccountGroup: expect.any(String), // Will be set after init
        },
      } as AccountTreeControllerState);
    });
  });

  describe('on AccountsController:accountAdded', () => {
    it('adds an account to the tree', () => {
      // 2 accounts that share the same entropy source (thus, same wallet).
      const mockHdAccount1: Bip44Account<InternalAccount> = {
        ...MOCK_HD_ACCOUNT_1,
        options: {
          ...MOCK_HD_ACCOUNT_1.options,
          entropy: {
            ...MOCK_HD_ACCOUNT_1.options.entropy,
            id: MOCK_HD_KEYRING_1.metadata.id,
            groupIndex: 0,
          },
        },
      };
      const mockHdAccount2 = {
        ...MOCK_HD_ACCOUNT_2,
        options: {
          ...MOCK_HD_ACCOUNT_2.options,
          entropy: {
            ...MOCK_HD_ACCOUNT_2.options.entropy,
            id: MOCK_HD_KEYRING_1.metadata.id,
            groupIndex: 0,
          },
        },
      };

      const { controller, messenger } = setup({
        accounts: [mockHdAccount1],
        keyrings: [MOCK_HD_KEYRING_1],
      });

      // Create entropy wallets that will both get "Wallet" as base name, then get numbered
      controller.init();

      messenger.publish('AccountsController:accountAdded', mockHdAccount2);

      const walletId1 = toMultichainAccountWalletId(
        MOCK_HD_KEYRING_1.metadata.id,
      );
      const walletId1Group = toMultichainAccountGroupId(
        walletId1,
        mockHdAccount1.options.entropy.groupIndex,
      );
      expect(controller.state).toStrictEqual({
        accountTree: {
          selectedAccountGroup: walletId1Group,
          wallets: {
            [walletId1]: {
              id: walletId1,
              type: AccountWalletType.Entropy,
              groups: {
                [walletId1Group]: {
                  id: walletId1Group,
                  type: AccountGroupType.MultichainAccount,
                  metadata: {
                    name: mockHdAccount1.metadata.name,
                    entropy: {
                      groupIndex: mockHdAccount1.options.entropy.groupIndex,
                    },
                    pinned: false,
                    hidden: false,
                  },
                  accounts: [mockHdAccount1.id, mockHdAccount2.id], // HD account 2 got added.
                },
              },
              metadata: {
                name: 'Wallet 1',
                entropy: {
                  id: MOCK_HD_KEYRING_1.metadata.id,
                },
              },
            },
          },
        },
        accountGroupsMetadata: {},
        accountWalletsMetadata: {},
        isAccountTreeSyncingInProgress: false,
        hasAccountTreeSyncingSyncedAtLeastOnce: false,
      } as AccountTreeControllerState);
    });

    it('adds a new wallet to the tree', () => {
      // 2 accounts that share the same entropy source (thus, same wallet).
      const mockHdAccount1: Bip44Account<InternalAccount> = {
        ...MOCK_HD_ACCOUNT_1,
        options: {
          ...MOCK_HD_ACCOUNT_1.options,
          entropy: {
            ...MOCK_HD_ACCOUNT_1.options.entropy,
            id: MOCK_HD_KEYRING_1.metadata.id,
            groupIndex: 0,
          },
        },
      };
      const mockHdAccount2 = {
        ...MOCK_HD_ACCOUNT_2,
        options: {
          ...MOCK_HD_ACCOUNT_2.options,
          entropy: {
            ...MOCK_HD_ACCOUNT_2.options.entropy,
            id: MOCK_HD_KEYRING_2.metadata.id,
            groupIndex: 0,
          },
        },
      };

      const { controller, messenger, mocks } = setup({
        accounts: [mockHdAccount1],
        keyrings: [MOCK_HD_KEYRING_1],
      });

      // Create entropy wallets that will both get "Wallet" as base name, then get numbered
      controller.init();

      mocks.KeyringController.keyrings = [MOCK_HD_KEYRING_1, MOCK_HD_KEYRING_2];
      mocks.AccountsController.accounts = [mockHdAccount1, mockHdAccount2];
      messenger.publish('AccountsController:accountAdded', mockHdAccount2);

      const walletId1 = toMultichainAccountWalletId(
        MOCK_HD_KEYRING_1.metadata.id,
      );
      const walletId1Group = toMultichainAccountGroupId(
        walletId1,
        mockHdAccount1.options.entropy.groupIndex,
      );
      const walletId2 = toMultichainAccountWalletId(
        MOCK_HD_KEYRING_2.metadata.id,
      );
      const walletId2Group = toMultichainAccountGroupId(
        walletId2,
        mockHdAccount2.options.entropy.groupIndex,
      );
      expect(controller.state).toStrictEqual({
        accountTree: {
          wallets: {
            [walletId1]: {
              id: walletId1,
              type: AccountWalletType.Entropy,
              groups: {
                [walletId1Group]: {
                  id: walletId1Group,
                  type: AccountGroupType.MultichainAccount,
                  metadata: {
                    name: mockHdAccount1.metadata.name,
                    entropy: {
                      groupIndex: mockHdAccount1.options.entropy.groupIndex,
                    },
                    pinned: false,
                    hidden: false,
                  },
                  accounts: [mockHdAccount1.id],
                },
              },
              metadata: {
                name: 'Wallet 1',
                entropy: {
                  id: MOCK_HD_KEYRING_1.metadata.id,
                },
              },
            },
            [walletId2]: {
              // New wallet automatically added.
              id: walletId2,
              type: AccountWalletType.Entropy,
              groups: {
                [walletId2Group]: {
                  id: walletId2Group,
                  type: AccountGroupType.MultichainAccount,
                  metadata: {
                    name: mockHdAccount2.metadata.name,
                    entropy: {
                      groupIndex: mockHdAccount2.options.entropy.groupIndex,
                    },
                    pinned: false,
                    hidden: false,
                  },
                  accounts: [mockHdAccount2.id],
                },
              },
              metadata: {
                name: 'Wallet 2',
                entropy: {
                  id: MOCK_HD_KEYRING_2.metadata.id,
                },
              },
            },
          },
          selectedAccountGroup: expect.any(String), // Will be set after init
        },
        accountGroupsMetadata: {},
        accountWalletsMetadata: {},
        isAccountTreeSyncingInProgress: false,
        hasAccountTreeSyncingSyncedAtLeastOnce: false,
      } as AccountTreeControllerState);
    });
  });

  describe('getAccountWalletObject', () => {
    it('gets a wallet using its ID', () => {
      const { controller } = setup({
        accounts: [MOCK_HD_ACCOUNT_1, MOCK_HD_ACCOUNT_2],
        keyrings: [MOCK_HD_KEYRING_1, MOCK_HD_KEYRING_2],
      });
      controller.init();

      const walletId = toAccountWalletId(
        AccountWalletType.Entropy,
        MOCK_HD_KEYRING_1.metadata.id,
      );
      const wallet = controller.getAccountWalletObject(walletId);
      expect(wallet).toBeDefined();
    });

    it('gets undefined is wallet ID if not matching any wallet', () => {
      const { controller } = setup({
        accounts: [MOCK_HD_ACCOUNT_1, MOCK_HD_ACCOUNT_2],
        keyrings: [MOCK_HD_KEYRING_1, MOCK_HD_KEYRING_2],
      });
      controller.init();

      const badGroupId: AccountWalletId = 'entropy:unknown';

      const wallet = controller.getAccountWalletObject(badGroupId);
      expect(wallet).toBeUndefined();
    });
  });

  describe('getAccountWalletObjects', () => {
    it('gets all wallets', () => {
      const { controller } = setup({
        accounts: [MOCK_HD_ACCOUNT_1, MOCK_HD_ACCOUNT_2],
        keyrings: [MOCK_HD_KEYRING_1, MOCK_HD_KEYRING_2],
      });
      controller.init();

      const wallets = controller.getAccountWalletObjects();
      expect(wallets).toHaveLength(2);
    });
  });

  describe('selectedAccountGroup bidirectional synchronization', () => {
    it('initializes selectedAccountGroup based on currently selected account', () => {
      const { controller } = setup({
        accounts: [MOCK_HD_ACCOUNT_1, MOCK_HD_ACCOUNT_2],
        keyrings: [MOCK_HD_KEYRING_1, MOCK_HD_KEYRING_2],
      });

      controller.init();

      expect(controller.getSelectedAccountGroup()).not.toBe('');
    });

    it('updates selectedAccountGroup when AccountsController selected account changes', () => {
      const { controller, messenger } = setup({
        accounts: [MOCK_HD_ACCOUNT_1, MOCK_HD_ACCOUNT_2],
        keyrings: [MOCK_HD_KEYRING_1, MOCK_HD_KEYRING_2],
      });

      controller.init();
      const initialGroup = controller.getSelectedAccountGroup();

      messenger.publish(
        'AccountsController:selectedAccountChange',
        MOCK_HD_ACCOUNT_2,
      );

      const newGroup = controller.getSelectedAccountGroup();
      expect(newGroup).not.toBe(initialGroup);
    });

    it('updates AccountsController selected account (with EVM account) when selectedAccountGroup changes', () => {
      const { controller, messenger } = setup({
        accounts: [MOCK_HD_ACCOUNT_1, MOCK_HD_ACCOUNT_2],
        keyrings: [MOCK_HD_KEYRING_1, MOCK_HD_KEYRING_2],
      });

      const setSelectedAccountSpy = jest.spyOn(messenger, 'call');

      controller.init();

      const expectedWalletId2 = toMultichainAccountWalletId(
        MOCK_HD_KEYRING_2.metadata.id,
      );
      const expectedGroupId2 = toMultichainAccountGroupId(
        expectedWalletId2,
        MOCK_HD_ACCOUNT_2.options.entropy.groupIndex,
      );

      controller.setSelectedAccountGroup(expectedGroupId2);

      expect(setSelectedAccountSpy).toHaveBeenCalledWith(
        'AccountsController:setSelectedAccount',
        expect.any(String),
      );
    });

    it('updates AccountsController selected account (with non-EVM account) when selectedAccountGroup changes', () => {
      const nonEvmAccount2 = {
        ...MOCK_SNAP_ACCOUNT_1,
        options: {
          ...MOCK_SNAP_ACCOUNT_1.options,
          entropy: {
            ...MOCK_SNAP_ACCOUNT_1.options.entropy,
            id: MOCK_HD_KEYRING_2.metadata.id, // Wallet 2.
            groupIndex: 0, // Account 1
          },
        },
      } as const;
      const { controller, messenger } = setup({
        accounts: [
          MOCK_HD_ACCOUNT_1,
          nonEvmAccount2, // Wallet 2 > Account 1.
        ],
        keyrings: [MOCK_HD_KEYRING_1, MOCK_HD_KEYRING_2],
      });

      const setSelectedAccountSpy = jest.spyOn(messenger, 'call');

      controller.init();

      const expectedWalletId2 = toMultichainAccountWalletId(
        MOCK_HD_KEYRING_2.metadata.id,
      );
      const expectedGroupId2 = toMultichainAccountGroupId(
        expectedWalletId2,
        nonEvmAccount2.options.entropy.groupIndex,
      );

      controller.setSelectedAccountGroup(expectedGroupId2);

      expect(setSelectedAccountSpy).toHaveBeenLastCalledWith(
        'AccountsController:setSelectedAccount',
        nonEvmAccount2.id,
      );
    });

    it('is idempotent - setting same selectedAccountGroup should not trigger AccountsController update', () => {
      const { controller, messenger } = setup({
        accounts: [MOCK_HD_ACCOUNT_1],
        keyrings: [MOCK_HD_KEYRING_1],
      });

      const setSelectedAccountSpy = jest.spyOn(messenger, 'call');

      controller.init();

      const expectedWalletId = toMultichainAccountWalletId(
        MOCK_HD_KEYRING_1.metadata.id,
      );
      const expectedGroupId = toMultichainAccountGroupId(
        expectedWalletId,
        MOCK_HD_ACCOUNT_1.options.entropy.groupIndex,
      );

      expect(controller.getSelectedAccountGroup()).toBe(expectedGroupId);

      setSelectedAccountSpy.mockClear();

      const initialState = { ...controller.state };

      controller.setSelectedAccountGroup(expectedGroupId);

      expect(setSelectedAccountSpy).not.toHaveBeenCalledWith(
        'AccountsController:setSelectedAccount',
        expect.any(String),
      );

      expect(controller.state).toStrictEqual(initialState);
      expect(controller.getSelectedAccountGroup()).toBe(expectedGroupId);
    });

    it('is idempotent - receiving selectedAccountChange for account in same group should not update state', () => {
      const { controller, messenger } = setup({
        accounts: [MOCK_HD_ACCOUNT_1, MOCK_HD_ACCOUNT_2],
        keyrings: [MOCK_HD_KEYRING_1, MOCK_HD_KEYRING_2],
      });

      controller.init();

      const expectedWalletId1 = toMultichainAccountWalletId(
        MOCK_HD_KEYRING_1.metadata.id,
      );
      const expectedGroupId1 = toMultichainAccountGroupId(
        expectedWalletId1,
        MOCK_HD_ACCOUNT_1.options.entropy.groupIndex,
      );

      controller.setSelectedAccountGroup(expectedGroupId1);

      const initialState = { ...controller.state };

      messenger.publish(
        'AccountsController:selectedAccountChange',
        MOCK_HD_ACCOUNT_1,
      );

      expect(controller.state).toStrictEqual(initialState);
      expect(controller.getSelectedAccountGroup()).toBe(expectedGroupId1);
    });

    it('throws error when trying to select non-existent group', () => {
      const { controller } = setup({
        accounts: [MOCK_HD_ACCOUNT_1],
        keyrings: [MOCK_HD_KEYRING_1],
      });

      controller.init();

      expect(() => {
        controller.setSelectedAccountGroup(
          'non-existent-group-id' as AccountGroupId,
        );
      }).toThrow('No accounts found in group: non-existent-group-id');
    });

    it('handles AccountsController selectedAccountChange for account not in tree gracefully', () => {
      const { controller, messenger } = setup({
        accounts: [MOCK_HD_ACCOUNT_1],
        keyrings: [MOCK_HD_KEYRING_1],
      });

      controller.init();
      const initialGroup = controller.getSelectedAccountGroup();

      const unknownAccount: InternalAccount = {
        ...MOCK_HD_ACCOUNT_2,
        id: 'unknown-account-id',
      };

      messenger.publish(
        'AccountsController:selectedAccountChange',
        unknownAccount,
      );

      expect(controller.getSelectedAccountGroup()).toBe(initialGroup);
    });

    it('falls back to first wallet first group when AccountsController returns EMPTY_ACCOUNT', () => {
      const { controller, messenger } = setup({
        accounts: [MOCK_HD_ACCOUNT_1, MOCK_HD_ACCOUNT_2],
        keyrings: [MOCK_HD_KEYRING_1, MOCK_HD_KEYRING_2],
      });

      // Unregister existing handler and register new one BEFORE init
      messenger.unregisterActionHandler(
        'AccountsController:getSelectedAccount',
      );
      messenger.registerActionHandler(
        'AccountsController:getSelectedAccount',
        () => EMPTY_ACCOUNT_MOCK,
      );

      controller.init();

      // Should fall back to first wallet's first group
      const expectedWalletId1 = toMultichainAccountWalletId(
        MOCK_HD_KEYRING_1.metadata.id,
      );
      const expectedGroupId1 = toMultichainAccountGroupId(
        expectedWalletId1,
        MOCK_HD_ACCOUNT_1.options.entropy.groupIndex,
      );

      expect(controller.getSelectedAccountGroup()).toBe(expectedGroupId1);
    });

    it('falls back to first wallet first group when selected account is not in tree', () => {
      const { controller, messenger } = setup({
        accounts: [MOCK_HD_ACCOUNT_1, MOCK_HD_ACCOUNT_2],
        keyrings: [MOCK_HD_KEYRING_1, MOCK_HD_KEYRING_2],
      });

      // Mock getSelectedAccount to return an account not in the tree BEFORE init
      const unknownAccount: InternalAccount = {
        ...MOCK_HD_ACCOUNT_1,
        id: 'unknown-account-id',
      };

      messenger.unregisterActionHandler(
        'AccountsController:getSelectedAccount',
      );
      messenger.registerActionHandler(
        'AccountsController:getSelectedAccount',
        () => unknownAccount,
      );

      controller.init();

      // Should fall back to first wallet's first group
      const expectedWalletId1 = toMultichainAccountWalletId(
        MOCK_HD_KEYRING_1.metadata.id,
      );
      const expectedGroupId1 = toMultichainAccountGroupId(
        expectedWalletId1,
        MOCK_HD_ACCOUNT_1.options.entropy.groupIndex,
      );

      expect(controller.getSelectedAccountGroup()).toBe(expectedGroupId1);
    });

    it('returns empty string when no wallets exist and getSelectedAccount returns EMPTY_ACCOUNT', () => {
      const { controller, messenger } = setup({
        accounts: [],
        keyrings: [],
      });

      // Mock getSelectedAccount to return EMPTY_ACCOUNT_MOCK (id is '') BEFORE init
      messenger.unregisterActionHandler(
        'AccountsController:getSelectedAccount',
      );
      messenger.registerActionHandler(
        'AccountsController:getSelectedAccount',
        () => EMPTY_ACCOUNT_MOCK,
      );

      controller.init();

      // Should return empty string when no wallets exist
      expect(controller.getSelectedAccountGroup()).toBe('');
    });
  });

  describe('account removal and memory management', () => {
    it('cleans up reverse mapping and does not change selectedAccountGroup when removing from non-selected group', () => {
      const { controller, messenger } = setup({
        accounts: [MOCK_HD_ACCOUNT_1, MOCK_HD_ACCOUNT_2],
        keyrings: [MOCK_HD_KEYRING_1, MOCK_HD_KEYRING_2],
      });

      controller.init();

      // Select the first group explicitly
      const expectedWalletId1 = toMultichainAccountWalletId(
        MOCK_HD_KEYRING_1.metadata.id,
      );
      const expectedGroupId1 = toMultichainAccountGroupId(
        expectedWalletId1,
        MOCK_HD_ACCOUNT_1.options.entropy.groupIndex,
      );
      controller.setSelectedAccountGroup(expectedGroupId1);

      const initialSelectedGroup = controller.getSelectedAccountGroup();

      // Remove account from the second group (not selected) - tests false branch and reverse cleanup
      messenger.publish(
        'AccountsController:accountRemoved',
        MOCK_HD_ACCOUNT_2.id,
      );

      // selectedAccountGroup should remain unchanged (tests false branch of if condition)
      expect(controller.getSelectedAccountGroup()).toBe(initialSelectedGroup);

      // Test that subsequent selectedAccountChange for removed account is handled gracefully (indirect test of reverse cleanup)
      messenger.publish(
        'AccountsController:selectedAccountChange',
        MOCK_HD_ACCOUNT_2,
      );
      expect(controller.getSelectedAccountGroup()).toBe(initialSelectedGroup);
    });

    it('updates selectedAccountGroup when last account in selected group is removed and other groups exist', () => {
      const { controller, messenger } = setup({
        accounts: [MOCK_HD_ACCOUNT_1, MOCK_HD_ACCOUNT_2],
        keyrings: [MOCK_HD_KEYRING_1, MOCK_HD_KEYRING_2],
      });

      controller.init();

      // Select the first group
      const expectedWalletId1 = toMultichainAccountWalletId(
        MOCK_HD_KEYRING_1.metadata.id,
      );
      const expectedGroupId1 = toMultichainAccountGroupId(
        expectedWalletId1,
        MOCK_HD_ACCOUNT_1.options.entropy.groupIndex,
      );
      controller.setSelectedAccountGroup(expectedGroupId1);

      const expectedWalletId2 = toMultichainAccountWalletId(
        MOCK_HD_KEYRING_2.metadata.id,
      );
      const expectedGroupId2 = toMultichainAccountGroupId(
        expectedWalletId2,
        MOCK_HD_ACCOUNT_2.options.entropy.groupIndex,
      );

      // Remove the account from the selected group - tests true branch and findFirstNonEmptyGroup finding a group
      messenger.publish(
        'AccountsController:accountRemoved',
        MOCK_HD_ACCOUNT_1.id,
      );

      // Should automatically switch to the remaining group (tests findFirstNonEmptyGroup returning a group)
      expect(controller.getSelectedAccountGroup()).toBe(expectedGroupId2);
    });

    it('sets selectedAccountGroup to empty when no non-empty groups exist', () => {
      const { controller, messenger } = setup({
        accounts: [MOCK_HD_ACCOUNT_1],
        keyrings: [MOCK_HD_KEYRING_1],
      });

      controller.init();

      // Remove the only account - tests findFirstNonEmptyGroup returning empty string
      messenger.publish(
        'AccountsController:accountRemoved',
        MOCK_HD_ACCOUNT_1.id,
      );

      // Should fall back to empty string when no groups have accounts
      expect(controller.getSelectedAccountGroup()).toBe('');
    });

    it('handles removal gracefully when account is not found in reverse mapping', () => {
      const { controller, messenger } = setup({
        accounts: [MOCK_HD_ACCOUNT_1],
        keyrings: [MOCK_HD_KEYRING_1],
      });

      controller.init();
      const initialState = { ...controller.state };

      // Try to remove an account that was never added
      const unknownAccountId = 'unknown-account-id';
      messenger.publish('AccountsController:accountRemoved', unknownAccountId);

      // State should remain unchanged
      expect(controller.state).toStrictEqual(initialState);
    });

    it('handles edge cases gracefully in account removal', () => {
      const { controller, messenger } = setup({
        accounts: [MOCK_HD_ACCOUNT_1],
        keyrings: [MOCK_HD_KEYRING_1],
      });

      controller.init();

      expect(() => {
        messenger.publish(
          'AccountsController:accountRemoved',
          'non-existent-account',
        );
      }).not.toThrow();

      expect(controller.getSelectedAccountGroup()).not.toBe('');
    });
  });

  describe('Persistence - Custom Names', () => {
    it('persists custom account group names across init calls', () => {
      const { controller } = setup({
        accounts: [MOCK_HD_ACCOUNT_1, MOCK_HD_ACCOUNT_2],
        keyrings: [MOCK_HD_KEYRING_1, MOCK_HD_KEYRING_2],
      });

      controller.init();

      const expectedWalletId1 = toMultichainAccountWalletId(
        MOCK_HD_KEYRING_1.metadata.id,
      );
      const expectedGroupId1 = toMultichainAccountGroupId(
        expectedWalletId1,
        MOCK_HD_ACCOUNT_1.options.entropy.groupIndex,
      );

      const customName = 'My Custom Trading Group';
      controller.setAccountGroupName(expectedGroupId1, customName);

      // Re-init to test persistence
      controller.init();

      const wallet = controller.state.accountTree.wallets[expectedWalletId1];
      const group = wallet?.groups[expectedGroupId1];
      expect(group?.metadata.name).toBe(customName);

      expect(
        controller.state.accountGroupsMetadata[expectedGroupId1],
      ).toStrictEqual({
        name: {
          value: customName,
          lastUpdatedAt: expect.any(Number),
        },
      });
    });

    it('persists custom account wallet names across init calls', () => {
      const { controller } = setup({
        accounts: [MOCK_HD_ACCOUNT_1, MOCK_HD_ACCOUNT_2],
        keyrings: [MOCK_HD_KEYRING_1, MOCK_HD_KEYRING_2],
      });

      controller.init();

      const expectedWalletId1 = toMultichainAccountWalletId(
        MOCK_HD_KEYRING_1.metadata.id,
      );

      const customName = 'My Primary Wallet';
      controller.setAccountWalletName(expectedWalletId1, customName);

      controller.init();

      const wallet = controller.state.accountTree.wallets[expectedWalletId1];
      expect(wallet?.metadata.name).toBe(customName);

      expect(
        controller.state.accountWalletsMetadata[expectedWalletId1],
      ).toStrictEqual({
        name: {
          value: customName,
          lastUpdatedAt: expect.any(Number),
        },
      });
    });

    it('custom names take priority over default rule-generated names', () => {
      const { controller } = setup({
        accounts: [MOCK_HD_ACCOUNT_1],
        keyrings: [MOCK_HD_KEYRING_1],
      });

      controller.init();

      const expectedWalletId = toMultichainAccountWalletId(
        MOCK_HD_KEYRING_1.metadata.id,
      );
      const expectedGroupId = toMultichainAccountGroupId(
        expectedWalletId,
        MOCK_HD_ACCOUNT_1.options.entropy.groupIndex,
      );

      // Check default names
      const walletBeforeCustom =
        controller.state.accountTree.wallets[expectedWalletId];
      const groupBeforeCustom = walletBeforeCustom?.groups[expectedGroupId];
      const defaultWalletName = walletBeforeCustom?.metadata.name;
      const defaultGroupName = groupBeforeCustom?.metadata.name;

      // Set custom names
      const customWalletName = 'Custom Wallet Name';
      const customGroupName = 'Custom Group Name';
      controller.setAccountWalletName(expectedWalletId, customWalletName);
      controller.setAccountGroupName(expectedGroupId, customGroupName);

      // Verify custom names override defaults
      const walletAfterCustom =
        controller.state.accountTree.wallets[expectedWalletId];
      const groupAfterCustom = walletAfterCustom?.groups[expectedGroupId];

      expect(walletAfterCustom?.metadata.name).toBe(customWalletName);
      expect(walletAfterCustom?.metadata.name).not.toBe(defaultWalletName);
      expect(groupAfterCustom?.metadata.name).toBe(customGroupName);
      expect(groupAfterCustom?.metadata.name).not.toBe(defaultGroupName);
    });

    it('updates lastUpdatedAt when setting custom names', () => {
      const { controller } = setup({
        accounts: [MOCK_HD_ACCOUNT_1],
        keyrings: [MOCK_HD_KEYRING_1],
      });

      controller.init();

      const expectedWalletId = toMultichainAccountWalletId(
        MOCK_HD_KEYRING_1.metadata.id,
      );
      const expectedGroupId = toMultichainAccountGroupId(
        expectedWalletId,
        MOCK_HD_ACCOUNT_1.options.entropy.groupIndex,
      );

      const beforeTime = Date.now();

      controller.setAccountWalletName(expectedWalletId, 'Test Wallet');
      controller.setAccountGroupName(expectedGroupId, 'Test Group');

      const afterTime = Date.now();

      const walletMetadata =
        controller.state.accountWalletsMetadata[expectedWalletId];
      const groupMetadata =
        controller.state.accountGroupsMetadata[expectedGroupId];

      expect(walletMetadata?.name?.lastUpdatedAt).toBeGreaterThanOrEqual(
        beforeTime,
      );
      expect(walletMetadata?.name?.lastUpdatedAt).toBeLessThanOrEqual(
        afterTime,
      );
      expect(groupMetadata?.name?.lastUpdatedAt).toBeGreaterThanOrEqual(
        beforeTime,
      );
      expect(groupMetadata?.name?.lastUpdatedAt).toBeLessThanOrEqual(afterTime);
    });
  });

  describe('Persistence - Pinning and Hiding', () => {
    it('persists account group pinned state across init calls', () => {
      const { controller } = setup({
        accounts: [MOCK_HD_ACCOUNT_1],
        keyrings: [MOCK_HD_KEYRING_1],
      });

      controller.init();

      const expectedWalletId = toMultichainAccountWalletId(
        MOCK_HD_KEYRING_1.metadata.id,
      );
      const expectedGroupId = toMultichainAccountGroupId(
        expectedWalletId,
        MOCK_HD_ACCOUNT_1.options.entropy.groupIndex,
      );

      // Set pinned state
      controller.setAccountGroupPinned(expectedGroupId, true);

      // Re-init to test persistence
      controller.init();

      // Verify pinned state persists
      expect(
        controller.state.accountGroupsMetadata[expectedGroupId],
      ).toStrictEqual({
        pinned: {
          value: true,
          lastUpdatedAt: expect.any(Number),
        },
      });
    });

    it('persists account group hidden state across init calls', () => {
      const { controller } = setup({
        accounts: [MOCK_HD_ACCOUNT_1],
        keyrings: [MOCK_HD_KEYRING_1],
      });

      controller.init();

      const expectedWalletId = toMultichainAccountWalletId(
        MOCK_HD_KEYRING_1.metadata.id,
      );
      const expectedGroupId = toMultichainAccountGroupId(
        expectedWalletId,
        MOCK_HD_ACCOUNT_1.options.entropy.groupIndex,
      );

      // Set hidden state
      controller.setAccountGroupHidden(expectedGroupId, true);

      // Re-init to test persistence
      controller.init();

      // Verify hidden state persists
      expect(
        controller.state.accountGroupsMetadata[expectedGroupId],
      ).toStrictEqual({
        hidden: {
          value: true,
          lastUpdatedAt: expect.any(Number),
        },
      });
    });

    it('updates lastUpdatedAt when setting pinned/hidden state', () => {
      const { controller } = setup({
        accounts: [MOCK_HD_ACCOUNT_1],
        keyrings: [MOCK_HD_KEYRING_1],
      });

      controller.init();

      const expectedWalletId = toMultichainAccountWalletId(
        MOCK_HD_KEYRING_1.metadata.id,
      );
      const expectedGroupId = toMultichainAccountGroupId(
        expectedWalletId,
        MOCK_HD_ACCOUNT_1.options.entropy.groupIndex,
      );

      const beforeTime = Date.now();

      controller.setAccountGroupPinned(expectedGroupId, true);

      const afterTime = Date.now();

      const groupMetadata =
        controller.state.accountGroupsMetadata[expectedGroupId];
      expect(groupMetadata?.pinned?.lastUpdatedAt).toBeGreaterThanOrEqual(
        beforeTime,
      );
      expect(groupMetadata?.pinned?.lastUpdatedAt).toBeLessThanOrEqual(
        afterTime,
      );
    });
  });

  describe('Persistence - State Structure', () => {
    it('initializes with empty metadata maps', () => {
      const { controller } = setup({
        accounts: [MOCK_HD_ACCOUNT_1],
        keyrings: [MOCK_HD_KEYRING_1],
      });

      expect(controller.state.accountGroupsMetadata).toStrictEqual({});
      expect(controller.state.accountWalletsMetadata).toStrictEqual({});
    });

    it('preserves existing metadata when initializing with partial state', () => {
      const existingGroupMetadata = {
        'test-group-id': {
          name: {
            value: 'Existing Group',
            lastUpdatedAt: 123456789,
          },
          pinned: {
            value: true,
            lastUpdatedAt: 123456789,
          },
        },
      };
      const existingWalletMetadata = {
        'test-wallet-id': {
          name: {
            value: 'Existing Wallet',
            lastUpdatedAt: 123456789,
          },
        },
      };

      const { controller } = setup({
        state: {
          accountGroupsMetadata: existingGroupMetadata,
          accountWalletsMetadata: existingWalletMetadata,
        },
        accounts: [MOCK_HD_ACCOUNT_1],
        keyrings: [MOCK_HD_KEYRING_1],
      });

      expect(controller.state.accountGroupsMetadata).toStrictEqual(
        existingGroupMetadata,
      );
      expect(controller.state.accountWalletsMetadata).toStrictEqual(
        existingWalletMetadata,
      );
    });

    it('throws error when setting metadata for non-existent groups/wallets', () => {
      const { controller } = setup({
        accounts: [MOCK_HD_ACCOUNT_1],
        keyrings: [MOCK_HD_KEYRING_1],
      });

      controller.init();

      const nonExistentGroupId = 'non-existent-group-id' as AccountGroupId;
      const nonExistentWalletId = 'non-existent-wallet-id' as AccountWalletId;

      // Should throw for non-existent group operations
      expect(() => {
        controller.setAccountGroupName(nonExistentGroupId, 'Test Name');
      }).toThrow(
        `Account group with ID "${nonExistentGroupId}" not found in tree`,
      );

      expect(() => {
        controller.setAccountGroupPinned(nonExistentGroupId, true);
      }).toThrow(
        `Account group with ID "${nonExistentGroupId}" not found in tree`,
      );

      expect(() => {
        controller.setAccountGroupHidden(nonExistentGroupId, true);
      }).toThrow(
        `Account group with ID "${nonExistentGroupId}" not found in tree`,
      );

      // Should throw for non-existent wallet operations
      expect(() => {
        controller.setAccountWalletName(nonExistentWalletId, 'Test Wallet');
      }).toThrow(
        `Account wallet with ID "${nonExistentWalletId}" not found in tree`,
      );

      // Metadata should NOT be stored since the operations threw
      expect(
        controller.state.accountGroupsMetadata[nonExistentGroupId],
      ).toBeUndefined();
      expect(
        controller.state.accountWalletsMetadata[nonExistentWalletId],
      ).toBeUndefined();
    });

    it('allows setting the same name for the same group', () => {
      const { controller } = setup({
        accounts: [MOCK_HD_ACCOUNT_1],
        keyrings: [MOCK_HD_KEYRING_1],
      });

      controller.init();

      const wallets = controller.getAccountWalletObjects();
      const groups = Object.values(wallets[0].groups);
      const groupId = groups[0].id;

      const customName = 'My Custom Group';

      // Set the name first time - should succeed
      controller.setAccountGroupName(groupId, customName);

      // Set the same name again for the same group - should succeed
      expect(() => {
        controller.setAccountGroupName(groupId, customName);
      }).not.toThrow();
    });

    it('allows duplicate names across different wallets', () => {
      const { controller } = setup({
        accounts: [MOCK_HD_ACCOUNT_1, MOCK_HD_ACCOUNT_2],
        keyrings: [MOCK_HD_KEYRING_1, MOCK_HD_KEYRING_2],
      });

      controller.init();

      const wallets = controller.getAccountWalletObjects();

      // We should have 2 wallets (one for each keyring)
      expect(wallets).toHaveLength(2);

      const wallet1 = wallets[0];
      const wallet2 = wallets[1];
      const groups1 = Object.values(wallet1.groups);
      const groups2 = Object.values(wallet2.groups);

      expect(groups1.length).toBeGreaterThanOrEqual(1);
      expect(groups2.length).toBeGreaterThanOrEqual(1);

      const groupId1 = groups1[0].id;
      const groupId2 = groups2[0].id;
      const duplicateName = 'Duplicate Group Name';

      // Set name for first group - should succeed
      controller.setAccountGroupName(groupId1, duplicateName);

      // Set the same name for second group in different wallet - should succeed
      expect(() => {
        controller.setAccountGroupName(groupId2, duplicateName);
      }).not.toThrow();
    });

    it('ensures unique names when generating default names', () => {
      const { controller } = setup({
        accounts: [MOCK_HD_ACCOUNT_1, MOCK_HD_ACCOUNT_2],
        keyrings: [MOCK_HD_KEYRING_1],
      });

      controller.init();

      const wallets = controller.getAccountWalletObjects();
      const groups = Object.values(wallets[0].groups);

      // All groups should have unique names by default
      const names = groups.map((group) => group.metadata.name);
      const uniqueNames = new Set(names);

      expect(uniqueNames.size).toBe(names.length);
      expect(names.every((name) => name.length > 0)).toBe(true);
    });

    it('allows duplicate names with different spacing across different wallets', () => {
      const { controller } = setup({
        accounts: [MOCK_HD_ACCOUNT_1, MOCK_HD_ACCOUNT_2],
        keyrings: [MOCK_HD_KEYRING_1, MOCK_HD_KEYRING_2],
      });

      controller.init();

      const wallets = controller.getAccountWalletObjects();
      expect(wallets).toHaveLength(2);

      const wallet1 = wallets[0];
      const wallet2 = wallets[1];
      const groups1 = Object.values(wallet1.groups);
      const groups2 = Object.values(wallet2.groups);

      expect(groups1.length).toBeGreaterThanOrEqual(1);
      expect(groups2.length).toBeGreaterThanOrEqual(1);

      const groupId1 = groups1[0].id;
      const groupId2 = groups2[0].id;

      // Set name for first group with trailing spaces
      const nameWithSpaces = '  My Group Name  ';
      controller.setAccountGroupName(groupId1, nameWithSpaces);

      // Set the same name for second group with different spacing in different wallet - should succeed
      const nameWithDifferentSpacing = ' My Group Name ';
      expect(() => {
        controller.setAccountGroupName(groupId2, nameWithDifferentSpacing);
      }).not.toThrow();
    });

    it('prevents duplicate names within the same wallet', () => {
      // Create two accounts with the same entropy source to ensure they're in the same wallet
      const mockAccount1: Bip44Account<InternalAccount> = {
        ...MOCK_HD_ACCOUNT_1,
        id: 'mock-id-1',
        address: '0x123',
        options: {
          entropy: {
            type: KeyringAccountEntropyTypeOption.Mnemonic,
            id: 'mock-keyring-id-1',
            groupIndex: 0,
            derivationPath: '',
          },
        },
      };

      const mockAccount2: Bip44Account<InternalAccount> = {
        ...MOCK_HD_ACCOUNT_2,
        id: 'mock-id-2',
        address: '0x456',
        options: {
          entropy: {
            type: KeyringAccountEntropyTypeOption.Mnemonic,
            id: 'mock-keyring-id-1', // Same entropy ID as account1
            groupIndex: 1, // Different group index to create separate groups
            derivationPath: '',
          },
        },
      };

      const { controller } = setup({
        accounts: [mockAccount1, mockAccount2],
        keyrings: [MOCK_HD_KEYRING_1],
      });

      controller.init();

      const wallets = controller.getAccountWalletObjects();
      expect(wallets).toHaveLength(1);

      const wallet = wallets[0];
      const groups = Object.values(wallet.groups);

      expect(groups.length).toBeGreaterThanOrEqual(2);

      const groupId1 = groups[0].id;
      const groupId2 = groups[1].id;
      const duplicateName = 'Duplicate Group Name';

      // Set name for first group - should succeed
      controller.setAccountGroupName(groupId1, duplicateName);

      // Try to set the same name for second group in same wallet - should throw
      expect(() => {
        controller.setAccountGroupName(groupId2, duplicateName);
      }).toThrow('Account group name already exists');
    });

    it('throws error for non-existent group ID', () => {
      const { controller } = setup({
        accounts: [MOCK_HD_ACCOUNT_1],
        keyrings: [MOCK_HD_KEYRING_1],
      });

      controller.init();

      // Test the isAccountGroupNameUnique function directly with a non-existent group ID
      expect(() => {
        isAccountGroupNameUnique(
          controller.state,
          'non-existent-group-id' as AccountGroupId,
          'Some Name',
        );
      }).toThrow(
        'Account group with ID "non-existent-group-id" not found in tree',
      );
    });
  });

  describe('Fallback Naming', () => {
    it('uses consistent default naming regardless of account import time', () => {
      const mockAccount1: Bip44Account<InternalAccount> = {
        ...MOCK_HD_ACCOUNT_1,
        options: {
          ...MOCK_HD_ACCOUNT_1.options,
          entropy: {
            ...MOCK_HD_ACCOUNT_1.options.entropy,
            id: MOCK_HD_KEYRING_1.metadata.id,
            groupIndex: 0,
          },
        },
        metadata: {
          ...MOCK_HD_ACCOUNT_1.metadata,
          importTime: Date.now() + 1000,
        },
      };

      const mockAccount2: Bip44Account<InternalAccount> = {
        ...MOCK_HD_ACCOUNT_2,
        options: {
          ...MOCK_HD_ACCOUNT_2.options,
          entropy: {
            ...MOCK_HD_ACCOUNT_2.options.entropy,
            id: MOCK_HD_KEYRING_1.metadata.id,
            groupIndex: 1,
          },
        },
        metadata: {
          ...MOCK_HD_ACCOUNT_2.metadata,
          importTime: Date.now() - 1000,
        },
      };

      const { controller } = setup({
        accounts: [mockAccount2, mockAccount1],
        keyrings: [MOCK_HD_KEYRING_1],
      });

      controller.init();

      const expectedWalletId = toMultichainAccountWalletId(
        MOCK_HD_KEYRING_1.metadata.id,
      );

      const expectedGroupId1 = toMultichainAccountGroupId(
        expectedWalletId,
        mockAccount1.options.entropy.groupIndex,
      );

      const expectedGroupId2 = toMultichainAccountGroupId(
        expectedWalletId,
        mockAccount2.options.entropy.groupIndex,
      );

      const wallet = controller.state.accountTree.wallets[expectedWalletId];
      const group1 = wallet?.groups[expectedGroupId1];
      const group2 = wallet?.groups[expectedGroupId2];

      // Groups should use consistent default naming regardless of import time
      expect(group1?.metadata.name).toBe('Account 1');
      expect(group2?.metadata.name).toBe('Account 2');
    });

    it('uses fallback naming when rule-based naming returns empty string', () => {
      // Create accounts with empty names to trigger fallback naming
      const mockAccountWithEmptyName1: Bip44Account<InternalAccount> = {
        ...MOCK_HD_ACCOUNT_1,
        id: 'account-1',
        metadata: {
          ...MOCK_HD_ACCOUNT_1.metadata,
          name: '', // Empty name will cause rule-based naming to fail
        },
      };

      const mockAccountWithEmptyName2: Bip44Account<InternalAccount> = {
        ...MOCK_HD_ACCOUNT_1,
        id: 'account-2',
        options: {
          ...MOCK_HD_ACCOUNT_1.options,
          entropy: {
            ...MOCK_HD_ACCOUNT_1.options.entropy,
            groupIndex: 1, // Different group index
          },
        },
        metadata: {
          ...MOCK_HD_ACCOUNT_1.metadata,
          name: '', // Empty name will cause rule-based naming to fail
        },
      };

      const { controller } = setup({
        accounts: [mockAccountWithEmptyName1, mockAccountWithEmptyName2],
        keyrings: [MOCK_HD_KEYRING_1],
      });

      controller.init();

      const expectedWalletId = toMultichainAccountWalletId(
        MOCK_HD_KEYRING_1.metadata.id,
      );

      const expectedGroupId1 = toMultichainAccountGroupId(
        expectedWalletId,
        0, // First group
      );

      const expectedGroupId2 = toMultichainAccountGroupId(
        expectedWalletId,
        1, // Second group
      );

      const wallet = controller.state.accountTree.wallets[expectedWalletId];
      const group1 = wallet?.groups[expectedGroupId1];
      const group2 = wallet?.groups[expectedGroupId2];

      // Verify fallback naming: "Account 1", "Account 2" within the same wallet
      expect(group1?.metadata.name).toBe('Account 1');
      expect(group2?.metadata.name).toBe('Account 2');
    });

    it('handles adding new accounts to existing groups correctly', () => {
      // Create an existing account
      const existingAccount: Bip44Account<InternalAccount> = {
        ...MOCK_HD_ACCOUNT_1,
        id: 'existing-account',
        options: {
          ...MOCK_HD_ACCOUNT_1.options,
          entropy: {
            ...MOCK_HD_ACCOUNT_1.options.entropy,
            id: MOCK_HD_KEYRING_1.metadata.id,
            groupIndex: 0,
          },
        },
        metadata: {
          ...MOCK_HD_ACCOUNT_1.metadata,
          name: '', // Empty name to trigger naming logic
          importTime: Date.now() - 1000,
        },
      };

      // Create a new account for the same group
      const newAccount: Bip44Account<InternalAccount> = {
        ...MOCK_HD_ACCOUNT_1,
        id: 'new-account',
        options: {
          ...MOCK_HD_ACCOUNT_1.options,
          entropy: {
            ...MOCK_HD_ACCOUNT_1.options.entropy,
            id: MOCK_HD_KEYRING_1.metadata.id,
            groupIndex: 0, // Same group as existing account
          },
        },
        metadata: {
          ...MOCK_HD_ACCOUNT_1.metadata,
          name: '', // Empty name to trigger naming logic
          importTime: Date.now() + 1000,
        },
      };

      const { controller, messenger, mocks } = setup({
        accounts: [existingAccount],
        keyrings: [MOCK_HD_KEYRING_1],
      });

      controller.init();

      // Add the new account to the existing group
      mocks.AccountsController.accounts = [existingAccount, newAccount];
      messenger.publish('AccountsController:accountAdded', newAccount);

      const expectedWalletId = toMultichainAccountWalletId(
        MOCK_HD_KEYRING_1.metadata.id,
      );
      const expectedGroupId = toMultichainAccountGroupId(
        expectedWalletId,
        0, // Same group index
      );

      const wallet = controller.state.accountTree.wallets[expectedWalletId];
      const group = wallet?.groups[expectedGroupId];

      // The group should use consistent default naming
      expect(group?.metadata.name).toBe('Account 1');
      expect(group?.accounts).toHaveLength(2);
      expect(group?.accounts).toContain(existingAccount.id);
      expect(group?.accounts).toContain(newAccount.id);
    });

    it('uses default naming when rule-based naming returns empty', () => {
      // Create an account with empty name to trigger fallback to default naming
      const mockAccountWithEmptyName: Bip44Account<InternalAccount> = {
        ...MOCK_HD_ACCOUNT_1,
        id: 'account-with-empty-name',
        metadata: {
          ...MOCK_HD_ACCOUNT_1.metadata,
          name: '',
          importTime: Date.now() - 1000,
        },
      };

      const { controller } = setup({
        accounts: [mockAccountWithEmptyName],
        keyrings: [MOCK_HD_KEYRING_1],
      });

      controller.init();

      const expectedWalletId = toMultichainAccountWalletId(
        MOCK_HD_KEYRING_1.metadata.id,
      );
      const expectedGroupId = toMultichainAccountGroupId(expectedWalletId, 0);

      const wallet = controller.state.accountTree.wallets[expectedWalletId];
      const group = wallet?.groups[expectedGroupId];

      // Should use computed name first, then fallback to default
      // Since the account has empty name, computed name will be empty, so it falls back to default
      expect(group?.metadata.name).toBe('Account 1');
    });

    it('prevents chain-specific names like "Solana Account 2" from becoming group names', () => {
      const mockSolanaAccount: Bip44Account<InternalAccount> = {
        ...MOCK_HD_ACCOUNT_1,
        id: 'solana-account-id',
        type: SolAccountType.DataAccount,
        metadata: {
          ...MOCK_HD_ACCOUNT_1.metadata,
          name: 'Solana Account 2', // This should NOT become the group name
          importTime: Date.now() - 1000, // Old account
        },
      };

      const { controller } = setup({
        accounts: [mockSolanaAccount],
        keyrings: [MOCK_HD_KEYRING_1],
      });

      controller.init();

      const expectedWalletId = toMultichainAccountWalletId(
        MOCK_HD_KEYRING_1.metadata.id,
      );
      const expectedGroupId = toMultichainAccountGroupId(expectedWalletId, 0);

      const wallet = controller.state.accountTree.wallets[expectedWalletId];
      const group = wallet?.groups[expectedGroupId];

      // The group should use default naming "Account 1", not "Solana Account 2"
      expect(group?.metadata.name).toBe('Account 1');
      expect(group?.metadata.name).not.toBe('Solana Account 2');
    });
  });

  describe('actions', () => {
    const walletId = toMultichainAccountWalletId(MOCK_HD_KEYRING_1.metadata.id);
    const groupId = toMultichainAccountGroupId(
      walletId,
      MOCK_HD_ACCOUNT_2.options.entropy.groupIndex,
    );

    it('gets a multichain account with AccountTreeController:getSelectedAccountGroup', () => {
      const spy = jest.spyOn(
        AccountTreeController.prototype,
        'getSelectedAccountGroup',
      );

      const { controller, messenger } = setup({
        accounts: [MOCK_HD_ACCOUNT_1],
        keyrings: [MOCK_HD_KEYRING_1],
      });

      controller.init();

      messenger.call('AccountTreeController:getSelectedAccountGroup');
      expect(spy).toHaveBeenCalled();
    });

    it('gets a multichain account with AccountTreeController:setSelectedAccountGroup', () => {
      const spy = jest.spyOn(
        AccountTreeController.prototype,
        'setSelectedAccountGroup',
      );

      const { controller, messenger } = setup({
        accounts: [MOCK_HD_ACCOUNT_1],
        keyrings: [MOCK_HD_KEYRING_1],
      });

      controller.init();

      messenger.call('AccountTreeController:setSelectedAccountGroup', groupId);
      expect(spy).toHaveBeenCalledWith(groupId);
    });

    it('gets a multichain account with AccountTreeController:getAccountsFromSelectedAccountGroup', () => {
      const spy = jest.spyOn(
        AccountTreeController.prototype,
        'getAccountsFromSelectedAccountGroup',
      );

      const { controller, messenger } = setup({
        accounts: [MOCK_HD_ACCOUNT_1],
        keyrings: [MOCK_HD_KEYRING_1],
      });

      controller.init();

      messenger.call(
        'AccountTreeController:getAccountsFromSelectedAccountGroup',
      );
      expect(spy).toHaveBeenCalled();
    });

    it('gets a multichain account with AccountTreeController:setAccountWalletName', () => {
      const spy = jest.spyOn(
        AccountTreeController.prototype,
        'setAccountWalletName',
      );

      const { controller, messenger } = setup({
        accounts: [MOCK_HD_ACCOUNT_1],
        keyrings: [MOCK_HD_KEYRING_1],
      });

      controller.init();

      const name = 'Test';

      messenger.call(
        'AccountTreeController:setAccountWalletName',
        walletId,
        name,
      );
      expect(spy).toHaveBeenCalledWith(walletId, name);
    });

    it('gets a multichain account with AccountTreeController:setAccountGroupName', () => {
      const spy = jest.spyOn(
        AccountTreeController.prototype,
        'setAccountGroupName',
      );

      const { controller, messenger } = setup({
        accounts: [MOCK_HD_ACCOUNT_1],
        keyrings: [MOCK_HD_KEYRING_1],
      });

      controller.init();

      const name = 'Test';

      messenger.call(
        'AccountTreeController:setAccountGroupName',
        groupId,
        name,
      );
      expect(spy).toHaveBeenCalledWith(groupId, name);
    });

    it('gets a multichain account with AccountTreeController:setAccountGroupPinned', () => {
      const spy = jest.spyOn(
        AccountTreeController.prototype,
        'setAccountGroupPinned',
      );

      const { controller, messenger } = setup({
        accounts: [MOCK_HD_ACCOUNT_1],
        keyrings: [MOCK_HD_KEYRING_1],
      });

      controller.init();

      const pinned = true;

      messenger.call(
        'AccountTreeController:setAccountGroupPinned',
        groupId,
        pinned,
      );
      expect(spy).toHaveBeenCalledWith(groupId, pinned);
    });

    it('gets a multichain account with AccountTreeController:setAccountGroupHidden', () => {
      const spy = jest.spyOn(
        AccountTreeController.prototype,
        'setAccountGroupHidden',
      );

      const { controller, messenger } = setup({
        accounts: [MOCK_HD_ACCOUNT_1],
        keyrings: [MOCK_HD_KEYRING_1],
      });

      controller.init();

      const hidden = false;

      messenger.call(
        'AccountTreeController:setAccountGroupHidden',
        groupId,
        hidden,
      );
      expect(spy).toHaveBeenCalledWith(groupId, hidden);
    });
  });

  describe('Event Emissions', () => {
    it('does NOT emit accountTreeChange when tree is initialized', () => {
      const { controller, messenger } = setup({
        accounts: [MOCK_HD_ACCOUNT_1],
        keyrings: [MOCK_HD_KEYRING_1],
      });

      const accountTreeChangeListener = jest.fn();
      messenger.subscribe(
        'AccountTreeController:accountTreeChange',
        accountTreeChangeListener,
      );

      controller.init();

      expect(accountTreeChangeListener).not.toHaveBeenCalled();
    });

    it('emits accountTreeChange when account is added', () => {
      const { controller, messenger } = setup({
        accounts: [MOCK_HD_ACCOUNT_1],
        keyrings: [MOCK_HD_KEYRING_1],
      });

      const accountTreeChangeListener = jest.fn();
      messenger.subscribe(
        'AccountTreeController:accountTreeChange',
        accountTreeChangeListener,
      );

      controller.init();
      jest.clearAllMocks();

      messenger.publish('AccountsController:accountAdded', {
        ...MOCK_HD_ACCOUNT_2,
      });

      expect(accountTreeChangeListener).toHaveBeenCalledWith(
        controller.state.accountTree,
      );
      expect(accountTreeChangeListener).toHaveBeenCalledTimes(1);
    });

    it('emits accountTreeChange when account is removed', () => {
      const { controller, messenger } = setup({
        accounts: [MOCK_HD_ACCOUNT_1, MOCK_HD_ACCOUNT_2],
        keyrings: [MOCK_HD_KEYRING_1],
      });

      const accountTreeChangeListener = jest.fn();
      messenger.subscribe(
        'AccountTreeController:accountTreeChange',
        accountTreeChangeListener,
      );

      controller.init();
      jest.clearAllMocks();

      messenger.publish(
        'AccountsController:accountRemoved',
        MOCK_HD_ACCOUNT_2.id,
      );

      expect(accountTreeChangeListener).toHaveBeenCalledWith(
        controller.state.accountTree,
      );
      expect(accountTreeChangeListener).toHaveBeenCalledTimes(1);
    });

    it('emits selectedAccountGroupChange when account removal causes empty group and auto-selection', () => {
      // Set up with two accounts in different groups to ensure group change on removal
      const { controller, messenger } = setup({
        accounts: [MOCK_HD_ACCOUNT_1, MOCK_SNAP_ACCOUNT_1],
        keyrings: [MOCK_HD_KEYRING_1, MOCK_HD_KEYRING_2],
      });

      const selectedAccountGroupChangeListener = jest.fn();
      messenger.subscribe(
        'AccountTreeController:selectedAccountGroupChange',
        selectedAccountGroupChangeListener,
      );

      controller.init();

      // Set selected group to be the group we're about to empty
      const walletId = toMultichainAccountWalletId(
        MOCK_HD_KEYRING_2.metadata.id,
      );
      const groupId = toMultichainAccountGroupId(walletId, 1);
      controller.setSelectedAccountGroup(groupId);

      jest.clearAllMocks();

      // Remove the only account in the selected group, which should trigger auto-selection
      messenger.publish(
        'AccountsController:accountRemoved',
        MOCK_SNAP_ACCOUNT_1.id,
      );

      const newSelectedGroup =
        controller.state.accountTree.selectedAccountGroup;

      expect(selectedAccountGroupChangeListener).toHaveBeenCalledWith(
        newSelectedGroup,
        groupId,
      );
      expect(selectedAccountGroupChangeListener).toHaveBeenCalledTimes(1);
    });

    it('emits selectedAccountGroupChange when tree is initialized', () => {
      const { controller, messenger, mocks } = setup({
        accounts: [MOCK_HD_ACCOUNT_1],
        keyrings: [MOCK_HD_KEYRING_1],
      });

      mocks.AccountsController.getSelectedAccount.mockImplementation(
        () => MOCK_HD_ACCOUNT_1,
      );

      const selectedAccountGroupChangeListener = jest.fn();
      messenger.subscribe(
        'AccountTreeController:selectedAccountGroupChange',
        selectedAccountGroupChangeListener,
      );

      controller.init();

      const defaultAccountGroupId = toMultichainAccountGroupId(
        toMultichainAccountWalletId(MOCK_HD_ACCOUNT_1.options.entropy.id),
        MOCK_HD_ACCOUNT_1.options.entropy.groupIndex,
      );

      expect(selectedAccountGroupChangeListener).toHaveBeenCalledWith(
        defaultAccountGroupId,
        '',
      );
    });

    it('emits selectedAccountGroupChange when tree is re-initialized and current selected group no longer exists', () => {
      const { controller, messenger, mocks } = setup({
        accounts: [MOCK_HD_ACCOUNT_1],
        keyrings: [MOCK_HD_KEYRING_1],
      });

      mocks.AccountsController.getSelectedAccount.mockImplementation(
        () => MOCK_HD_ACCOUNT_1,
      );

      controller.init();

      const defaultAccountGroupId = toMultichainAccountGroupId(
        toMultichainAccountWalletId(MOCK_HD_ACCOUNT_1.options.entropy.id),
        MOCK_HD_ACCOUNT_1.options.entropy.groupIndex,
      );

      expect(controller.state.accountTree.selectedAccountGroup).toStrictEqual(
        defaultAccountGroupId,
      );

      const selectedAccountGroupChangeListener = jest.fn();
      messenger.subscribe(
        'AccountTreeController:selectedAccountGroupChange',
        selectedAccountGroupChangeListener,
      );

      mocks.AccountsController.accounts = [MOCK_HD_ACCOUNT_2];
      mocks.KeyringController.keyrings = [MOCK_HD_KEYRING_2];
      mocks.AccountsController.getSelectedAccount.mockImplementation(
        () => MOCK_HD_ACCOUNT_2,
      );

      controller.init();

      const oldDefaultAccountGroupId = defaultAccountGroupId;
      const newDefaultAccountGroupId = toMultichainAccountGroupId(
        toMultichainAccountWalletId(MOCK_HD_ACCOUNT_2.options.entropy.id),
        MOCK_HD_ACCOUNT_2.options.entropy.groupIndex,
      );

      expect(controller.state.accountTree.selectedAccountGroup).toStrictEqual(
        newDefaultAccountGroupId,
      );
      expect(selectedAccountGroupChangeListener).toHaveBeenCalledWith(
        newDefaultAccountGroupId,
        oldDefaultAccountGroupId,
      );
    });

    it('emits selectedAccountGroupChange when setSelectedAccountGroup is called', () => {
      // Use different keyring types to ensure different groups
      const { controller, messenger } = setup({
        accounts: [MOCK_HD_ACCOUNT_1, MOCK_SNAP_ACCOUNT_1],
        keyrings: [MOCK_HD_KEYRING_1, MOCK_HD_KEYRING_2],
      });

      const selectedAccountGroupChangeListener = jest.fn();
      messenger.subscribe(
        'AccountTreeController:selectedAccountGroupChange',
        selectedAccountGroupChangeListener,
      );

      controller.init();

      const initialSelectedGroup =
        controller.state.accountTree.selectedAccountGroup;
      const walletId = toMultichainAccountWalletId(
        MOCK_HD_KEYRING_2.metadata.id,
      );
      const targetGroupId = toMultichainAccountGroupId(walletId, 1);

      jest.clearAllMocks();

      controller.setSelectedAccountGroup(targetGroupId);

      expect(selectedAccountGroupChangeListener).toHaveBeenCalledWith(
        targetGroupId,
        initialSelectedGroup,
      );
      expect(selectedAccountGroupChangeListener).toHaveBeenCalledTimes(1);
    });

    it('emits selectedAccountGroupChange when selected account changes via AccountsController', () => {
      // Use different keyring types to ensure different groups
      const { controller, messenger } = setup({
        accounts: [MOCK_HD_ACCOUNT_1, MOCK_SNAP_ACCOUNT_1],
        keyrings: [MOCK_HD_KEYRING_1, MOCK_HD_KEYRING_2],
      });

      const selectedAccountGroupChangeListener = jest.fn();
      messenger.subscribe(
        'AccountTreeController:selectedAccountGroupChange',
        selectedAccountGroupChangeListener,
      );

      controller.init();

      const initialSelectedGroup =
        controller.state.accountTree.selectedAccountGroup;

      jest.clearAllMocks();

      messenger.publish(
        'AccountsController:selectedAccountChange',
        MOCK_SNAP_ACCOUNT_1,
      );

      const newSelectedGroup =
        controller.state.accountTree.selectedAccountGroup;

      expect(selectedAccountGroupChangeListener).toHaveBeenCalledWith(
        newSelectedGroup,
        initialSelectedGroup,
      );
      expect(selectedAccountGroupChangeListener).toHaveBeenCalledTimes(1);
    });

    it('does NOT emit selectedAccountGroupChange when the same account group is already selected', () => {
      const { controller, messenger } = setup({
        accounts: [MOCK_HD_ACCOUNT_1],
        keyrings: [MOCK_HD_KEYRING_1],
      });

      const selectedAccountGroupChangeListener = jest.fn();
      messenger.subscribe(
        'AccountTreeController:selectedAccountGroupChange',
        selectedAccountGroupChangeListener,
      );

      controller.init();

      jest.clearAllMocks();

      // Try to trigger selectedAccountChange with same account
      messenger.publish(
        'AccountsController:selectedAccountChange',
        MOCK_HD_ACCOUNT_1,
      );

      expect(selectedAccountGroupChangeListener).not.toHaveBeenCalled();
    });

    it('does NOT emit selectedAccountGroupChange when setSelectedAccountGroup is called with same group', () => {
      const { controller, messenger } = setup({
        accounts: [MOCK_HD_ACCOUNT_1],
        keyrings: [MOCK_HD_KEYRING_1],
      });

      const selectedAccountGroupChangeListener = jest.fn();
      messenger.subscribe(
        'AccountTreeController:selectedAccountGroupChange',
        selectedAccountGroupChangeListener,
      );

      controller.init();

      const walletId = toMultichainAccountWalletId(
        MOCK_HD_KEYRING_1.metadata.id,
      );
      const groupId = toMultichainAccountGroupId(walletId, 0);

      jest.clearAllMocks();

      controller.setSelectedAccountGroup(groupId);

      expect(selectedAccountGroupChangeListener).not.toHaveBeenCalled();
    });
  });

<<<<<<< HEAD
  describe('syncWithUserStorage', () => {
    beforeEach(() => {
      jest.clearAllMocks();
    });

    it('calls performFullSync on the syncing service', async () => {
      // Spy on the BackupAndSyncService constructor and methods
      const performFullSyncSpy = jest.spyOn(
        BackupAndSyncService.prototype,
        'performFullSync',
      );

      const { controller } = setup({
        accounts: [MOCK_HARDWARE_ACCOUNT_1], // Use hardware account to avoid entropy calls
        keyrings: [MOCK_HD_KEYRING_1],
      });

      controller.init();

      await controller.syncWithUserStorage();

      expect(performFullSyncSpy).toHaveBeenCalledTimes(1);
    });

    it('handles sync errors gracefully', async () => {
      const syncError = new Error('Sync failed');
      const performFullSyncSpy = jest
        .spyOn(BackupAndSyncService.prototype, 'performFullSync')
        .mockRejectedValue(syncError);

      const { controller } = setup({
        accounts: [MOCK_HARDWARE_ACCOUNT_1], // Use hardware account to avoid entropy calls
        keyrings: [MOCK_HD_KEYRING_1],
      });

      controller.init();

      await expect(controller.syncWithUserStorage()).rejects.toThrow(
        syncError.message,
      );
      expect(performFullSyncSpy).toHaveBeenCalledTimes(1);
    });
  });

  describe('syncWithUserStorageAtLeastOnce', () => {
    beforeEach(() => {
      jest.clearAllMocks();
    });

    it('calls performFullSyncAtLeastOnce on the syncing service', async () => {
      // Spy on the BackupAndSyncService constructor and methods
      const performFullSyncAtLeastOnceSpy = jest.spyOn(
        BackupAndSyncService.prototype,
        'performFullSyncAtLeastOnce',
      );

      const { controller } = setup({
        accounts: [MOCK_HARDWARE_ACCOUNT_1], // Use hardware account to avoid entropy calls
        keyrings: [MOCK_HD_KEYRING_1],
      });

      controller.init();

      await controller.syncWithUserStorageAtLeastOnce();

      expect(performFullSyncAtLeastOnceSpy).toHaveBeenCalledTimes(1);
    });

    it('handles sync errors gracefully', async () => {
      const syncError = new Error('Sync failed');
      const performFullSyncAtLeastOnceSpy = jest
        .spyOn(BackupAndSyncService.prototype, 'performFullSyncAtLeastOnce')
        .mockRejectedValue(syncError);

      const { controller } = setup({
        accounts: [MOCK_HARDWARE_ACCOUNT_1], // Use hardware account to avoid entropy calls
        keyrings: [MOCK_HD_KEYRING_1],
      });

      controller.init();

      await expect(controller.syncWithUserStorageAtLeastOnce()).rejects.toThrow(
        syncError.message,
      );
      expect(performFullSyncAtLeastOnceSpy).toHaveBeenCalledTimes(1);
    });
  });

  describe('UserStorageController:stateChange subscription', () => {
    beforeEach(() => {
      jest.clearAllMocks();
    });

    it('calls BackupAndSyncService.handleUserStorageStateChange', () => {
      const handleUserStorageStateChangeSpy = jest.spyOn(
        BackupAndSyncService.prototype,
        'handleUserStorageStateChange',
      );
      const { controller, messenger } = setup({
        accounts: [MOCK_HD_ACCOUNT_1],
        keyrings: [MOCK_HD_KEYRING_1],
      });

      controller.init();

      messenger.publish(
        'UserStorageController:stateChange',
        {
          isBackupAndSyncEnabled: false,
          isAccountSyncingEnabled: true,
          isBackupAndSyncUpdateLoading: false,
          isContactSyncingEnabled: false,
          isContactSyncingInProgress: false,
        },
        [],
      );

      expect(handleUserStorageStateChangeSpy).toHaveBeenCalled();
      expect(handleUserStorageStateChangeSpy).toHaveBeenCalledTimes(1);
    });
  });

  describe('clearPersistedMetadataAndSyncingState', () => {
    it('clears all persisted metadata and syncing state', () => {
      const { controller } = setup({
        accounts: [MOCK_HD_ACCOUNT_1],
        keyrings: [MOCK_HD_KEYRING_1],
      });

      controller.init();

      // Set some metadata first
      controller.setAccountGroupName(
        'entropy:mock-keyring-id-1/0',
        'Test Group',
      );
      controller.setAccountWalletName(
        'entropy:mock-keyring-id-1',
        'Test Wallet',
      );

      // Verify metadata exists
      expect(controller.state.accountGroupsMetadata).not.toStrictEqual({});
      expect(controller.state.accountWalletsMetadata).not.toStrictEqual({});

      // Clear the metadata
      controller.clearState();

      // Verify everything is cleared
      expect(controller.state).toStrictEqual(
        getDefaultAccountTreeControllerState(),
      );
    });
  });

  describe('backup and sync config initialization', () => {
    it('initializes backup and sync config with provided analytics callback', async () => {
      const mockAnalyticsCallback = jest.fn();

      const { controller } = setup({
        accounts: [MOCK_HD_ACCOUNT_1],
        keyrings: [MOCK_HD_KEYRING_1],
        config: {
          backupAndSync: {
            isAccountSyncingEnabled: true,
            isBackupAndSyncEnabled: true,
            onBackupAndSyncEvent: mockAnalyticsCallback,
          },
        },
      });

      controller.init();

      // Verify config is initialized - controller should be defined and working
      expect(controller).toBeDefined();
      expect(controller.state).toBeDefined();

      // Test that the analytics callback can be accessed through the backup and sync service
      // We'll trigger a sync to test the callback (this should cover the callback invocation)
      await controller.syncWithUserStorage();
      expect(mockAnalyticsCallback).toHaveBeenCalled();
    });

    it('initializes backup and sync config with default values when no config provided', () => {
      const { controller } = setup({
        accounts: [MOCK_HD_ACCOUNT_1],
        keyrings: [MOCK_HD_KEYRING_1],
      });

      controller.init();

      // Verify controller works without config (tests default config initialization)
      expect(controller).toBeDefined();
      expect(controller.state).toBeDefined();
=======
  describe('metadata', () => {
    it('includes expected state in debug snapshots', () => {
      const { controller } = setup();

      expect(
        deriveStateFromMetadata(
          controller.state,
          controller.metadata,
          'anonymous',
        ),
      ).toMatchInlineSnapshot(`Object {}`);
    });

    it('includes expected state in state logs', () => {
      const { controller } = setup();

      expect(
        deriveStateFromMetadata(
          controller.state,
          controller.metadata,
          'includeInStateLogs',
        ),
      ).toMatchInlineSnapshot(`
        Object {
          "accountGroupsMetadata": Object {},
          "accountTree": Object {
            "selectedAccountGroup": "",
            "wallets": Object {},
          },
          "accountWalletsMetadata": Object {},
        }
      `);
    });

    it('persists expected state', () => {
      const { controller } = setup();

      expect(
        deriveStateFromMetadata(
          controller.state,
          controller.metadata,
          'persist',
        ),
      ).toMatchInlineSnapshot(`
        Object {
          "accountGroupsMetadata": Object {},
          "accountWalletsMetadata": Object {},
        }
      `);
    });

    it('exposes expected state to UI', () => {
      const { controller } = setup();

      expect(
        deriveStateFromMetadata(
          controller.state,
          controller.metadata,
          'usedInUi',
        ),
      ).toMatchInlineSnapshot(`
        Object {
          "accountGroupsMetadata": Object {},
          "accountTree": Object {
            "selectedAccountGroup": "",
            "wallets": Object {},
          },
          "accountWalletsMetadata": Object {},
        }
      `);
>>>>>>> 5d74648c
    });
  });
});<|MERGE_RESOLUTION|>--- conflicted
+++ resolved
@@ -2960,7 +2960,6 @@
     });
   });
 
-<<<<<<< HEAD
   describe('syncWithUserStorage', () => {
     beforeEach(() => {
       jest.clearAllMocks();
@@ -3155,7 +3154,9 @@
       // Verify controller works without config (tests default config initialization)
       expect(controller).toBeDefined();
       expect(controller.state).toBeDefined();
-=======
+    });
+  });
+
   describe('metadata', () => {
     it('includes expected state in debug snapshots', () => {
       const { controller } = setup();
@@ -3226,7 +3227,6 @@
           "accountWalletsMetadata": Object {},
         }
       `);
->>>>>>> 5d74648c
     });
   });
 });