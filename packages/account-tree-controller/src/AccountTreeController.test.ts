import type { AccountWalletId, Bip44Account } from '@metamask/account-api';
import {
  AccountGroupType,
  AccountWalletType,
  toAccountGroupId,
  toAccountWalletId,
  toMultichainAccountGroupId,
  toMultichainAccountWalletId,
  type AccountGroupId,
} from '@metamask/account-api';
import { Messenger } from '@metamask/base-controller';
import {
  EthAccountType,
  EthMethod,
  EthScope,
  KeyringAccountEntropyTypeOption,
  SolAccountType,
  SolMethod,
  SolScope,
} from '@metamask/keyring-api';
import type { KeyringObject } from '@metamask/keyring-controller';
import { KeyringTypes } from '@metamask/keyring-controller';
import type { InternalAccount } from '@metamask/keyring-internal-api';
import type { GetSnap as SnapControllerGetSnap } from '@metamask/snaps-controllers';

import { AccountTreeController } from './AccountTreeController';
import { getAccountWalletNameFromKeyringType } from './rules/keyring';
import {
  type AccountTreeControllerMessenger,
  type AccountTreeControllerActions,
  type AccountTreeControllerEvents,
  type AccountTreeControllerState,
  type AllowedActions,
  type AllowedEvents,
} from './types';

// Local mock of EMPTY_ACCOUNT to avoid circular dependency
const EMPTY_ACCOUNT_MOCK: InternalAccount = {
  id: '',
  address: '',
  options: {},
  methods: [],
  type: EthAccountType.Eoa,
  scopes: [EthScope.Eoa],
  metadata: {
    name: '',
    keyring: {
      type: '',
    },
    importTime: 0,
  },
};

const ETH_EOA_METHODS = [
  EthMethod.PersonalSign,
  EthMethod.Sign,
  EthMethod.SignTransaction,
  EthMethod.SignTypedDataV1,
  EthMethod.SignTypedDataV3,
  EthMethod.SignTypedDataV4,
] as const;

const MOCK_SNAP_1 = {
  id: 'local:mock-snap-id-1',
  name: 'Mock Snap 1',
  enabled: true,
  manifest: {
    proposedName: 'Mock Snap 1',
  },
};

const MOCK_SNAP_2 = {
  id: 'local:mock-snap-id-2',
  name: 'Mock Snap 2',
  enabled: true,
  manifest: {
    proposedName: 'Mock Snap 2',
  },
};

const MOCK_HD_KEYRING_1 = {
  type: KeyringTypes.hd,
  metadata: { id: 'mock-keyring-id-1', name: 'HD Keyring 1' },
  accounts: ['0x123'],
};

const MOCK_HD_KEYRING_2 = {
  type: KeyringTypes.hd,
  metadata: { id: 'mock-keyring-id-2', name: 'HD Keyring 1' },
  accounts: ['0x456'],
};

const MOCK_HD_ACCOUNT_1: Bip44Account<InternalAccount> = {
  id: 'mock-id-1',
  address: '0x123',
  options: {
    entropy: {
      type: KeyringAccountEntropyTypeOption.Mnemonic,
      id: MOCK_HD_KEYRING_1.metadata.id,
      groupIndex: 0,
      derivationPath: '',
    },
  },
  methods: [...ETH_EOA_METHODS],
  type: EthAccountType.Eoa,
  scopes: [EthScope.Eoa],
  metadata: {
    name: 'Account 1',
    keyring: { type: KeyringTypes.hd },
    importTime: 0,
    lastSelected: 0,
    nameLastUpdatedAt: 0,
  },
};

const MOCK_HD_ACCOUNT_2: Bip44Account<InternalAccount> = {
  id: 'mock-id-2',
  address: '0x456',
  options: {
    entropy: {
      type: KeyringAccountEntropyTypeOption.Mnemonic,
      id: MOCK_HD_KEYRING_2.metadata.id,
      groupIndex: 0,
      derivationPath: '',
    },
  },
  methods: [...ETH_EOA_METHODS],
  type: EthAccountType.Eoa,
  scopes: [EthScope.Eoa],
  metadata: {
    name: 'Account 2',
    keyring: { type: KeyringTypes.hd },
    importTime: 0,
    lastSelected: 0,
    nameLastUpdatedAt: 0,
  },
};

const MOCK_SNAP_ACCOUNT_1: Bip44Account<InternalAccount> = {
  id: 'mock-snap-id-1',
  address: 'aabbccdd',
  options: {
    entropy: {
      type: KeyringAccountEntropyTypeOption.Mnemonic,
      id: MOCK_HD_KEYRING_2.metadata.id,
      groupIndex: 1,
      derivationPath: '',
    },
  },
  methods: [...Object.values(SolMethod)],
  type: SolAccountType.DataAccount,
  scopes: [SolScope.Mainnet],
  metadata: {
    name: 'Snap Acc 1',
    keyring: { type: KeyringTypes.snap },
    snap: MOCK_SNAP_1,
    importTime: 0,
    lastSelected: 0,
  },
};

const MOCK_SNAP_ACCOUNT_2: InternalAccount = {
  id: 'mock-snap-id-2',
  address: '0x789',
  options: {},
  methods: [...ETH_EOA_METHODS],
  type: EthAccountType.Eoa,
  scopes: [EthScope.Eoa],
  metadata: {
    name: 'Snap Acc 2',
    keyring: { type: KeyringTypes.snap },
    snap: MOCK_SNAP_2,
    importTime: 0,
    lastSelected: 0,
  },
};

const MOCK_HARDWARE_ACCOUNT_1: InternalAccount = {
  id: 'mock-hardware-id-1',
  address: '0xABC',
  options: {},
  methods: [...ETH_EOA_METHODS],
  type: EthAccountType.Eoa,
  scopes: [EthScope.Eoa],
  metadata: {
    name: 'Hardware Acc 1',
    keyring: { type: KeyringTypes.ledger },
    importTime: 0,
    lastSelected: 0,
  },
};

/**
 * Creates a new root messenger instance for testing.
 *
 * @returns A new Messenger instance.
 */
function getRootMessenger() {
  return new Messenger<
    AccountTreeControllerActions | AllowedActions,
    AccountTreeControllerEvents | AllowedEvents
  >();
}

/**
 * Retrieves a restricted messenger for the AccountTreeController.
 *
 * @param messenger - The root messenger instance. Defaults to a new Messenger created by getRootMessenger().
 * @returns The restricted messenger for the AccountTreeController.
 */
function getAccountTreeControllerMessenger(
  messenger = getRootMessenger(),
): AccountTreeControllerMessenger {
  return messenger.getRestricted({
    name: 'AccountTreeController',
    allowedEvents: [
      'AccountsController:accountAdded',
      'AccountsController:accountRenamed',
      'AccountsController:accountRemoved',
      'AccountsController:selectedAccountChange',
    ],
    allowedActions: [
      'AccountsController:listMultichainAccounts',
      'AccountsController:getAccount',
      'AccountsController:getSelectedAccount',
      'AccountsController:setSelectedAccount',
      'KeyringController:getState',
      'SnapController:get',
    ],
  });
}

/**
 * Sets up the AccountTreeController for testing.
 *
 * @param options - Configuration options for setup.
 * @param options.state - Partial initial state for the controller. Defaults to empty object.
 * @param options.messenger - An optional messenger instance to use. Defaults to a new Messenger.
 * @param options.accounts - Accounts to use for AccountsController:listMultichainAccounts handler.
 * @param options.keyrings - Keyring objects to use for KeyringController:getState handler.
 * @returns An object containing the controller instance and the messenger.
 */
function setup({
  state = {},
  messenger = getRootMessenger(),
  accounts = [],
  keyrings = [],
}: {
  state?: Partial<AccountTreeControllerState>;
  messenger?: Messenger<
    AccountTreeControllerActions | AllowedActions,
    AccountTreeControllerEvents | AllowedEvents
  >;
  accounts?: InternalAccount[];
  keyrings?: KeyringObject[];
} = {}): {
  controller: AccountTreeController;
  messenger: Messenger<
    AccountTreeControllerActions | AllowedActions,
    AccountTreeControllerEvents | AllowedEvents
  >;
  spies: {
    consoleWarn: jest.SpyInstance;
  };
  mocks: {
    KeyringController: {
      keyrings: KeyringObject[];
      getState: jest.Mock;
    };
    AccountsController: {
      accounts: InternalAccount[];
      listMultichainAccounts: jest.Mock;
      getAccount: jest.Mock;
    };
  };
} {
  const mocks = {
    KeyringController: {
      keyrings,
      getState: jest.fn(),
    },
    AccountsController: {
      accounts,
      listMultichainAccounts: jest.fn(),
      getAccount: jest.fn(),
    },
  };

  if (accounts) {
    mocks.AccountsController.listMultichainAccounts.mockImplementation(
      () => mocks.AccountsController.accounts,
    );
    messenger.registerActionHandler(
      'AccountsController:listMultichainAccounts',
      mocks.AccountsController.listMultichainAccounts,
    );

    mocks.AccountsController.getAccount.mockImplementation((id) =>
      mocks.AccountsController.accounts.find((account) => account.id === id),
    );
    messenger.registerActionHandler(
      'AccountsController:getAccount',
      mocks.AccountsController.getAccount,
    );

    // Mock AccountsController:getSelectedAccount to return the first account
    messenger.registerActionHandler(
      'AccountsController:getSelectedAccount',
      () => accounts[0] || MOCK_HD_ACCOUNT_1,
    );

    // Mock AccountsController:setSelectedAccount
    messenger.registerActionHandler(
      'AccountsController:setSelectedAccount',
      jest.fn(),
    );
  }

  if (keyrings) {
    mocks.KeyringController.getState.mockImplementation(() => ({
      isUnlocked: true,
      keyrings: mocks.KeyringController.keyrings,
    }));
    messenger.registerActionHandler(
      'KeyringController:getState',
      mocks.KeyringController.getState,
    );
  }

  const controller = new AccountTreeController({
    messenger: getAccountTreeControllerMessenger(messenger),
    state,
  });

  const consoleWarnSpy = jest
    .spyOn(console, 'warn')
    .mockImplementation(() => undefined);

  return {
    controller,
    messenger,
    spies: { consoleWarn: consoleWarnSpy },
    mocks,
  };
}

describe('AccountTreeController', () => {
  beforeEach(() => {
    jest.resetAllMocks();
  });

  describe('init', () => {
    it('groups accounts by entropy source, then snapId, then wallet type', () => {
      const { controller, messenger } = setup({
        accounts: [
          MOCK_HD_ACCOUNT_1,
          MOCK_HD_ACCOUNT_2,
          MOCK_SNAP_ACCOUNT_1, // Belongs to MOCK_HD_ACCOUNT_2's wallet due to shared entropySource
          MOCK_SNAP_ACCOUNT_2, // Has its own Snap wallet
          MOCK_HARDWARE_ACCOUNT_1, // Has its own Keyring wallet
        ],
        keyrings: [MOCK_HD_KEYRING_1, MOCK_HD_KEYRING_2],
      });

      messenger.registerActionHandler(
        'SnapController:get',
        () =>
          // TODO: Update this to avoid the unknown cast if possible.
          MOCK_SNAP_2 as unknown as ReturnType<
            SnapControllerGetSnap['handler']
          >,
      );

      controller.init();

      const expectedWalletId1 = toMultichainAccountWalletId(
        MOCK_HD_KEYRING_1.metadata.id,
      );
      const expectedWalletId1Group = toMultichainAccountGroupId(
        expectedWalletId1,
        MOCK_HD_ACCOUNT_1.options.entropy.groupIndex,
      );
      const expectedWalletId2 = toMultichainAccountWalletId(
        MOCK_HD_KEYRING_2.metadata.id,
      );
      const expectedWalletId2Group1 = toMultichainAccountGroupId(
        expectedWalletId2,
        MOCK_HD_ACCOUNT_2.options.entropy.groupIndex,
      );
      const expectedWalletId2Group2 = toMultichainAccountGroupId(
        expectedWalletId2,
        MOCK_SNAP_ACCOUNT_1.options.entropy.groupIndex,
      );
      const expectedSnapWalletId = toAccountWalletId(
        AccountWalletType.Snap,
        MOCK_SNAP_2.id,
      );
      const expectedSnapWalletIdGroup = toAccountGroupId(
        expectedSnapWalletId,
        MOCK_SNAP_ACCOUNT_2.address,
      );
      const expectedKeyringWalletId = toAccountWalletId(
        AccountWalletType.Keyring,
        KeyringTypes.ledger,
      );
      const expectedKeyringWalletIdGroup = toAccountGroupId(
        expectedKeyringWalletId,
        MOCK_HARDWARE_ACCOUNT_1.address,
      );

      expect(controller.state).toStrictEqual({
        accountTree: {
          wallets: {
            [expectedWalletId1]: {
              id: expectedWalletId1,
              type: AccountWalletType.Entropy,
              groups: {
                [expectedWalletId1Group]: {
                  id: expectedWalletId1Group,
                  type: AccountGroupType.MultichainAccount,
                  accounts: [MOCK_HD_ACCOUNT_1.id],
                  metadata: {
                    name: MOCK_HD_ACCOUNT_1.metadata.name,
                    entropy: {
                      groupIndex: MOCK_HD_ACCOUNT_1.options.entropy.groupIndex,
                    },
                    pinned: false,
                    hidden: false,
                  },
                },
              },
              metadata: {
                name: 'Wallet 1',
                entropy: {
                  id: MOCK_HD_KEYRING_1.metadata.id,
                },
              },
            },
            [expectedWalletId2]: {
              id: expectedWalletId2,
              type: AccountWalletType.Entropy,
              groups: {
                [expectedWalletId2Group1]: {
                  id: expectedWalletId2Group1,
                  type: AccountGroupType.MultichainAccount,
                  accounts: [MOCK_HD_ACCOUNT_2.id],
                  metadata: {
                    name: MOCK_HD_ACCOUNT_2.metadata.name,
                    entropy: {
                      groupIndex: MOCK_HD_ACCOUNT_2.options.entropy.groupIndex,
                    },
                    pinned: false,
                    hidden: false,
                  },
                },
                [expectedWalletId2Group2]: {
                  id: expectedWalletId2Group2,
                  type: AccountGroupType.MultichainAccount,
                  accounts: [MOCK_SNAP_ACCOUNT_1.id],
                  metadata: {
                    name: MOCK_SNAP_ACCOUNT_1.metadata.name,
                    entropy: {
                      groupIndex:
                        MOCK_SNAP_ACCOUNT_1.options.entropy.groupIndex,
                    },
                    pinned: false,
                    hidden: false,
                  },
                },
              },
              metadata: {
                name: 'Wallet 2',
                entropy: {
                  id: MOCK_HD_KEYRING_2.metadata.id,
                },
              },
            },
            [expectedSnapWalletId]: {
              id: expectedSnapWalletId,
              type: AccountWalletType.Snap,
              groups: {
                [expectedSnapWalletIdGroup]: {
                  id: expectedSnapWalletIdGroup,
                  type: AccountGroupType.SingleAccount,
                  accounts: [MOCK_SNAP_ACCOUNT_2.id],
                  metadata: {
                    name: MOCK_SNAP_ACCOUNT_2.metadata.name,
                    pinned: false,
                    hidden: false,
                  },
                },
              },
              metadata: {
                name: MOCK_SNAP_2.manifest.proposedName,
                snap: {
                  id: MOCK_SNAP_2.id,
                },
              },
            },
            [expectedKeyringWalletId]: {
              id: expectedKeyringWalletId,
              type: AccountWalletType.Keyring,
              groups: {
                [expectedKeyringWalletIdGroup]: {
                  id: expectedKeyringWalletIdGroup,
                  type: AccountGroupType.SingleAccount,
                  accounts: [MOCK_HARDWARE_ACCOUNT_1.id],
                  metadata: {
                    name: MOCK_HARDWARE_ACCOUNT_1.metadata.name,
                    pinned: false,
                    hidden: false,
                  },
                },
              },
              metadata: {
                name: getAccountWalletNameFromKeyringType(
                  MOCK_HARDWARE_ACCOUNT_1.metadata.keyring.type as KeyringTypes,
                ),
                keyring: {
                  type: KeyringTypes.ledger,
                },
              },
            },
          },
          selectedAccountGroup: expect.any(String), // Will be set to some group after init
        },
        accountGroupsMetadata: {},
        accountWalletsMetadata: {},
      } as AccountTreeControllerState);
    });

    it('handles Snap accounts with entropy source', () => {
      const mockSnapAccountWithEntropy: Bip44Account<InternalAccount> = {
        ...MOCK_SNAP_ACCOUNT_2,
        options: {
          entropy: {
            type: KeyringAccountEntropyTypeOption.Mnemonic,
            id: MOCK_HD_KEYRING_2.metadata.id,
            groupIndex: 0,
            derivationPath: '',
          },
        },
        metadata: {
          ...MOCK_SNAP_ACCOUNT_2.metadata,
          snap: MOCK_SNAP_2,
        },
      } as const;

      const { controller, messenger } = setup({
        accounts: [mockSnapAccountWithEntropy],
        keyrings: [MOCK_HD_KEYRING_2],
      });

      messenger.registerActionHandler(
        'SnapController:get',
        () =>
          ({
            manifest: {
              proposedName: 'Test',
            },
          }) as ReturnType<SnapControllerGetSnap['handler']>,
      );

      controller.init();

      const expectedWalletId = toMultichainAccountWalletId(
        MOCK_HD_KEYRING_2.metadata.id,
      );
      const expectedGroupId = toMultichainAccountGroupId(
        expectedWalletId,
        mockSnapAccountWithEntropy.options.entropy.groupIndex,
      );
      expect(
        controller.state.accountTree.wallets[expectedWalletId]?.groups[
          expectedGroupId
        ]?.accounts,
      ).toContain(mockSnapAccountWithEntropy.id);
    });

    it('fallback to Snap ID if Snap cannot be found', () => {
      const { controller, messenger } = setup({
        accounts: [MOCK_SNAP_ACCOUNT_1],
        keyrings: [],
      });

      messenger.registerActionHandler('SnapController:get', () => undefined); // Snap won't be found.

      controller.init();

      // Since no entropy sources will be found, it will be categorized as a
      // "Keyring" wallet
      const wallet1Id = toAccountWalletId(
        AccountWalletType.Snap,
        MOCK_SNAP_1.id,
      );

      // FIXME: Do we really want this behavior?
      expect(
        controller.state.accountTree.wallets[wallet1Id]?.metadata.name,
      ).toBe('mock-snap-id-1');
    });

    it('fallback to HD keyring category if entropy sources cannot be found', () => {
      // Create entropy wallets that will both get "Wallet" as base name, then get numbered
      const mockHdAccount1: InternalAccount = {
        ...MOCK_HD_ACCOUNT_1,
        options: { entropySource: MOCK_HD_KEYRING_1.metadata.id },
      };
      const mockHdAccount2: InternalAccount = {
        ...MOCK_HD_ACCOUNT_2,
        options: { entropySource: MOCK_HD_KEYRING_2.metadata.id },
      };

      const { controller } = setup({
        accounts: [mockHdAccount1, mockHdAccount2],
        keyrings: [],
      });

      controller.init();

      // Since no entropy sources will be found, it will be categorized as a
      // "Keyring" wallet
      const wallet1Id = toAccountWalletId(
        AccountWalletType.Keyring,
        mockHdAccount1.metadata.keyring.type,
      );
      const wallet2Id = toAccountWalletId(
        AccountWalletType.Keyring,
        mockHdAccount1.metadata.keyring.type,
      );

      // FIXME: Do we really want this behavior?
      expect(
        controller.state.accountTree.wallets[wallet1Id]?.metadata.name,
      ).toBe('HD Wallet');
      expect(
        controller.state.accountTree.wallets[wallet2Id]?.metadata.name,
      ).toBe('HD Wallet');
    });
  });

  describe('getAccountGroupObject', () => {
    it('returns a valid account group object', () => {
      const { controller } = setup({
        accounts: [MOCK_HD_ACCOUNT_1, MOCK_HD_ACCOUNT_2],
        keyrings: [MOCK_HD_KEYRING_1, MOCK_HD_KEYRING_2],
      });

      controller.init();

      const walletId = toMultichainAccountWalletId(
        MOCK_HD_KEYRING_2.metadata.id,
      );
      const groupId = toMultichainAccountGroupId(
        walletId,
        MOCK_HD_ACCOUNT_2.options.entropy.groupIndex,
      );
      expect(controller.getAccountGroupObject(groupId)).toBeDefined();
    });

    it('returns undefined if group id is not found', () => {
      const { controller } = setup({
        accounts: [MOCK_HD_ACCOUNT_1, MOCK_HD_ACCOUNT_2],
        keyrings: [MOCK_HD_KEYRING_1, MOCK_HD_KEYRING_2],
      });

      controller.init();

      const walletId = toAccountWalletId(
        AccountWalletType.Entropy,
        MOCK_HD_KEYRING_2.metadata.id,
      );
      const groupId = toAccountGroupId(walletId, 'bad');
      expect(controller.getAccountGroupObject(groupId)).toBeUndefined();
    });
  });

  describe('getAccountsFromSelectAccountGroup', () => {
    it('selects account without a selector', () => {
      const { controller } = setup({
        accounts: [MOCK_HD_ACCOUNT_1, MOCK_HD_ACCOUNT_2],
        keyrings: [MOCK_HD_KEYRING_1, MOCK_HD_KEYRING_2],
      });

      controller.init();

      expect(controller.getAccountsFromSelectedAccountGroup()).toStrictEqual([
        MOCK_HD_ACCOUNT_1,
      ]);

      const walletId = toAccountWalletId(
        AccountWalletType.Entropy,
        MOCK_HD_KEYRING_2.metadata.id,
      );
      const groupId = toAccountGroupId(
        walletId,
        `${MOCK_HD_ACCOUNT_2.options.entropy.groupIndex}`,
      );
      controller.setSelectedAccountGroup(groupId);

      expect(controller.getAccountsFromSelectedAccountGroup()).toStrictEqual([
        MOCK_HD_ACCOUNT_2,
      ]);
    });

    it('selects account with a selector', () => {
      const mockSolAccount1: Bip44Account<InternalAccount> = {
        ...MOCK_SNAP_ACCOUNT_1,
        options: {
          entropy: {
            ...MOCK_SNAP_ACCOUNT_1.options.entropy,
            groupIndex: 0,
          },
        },
      };

      const { controller } = setup({
        accounts: [MOCK_HD_ACCOUNT_2, mockSolAccount1],
        keyrings: [MOCK_HD_KEYRING_2],
      });

      controller.init();

      expect(
        controller.getAccountsFromSelectedAccountGroup({
          scopes: [SolScope.Mainnet],
        }),
      ).toStrictEqual([mockSolAccount1]);

      expect(
        controller.getAccountsFromSelectedAccountGroup({
          scopes: [EthScope.Mainnet],
        }),
      ).toStrictEqual([MOCK_HD_ACCOUNT_2]);
    });

    it('returns no account if no group is selected', () => {
      const { controller } = setup({
        accounts: [],
        keyrings: [],
      });

      controller.init();

      expect(controller.getAccountsFromSelectedAccountGroup()).toHaveLength(0);
    });
  });

  describe('on AccountsController:accountRemoved', () => {
    it('removes an account from the tree', () => {
      // 2 accounts that share the same entropy source (thus, same wallet).
      const mockHdAccount1: Bip44Account<InternalAccount> = {
        ...MOCK_HD_ACCOUNT_1,
        options: {
          ...MOCK_HD_ACCOUNT_1.options,
          entropy: {
            ...MOCK_HD_ACCOUNT_1.options.entropy,
            id: MOCK_HD_KEYRING_1.metadata.id,
            groupIndex: 0,
          },
        },
      };
      const mockHdAccount2 = {
        ...MOCK_HD_ACCOUNT_2,
        options: {
          ...MOCK_HD_ACCOUNT_2.options,
          entropy: {
            ...MOCK_HD_ACCOUNT_2.options.entropy,
            id: MOCK_HD_KEYRING_1.metadata.id,
            groupIndex: 0,
          },
        },
      };

      const { controller, messenger } = setup({
        accounts: [mockHdAccount1, mockHdAccount2],
        keyrings: [MOCK_HD_KEYRING_1],
      });

      // Create entropy wallets that will both get "Wallet" as base name, then get numbered
      controller.init();

      messenger.publish('AccountsController:accountRemoved', mockHdAccount1.id);

      const walletId1 = toMultichainAccountWalletId(
        MOCK_HD_KEYRING_1.metadata.id,
      );
      const walletId1Group = toMultichainAccountGroupId(
        walletId1,
        mockHdAccount1.options.entropy.groupIndex,
      );
      expect(controller.state).toStrictEqual({
        accountTree: {
          wallets: {
            [walletId1]: {
              id: walletId1,
              type: AccountWalletType.Entropy,
              groups: {
                [walletId1Group]: {
                  id: walletId1Group,
                  type: AccountGroupType.MultichainAccount,
                  metadata: {
                    name: mockHdAccount1.metadata.name,
                    entropy: {
                      groupIndex: mockHdAccount1.options.entropy.groupIndex,
                    },
                    pinned: false,
                    hidden: false,
                  },
                  accounts: [mockHdAccount2.id], // HD account 1 got removed.
                },
              },
              metadata: {
                name: 'Wallet 1',
                entropy: {
                  id: MOCK_HD_KEYRING_1.metadata.id,
                },
              },
            },
          },
          selectedAccountGroup: expect.any(String), // Will be set after init
        },
        accountGroupsMetadata: {},
        accountWalletsMetadata: {},
      } as AccountTreeControllerState);
    });

    it('prunes an empty group if it holds no accounts', () => {
      const mockHdAccount1: Bip44Account<InternalAccount> = MOCK_HD_ACCOUNT_1;
      const mockHdAccount2 = {
        ...MOCK_HD_ACCOUNT_2,
        options: {
          entropy: {
            ...MOCK_HD_ACCOUNT_2.options.entropy,
            id: MOCK_HD_KEYRING_1.metadata.id,
            groupIndex: 1,
          },
        },
      };

      const { controller, messenger } = setup({
        accounts: [mockHdAccount1, mockHdAccount2],
        keyrings: [MOCK_HD_KEYRING_1],
      });

      controller.init();

      messenger.publish('AccountsController:accountRemoved', mockHdAccount1.id);

      const walletId1 = toMultichainAccountWalletId(
        MOCK_HD_KEYRING_1.metadata.id,
      );

      const walletId1Group2 = toMultichainAccountGroupId(
        walletId1,
        mockHdAccount2.options.entropy.groupIndex,
      );

      expect(controller.state).toStrictEqual({
        accountTree: {
          wallets: {
            [walletId1]: {
              id: walletId1,
              type: AccountWalletType.Entropy,
              groups: {
                // First group gets removed as a result of pruning.
                [walletId1Group2]: {
                  id: walletId1Group2,
                  type: AccountGroupType.MultichainAccount,
                  metadata: {
                    name: mockHdAccount2.metadata.name,
                    entropy: {
                      groupIndex: mockHdAccount2.options.entropy.groupIndex,
                    },
                    pinned: false,
                    hidden: false,
                  },
                  accounts: [mockHdAccount2.id],
                },
              },
              metadata: {
                name: 'Wallet 1',
                entropy: {
                  id: MOCK_HD_KEYRING_1.metadata.id,
                },
              },
            },
          },
          selectedAccountGroup: expect.any(String), // Will be set after init
        },
        accountGroupsMetadata: {},
        accountWalletsMetadata: {},
      } as AccountTreeControllerState);
    });

    it('prunes an empty wallet if it holds no groups', () => {
      const mockHdAccount1: Bip44Account<InternalAccount> = MOCK_HD_ACCOUNT_1;

      const { controller, messenger } = setup({
        accounts: [mockHdAccount1],
        keyrings: [MOCK_HD_KEYRING_1],
      });

      controller.init();

      messenger.publish('AccountsController:accountRemoved', mockHdAccount1.id);

      expect(controller.state).toStrictEqual({
        accountGroupsMetadata: {},
        accountWalletsMetadata: {},
        accountTree: {
          // No wallets should be present.
          wallets: {},
          selectedAccountGroup: expect.any(String), // Will be set after init
        },
      } as AccountTreeControllerState);
    });
  });

  describe('on AccountsController:accountAdded', () => {
    it('adds an account to the tree', () => {
      // 2 accounts that share the same entropy source (thus, same wallet).
      const mockHdAccount1: Bip44Account<InternalAccount> = {
        ...MOCK_HD_ACCOUNT_1,
        options: {
          ...MOCK_HD_ACCOUNT_1.options,
          entropy: {
            ...MOCK_HD_ACCOUNT_1.options.entropy,
            id: MOCK_HD_KEYRING_1.metadata.id,
            groupIndex: 0,
          },
        },
      };
      const mockHdAccount2 = {
        ...MOCK_HD_ACCOUNT_2,
        options: {
          ...MOCK_HD_ACCOUNT_2.options,
          entropy: {
            ...MOCK_HD_ACCOUNT_2.options.entropy,
            id: MOCK_HD_KEYRING_1.metadata.id,
            groupIndex: 0,
          },
        },
      };

      const { controller, messenger } = setup({
        accounts: [mockHdAccount1],
        keyrings: [MOCK_HD_KEYRING_1],
      });

      // Create entropy wallets that will both get "Wallet" as base name, then get numbered
      controller.init();

      messenger.publish('AccountsController:accountAdded', mockHdAccount2);

      const walletId1 = toMultichainAccountWalletId(
        MOCK_HD_KEYRING_1.metadata.id,
      );
      const walletId1Group = toMultichainAccountGroupId(
        walletId1,
        mockHdAccount1.options.entropy.groupIndex,
      );
      expect(controller.state).toStrictEqual({
        accountTree: {
          selectedAccountGroup: walletId1Group,
          wallets: {
            [walletId1]: {
              id: walletId1,
              type: AccountWalletType.Entropy,
              groups: {
                [walletId1Group]: {
                  id: walletId1Group,
                  type: AccountGroupType.MultichainAccount,
                  metadata: {
                    name: mockHdAccount1.metadata.name,
                    entropy: {
                      groupIndex: mockHdAccount1.options.entropy.groupIndex,
                    },
                    pinned: false,
                    hidden: false,
                  },
                  accounts: [mockHdAccount1.id, mockHdAccount2.id], // HD account 2 got added.
                },
              },
              metadata: {
                name: 'Wallet 1',
                entropy: {
                  id: MOCK_HD_KEYRING_1.metadata.id,
                },
              },
            },
          },
        },
        accountGroupsMetadata: {},
        accountWalletsMetadata: {},
      } as AccountTreeControllerState);
    });

    it('adds a new wallet to the tree', () => {
      // 2 accounts that share the same entropy source (thus, same wallet).
      const mockHdAccount1: Bip44Account<InternalAccount> = {
        ...MOCK_HD_ACCOUNT_1,
        options: {
          ...MOCK_HD_ACCOUNT_1.options,
          entropy: {
            ...MOCK_HD_ACCOUNT_1.options.entropy,
            id: MOCK_HD_KEYRING_1.metadata.id,
            groupIndex: 0,
          },
        },
      };
      const mockHdAccount2 = {
        ...MOCK_HD_ACCOUNT_2,
        options: {
          ...MOCK_HD_ACCOUNT_2.options,
          entropy: {
            ...MOCK_HD_ACCOUNT_2.options.entropy,
            id: MOCK_HD_KEYRING_2.metadata.id,
            groupIndex: 0,
          },
        },
      };

      const { controller, messenger, mocks } = setup({
        accounts: [mockHdAccount1],
        keyrings: [MOCK_HD_KEYRING_1],
      });

      // Create entropy wallets that will both get "Wallet" as base name, then get numbered
      controller.init();

      mocks.KeyringController.keyrings = [MOCK_HD_KEYRING_1, MOCK_HD_KEYRING_2];
      mocks.AccountsController.accounts = [mockHdAccount1, mockHdAccount2];
      messenger.publish('AccountsController:accountAdded', mockHdAccount2);

      const walletId1 = toMultichainAccountWalletId(
        MOCK_HD_KEYRING_1.metadata.id,
      );
      const walletId1Group = toMultichainAccountGroupId(
        walletId1,
        mockHdAccount1.options.entropy.groupIndex,
      );
      const walletId2 = toMultichainAccountWalletId(
        MOCK_HD_KEYRING_2.metadata.id,
      );
      const walletId2Group = toMultichainAccountGroupId(
        walletId2,
        mockHdAccount2.options.entropy.groupIndex,
      );
      expect(controller.state).toStrictEqual({
        accountTree: {
          wallets: {
            [walletId1]: {
              id: walletId1,
              type: AccountWalletType.Entropy,
              groups: {
                [walletId1Group]: {
                  id: walletId1Group,
                  type: AccountGroupType.MultichainAccount,
                  metadata: {
                    name: mockHdAccount1.metadata.name,
                    entropy: {
                      groupIndex: mockHdAccount1.options.entropy.groupIndex,
                    },
                    pinned: false,
                    hidden: false,
                  },
                  accounts: [mockHdAccount1.id],
                },
              },
              metadata: {
                name: 'Wallet 1',
                entropy: {
                  id: MOCK_HD_KEYRING_1.metadata.id,
                },
              },
            },
            [walletId2]: {
              // New wallet automatically added.
              id: walletId2,
              type: AccountWalletType.Entropy,
              groups: {
                [walletId2Group]: {
                  id: walletId2Group,
                  type: AccountGroupType.MultichainAccount,
                  metadata: {
                    name: mockHdAccount2.metadata.name,
                    entropy: {
                      groupIndex: mockHdAccount2.options.entropy.groupIndex,
                    },
                    pinned: false,
                    hidden: false,
                  },
                  accounts: [mockHdAccount2.id],
                },
              },
              metadata: {
                name: 'Wallet 2',
                entropy: {
                  id: MOCK_HD_KEYRING_2.metadata.id,
                },
              },
            },
          },
          selectedAccountGroup: expect.any(String), // Will be set after init
        },
        accountGroupsMetadata: {},
        accountWalletsMetadata: {},
      } as AccountTreeControllerState);
    });
  });

  describe('on AccountsController:accountRenamed', () => {
    it('renames a group in the tree if the renamed internal account is of EVM type, the group name is default and the internal account name is not default', () => {
      const { controller, messenger } = setup({
        accounts: [MOCK_HD_ACCOUNT_1],
        keyrings: [MOCK_HD_KEYRING_1],
      });
      controller.init();

      const newName = 'New Account Name';
      messenger.publish('AccountsController:accountRenamed', {
        ...MOCK_HD_ACCOUNT_1,
        metadata: {
          ...MOCK_HD_ACCOUNT_1.metadata,
          name: newName,
        },
      });

      const walletId = toMultichainAccountWalletId(
        MOCK_HD_KEYRING_1.metadata.id,
      );
      const group = toMultichainAccountGroupId(
        walletId,
        MOCK_HD_ACCOUNT_1.options.entropy.groupIndex,
      );

      expect(
        controller.state.accountTree.wallets[walletId]?.groups[group],
      ).toBeDefined();
      expect(
        controller.state.accountTree.wallets[walletId]?.groups[group].metadata
          .name,
      ).toBe(newName);
      expect(
        controller.state.accountTree.wallets[walletId]?.groups[group].accounts,
      ).toContain(MOCK_HD_ACCOUNT_1.id);
      expect(
        controller.state.accountTree.wallets[walletId]?.metadata.name,
      ).toBe('Wallet 1');
    });

    it('does not rename a group in the tree if the renamed internal account is of EVM type, but the group name is not default', () => {
      const { controller, messenger } = setup({
        accounts: [MOCK_HD_ACCOUNT_1],
        keyrings: [MOCK_HD_KEYRING_1],
      });
      controller.init();
      const newName = 'New Account Name';
      const customGroupName = 'Old Group Name';
      const groupId = toMultichainAccountGroupId(
        toMultichainAccountWalletId(MOCK_HD_KEYRING_1.metadata.id),
        MOCK_HD_ACCOUNT_1.options.entropy.groupIndex,
      );
      controller.setAccountGroupName(
        groupId,
        customGroupName, // Set a non-default group name
      );

      messenger.publish('AccountsController:accountRenamed', {
        ...MOCK_HD_ACCOUNT_1,
        metadata: {
          ...MOCK_HD_ACCOUNT_1.metadata,
          name: newName,
        },
      });

      const walletId = toMultichainAccountWalletId(
        MOCK_HD_KEYRING_1.metadata.id,
      );
      const group = toMultichainAccountGroupId(
        walletId,
        MOCK_HD_ACCOUNT_1.options.entropy.groupIndex,
      );

      expect(
        controller.state.accountTree.wallets[walletId]?.groups[group],
      ).toBeDefined();
      expect(
        controller.state.accountTree.wallets[walletId]?.groups[group].metadata
          .name,
      ).toBe(customGroupName); // Should not change
      expect(
        controller.state.accountTree.wallets[walletId]?.groups[group].accounts,
      ).toContain(MOCK_HD_ACCOUNT_1.id);
      expect(
        controller.state.accountTree.wallets[walletId]?.metadata.name,
      ).toBe('Wallet 1'); // Should not change
    });

    it('does not rename a group in the tree if the renamed internal account is of EVM type, the group name is default and the internal account name is also default', () => {
      const { controller, messenger } = setup({
        accounts: [MOCK_HD_ACCOUNT_1],
        keyrings: [MOCK_HD_KEYRING_1],
      });
      controller.init();

      messenger.publish('AccountsController:accountRenamed', {
        ...MOCK_HD_ACCOUNT_1,
        metadata: {
          ...MOCK_HD_ACCOUNT_1.metadata,
          name: MOCK_HD_ACCOUNT_2.metadata.name, // Default name
        },
      });

      const walletId = toMultichainAccountWalletId(
        MOCK_HD_KEYRING_1.metadata.id,
      );
      const group = toMultichainAccountGroupId(
        walletId,
        MOCK_HD_ACCOUNT_1.options.entropy.groupIndex,
      );

      expect(
        controller.state.accountTree.wallets[walletId]?.groups[group],
      ).toBeDefined();
      expect(
        controller.state.accountTree.wallets[walletId]?.groups[group].metadata
          .name,
      ).toBe(MOCK_HD_ACCOUNT_1.metadata.name); // Should not change
      expect(
        controller.state.accountTree.wallets[walletId]?.groups[group].accounts,
      ).toContain(MOCK_HD_ACCOUNT_1.id);
      expect(
        controller.state.accountTree.wallets[walletId]?.metadata.name,
      ).toBe('Wallet 1'); // Should not change
    });

    it('does not rename an account in the tree if the renamed internal account is not of EVM type', () => {
      const { controller, messenger } = setup({
        accounts: [MOCK_HD_ACCOUNT_1],
        keyrings: [MOCK_HD_KEYRING_1],
      });
      controller.init();

      const newName = 'New Account Name';
      messenger.publish('AccountsController:accountRenamed', {
        ...MOCK_HD_ACCOUNT_1,
        type: SolAccountType.DataAccount, // Not an EVM account type
        metadata: {
          ...MOCK_HD_ACCOUNT_1.metadata,
          name: newName,
        },
      });

      const walletId = toMultichainAccountWalletId(
        MOCK_HD_KEYRING_1.metadata.id,
      );
      const group = toMultichainAccountGroupId(
        walletId,
        MOCK_HD_ACCOUNT_1.options.entropy.groupIndex,
      );

      expect(
        controller.state.accountTree.wallets[walletId]?.groups[group],
      ).toBeDefined();
      expect(
        controller.state.accountTree.wallets[walletId]?.groups[group].metadata
          .name,
      ).toBe(MOCK_HD_ACCOUNT_1.metadata.name);
      expect(
        controller.state.accountTree.wallets[walletId]?.groups[group].accounts,
      ).toContain(MOCK_HD_ACCOUNT_1.id);
      expect(
        controller.state.accountTree.wallets[walletId]?.metadata.name,
      ).toBe('Wallet 1');
    });
  });

  describe('getAccountWalletObject', () => {
    it('gets a wallet using its ID', () => {
      const { controller } = setup({
        accounts: [MOCK_HD_ACCOUNT_1, MOCK_HD_ACCOUNT_2],
        keyrings: [MOCK_HD_KEYRING_1, MOCK_HD_KEYRING_2],
      });
      controller.init();

      const walletId = toAccountWalletId(
        AccountWalletType.Entropy,
        MOCK_HD_KEYRING_1.metadata.id,
      );
      const wallet = controller.getAccountWalletObject(walletId);
      expect(wallet).toBeDefined();
    });

    it('gets undefined is wallet ID if not matching any wallet', () => {
      const { controller } = setup({
        accounts: [MOCK_HD_ACCOUNT_1, MOCK_HD_ACCOUNT_2],
        keyrings: [MOCK_HD_KEYRING_1, MOCK_HD_KEYRING_2],
      });
      controller.init();

      const badGroupId: AccountWalletId = 'entropy:unknown';

      const wallet = controller.getAccountWalletObject(badGroupId);
      expect(wallet).toBeUndefined();
    });
  });

  describe('getAccountWalletObjects', () => {
    it('gets all wallets', () => {
      const { controller } = setup({
        accounts: [MOCK_HD_ACCOUNT_1, MOCK_HD_ACCOUNT_2],
        keyrings: [MOCK_HD_KEYRING_1, MOCK_HD_KEYRING_2],
      });
      controller.init();

      const wallets = controller.getAccountWalletObjects();
      expect(wallets).toHaveLength(2);
    });
  });

  describe('selectedAccountGroup bidirectional synchronization', () => {
    it('initializes selectedAccountGroup based on currently selected account', () => {
      const { controller } = setup({
        accounts: [MOCK_HD_ACCOUNT_1, MOCK_HD_ACCOUNT_2],
        keyrings: [MOCK_HD_KEYRING_1, MOCK_HD_KEYRING_2],
      });

      controller.init();

      expect(controller.getSelectedAccountGroup()).not.toBe('');
    });

    it('updates selectedAccountGroup when AccountsController selected account changes', () => {
      const { controller, messenger } = setup({
        accounts: [MOCK_HD_ACCOUNT_1, MOCK_HD_ACCOUNT_2],
        keyrings: [MOCK_HD_KEYRING_1, MOCK_HD_KEYRING_2],
      });

      controller.init();
      const initialGroup = controller.getSelectedAccountGroup();

      messenger.publish(
        'AccountsController:selectedAccountChange',
        MOCK_HD_ACCOUNT_2,
      );

      const newGroup = controller.getSelectedAccountGroup();
      expect(newGroup).not.toBe(initialGroup);
    });

    it('updates AccountsController selected account (with EVM account) when selectedAccountGroup changes', () => {
      const { controller, messenger } = setup({
        accounts: [MOCK_HD_ACCOUNT_1, MOCK_HD_ACCOUNT_2],
        keyrings: [MOCK_HD_KEYRING_1, MOCK_HD_KEYRING_2],
      });

      const setSelectedAccountSpy = jest.spyOn(messenger, 'call');

      controller.init();

      const expectedWalletId2 = toMultichainAccountWalletId(
        MOCK_HD_KEYRING_2.metadata.id,
      );
      const expectedGroupId2 = toMultichainAccountGroupId(
        expectedWalletId2,
        MOCK_HD_ACCOUNT_2.options.entropy.groupIndex,
      );

      controller.setSelectedAccountGroup(expectedGroupId2);

      expect(setSelectedAccountSpy).toHaveBeenCalledWith(
        'AccountsController:setSelectedAccount',
        expect.any(String),
      );
    });

    it('updates AccountsController selected account (with non-EVM account) when selectedAccountGroup changes', () => {
      const nonEvmAccount2 = {
        ...MOCK_SNAP_ACCOUNT_1,
        options: {
          ...MOCK_SNAP_ACCOUNT_1.options,
          entropy: {
            ...MOCK_SNAP_ACCOUNT_1.options.entropy,
            id: MOCK_HD_KEYRING_2.metadata.id, // Wallet 2.
            groupIndex: 0, // Account 1
          },
        },
      } as const;
      const { controller, messenger } = setup({
        accounts: [
          MOCK_HD_ACCOUNT_1,
          nonEvmAccount2, // Wallet 2 > Account 1.
        ],
        keyrings: [MOCK_HD_KEYRING_1, MOCK_HD_KEYRING_2],
      });

      const setSelectedAccountSpy = jest.spyOn(messenger, 'call');

      controller.init();

      const expectedWalletId2 = toMultichainAccountWalletId(
        MOCK_HD_KEYRING_2.metadata.id,
      );
      const expectedGroupId2 = toMultichainAccountGroupId(
        expectedWalletId2,
        nonEvmAccount2.options.entropy.groupIndex,
      );

      controller.setSelectedAccountGroup(expectedGroupId2);

      expect(setSelectedAccountSpy).toHaveBeenLastCalledWith(
        'AccountsController:setSelectedAccount',
        nonEvmAccount2.id,
      );
    });

    it('is idempotent - setting same selectedAccountGroup should not trigger AccountsController update', () => {
      const { controller, messenger } = setup({
        accounts: [MOCK_HD_ACCOUNT_1],
        keyrings: [MOCK_HD_KEYRING_1],
      });

      const setSelectedAccountSpy = jest.spyOn(messenger, 'call');

      controller.init();

      const expectedWalletId = toMultichainAccountWalletId(
        MOCK_HD_KEYRING_1.metadata.id,
      );
      const expectedGroupId = toMultichainAccountGroupId(
        expectedWalletId,
        MOCK_HD_ACCOUNT_1.options.entropy.groupIndex,
      );

      expect(controller.getSelectedAccountGroup()).toBe(expectedGroupId);

      setSelectedAccountSpy.mockClear();

      const initialState = { ...controller.state };

      controller.setSelectedAccountGroup(expectedGroupId);

      expect(setSelectedAccountSpy).not.toHaveBeenCalledWith(
        'AccountsController:setSelectedAccount',
        expect.any(String),
      );

      expect(controller.state).toStrictEqual(initialState);
      expect(controller.getSelectedAccountGroup()).toBe(expectedGroupId);
    });

    it('is idempotent - receiving selectedAccountChange for account in same group should not update state', () => {
      const { controller, messenger } = setup({
        accounts: [MOCK_HD_ACCOUNT_1, MOCK_HD_ACCOUNT_2],
        keyrings: [MOCK_HD_KEYRING_1, MOCK_HD_KEYRING_2],
      });

      controller.init();

      const expectedWalletId1 = toMultichainAccountWalletId(
        MOCK_HD_KEYRING_1.metadata.id,
      );
      const expectedGroupId1 = toMultichainAccountGroupId(
        expectedWalletId1,
        MOCK_HD_ACCOUNT_1.options.entropy.groupIndex,
      );

      controller.setSelectedAccountGroup(expectedGroupId1);

      const initialState = { ...controller.state };

      messenger.publish(
        'AccountsController:selectedAccountChange',
        MOCK_HD_ACCOUNT_1,
      );

      expect(controller.state).toStrictEqual(initialState);
      expect(controller.getSelectedAccountGroup()).toBe(expectedGroupId1);
    });

    it('throws error when trying to select non-existent group', () => {
      const { controller } = setup({
        accounts: [MOCK_HD_ACCOUNT_1],
        keyrings: [MOCK_HD_KEYRING_1],
      });

      controller.init();

      expect(() => {
        controller.setSelectedAccountGroup(
          'non-existent-group-id' as AccountGroupId,
        );
      }).toThrow('No accounts found in group: non-existent-group-id');
    });

    it('handles AccountsController selectedAccountChange for account not in tree gracefully', () => {
      const { controller, messenger } = setup({
        accounts: [MOCK_HD_ACCOUNT_1],
        keyrings: [MOCK_HD_KEYRING_1],
      });

      controller.init();
      const initialGroup = controller.getSelectedAccountGroup();

      const unknownAccount: InternalAccount = {
        ...MOCK_HD_ACCOUNT_2,
        id: 'unknown-account-id',
      };

      messenger.publish(
        'AccountsController:selectedAccountChange',
        unknownAccount,
      );

      expect(controller.getSelectedAccountGroup()).toBe(initialGroup);
    });

    it('falls back to first wallet first group when AccountsController returns EMPTY_ACCOUNT', () => {
      const { controller, messenger } = setup({
        accounts: [MOCK_HD_ACCOUNT_1, MOCK_HD_ACCOUNT_2],
        keyrings: [MOCK_HD_KEYRING_1, MOCK_HD_KEYRING_2],
      });

      // Unregister existing handler and register new one BEFORE init
      messenger.unregisterActionHandler(
        'AccountsController:getSelectedAccount',
      );
      messenger.registerActionHandler(
        'AccountsController:getSelectedAccount',
        () => EMPTY_ACCOUNT_MOCK,
      );

      controller.init();

      // Should fall back to first wallet's first group
      const expectedWalletId1 = toMultichainAccountWalletId(
        MOCK_HD_KEYRING_1.metadata.id,
      );
      const expectedGroupId1 = toMultichainAccountGroupId(
        expectedWalletId1,
        MOCK_HD_ACCOUNT_1.options.entropy.groupIndex,
      );

      expect(controller.getSelectedAccountGroup()).toBe(expectedGroupId1);
    });

    it('falls back to first wallet first group when selected account is not in tree', () => {
      const { controller, messenger } = setup({
        accounts: [MOCK_HD_ACCOUNT_1, MOCK_HD_ACCOUNT_2],
        keyrings: [MOCK_HD_KEYRING_1, MOCK_HD_KEYRING_2],
      });

      // Mock getSelectedAccount to return an account not in the tree BEFORE init
      const unknownAccount: InternalAccount = {
        ...MOCK_HD_ACCOUNT_1,
        id: 'unknown-account-id',
      };

      messenger.unregisterActionHandler(
        'AccountsController:getSelectedAccount',
      );
      messenger.registerActionHandler(
        'AccountsController:getSelectedAccount',
        () => unknownAccount,
      );

      controller.init();

      // Should fall back to first wallet's first group
      const expectedWalletId1 = toMultichainAccountWalletId(
        MOCK_HD_KEYRING_1.metadata.id,
      );
      const expectedGroupId1 = toMultichainAccountGroupId(
        expectedWalletId1,
        MOCK_HD_ACCOUNT_1.options.entropy.groupIndex,
      );

      expect(controller.getSelectedAccountGroup()).toBe(expectedGroupId1);
    });

    it('returns empty string when no wallets exist and getSelectedAccount returns EMPTY_ACCOUNT', () => {
      const { controller, messenger } = setup({
        accounts: [],
        keyrings: [],
      });

      // Mock getSelectedAccount to return EMPTY_ACCOUNT_MOCK (id is '') BEFORE init
      messenger.unregisterActionHandler(
        'AccountsController:getSelectedAccount',
      );
      messenger.registerActionHandler(
        'AccountsController:getSelectedAccount',
        () => EMPTY_ACCOUNT_MOCK,
      );

      controller.init();

      // Should return empty string when no wallets exist
      expect(controller.getSelectedAccountGroup()).toBe('');
    });
  });

  describe('account removal and memory management', () => {
    it('cleans up reverse mapping and does not change selectedAccountGroup when removing from non-selected group', () => {
      const { controller, messenger } = setup({
        accounts: [MOCK_HD_ACCOUNT_1, MOCK_HD_ACCOUNT_2],
        keyrings: [MOCK_HD_KEYRING_1, MOCK_HD_KEYRING_2],
      });

      controller.init();

      // Select the first group explicitly
      const expectedWalletId1 = toMultichainAccountWalletId(
        MOCK_HD_KEYRING_1.metadata.id,
      );
      const expectedGroupId1 = toMultichainAccountGroupId(
        expectedWalletId1,
        MOCK_HD_ACCOUNT_1.options.entropy.groupIndex,
      );
      controller.setSelectedAccountGroup(expectedGroupId1);

      const initialSelectedGroup = controller.getSelectedAccountGroup();

      // Remove account from the second group (not selected) - tests false branch and reverse cleanup
      messenger.publish(
        'AccountsController:accountRemoved',
        MOCK_HD_ACCOUNT_2.id,
      );

      // selectedAccountGroup should remain unchanged (tests false branch of if condition)
      expect(controller.getSelectedAccountGroup()).toBe(initialSelectedGroup);

      // Test that subsequent selectedAccountChange for removed account is handled gracefully (indirect test of reverse cleanup)
      messenger.publish(
        'AccountsController:selectedAccountChange',
        MOCK_HD_ACCOUNT_2,
      );
      expect(controller.getSelectedAccountGroup()).toBe(initialSelectedGroup);
    });

    it('updates selectedAccountGroup when last account in selected group is removed and other groups exist', () => {
      const { controller, messenger } = setup({
        accounts: [MOCK_HD_ACCOUNT_1, MOCK_HD_ACCOUNT_2],
        keyrings: [MOCK_HD_KEYRING_1, MOCK_HD_KEYRING_2],
      });

      controller.init();

      // Select the first group
      const expectedWalletId1 = toMultichainAccountWalletId(
        MOCK_HD_KEYRING_1.metadata.id,
      );
      const expectedGroupId1 = toMultichainAccountGroupId(
        expectedWalletId1,
        MOCK_HD_ACCOUNT_1.options.entropy.groupIndex,
      );
      controller.setSelectedAccountGroup(expectedGroupId1);

      const expectedWalletId2 = toMultichainAccountWalletId(
        MOCK_HD_KEYRING_2.metadata.id,
      );
      const expectedGroupId2 = toMultichainAccountGroupId(
        expectedWalletId2,
        MOCK_HD_ACCOUNT_2.options.entropy.groupIndex,
      );

      // Remove the account from the selected group - tests true branch and findFirstNonEmptyGroup finding a group
      messenger.publish(
        'AccountsController:accountRemoved',
        MOCK_HD_ACCOUNT_1.id,
      );

      // Should automatically switch to the remaining group (tests findFirstNonEmptyGroup returning a group)
      expect(controller.getSelectedAccountGroup()).toBe(expectedGroupId2);
    });

    it('sets selectedAccountGroup to empty when no non-empty groups exist', () => {
      const { controller, messenger } = setup({
        accounts: [MOCK_HD_ACCOUNT_1],
        keyrings: [MOCK_HD_KEYRING_1],
      });

      controller.init();

      // Remove the only account - tests findFirstNonEmptyGroup returning empty string
      messenger.publish(
        'AccountsController:accountRemoved',
        MOCK_HD_ACCOUNT_1.id,
      );

      // Should fall back to empty string when no groups have accounts
      expect(controller.getSelectedAccountGroup()).toBe('');
    });

    it('handles removal gracefully when account is not found in reverse mapping', () => {
      const { controller, messenger } = setup({
        accounts: [MOCK_HD_ACCOUNT_1],
        keyrings: [MOCK_HD_KEYRING_1],
      });

      controller.init();
      const initialState = { ...controller.state };

      // Try to remove an account that was never added
      const unknownAccountId = 'unknown-account-id';
      messenger.publish('AccountsController:accountRemoved', unknownAccountId);

      // State should remain unchanged
      expect(controller.state).toStrictEqual(initialState);
    });

    it('handles edge cases gracefully in account removal', () => {
      const { controller, messenger } = setup({
        accounts: [MOCK_HD_ACCOUNT_1],
        keyrings: [MOCK_HD_KEYRING_1],
      });

      controller.init();

      expect(() => {
        messenger.publish(
          'AccountsController:accountRemoved',
          'non-existent-account',
        );
      }).not.toThrow();

      expect(controller.getSelectedAccountGroup()).not.toBe('');
    });
  });

  describe('Persistence - Custom Names', () => {
    it('persists custom account group names across init calls', () => {
      const { controller } = setup({
        accounts: [MOCK_HD_ACCOUNT_1, MOCK_HD_ACCOUNT_2],
        keyrings: [MOCK_HD_KEYRING_1, MOCK_HD_KEYRING_2],
      });

      controller.init();

      const expectedWalletId1 = toMultichainAccountWalletId(
        MOCK_HD_KEYRING_1.metadata.id,
      );
      const expectedGroupId1 = toMultichainAccountGroupId(
        expectedWalletId1,
        MOCK_HD_ACCOUNT_1.options.entropy.groupIndex,
      );

      const customName = 'My Custom Trading Group';
      controller.setAccountGroupName(expectedGroupId1, customName);

      // Re-init to test persistence
      controller.init();

      const wallet = controller.state.accountTree.wallets[expectedWalletId1];
      const group = wallet?.groups[expectedGroupId1];
      expect(group?.metadata.name).toBe(customName);

      expect(
        controller.state.accountGroupsMetadata[expectedGroupId1],
      ).toStrictEqual({
        name: {
          value: customName,
          lastUpdatedAt: expect.any(Number),
        },
      });
    });

    it('persists custom account wallet names across init calls', () => {
      const { controller } = setup({
        accounts: [MOCK_HD_ACCOUNT_1, MOCK_HD_ACCOUNT_2],
        keyrings: [MOCK_HD_KEYRING_1, MOCK_HD_KEYRING_2],
      });

      controller.init();

      const expectedWalletId1 = toMultichainAccountWalletId(
        MOCK_HD_KEYRING_1.metadata.id,
      );

      const customName = 'My Primary Wallet';
      controller.setAccountWalletName(expectedWalletId1, customName);

      controller.init();

      const wallet = controller.state.accountTree.wallets[expectedWalletId1];
      expect(wallet?.metadata.name).toBe(customName);

      expect(
        controller.state.accountWalletsMetadata[expectedWalletId1],
      ).toStrictEqual({
        name: {
          value: customName,
          lastUpdatedAt: expect.any(Number),
        },
      });
    });

    it('custom names take priority over default rule-generated names', () => {
      const { controller } = setup({
        accounts: [MOCK_HD_ACCOUNT_1],
        keyrings: [MOCK_HD_KEYRING_1],
      });

      controller.init();

      const expectedWalletId = toMultichainAccountWalletId(
        MOCK_HD_KEYRING_1.metadata.id,
      );
      const expectedGroupId = toMultichainAccountGroupId(
        expectedWalletId,
        MOCK_HD_ACCOUNT_1.options.entropy.groupIndex,
      );

      // Check default names
      const walletBeforeCustom =
        controller.state.accountTree.wallets[expectedWalletId];
      const groupBeforeCustom = walletBeforeCustom?.groups[expectedGroupId];
      const defaultWalletName = walletBeforeCustom?.metadata.name;
      const defaultGroupName = groupBeforeCustom?.metadata.name;

      // Set custom names
      const customWalletName = 'Custom Wallet Name';
      const customGroupName = 'Custom Group Name';
      controller.setAccountWalletName(expectedWalletId, customWalletName);
      controller.setAccountGroupName(expectedGroupId, customGroupName);

      // Verify custom names override defaults
      const walletAfterCustom =
        controller.state.accountTree.wallets[expectedWalletId];
      const groupAfterCustom = walletAfterCustom?.groups[expectedGroupId];

      expect(walletAfterCustom?.metadata.name).toBe(customWalletName);
      expect(walletAfterCustom?.metadata.name).not.toBe(defaultWalletName);
      expect(groupAfterCustom?.metadata.name).toBe(customGroupName);
      expect(groupAfterCustom?.metadata.name).not.toBe(defaultGroupName);
    });

    it('updates lastUpdatedAt when setting custom names', () => {
      const { controller } = setup({
        accounts: [MOCK_HD_ACCOUNT_1],
        keyrings: [MOCK_HD_KEYRING_1],
      });

      controller.init();

      const expectedWalletId = toMultichainAccountWalletId(
        MOCK_HD_KEYRING_1.metadata.id,
      );
      const expectedGroupId = toMultichainAccountGroupId(
        expectedWalletId,
        MOCK_HD_ACCOUNT_1.options.entropy.groupIndex,
      );

      const beforeTime = Date.now();

      controller.setAccountWalletName(expectedWalletId, 'Test Wallet');
      controller.setAccountGroupName(expectedGroupId, 'Test Group');

      const afterTime = Date.now();

      const walletMetadata =
        controller.state.accountWalletsMetadata[expectedWalletId];
      const groupMetadata =
        controller.state.accountGroupsMetadata[expectedGroupId];

      expect(walletMetadata?.name?.lastUpdatedAt).toBeGreaterThanOrEqual(
        beforeTime,
      );
      expect(walletMetadata?.name?.lastUpdatedAt).toBeLessThanOrEqual(
        afterTime,
      );
      expect(groupMetadata?.name?.lastUpdatedAt).toBeGreaterThanOrEqual(
        beforeTime,
      );
      expect(groupMetadata?.name?.lastUpdatedAt).toBeLessThanOrEqual(afterTime);
    });
  });

  describe('Persistence - Pinning and Hiding', () => {
    it('persists account group pinned state across init calls', () => {
      const { controller } = setup({
        accounts: [MOCK_HD_ACCOUNT_1],
        keyrings: [MOCK_HD_KEYRING_1],
      });

      controller.init();

      const expectedWalletId = toMultichainAccountWalletId(
        MOCK_HD_KEYRING_1.metadata.id,
      );
      const expectedGroupId = toMultichainAccountGroupId(
        expectedWalletId,
        MOCK_HD_ACCOUNT_1.options.entropy.groupIndex,
      );

      // Set pinned state
      controller.setAccountGroupPinned(expectedGroupId, true);

      // Re-init to test persistence
      controller.init();

      // Verify pinned state persists
      expect(
        controller.state.accountGroupsMetadata[expectedGroupId],
      ).toStrictEqual({
        pinned: {
          value: true,
          lastUpdatedAt: expect.any(Number),
        },
      });
    });

    it('persists account group hidden state across init calls', () => {
      const { controller } = setup({
        accounts: [MOCK_HD_ACCOUNT_1],
        keyrings: [MOCK_HD_KEYRING_1],
      });

      controller.init();

      const expectedWalletId = toMultichainAccountWalletId(
        MOCK_HD_KEYRING_1.metadata.id,
      );
      const expectedGroupId = toMultichainAccountGroupId(
        expectedWalletId,
        MOCK_HD_ACCOUNT_1.options.entropy.groupIndex,
      );

      // Set hidden state
      controller.setAccountGroupHidden(expectedGroupId, true);

      // Re-init to test persistence
      controller.init();

      // Verify hidden state persists
      expect(
        controller.state.accountGroupsMetadata[expectedGroupId],
      ).toStrictEqual({
        hidden: {
          value: true,
          lastUpdatedAt: expect.any(Number),
        },
      });
    });

    it('updates lastUpdatedAt when setting pinned/hidden state', () => {
      const { controller } = setup({
        accounts: [MOCK_HD_ACCOUNT_1],
        keyrings: [MOCK_HD_KEYRING_1],
      });

      controller.init();

      const expectedWalletId = toMultichainAccountWalletId(
        MOCK_HD_KEYRING_1.metadata.id,
      );
      const expectedGroupId = toMultichainAccountGroupId(
        expectedWalletId,
        MOCK_HD_ACCOUNT_1.options.entropy.groupIndex,
      );

      const beforeTime = Date.now();

      controller.setAccountGroupPinned(expectedGroupId, true);

      const afterTime = Date.now();

      const groupMetadata =
        controller.state.accountGroupsMetadata[expectedGroupId];
      expect(groupMetadata?.pinned?.lastUpdatedAt).toBeGreaterThanOrEqual(
        beforeTime,
      );
      expect(groupMetadata?.pinned?.lastUpdatedAt).toBeLessThanOrEqual(
        afterTime,
      );
    });
  });

  describe('Persistence - State Structure', () => {
    it('initializes with empty metadata maps', () => {
      const { controller } = setup({
        accounts: [MOCK_HD_ACCOUNT_1],
        keyrings: [MOCK_HD_KEYRING_1],
      });

      expect(controller.state.accountGroupsMetadata).toStrictEqual({});
      expect(controller.state.accountWalletsMetadata).toStrictEqual({});
    });

    it('preserves existing metadata when initializing with partial state', () => {
      const existingGroupMetadata = {
        'test-group-id': {
          name: {
            value: 'Existing Group',
            lastUpdatedAt: 123456789,
          },
          pinned: {
            value: true,
            lastUpdatedAt: 123456789,
          },
        },
      };
      const existingWalletMetadata = {
        'test-wallet-id': {
          name: {
            value: 'Existing Wallet',
            lastUpdatedAt: 123456789,
          },
        },
      };

      const { controller } = setup({
        state: {
          accountGroupsMetadata: existingGroupMetadata,
          accountWalletsMetadata: existingWalletMetadata,
        },
        accounts: [MOCK_HD_ACCOUNT_1],
        keyrings: [MOCK_HD_KEYRING_1],
      });

      expect(controller.state.accountGroupsMetadata).toStrictEqual(
        existingGroupMetadata,
      );
      expect(controller.state.accountWalletsMetadata).toStrictEqual(
        existingWalletMetadata,
      );
    });

    it('throws error when setting metadata for non-existent groups/wallets', () => {
      const { controller } = setup({
        accounts: [MOCK_HD_ACCOUNT_1],
        keyrings: [MOCK_HD_KEYRING_1],
      });

      controller.init();

      const nonExistentGroupId = 'non-existent-group-id' as AccountGroupId;
      const nonExistentWalletId = 'non-existent-wallet-id' as AccountWalletId;

      // Should throw for non-existent group operations
      expect(() => {
        controller.setAccountGroupName(nonExistentGroupId, 'Test Name');
      }).toThrow(
        `Account group with ID "${nonExistentGroupId}" not found in tree`,
      );

      expect(() => {
        controller.setAccountGroupPinned(nonExistentGroupId, true);
      }).toThrow(
        `Account group with ID "${nonExistentGroupId}" not found in tree`,
      );

      expect(() => {
        controller.setAccountGroupHidden(nonExistentGroupId, true);
      }).toThrow(
        `Account group with ID "${nonExistentGroupId}" not found in tree`,
      );

      // Should throw for non-existent wallet operations
      expect(() => {
        controller.setAccountWalletName(nonExistentWalletId, 'Test Wallet');
      }).toThrow(
        `Account wallet with ID "${nonExistentWalletId}" not found in tree`,
      );

      // Metadata should NOT be stored since the operations threw
      expect(
        controller.state.accountGroupsMetadata[nonExistentGroupId],
      ).toBeUndefined();
      expect(
        controller.state.accountWalletsMetadata[nonExistentWalletId],
      ).toBeUndefined();
    });
  });

  describe('Fallback Naming', () => {
    it('detects new groups based on account import time', () => {
      const serviceStartTime = Date.now();
      const mockAccountWithNewImportTime: Bip44Account<InternalAccount> = {
        ...MOCK_HD_ACCOUNT_1,
        options: {
          ...MOCK_HD_ACCOUNT_1.options,
          entropy: {
            ...MOCK_HD_ACCOUNT_1.options.entropy,
            id: MOCK_HD_KEYRING_1.metadata.id,
            groupIndex: 0,
          },
        },
        metadata: {
          ...MOCK_HD_ACCOUNT_1.metadata,
          importTime: serviceStartTime + 1000, // Imported after service start
        },
      };

      const mockAccountWithOldImportTime: Bip44Account<InternalAccount> = {
        ...MOCK_HD_ACCOUNT_2,
        options: {
          ...MOCK_HD_ACCOUNT_2.options,
          entropy: {
            ...MOCK_HD_ACCOUNT_2.options.entropy,
            id: MOCK_HD_KEYRING_1.metadata.id,
            groupIndex: 1,
          },
        },
        metadata: {
          ...MOCK_HD_ACCOUNT_2.metadata,
          importTime: serviceStartTime - 1000, // Imported before service start
        },
      };

      const { controller } = setup({
        accounts: [mockAccountWithOldImportTime, mockAccountWithNewImportTime],
        keyrings: [MOCK_HD_KEYRING_1],
      });

      controller.init();

      const expectedWalletId = toMultichainAccountWalletId(
        MOCK_HD_KEYRING_1.metadata.id,
      );

      const expectedGroupId1 = toMultichainAccountGroupId(
        expectedWalletId,
        mockAccountWithNewImportTime.options.entropy.groupIndex,
      );

      const expectedGroupId2 = toMultichainAccountGroupId(
        expectedWalletId,
        mockAccountWithOldImportTime.options.entropy.groupIndex,
      );

      const wallet = controller.state.accountTree.wallets[expectedWalletId];
      const group1 = wallet?.groups[expectedGroupId1];
      const group2 = wallet?.groups[expectedGroupId2];

      // Groups should be named by index within the wallet
      expect(group1?.metadata.name).toBe('Account 1');
      expect(group2?.metadata.name).toBe('Account 2');
    });

    it('uses fallback naming when rule-based naming returns empty string', () => {
      // Create accounts with empty names to trigger fallback naming
      const mockAccountWithEmptyName1: Bip44Account<InternalAccount> = {
        ...MOCK_HD_ACCOUNT_1,
        id: 'account-1',
        metadata: {
          ...MOCK_HD_ACCOUNT_1.metadata,
          name: '', // Empty name will cause rule-based naming to fail
        },
      };

      const mockAccountWithEmptyName2: Bip44Account<InternalAccount> = {
        ...MOCK_HD_ACCOUNT_1,
        id: 'account-2',
        options: {
          ...MOCK_HD_ACCOUNT_1.options,
          entropy: {
            ...MOCK_HD_ACCOUNT_1.options.entropy,
            groupIndex: 1, // Different group index
          },
        },
        metadata: {
          ...MOCK_HD_ACCOUNT_1.metadata,
          name: '', // Empty name will cause rule-based naming to fail
        },
      };

      const { controller } = setup({
        accounts: [mockAccountWithEmptyName1, mockAccountWithEmptyName2],
        keyrings: [MOCK_HD_KEYRING_1],
      });

      controller.init();

      const expectedWalletId = toMultichainAccountWalletId(
        MOCK_HD_KEYRING_1.metadata.id,
      );

      const expectedGroupId1 = toMultichainAccountGroupId(
        expectedWalletId,
        0, // First group
      );

      const expectedGroupId2 = toMultichainAccountGroupId(
        expectedWalletId,
        1, // Second group
      );

      const wallet = controller.state.accountTree.wallets[expectedWalletId];
      const group1 = wallet?.groups[expectedGroupId1];
      const group2 = wallet?.groups[expectedGroupId2];

      // Verify fallback naming: "Account 1", "Account 2" within the same wallet
      expect(group1?.metadata.name).toBe('Account 1');
      expect(group2?.metadata.name).toBe('Account 2');
    });

    it('handles adding new accounts to existing groups correctly', () => {
      const serviceStartTime = Date.now();
      // Create an existing account (imported before service start)
      const existingAccount: Bip44Account<InternalAccount> = {
        ...MOCK_HD_ACCOUNT_1,
        id: 'existing-account',
        options: {
          ...MOCK_HD_ACCOUNT_1.options,
          entropy: {
            ...MOCK_HD_ACCOUNT_1.options.entropy,
            id: MOCK_HD_KEYRING_1.metadata.id,
            groupIndex: 0,
          },
        },
        metadata: {
          ...MOCK_HD_ACCOUNT_1.metadata,
          name: '', // Empty name to trigger naming logic
          importTime: serviceStartTime - 1000, // Imported before service start
        },
      };

      // Create a new account (imported after service start) for the same group
      const newAccount: Bip44Account<InternalAccount> = {
        ...MOCK_HD_ACCOUNT_1,
        id: 'new-account',
        options: {
          ...MOCK_HD_ACCOUNT_1.options,
          entropy: {
            ...MOCK_HD_ACCOUNT_1.options.entropy,
            id: MOCK_HD_KEYRING_1.metadata.id,
            groupIndex: 0, // Same group as existing account
          },
        },
        metadata: {
          ...MOCK_HD_ACCOUNT_1.metadata,
          name: '', // Empty name to trigger naming logic
          importTime: serviceStartTime + 1000, // Imported after service start
        },
      };

      const { controller, messenger, mocks } = setup({
        accounts: [existingAccount],
        keyrings: [MOCK_HD_KEYRING_1],
      });

      controller.init();

      // Add the new account to the existing group
      mocks.AccountsController.accounts = [existingAccount, newAccount];
      messenger.publish('AccountsController:accountAdded', newAccount);

      const expectedWalletId = toMultichainAccountWalletId(
        MOCK_HD_KEYRING_1.metadata.id,
      );
      const expectedGroupId = toMultichainAccountGroupId(
        expectedWalletId,
        0, // Same group index
      );

      const wallet = controller.state.accountTree.wallets[expectedWalletId];
      const group = wallet?.groups[expectedGroupId];

      // The group should now be treated as "new" and use fallback naming
      expect(group?.metadata.name).toBe('Account 1');
      expect(group?.accounts).toHaveLength(2);
      expect(group?.accounts).toContain(existingAccount.id);
      expect(group?.accounts).toContain(newAccount.id);
    });

    it('handles groups not in WeakMap (fallback to false)', () => {
      // Create an account with empty name to trigger naming logic
      const mockAccountWithEmptyName: Bip44Account<InternalAccount> = {
        ...MOCK_HD_ACCOUNT_1,
        id: 'account-with-empty-name',
        metadata: {
          ...MOCK_HD_ACCOUNT_1.metadata,
          name: '', // Empty name will cause rule-based naming to fail
          importTime: Date.now() - 1000, // Old account (not new)
        },
      };

      const { controller } = setup({
        accounts: [mockAccountWithEmptyName],
        keyrings: [MOCK_HD_KEYRING_1],
      });

      controller.init();

      const expectedWalletId = toMultichainAccountWalletId(
        MOCK_HD_KEYRING_1.metadata.id,
      );
      const expectedGroupId = toMultichainAccountGroupId(expectedWalletId, 0);

      const wallet = controller.state.accountTree.wallets[expectedWalletId];
      const group = wallet?.groups[expectedGroupId];

      // Should use computed name first since it's not a new group, then fallback to default
      // Since the account has empty name, computed name will be empty, so it falls back to default
      expect(group?.metadata.name).toBe('Account 1');
    });
  });

<<<<<<< HEAD
  describe('Event Emissions', () => {
    it('does NOT emit accountTreeChange when tree is initialized', () => {
=======
  describe('actions', () => {
    const walletId = toMultichainAccountWalletId(MOCK_HD_KEYRING_1.metadata.id);
    const groupId = toMultichainAccountGroupId(
      walletId,
      MOCK_HD_ACCOUNT_2.options.entropy.groupIndex,
    );

    it('gets a multichain account with AccountTreeController:getSelectedAccountGroup', () => {
      const spy = jest.spyOn(
        AccountTreeController.prototype,
        'getSelectedAccountGroup',
      );

>>>>>>> 3b18d4f2
      const { controller, messenger } = setup({
        accounts: [MOCK_HD_ACCOUNT_1],
        keyrings: [MOCK_HD_KEYRING_1],
      });

<<<<<<< HEAD
      const accountTreeChangeListener = jest.fn();
      messenger.subscribe(
        'AccountTreeController:accountTreeChange',
        accountTreeChangeListener,
      );

      controller.init();

      expect(accountTreeChangeListener).not.toHaveBeenCalled();
    });

    it('emits accountTreeChange when account is added', () => {
=======
      controller.init();

      messenger.call('AccountTreeController:getSelectedAccountGroup');
      expect(spy).toHaveBeenCalled();
    });

    it('gets a multichain account with AccountTreeController:setSelectedAccountGroup', () => {
      const spy = jest.spyOn(
        AccountTreeController.prototype,
        'setSelectedAccountGroup',
      );

>>>>>>> 3b18d4f2
      const { controller, messenger } = setup({
        accounts: [MOCK_HD_ACCOUNT_1],
        keyrings: [MOCK_HD_KEYRING_1],
      });

<<<<<<< HEAD
      const accountTreeChangeListener = jest.fn();
      messenger.subscribe(
        'AccountTreeController:accountTreeChange',
        accountTreeChangeListener,
      );

      controller.init();
      jest.clearAllMocks();

      messenger.publish('AccountsController:accountAdded', {
        ...MOCK_HD_ACCOUNT_2,
      });

      expect(accountTreeChangeListener).toHaveBeenCalledWith(
        controller.state.accountTree,
      );
      expect(accountTreeChangeListener).toHaveBeenCalledTimes(1);
    });

    it('emits accountTreeChange when account is removed', () => {
      const { controller, messenger } = setup({
        accounts: [MOCK_HD_ACCOUNT_1, MOCK_HD_ACCOUNT_2],
        keyrings: [MOCK_HD_KEYRING_1],
      });

      const accountTreeChangeListener = jest.fn();
      messenger.subscribe(
        'AccountTreeController:accountTreeChange',
        accountTreeChangeListener,
      );

      controller.init();
      jest.clearAllMocks();

      messenger.publish(
        'AccountsController:accountRemoved',
        MOCK_HD_ACCOUNT_2.id,
      );

      expect(accountTreeChangeListener).toHaveBeenCalledWith(
        controller.state.accountTree,
      );
      expect(accountTreeChangeListener).toHaveBeenCalledTimes(1);
    });

    it('does NOT emit selectedAccountGroupChange when tree is initialized', () => {
=======
      controller.init();

      messenger.call('AccountTreeController:setSelectedAccountGroup', groupId);
      expect(spy).toHaveBeenCalledWith(groupId);
    });

    it('gets a multichain account with AccountTreeController:getAccountsFromSelectedAccountGroup', () => {
      const spy = jest.spyOn(
        AccountTreeController.prototype,
        'getAccountsFromSelectedAccountGroup',
      );

      const { controller, messenger } = setup({
        accounts: [MOCK_HD_ACCOUNT_1],
        keyrings: [MOCK_HD_KEYRING_1],
      });

      controller.init();

      messenger.call(
        'AccountTreeController:getAccountsFromSelectedAccountGroup',
      );
      expect(spy).toHaveBeenCalled();
    });

    it('gets a multichain account with AccountTreeController:setAccountWalletName', () => {
      const spy = jest.spyOn(
        AccountTreeController.prototype,
        'setAccountWalletName',
      );

>>>>>>> 3b18d4f2
      const { controller, messenger } = setup({
        accounts: [MOCK_HD_ACCOUNT_1],
        keyrings: [MOCK_HD_KEYRING_1],
      });

<<<<<<< HEAD
      const selectedAccountGroupChangeListener = jest.fn();
      messenger.subscribe(
        'AccountTreeController:selectedAccountGroupChange',
        selectedAccountGroupChangeListener,
      );

      controller.init();

      expect(selectedAccountGroupChangeListener).not.toHaveBeenCalled();
    });

    it('emits selectedAccountGroupChange when setSelectedAccountGroup is called', () => {
      const { controller, messenger } = setup({
        accounts: [MOCK_HD_ACCOUNT_1, MOCK_HD_ACCOUNT_2],
        keyrings: [MOCK_HD_KEYRING_1],
      });

      const selectedAccountGroupChangeListener = jest.fn();
      messenger.subscribe(
        'AccountTreeController:selectedAccountGroupChange',
        selectedAccountGroupChangeListener,
      );

      controller.init();

      // Get the actual group IDs from the controller's state
      const groupIds = Object.keys(
        Object.values(controller.state.accountTree.wallets)[0]?.groups || {},
      );
      const firstGroupId = groupIds[0];
      const secondGroupId = groupIds[1] || firstGroupId; // Fallback to first if only one group

      jest.clearAllMocks();

      // Only test if there are multiple groups
      if (groupIds.length > 1) {
        controller.setSelectedAccountGroup(secondGroupId as AccountGroupId);

        expect(selectedAccountGroupChangeListener).toHaveBeenCalledWith({
          selectedAccountGroup: secondGroupId,
          previousSelectedAccountGroup: firstGroupId,
        });
        expect(selectedAccountGroupChangeListener).toHaveBeenCalledTimes(1);
      } else {
        // If there's only one group, test that calling setSelectedAccountGroup with the same group doesn't emit
        controller.setSelectedAccountGroup(firstGroupId as AccountGroupId);
        expect(selectedAccountGroupChangeListener).not.toHaveBeenCalled();
      }
    });

    it('emits selectedAccountGroupChange when selected account changes via AccountsController', () => {
      const { controller, messenger } = setup({
        accounts: [MOCK_HD_ACCOUNT_1, MOCK_HD_ACCOUNT_2],
        keyrings: [MOCK_HD_KEYRING_1],
      });

      const selectedAccountGroupChangeListener = jest.fn();
      messenger.subscribe(
        'AccountTreeController:selectedAccountGroupChange',
        selectedAccountGroupChangeListener,
      );

      controller.init();

      const initialSelectedGroup = controller.state.accountTree.selectedAccountGroup;

      jest.clearAllMocks();

      messenger.publish(
        'AccountsController:selectedAccountChange',
        MOCK_HD_ACCOUNT_2,
      );

      const newSelectedGroup = controller.state.accountTree.selectedAccountGroup;

      // Only check if the group actually changed
      if (newSelectedGroup !== initialSelectedGroup) {
        expect(selectedAccountGroupChangeListener).toHaveBeenCalledWith({
          selectedAccountGroup: newSelectedGroup,
          previousSelectedAccountGroup: initialSelectedGroup,
        });
        expect(selectedAccountGroupChangeListener).toHaveBeenCalledTimes(1);
      } else {
        expect(selectedAccountGroupChangeListener).not.toHaveBeenCalled();
      }
    });

    it('does NOT emit selectedAccountGroupChange when the same account group is already selected', () => {
=======
      controller.init();

      const name = 'Test';

      messenger.call(
        'AccountTreeController:setAccountWalletName',
        walletId,
        name,
      );
      expect(spy).toHaveBeenCalledWith(walletId, name);
    });

    it('gets a multichain account with AccountTreeController:setAccountGroupName', () => {
      const spy = jest.spyOn(
        AccountTreeController.prototype,
        'setAccountGroupName',
      );

      const { controller, messenger } = setup({
        accounts: [MOCK_HD_ACCOUNT_1],
        keyrings: [MOCK_HD_KEYRING_1],
      });

      controller.init();

      const name = 'Test';

      messenger.call(
        'AccountTreeController:setAccountGroupName',
        groupId,
        name,
      );
      expect(spy).toHaveBeenCalledWith(groupId, name);
    });

    it('gets a multichain account with AccountTreeController:setAccountGroupPinned', () => {
      const spy = jest.spyOn(
        AccountTreeController.prototype,
        'setAccountGroupPinned',
      );

>>>>>>> 3b18d4f2
      const { controller, messenger } = setup({
        accounts: [MOCK_HD_ACCOUNT_1],
        keyrings: [MOCK_HD_KEYRING_1],
      });

<<<<<<< HEAD
      const selectedAccountGroupChangeListener = jest.fn();
      messenger.subscribe(
        'AccountTreeController:selectedAccountGroupChange',
        selectedAccountGroupChangeListener,
      );

      controller.init();

      jest.clearAllMocks();

      // Try to trigger selectedAccountChange with same account
      messenger.publish(
        'AccountsController:selectedAccountChange',
        MOCK_HD_ACCOUNT_1,
      );

      expect(selectedAccountGroupChangeListener).not.toHaveBeenCalled();
    });

    it('does NOT emit selectedAccountGroupChange when setSelectedAccountGroup is called with same group', () => {
=======
      controller.init();

      const pinned = true;

      messenger.call(
        'AccountTreeController:setAccountGroupPinned',
        groupId,
        pinned,
      );
      expect(spy).toHaveBeenCalledWith(groupId, pinned);
    });

    it('gets a multichain account with AccountTreeController:setAccountGroupHidden', () => {
      const spy = jest.spyOn(
        AccountTreeController.prototype,
        'setAccountGroupHidden',
      );

>>>>>>> 3b18d4f2
      const { controller, messenger } = setup({
        accounts: [MOCK_HD_ACCOUNT_1],
        keyrings: [MOCK_HD_KEYRING_1],
      });

<<<<<<< HEAD
      const selectedAccountGroupChangeListener = jest.fn();
      messenger.subscribe(
        'AccountTreeController:selectedAccountGroupChange',
        selectedAccountGroupChangeListener,
      );

      controller.init();

      const currentSelectedGroup = controller.state.accountTree.selectedAccountGroup;

      jest.clearAllMocks();

      // Only test if there's a selected group (not empty string)
      if (currentSelectedGroup) {
        controller.setSelectedAccountGroup(currentSelectedGroup);
        expect(selectedAccountGroupChangeListener).not.toHaveBeenCalled();
      } else {
        // If no group is selected, skip this test
        expect(selectedAccountGroupChangeListener).not.toHaveBeenCalled();
      }
=======
      controller.init();

      const hidden = false;

      messenger.call(
        'AccountTreeController:setAccountGroupHidden',
        groupId,
        hidden,
      );
      expect(spy).toHaveBeenCalledWith(groupId, hidden);
>>>>>>> 3b18d4f2
    });
  });
});<|MERGE_RESOLUTION|>--- conflicted
+++ resolved
@@ -2299,10 +2299,6 @@
     });
   });
 
-<<<<<<< HEAD
-  describe('Event Emissions', () => {
-    it('does NOT emit accountTreeChange when tree is initialized', () => {
-=======
   describe('actions', () => {
     const walletId = toMultichainAccountWalletId(MOCK_HD_KEYRING_1.metadata.id);
     const groupId = toMultichainAccountGroupId(
@@ -2316,13 +2312,153 @@
         'getSelectedAccountGroup',
       );
 
->>>>>>> 3b18d4f2
-      const { controller, messenger } = setup({
-        accounts: [MOCK_HD_ACCOUNT_1],
-        keyrings: [MOCK_HD_KEYRING_1],
-      });
-
-<<<<<<< HEAD
+      const { controller, messenger } = setup({
+        accounts: [MOCK_HD_ACCOUNT_1],
+        keyrings: [MOCK_HD_KEYRING_1],
+      });
+
+      controller.init();
+
+      messenger.call('AccountTreeController:getSelectedAccountGroup');
+      expect(spy).toHaveBeenCalled();
+    });
+
+    it('gets a multichain account with AccountTreeController:setSelectedAccountGroup', () => {
+      const spy = jest.spyOn(
+        AccountTreeController.prototype,
+        'setSelectedAccountGroup',
+      );
+
+      const { controller, messenger } = setup({
+        accounts: [MOCK_HD_ACCOUNT_1],
+        keyrings: [MOCK_HD_KEYRING_1],
+      });
+
+      controller.init();
+
+      messenger.call('AccountTreeController:setSelectedAccountGroup', groupId);
+      expect(spy).toHaveBeenCalledWith(groupId);
+    });
+
+    it('gets a multichain account with AccountTreeController:getAccountsFromSelectedAccountGroup', () => {
+      const spy = jest.spyOn(
+        AccountTreeController.prototype,
+        'getAccountsFromSelectedAccountGroup',
+      );
+
+      const { controller, messenger } = setup({
+        accounts: [MOCK_HD_ACCOUNT_1],
+        keyrings: [MOCK_HD_KEYRING_1],
+      });
+
+      controller.init();
+
+      messenger.call(
+        'AccountTreeController:getAccountsFromSelectedAccountGroup',
+      );
+      expect(spy).toHaveBeenCalled();
+    });
+
+    it('gets a multichain account with AccountTreeController:setAccountWalletName', () => {
+      const spy = jest.spyOn(
+        AccountTreeController.prototype,
+        'setAccountWalletName',
+      );
+
+      const { controller, messenger } = setup({
+        accounts: [MOCK_HD_ACCOUNT_1],
+        keyrings: [MOCK_HD_KEYRING_1],
+      });
+
+      controller.init();
+
+      const name = 'Test';
+
+      messenger.call(
+        'AccountTreeController:setAccountWalletName',
+        walletId,
+        name,
+      );
+      expect(spy).toHaveBeenCalledWith(walletId, name);
+    });
+
+    it('gets a multichain account with AccountTreeController:setAccountGroupName', () => {
+      const spy = jest.spyOn(
+        AccountTreeController.prototype,
+        'setAccountGroupName',
+      );
+
+      const { controller, messenger } = setup({
+        accounts: [MOCK_HD_ACCOUNT_1],
+        keyrings: [MOCK_HD_KEYRING_1],
+      });
+
+      controller.init();
+
+      const name = 'Test';
+
+      messenger.call(
+        'AccountTreeController:setAccountGroupName',
+        groupId,
+        name,
+      );
+      expect(spy).toHaveBeenCalledWith(groupId, name);
+    });
+
+    it('gets a multichain account with AccountTreeController:setAccountGroupPinned', () => {
+      const spy = jest.spyOn(
+        AccountTreeController.prototype,
+        'setAccountGroupPinned',
+      );
+
+      const { controller, messenger } = setup({
+        accounts: [MOCK_HD_ACCOUNT_1],
+        keyrings: [MOCK_HD_KEYRING_1],
+      });
+
+      controller.init();
+
+      const pinned = true;
+
+      messenger.call(
+        'AccountTreeController:setAccountGroupPinned',
+        groupId,
+        pinned,
+      );
+      expect(spy).toHaveBeenCalledWith(groupId, pinned);
+    });
+
+    it('gets a multichain account with AccountTreeController:setAccountGroupHidden', () => {
+      const spy = jest.spyOn(
+        AccountTreeController.prototype,
+        'setAccountGroupHidden',
+      );
+
+      const { controller, messenger } = setup({
+        accounts: [MOCK_HD_ACCOUNT_1],
+        keyrings: [MOCK_HD_KEYRING_1],
+      });
+
+      controller.init();
+
+      const hidden = false;
+
+      messenger.call(
+        'AccountTreeController:setAccountGroupHidden',
+        groupId,
+        hidden,
+      );
+      expect(spy).toHaveBeenCalledWith(groupId, hidden);
+    });
+  });
+  
+  describe('Event Emissions', () => {
+    it('does NOT emit accountTreeChange when tree is initialized', () => {
+      const { controller, messenger } = setup({
+        accounts: [MOCK_HD_ACCOUNT_1],
+        keyrings: [MOCK_HD_KEYRING_1],
+      });
+
       const accountTreeChangeListener = jest.fn();
       messenger.subscribe(
         'AccountTreeController:accountTreeChange',
@@ -2335,26 +2471,11 @@
     });
 
     it('emits accountTreeChange when account is added', () => {
-=======
-      controller.init();
-
-      messenger.call('AccountTreeController:getSelectedAccountGroup');
-      expect(spy).toHaveBeenCalled();
-    });
-
-    it('gets a multichain account with AccountTreeController:setSelectedAccountGroup', () => {
-      const spy = jest.spyOn(
-        AccountTreeController.prototype,
-        'setSelectedAccountGroup',
-      );
-
->>>>>>> 3b18d4f2
-      const { controller, messenger } = setup({
-        accounts: [MOCK_HD_ACCOUNT_1],
-        keyrings: [MOCK_HD_KEYRING_1],
-      });
-
-<<<<<<< HEAD
+      const { controller, messenger } = setup({
+        accounts: [MOCK_HD_ACCOUNT_1],
+        keyrings: [MOCK_HD_KEYRING_1],
+      });
+
       const accountTreeChangeListener = jest.fn();
       messenger.subscribe(
         'AccountTreeController:accountTreeChange',
@@ -2401,45 +2522,11 @@
     });
 
     it('does NOT emit selectedAccountGroupChange when tree is initialized', () => {
-=======
-      controller.init();
-
-      messenger.call('AccountTreeController:setSelectedAccountGroup', groupId);
-      expect(spy).toHaveBeenCalledWith(groupId);
-    });
-
-    it('gets a multichain account with AccountTreeController:getAccountsFromSelectedAccountGroup', () => {
-      const spy = jest.spyOn(
-        AccountTreeController.prototype,
-        'getAccountsFromSelectedAccountGroup',
-      );
-
-      const { controller, messenger } = setup({
-        accounts: [MOCK_HD_ACCOUNT_1],
-        keyrings: [MOCK_HD_KEYRING_1],
-      });
-
-      controller.init();
-
-      messenger.call(
-        'AccountTreeController:getAccountsFromSelectedAccountGroup',
-      );
-      expect(spy).toHaveBeenCalled();
-    });
-
-    it('gets a multichain account with AccountTreeController:setAccountWalletName', () => {
-      const spy = jest.spyOn(
-        AccountTreeController.prototype,
-        'setAccountWalletName',
-      );
-
->>>>>>> 3b18d4f2
-      const { controller, messenger } = setup({
-        accounts: [MOCK_HD_ACCOUNT_1],
-        keyrings: [MOCK_HD_KEYRING_1],
-      });
-
-<<<<<<< HEAD
+      const { controller, messenger } = setup({
+        accounts: [MOCK_HD_ACCOUNT_1],
+        keyrings: [MOCK_HD_KEYRING_1],
+      });
+
       const selectedAccountGroupChangeListener = jest.fn();
       messenger.subscribe(
         'AccountTreeController:selectedAccountGroupChange',
@@ -2504,7 +2591,8 @@
 
       controller.init();
 
-      const initialSelectedGroup = controller.state.accountTree.selectedAccountGroup;
+      const initialSelectedGroup =
+        controller.state.accountTree.selectedAccountGroup;
 
       jest.clearAllMocks();
 
@@ -2513,7 +2601,8 @@
         MOCK_HD_ACCOUNT_2,
       );
 
-      const newSelectedGroup = controller.state.accountTree.selectedAccountGroup;
+      const newSelectedGroup =
+        controller.state.accountTree.selectedAccountGroup;
 
       // Only check if the group actually changed
       if (newSelectedGroup !== initialSelectedGroup) {
@@ -2528,55 +2617,11 @@
     });
 
     it('does NOT emit selectedAccountGroupChange when the same account group is already selected', () => {
-=======
-      controller.init();
-
-      const name = 'Test';
-
-      messenger.call(
-        'AccountTreeController:setAccountWalletName',
-        walletId,
-        name,
-      );
-      expect(spy).toHaveBeenCalledWith(walletId, name);
-    });
-
-    it('gets a multichain account with AccountTreeController:setAccountGroupName', () => {
-      const spy = jest.spyOn(
-        AccountTreeController.prototype,
-        'setAccountGroupName',
-      );
-
-      const { controller, messenger } = setup({
-        accounts: [MOCK_HD_ACCOUNT_1],
-        keyrings: [MOCK_HD_KEYRING_1],
-      });
-
-      controller.init();
-
-      const name = 'Test';
-
-      messenger.call(
-        'AccountTreeController:setAccountGroupName',
-        groupId,
-        name,
-      );
-      expect(spy).toHaveBeenCalledWith(groupId, name);
-    });
-
-    it('gets a multichain account with AccountTreeController:setAccountGroupPinned', () => {
-      const spy = jest.spyOn(
-        AccountTreeController.prototype,
-        'setAccountGroupPinned',
-      );
-
->>>>>>> 3b18d4f2
-      const { controller, messenger } = setup({
-        accounts: [MOCK_HD_ACCOUNT_1],
-        keyrings: [MOCK_HD_KEYRING_1],
-      });
-
-<<<<<<< HEAD
+      const { controller, messenger } = setup({
+        accounts: [MOCK_HD_ACCOUNT_1],
+        keyrings: [MOCK_HD_KEYRING_1],
+      });
+
       const selectedAccountGroupChangeListener = jest.fn();
       messenger.subscribe(
         'AccountTreeController:selectedAccountGroupChange',
@@ -2597,32 +2642,11 @@
     });
 
     it('does NOT emit selectedAccountGroupChange when setSelectedAccountGroup is called with same group', () => {
-=======
-      controller.init();
-
-      const pinned = true;
-
-      messenger.call(
-        'AccountTreeController:setAccountGroupPinned',
-        groupId,
-        pinned,
-      );
-      expect(spy).toHaveBeenCalledWith(groupId, pinned);
-    });
-
-    it('gets a multichain account with AccountTreeController:setAccountGroupHidden', () => {
-      const spy = jest.spyOn(
-        AccountTreeController.prototype,
-        'setAccountGroupHidden',
-      );
-
->>>>>>> 3b18d4f2
-      const { controller, messenger } = setup({
-        accounts: [MOCK_HD_ACCOUNT_1],
-        keyrings: [MOCK_HD_KEYRING_1],
-      });
-
-<<<<<<< HEAD
+      const { controller, messenger } = setup({
+        accounts: [MOCK_HD_ACCOUNT_1],
+        keyrings: [MOCK_HD_KEYRING_1],
+      });
+
       const selectedAccountGroupChangeListener = jest.fn();
       messenger.subscribe(
         'AccountTreeController:selectedAccountGroupChange',
@@ -2631,7 +2655,8 @@
 
       controller.init();
 
-      const currentSelectedGroup = controller.state.accountTree.selectedAccountGroup;
+      const currentSelectedGroup =
+        controller.state.accountTree.selectedAccountGroup;
 
       jest.clearAllMocks();
 
@@ -2643,18 +2668,6 @@
         // If no group is selected, skip this test
         expect(selectedAccountGroupChangeListener).not.toHaveBeenCalled();
       }
-=======
-      controller.init();
-
-      const hidden = false;
-
-      messenger.call(
-        'AccountTreeController:setAccountGroupHidden',
-        groupId,
-        hidden,
-      );
-      expect(spy).toHaveBeenCalledWith(groupId, hidden);
->>>>>>> 3b18d4f2
     });
   });
 });