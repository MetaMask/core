import type { AccountWalletId, Bip44Account } from '@metamask/account-api';
import {
  AccountGroupType,
  AccountWalletType,
  toAccountGroupId,
  toAccountWalletId,
  toMultichainAccountGroupId,
  toMultichainAccountWalletId,
  type AccountGroupId,
} from '@metamask/account-api';
<<<<<<< HEAD
=======
import { Messenger, deriveStateFromMetadata } from '@metamask/base-controller';
>>>>>>> 09d848c4
import {
  EthAccountType,
  EthMethod,
  EthScope,
  KeyringAccountEntropyTypeOption,
  SolAccountType,
  SolMethod,
  SolScope,
} from '@metamask/keyring-api';
import type { KeyringObject } from '@metamask/keyring-controller';
import { KeyringTypes } from '@metamask/keyring-controller';
import type { InternalAccount } from '@metamask/keyring-internal-api';
import type { GetSnap as SnapControllerGetSnap } from '@metamask/snaps-controllers';

import {
  AccountTreeController,
  getDefaultAccountTreeControllerState,
} from './AccountTreeController';
import type { BackupAndSyncAnalyticsEventPayload } from './backup-and-sync/analytics';
import { BackupAndSyncService } from './backup-and-sync/service';
import { isAccountGroupNameUnique } from './group';
import { getAccountWalletNameFromKeyringType } from './rules/keyring';
import { type AccountTreeControllerState } from './types';
import {
  getAccountsControllerMessenger,
  getAccountTreeControllerMessenger,
  getKeyringControllerMessenger,
  getRootMessenger,
  getSnapControllerMessenger,
} from '../tests/mockMessenger';

// Local mock of EMPTY_ACCOUNT to avoid circular dependency
const EMPTY_ACCOUNT_MOCK: InternalAccount = {
  id: '',
  address: '',
  options: {},
  methods: [],
  type: EthAccountType.Eoa,
  scopes: [EthScope.Eoa],
  metadata: {
    name: '',
    keyring: {
      type: '',
    },
    importTime: 0,
  },
};

const ETH_EOA_METHODS = [
  EthMethod.PersonalSign,
  EthMethod.Sign,
  EthMethod.SignTransaction,
  EthMethod.SignTypedDataV1,
  EthMethod.SignTypedDataV3,
  EthMethod.SignTypedDataV4,
] as const;

const MOCK_SNAP_1 = {
  id: 'local:mock-snap-id-1',
  name: 'Mock Snap 1',
  enabled: true,
  manifest: {
    proposedName: 'Mock Snap 1',
  },
};

const MOCK_SNAP_2 = {
  id: 'local:mock-snap-id-2',
  name: 'Mock Snap 2',
  enabled: true,
  manifest: {
    proposedName: 'Mock Snap 2',
  },
};

const MOCK_HD_KEYRING_1 = {
  type: KeyringTypes.hd,
  metadata: { id: 'mock-keyring-id-1', name: 'HD Keyring 1' },
  accounts: ['0x123'],
};

const MOCK_HD_KEYRING_2 = {
  type: KeyringTypes.hd,
  metadata: { id: 'mock-keyring-id-2', name: 'HD Keyring 1' },
  accounts: ['0x456'],
};

const MOCK_HD_ACCOUNT_1: Bip44Account<InternalAccount> = {
  id: 'mock-id-1',
  address: '0x123',
  options: {
    entropy: {
      type: KeyringAccountEntropyTypeOption.Mnemonic,
      id: MOCK_HD_KEYRING_1.metadata.id,
      groupIndex: 0,
      derivationPath: '',
    },
  },
  methods: [...ETH_EOA_METHODS],
  type: EthAccountType.Eoa,
  scopes: [EthScope.Eoa],
  metadata: {
    name: 'Account 1',
    keyring: { type: KeyringTypes.hd },
    importTime: 0,
    lastSelected: 0,
    nameLastUpdatedAt: 0,
  },
};

const MOCK_HD_ACCOUNT_2: Bip44Account<InternalAccount> = {
  id: 'mock-id-2',
  address: '0x456',
  options: {
    entropy: {
      type: KeyringAccountEntropyTypeOption.Mnemonic,
      id: MOCK_HD_KEYRING_2.metadata.id,
      groupIndex: 0,
      derivationPath: '',
    },
  },
  methods: [...ETH_EOA_METHODS],
  type: EthAccountType.Eoa,
  scopes: [EthScope.Eoa],
  metadata: {
    name: 'Account 2',
    keyring: { type: KeyringTypes.hd },
    importTime: 0,
    lastSelected: 0,
    nameLastUpdatedAt: 0,
  },
};

const MOCK_SNAP_ACCOUNT_1: Bip44Account<InternalAccount> = {
  id: 'mock-snap-id-1',
  address: 'aabbccdd',
  options: {
    entropy: {
      type: KeyringAccountEntropyTypeOption.Mnemonic,
      id: MOCK_HD_KEYRING_2.metadata.id,
      groupIndex: 1,
      derivationPath: '',
    },
  },
  methods: [...Object.values(SolMethod)],
  type: SolAccountType.DataAccount,
  scopes: [SolScope.Mainnet],
  metadata: {
    name: 'Snap Acc 1',
    keyring: { type: KeyringTypes.snap },
    snap: MOCK_SNAP_1,
    importTime: 0,
    lastSelected: 0,
  },
};

const MOCK_SNAP_ACCOUNT_2: InternalAccount = {
  id: 'mock-snap-id-2',
  address: '0x789',
  options: {},
  methods: [...ETH_EOA_METHODS],
  type: EthAccountType.Eoa,
  scopes: [EthScope.Eoa],
  metadata: {
    name: 'Snap Acc 2',
    keyring: { type: KeyringTypes.snap },
    snap: MOCK_SNAP_2,
    importTime: 0,
    lastSelected: 0,
  },
};

const MOCK_HARDWARE_ACCOUNT_1: InternalAccount = {
  id: 'mock-hardware-id-1',
  address: '0xABC',
  options: {},
  methods: [...ETH_EOA_METHODS],
  type: EthAccountType.Eoa,
  scopes: [EthScope.Eoa],
  metadata: {
    name: 'Hardware Acc 1',
    keyring: { type: KeyringTypes.ledger },
    importTime: 0,
    lastSelected: 0,
  },
};

<<<<<<< HEAD
const mockGetSelectedAccountActionHandler = jest.fn();
=======
/**
 * Creates a new root messenger instance for testing.
 *
 * @returns A new Messenger instance.
 */
function getRootMessenger() {
  return new Messenger<
    AccountTreeControllerActions | AllowedActions,
    AccountTreeControllerEvents | AllowedEvents
  >();
}

/**
 * Retrieves a restricted messenger for the AccountTreeController.
 *
 * @param messenger - The root messenger instance. Defaults to a new Messenger created by getRootMessenger().
 * @returns The restricted messenger for the AccountTreeController.
 */
function getAccountTreeControllerMessenger(
  messenger = getRootMessenger(),
): AccountTreeControllerMessenger {
  return messenger.getRestricted({
    name: 'AccountTreeController',
    allowedEvents: [
      'AccountsController:accountAdded',
      'AccountsController:accountRemoved',
      'AccountsController:selectedAccountChange',
      'UserStorageController:stateChange',
      'MultichainAccountService:walletStatusChange',
    ],
    allowedActions: [
      'AccountsController:listMultichainAccounts',
      'AccountsController:getAccount',
      'AccountsController:getSelectedMultichainAccount',
      'AccountsController:setSelectedAccount',
      'UserStorageController:getState',
      'UserStorageController:performGetStorage',
      'UserStorageController:performGetStorageAllFeatureEntries',
      'UserStorageController:performSetStorage',
      'UserStorageController:performBatchSetStorage',
      'AuthenticationController:getSessionProfile',
      'MultichainAccountService:createMultichainAccountGroup',
      'KeyringController:getState',
      'SnapController:get',
    ],
  });
}
>>>>>>> 09d848c4

/**
 * Sets up the AccountTreeController for testing.
 *
 * @param options - Configuration options for setup.
 * @param options.state - Partial initial state for the controller. Defaults to empty object.
 * @param options.messenger - An optional messenger instance to use. Defaults to a new Messenger.
 * @param options.accounts - Accounts to use for AccountsController:listMultichainAccounts handler.
 * @param options.keyrings - Keyring objects to use for KeyringController:getState handler.
 * @param options.config - Configuration options for the controller.
 * @param options.config.backupAndSync - Configuration options for backup and sync.
 * @param options.config.backupAndSync.onBackupAndSyncEvent - Event handler for backup and sync events.
 * @param options.config.backupAndSync.isAccountSyncingEnabled - Flag to enable account syncing.
 * @param options.config.backupAndSync.isBackupAndSyncEnabled - Flag to enable backup and sync.
 * @returns An object containing the controller instance and the messenger.
 */
function setup({
  state = {},
  messenger = getRootMessenger(),
  accounts = [],
  keyrings = [],
  config = {
    backupAndSync: {
      isAccountSyncingEnabled: true,
      isBackupAndSyncEnabled: true,
      onBackupAndSyncEvent: jest.fn(),
    },
  },
}: {
  state?: Partial<AccountTreeControllerState>;
  messenger?: ReturnType<typeof getRootMessenger>;
  accounts?: InternalAccount[];
  keyrings?: KeyringObject[];
  config?: {
    backupAndSync?: {
      isAccountSyncingEnabled?: boolean;
      isBackupAndSyncEnabled?: boolean;
      onBackupAndSyncEvent?: (
        event: BackupAndSyncAnalyticsEventPayload,
      ) => void;
    };
  };
} = {}): {
  controller: AccountTreeController;
  messenger: ReturnType<typeof getRootMessenger>;
  accountTreeControllerMessenger: ReturnType<
    typeof getAccountTreeControllerMessenger
  >;
  accountsControllerMessenger: ReturnType<
    typeof getAccountsControllerMessenger
  >;
  keyringControllerMessenger: ReturnType<typeof getKeyringControllerMessenger>;
  snapControllerMessenger: ReturnType<typeof getSnapControllerMessenger>;
  spies: {
    consoleWarn: jest.SpyInstance;
  };
  mocks: {
    KeyringController: {
      keyrings: KeyringObject[];
      getState: jest.Mock;
    };
    AccountsController: {
      accounts: InternalAccount[];
      listMultichainAccounts: jest.Mock;
      getSelectedMultichainAccount: jest.Mock;
      getAccount: jest.Mock;
    };
    UserStorageController: {
      performGetStorage: jest.Mock;
      performGetStorageAllFeatureEntries: jest.Mock;
      performSetStorage: jest.Mock;
      performBatchSetStorage: jest.Mock;
      syncInternalAccountsWithUserStorage: jest.Mock;
    };
    AuthenticationController: {
      getSessionProfile: jest.Mock;
    };
  };
} {
  const mocks = {
    KeyringController: {
      keyrings,
      getState: jest.fn(),
    },
    AccountsController: {
      accounts,
      listMultichainAccounts: jest.fn(),
      getAccount: jest.fn(),
      getSelectedMultichainAccount: jest.fn(),
    },
    UserStorageController: {
      getState: jest.fn(),
      performGetStorage: jest.fn(),
      performGetStorageAllFeatureEntries: jest.fn(),
      performSetStorage: jest.fn(),
      performBatchSetStorage: jest.fn(),
      syncInternalAccountsWithUserStorage: jest.fn(),
    },
    AuthenticationController: {
      getSessionProfile: jest.fn().mockResolvedValue({
        profileId: 'f88227bd-b615-41a3-b0be-467dd781a4ad',
        metaMetricsId: '561ec651-a844-4b36-a451-04d6eac35740',
        identifierId:
          'da9a9fc7b09edde9cc23cec9b7e11a71fb0ab4d2ddd8af8af905306f3e1456fb',
      }),
    },
  };
  const accountsControllerMessenger = getAccountsControllerMessenger(messenger);
  const keyringControllerMessenger = getKeyringControllerMessenger(messenger);
  const snapControllerMessenger = getSnapControllerMessenger(messenger);

  if (accounts) {
    mocks.AccountsController.listMultichainAccounts.mockImplementation(
      () => mocks.AccountsController.accounts,
    );

    accountsControllerMessenger.registerActionHandler(
      'AccountsController:listMultichainAccounts',
      mocks.AccountsController.listMultichainAccounts,
    );

    mocks.AccountsController.getAccount.mockImplementation((id) =>
      mocks.AccountsController.accounts.find((account) => account.id === id),
    );
    accountsControllerMessenger.registerActionHandler(
      'AccountsController:getAccount',
      mocks.AccountsController.getAccount,
    );

<<<<<<< HEAD
    // Mock AccountsController:getSelectedAccount to return the first account
    accountsControllerMessenger.registerActionHandler(
      'AccountsController:getSelectedAccount',
      mockGetSelectedAccountActionHandler,
    );
    mockGetSelectedAccountActionHandler.mockImplementation(
=======
    // Mock AccountsController:getSelectedMultichainAccount to return the first account
    mocks.AccountsController.getSelectedMultichainAccount.mockImplementation(
>>>>>>> 09d848c4
      () => accounts[0] || MOCK_HD_ACCOUNT_1,
    );
    messenger.registerActionHandler(
      'AccountsController:getSelectedMultichainAccount',
      mocks.AccountsController.getSelectedMultichainAccount,
    );

    // Mock AccountsController:setSelectedAccount
    accountsControllerMessenger.registerActionHandler(
      'AccountsController:setSelectedAccount',
      jest.fn(),
    );

    // Mock AuthenticationController:getSessionProfile
    messenger.registerActionHandler(
      'AuthenticationController:getSessionProfile',
      mocks.AuthenticationController.getSessionProfile,
    );

    // Mock UserStorageController methods
    mocks.UserStorageController.getState.mockImplementation(() => ({
      isBackupAndSyncEnabled: config?.backupAndSync?.isBackupAndSyncEnabled,
      isAccountSyncingEnabled: config?.backupAndSync?.isAccountSyncingEnabled,
    }));
    messenger.registerActionHandler(
      'UserStorageController:getState',
      mocks.UserStorageController.getState,
    );

    messenger.registerActionHandler(
      'UserStorageController:performGetStorage',
      mocks.UserStorageController.performGetStorage,
    );
    messenger.registerActionHandler(
      'UserStorageController:performGetStorageAllFeatureEntries',
      mocks.UserStorageController.performGetStorageAllFeatureEntries,
    );
    messenger.registerActionHandler(
      'UserStorageController:performSetStorage',
      mocks.UserStorageController.performSetStorage,
    );
    messenger.registerActionHandler(
      'UserStorageController:performBatchSetStorage',
      mocks.UserStorageController.performBatchSetStorage,
    );
  }

  if (keyrings) {
    mocks.KeyringController.getState.mockImplementation(() => ({
      isUnlocked: true,
      keyrings: mocks.KeyringController.keyrings,
    }));
    keyringControllerMessenger.registerActionHandler(
      'KeyringController:getState',
      mocks.KeyringController.getState,
    );
  }

  const accountTreeControllerMessenger =
    getAccountTreeControllerMessenger(messenger);
  const controller = new AccountTreeController({
    messenger: accountTreeControllerMessenger,
    state,
    ...(config && { config }),
  });

  const consoleWarnSpy = jest
    .spyOn(console, 'warn')
    .mockImplementation(() => undefined);

  return {
    controller,
    messenger,
    accountTreeControllerMessenger,
    accountsControllerMessenger,
    keyringControllerMessenger,
    snapControllerMessenger,
    spies: { consoleWarn: consoleWarnSpy },
    mocks,
  };
}

describe('AccountTreeController', () => {
  beforeEach(() => {
    jest.resetAllMocks();
  });

  describe('init', () => {
    it('groups accounts by entropy source, then snapId, then wallet type', () => {
      const { controller, snapControllerMessenger } = setup({
        accounts: [
          MOCK_HD_ACCOUNT_1,
          MOCK_HD_ACCOUNT_2,
          MOCK_SNAP_ACCOUNT_1, // Belongs to MOCK_HD_ACCOUNT_2's wallet due to shared entropySource
          MOCK_SNAP_ACCOUNT_2, // Has its own Snap wallet
          MOCK_HARDWARE_ACCOUNT_1, // Has its own Keyring wallet
        ],
        keyrings: [MOCK_HD_KEYRING_1, MOCK_HD_KEYRING_2],
      });

      snapControllerMessenger.registerActionHandler(
        'SnapController:get',
        () =>
          // TODO: Update this to avoid the unknown cast if possible.
          MOCK_SNAP_2 as unknown as ReturnType<
            SnapControllerGetSnap['handler']
          >,
      );

      controller.init();

      const expectedWalletId1 = toMultichainAccountWalletId(
        MOCK_HD_KEYRING_1.metadata.id,
      );
      const expectedWalletId1Group = toMultichainAccountGroupId(
        expectedWalletId1,
        MOCK_HD_ACCOUNT_1.options.entropy.groupIndex,
      );
      const expectedWalletId2 = toMultichainAccountWalletId(
        MOCK_HD_KEYRING_2.metadata.id,
      );
      const expectedWalletId2Group1 = toMultichainAccountGroupId(
        expectedWalletId2,
        MOCK_HD_ACCOUNT_2.options.entropy.groupIndex,
      );
      const expectedWalletId2Group2 = toMultichainAccountGroupId(
        expectedWalletId2,
        MOCK_SNAP_ACCOUNT_1.options.entropy.groupIndex,
      );
      const expectedSnapWalletId = toAccountWalletId(
        AccountWalletType.Snap,
        MOCK_SNAP_2.id,
      );
      const expectedSnapWalletIdGroup = toAccountGroupId(
        expectedSnapWalletId,
        MOCK_SNAP_ACCOUNT_2.address,
      );
      const expectedKeyringWalletId = toAccountWalletId(
        AccountWalletType.Keyring,
        KeyringTypes.ledger,
      );
      const expectedKeyringWalletIdGroup = toAccountGroupId(
        expectedKeyringWalletId,
        MOCK_HARDWARE_ACCOUNT_1.address,
      );

      expect(controller.state).toStrictEqual({
        accountTree: {
          wallets: {
            [expectedWalletId1]: {
              id: expectedWalletId1,
              type: AccountWalletType.Entropy,
              status: 'ready',
              groups: {
                [expectedWalletId1Group]: {
                  id: expectedWalletId1Group,
                  type: AccountGroupType.MultichainAccount,
                  accounts: [MOCK_HD_ACCOUNT_1.id],
                  metadata: {
                    name: MOCK_HD_ACCOUNT_1.metadata.name,
                    entropy: {
                      groupIndex: MOCK_HD_ACCOUNT_1.options.entropy.groupIndex,
                    },
                    pinned: false,
                    hidden: false,
                  },
                },
              },
              metadata: {
                name: 'Wallet 1',
                entropy: {
                  id: MOCK_HD_KEYRING_1.metadata.id,
                },
              },
            },
            [expectedWalletId2]: {
              id: expectedWalletId2,
              type: AccountWalletType.Entropy,
              status: 'ready',
              groups: {
                [expectedWalletId2Group1]: {
                  id: expectedWalletId2Group1,
                  type: AccountGroupType.MultichainAccount,
                  accounts: [MOCK_HD_ACCOUNT_2.id],
                  metadata: {
                    name: 'Account 1', // Updated: per-wallet numbering (wallet 2, account 1)
                    entropy: {
                      groupIndex: MOCK_HD_ACCOUNT_2.options.entropy.groupIndex,
                    },
                    pinned: false,
                    hidden: false,
                  },
                },
                [expectedWalletId2Group2]: {
                  id: expectedWalletId2Group2,
                  type: AccountGroupType.MultichainAccount,
                  accounts: [MOCK_SNAP_ACCOUNT_1.id],
                  metadata: {
                    name: 'Account 2', // Updated: per-wallet sequential numbering (wallet 2, account 2)
                    entropy: {
                      groupIndex:
                        MOCK_SNAP_ACCOUNT_1.options.entropy.groupIndex,
                    },
                    pinned: false,
                    hidden: false,
                  },
                },
              },
              metadata: {
                name: 'Wallet 2',
                entropy: {
                  id: MOCK_HD_KEYRING_2.metadata.id,
                },
              },
            },
            [expectedSnapWalletId]: {
              id: expectedSnapWalletId,
              type: AccountWalletType.Snap,
              status: 'ready',
              groups: {
                [expectedSnapWalletIdGroup]: {
                  id: expectedSnapWalletIdGroup,
                  type: AccountGroupType.SingleAccount,
                  accounts: [MOCK_SNAP_ACCOUNT_2.id],
                  metadata: {
                    name: 'Account 1', // Updated: per-wallet numbering (different wallet)
                    pinned: false,
                    hidden: false,
                  },
                },
              },
              metadata: {
                name: MOCK_SNAP_2.manifest.proposedName,
                snap: {
                  id: MOCK_SNAP_2.id,
                },
              },
            },
            [expectedKeyringWalletId]: {
              id: expectedKeyringWalletId,
              type: AccountWalletType.Keyring,
              status: 'ready',
              groups: {
                [expectedKeyringWalletIdGroup]: {
                  id: expectedKeyringWalletIdGroup,
                  type: AccountGroupType.SingleAccount,
                  accounts: [MOCK_HARDWARE_ACCOUNT_1.id],
                  metadata: {
                    name: 'Account 1', // Updated: per-wallet numbering (different wallet)
                    pinned: false,
                    hidden: false,
                  },
                },
              },
              metadata: {
                name: getAccountWalletNameFromKeyringType(
                  MOCK_HARDWARE_ACCOUNT_1.metadata.keyring.type as KeyringTypes,
                ),
                keyring: {
                  type: KeyringTypes.ledger,
                },
              },
            },
          },
          selectedAccountGroup: expect.any(String), // Will be set to some group after init
        },
        hasAccountTreeSyncingSyncedAtLeastOnce: false,
        isAccountTreeSyncingInProgress: false,
        accountGroupsMetadata: {
          // All accounts now get metadata entries with proper per-wallet names
          [expectedWalletId1Group]: {
            name: {
              value: 'Account 1',
              lastUpdatedAt: expect.any(Number),
            },
          },
          [expectedWalletId2Group1]: {
            name: {
              value: 'Account 1',
              lastUpdatedAt: expect.any(Number),
            },
          },
          [expectedWalletId2Group2]: {
            name: {
              value: 'Account 2', // Updated: per-wallet sequential numbering
              lastUpdatedAt: expect.any(Number),
            },
          },
          [expectedKeyringWalletIdGroup]: {
            name: {
              value: 'Account 1', // Updated: per-wallet numbering (different wallet)
              lastUpdatedAt: expect.any(Number),
            },
          },
          [expectedSnapWalletIdGroup]: {
            name: {
              value: 'Account 1', // Updated: per-wallet numbering (different wallet)
              lastUpdatedAt: expect.any(Number),
            },
          },
        },
        accountWalletsMetadata: {},
      } as AccountTreeControllerState);
    });

    it('handles Snap accounts with entropy source', () => {
      const mockSnapAccountWithEntropy: Bip44Account<InternalAccount> = {
        ...MOCK_SNAP_ACCOUNT_2,
        options: {
          entropy: {
            type: KeyringAccountEntropyTypeOption.Mnemonic,
            id: MOCK_HD_KEYRING_2.metadata.id,
            groupIndex: 0,
            derivationPath: '',
          },
        },
        metadata: {
          ...MOCK_SNAP_ACCOUNT_2.metadata,
          snap: MOCK_SNAP_2,
        },
      } as const;

      const { controller, snapControllerMessenger } = setup({
        accounts: [mockSnapAccountWithEntropy],
        keyrings: [MOCK_HD_KEYRING_2],
      });

      snapControllerMessenger.registerActionHandler(
        'SnapController:get',
        () =>
          ({
            manifest: {
              proposedName: 'Test',
            },
          }) as ReturnType<SnapControllerGetSnap['handler']>,
      );

      controller.init();

      const expectedWalletId = toMultichainAccountWalletId(
        MOCK_HD_KEYRING_2.metadata.id,
      );
      const expectedGroupId = toMultichainAccountGroupId(
        expectedWalletId,
        mockSnapAccountWithEntropy.options.entropy.groupIndex,
      );
      expect(
        controller.state.accountTree.wallets[expectedWalletId]?.groups[
          expectedGroupId
        ]?.accounts,
      ).toContain(mockSnapAccountWithEntropy.id);
    });

    it('fallback to Snap ID if Snap cannot be found', () => {
      const { controller, snapControllerMessenger } = setup({
        accounts: [MOCK_SNAP_ACCOUNT_1],
        keyrings: [],
      });

      snapControllerMessenger.registerActionHandler(
        'SnapController:get',
        () => undefined,
      ); // Snap won't be found.

      controller.init();

      // Since no entropy sources will be found, it will be categorized as a
      // "Keyring" wallet
      const wallet1Id = toAccountWalletId(
        AccountWalletType.Snap,
        MOCK_SNAP_1.id,
      );

      // FIXME: Do we really want this behavior?
      expect(
        controller.state.accountTree.wallets[wallet1Id]?.metadata.name,
      ).toBe('mock-snap-id-1');
    });

    it('fallback to HD keyring category if entropy sources cannot be found', () => {
      // Create entropy wallets that will both get "Wallet" as base name, then get numbered
      const mockHdAccount1: InternalAccount = {
        ...MOCK_HD_ACCOUNT_1,
        options: { entropySource: MOCK_HD_KEYRING_1.metadata.id },
      };
      const mockHdAccount2: InternalAccount = {
        ...MOCK_HD_ACCOUNT_2,
        options: { entropySource: MOCK_HD_KEYRING_2.metadata.id },
      };

      const { controller } = setup({
        accounts: [mockHdAccount1, mockHdAccount2],
        keyrings: [],
      });

      controller.init();

      // Since no entropy sources will be found, it will be categorized as a
      // "Keyring" wallet
      const wallet1Id = toAccountWalletId(
        AccountWalletType.Keyring,
        mockHdAccount1.metadata.keyring.type,
      );
      const wallet2Id = toAccountWalletId(
        AccountWalletType.Keyring,
        mockHdAccount1.metadata.keyring.type,
      );

      // FIXME: Do we really want this behavior?
      expect(
        controller.state.accountTree.wallets[wallet1Id]?.metadata.name,
      ).toBe('HD Wallet');
      expect(
        controller.state.accountTree.wallets[wallet2Id]?.metadata.name,
      ).toBe('HD Wallet');
    });

    it('re-select a new group when tree is re-initialized and current selected group no longer exists', () => {
      const { controller, mocks } = setup({
        accounts: [MOCK_HD_ACCOUNT_1],
        keyrings: [MOCK_HD_KEYRING_1],
      });

      mocks.AccountsController.getSelectedMultichainAccount.mockImplementation(
        () => MOCK_HD_ACCOUNT_1,
      );

      controller.init();

      const defaultAccountGroupId = toMultichainAccountGroupId(
        toMultichainAccountWalletId(MOCK_HD_ACCOUNT_1.options.entropy.id),
        MOCK_HD_ACCOUNT_1.options.entropy.groupIndex,
      );

      expect(controller.state.accountTree.selectedAccountGroup).toStrictEqual(
        defaultAccountGroupId,
      );

      mocks.AccountsController.accounts = [MOCK_HD_ACCOUNT_2];
      mocks.KeyringController.keyrings = [MOCK_HD_KEYRING_2];
      mocks.AccountsController.getSelectedMultichainAccount.mockImplementation(
        () => MOCK_HD_ACCOUNT_2,
      );

      controller.init();

      const newDefaultAccountGroupId = toMultichainAccountGroupId(
        toMultichainAccountWalletId(MOCK_HD_ACCOUNT_2.options.entropy.id),
        MOCK_HD_ACCOUNT_2.options.entropy.groupIndex,
      );

      expect(controller.state.accountTree.selectedAccountGroup).toStrictEqual(
        newDefaultAccountGroupId,
      );
    });
  });

  describe('getAccountGroupObject', () => {
    it('returns a valid account group object', () => {
      const { controller } = setup({
        accounts: [MOCK_HD_ACCOUNT_1, MOCK_HD_ACCOUNT_2],
        keyrings: [MOCK_HD_KEYRING_1, MOCK_HD_KEYRING_2],
      });

      controller.init();

      const walletId = toMultichainAccountWalletId(
        MOCK_HD_KEYRING_2.metadata.id,
      );
      const groupId = toMultichainAccountGroupId(
        walletId,
        MOCK_HD_ACCOUNT_2.options.entropy.groupIndex,
      );
      expect(controller.getAccountGroupObject(groupId)).toBeDefined();
    });

    it('returns undefined if group id is not found', () => {
      const { controller } = setup({
        accounts: [MOCK_HD_ACCOUNT_1, MOCK_HD_ACCOUNT_2],
        keyrings: [MOCK_HD_KEYRING_1, MOCK_HD_KEYRING_2],
      });

      controller.init();

      const walletId = toAccountWalletId(
        AccountWalletType.Entropy,
        MOCK_HD_KEYRING_2.metadata.id,
      );
      const groupId = toAccountGroupId(walletId, 'bad');
      expect(controller.getAccountGroupObject(groupId)).toBeUndefined();
    });
  });

  describe('getAccountsFromSelectAccountGroup', () => {
    it('selects account without a selector', () => {
      const { controller } = setup({
        accounts: [MOCK_HD_ACCOUNT_1, MOCK_HD_ACCOUNT_2],
        keyrings: [MOCK_HD_KEYRING_1, MOCK_HD_KEYRING_2],
      });

      controller.init();

      expect(controller.getAccountsFromSelectedAccountGroup()).toStrictEqual([
        MOCK_HD_ACCOUNT_1,
      ]);

      const walletId = toAccountWalletId(
        AccountWalletType.Entropy,
        MOCK_HD_KEYRING_2.metadata.id,
      );
      const groupId = toAccountGroupId(
        walletId,
        `${MOCK_HD_ACCOUNT_2.options.entropy.groupIndex}`,
      );
      controller.setSelectedAccountGroup(groupId);

      expect(controller.getAccountsFromSelectedAccountGroup()).toStrictEqual([
        MOCK_HD_ACCOUNT_2,
      ]);
    });

    it('selects account with a selector', () => {
      const mockSolAccount1: Bip44Account<InternalAccount> = {
        ...MOCK_SNAP_ACCOUNT_1,
        options: {
          entropy: {
            ...MOCK_SNAP_ACCOUNT_1.options.entropy,
            groupIndex: 0,
          },
        },
      };

      const { controller } = setup({
        accounts: [MOCK_HD_ACCOUNT_2, mockSolAccount1],
        keyrings: [MOCK_HD_KEYRING_2],
      });

      controller.init();

      expect(
        controller.getAccountsFromSelectedAccountGroup({
          scopes: [SolScope.Mainnet],
        }),
      ).toStrictEqual([mockSolAccount1]);

      expect(
        controller.getAccountsFromSelectedAccountGroup({
          scopes: [EthScope.Mainnet],
        }),
      ).toStrictEqual([MOCK_HD_ACCOUNT_2]);
    });

    it('returns no account if no group is selected', () => {
      const { controller } = setup({
        accounts: [],
        keyrings: [],
      });

      controller.init();

      expect(controller.getAccountsFromSelectedAccountGroup()).toHaveLength(0);
    });
  });

  describe('on AccountsController:accountRemoved', () => {
    it('removes an account from the tree', () => {
      // 2 accounts that share the same entropy source (thus, same wallet).
      const mockHdAccount1: Bip44Account<InternalAccount> = {
        ...MOCK_HD_ACCOUNT_1,
        options: {
          ...MOCK_HD_ACCOUNT_1.options,
          entropy: {
            ...MOCK_HD_ACCOUNT_1.options.entropy,
            id: MOCK_HD_KEYRING_1.metadata.id,
            groupIndex: 0,
          },
        },
      };
      const mockHdAccount2 = {
        ...MOCK_HD_ACCOUNT_2,
        options: {
          ...MOCK_HD_ACCOUNT_2.options,
          entropy: {
            ...MOCK_HD_ACCOUNT_2.options.entropy,
            id: MOCK_HD_KEYRING_1.metadata.id,
            groupIndex: 0,
          },
        },
      };

      const { controller, accountsControllerMessenger } = setup({
        accounts: [mockHdAccount1, mockHdAccount2],
        keyrings: [MOCK_HD_KEYRING_1],
      });

      // Create entropy wallets that will both get "Wallet" as base name, then get numbered
      controller.init();

      accountsControllerMessenger.publish(
        'AccountsController:accountRemoved',
        mockHdAccount1.id,
      );

      const walletId1 = toMultichainAccountWalletId(
        MOCK_HD_KEYRING_1.metadata.id,
      );
      const walletId1Group = toMultichainAccountGroupId(
        walletId1,
        mockHdAccount1.options.entropy.groupIndex,
      );
      expect(controller.state).toStrictEqual({
        accountTree: {
          wallets: {
            [walletId1]: {
              id: walletId1,
              type: AccountWalletType.Entropy,
              status: 'ready',
              groups: {
                [walletId1Group]: {
                  id: walletId1Group,
                  type: AccountGroupType.MultichainAccount,
                  metadata: {
                    name: mockHdAccount1.metadata.name,
                    entropy: {
                      groupIndex: mockHdAccount1.options.entropy.groupIndex,
                    },
                    pinned: false,
                    hidden: false,
                  },
                  accounts: [mockHdAccount2.id], // HD account 1 got removed.
                },
              },
              metadata: {
                name: 'Wallet 1',
                entropy: {
                  id: MOCK_HD_KEYRING_1.metadata.id,
                },
              },
            },
          },
          selectedAccountGroup: expect.any(String), // Will be set after init
        },
        isAccountTreeSyncingInProgress: false,
        hasAccountTreeSyncingSyncedAtLeastOnce: false,
        accountGroupsMetadata: {
          // Account groups now get metadata entries during init
          [walletId1Group]: {
            name: {
              value: 'Account 1',
              lastUpdatedAt: expect.any(Number),
            },
          },
        },
        accountWalletsMetadata: {},
      } as AccountTreeControllerState);
    });

    it('prunes an empty group if it holds no accounts', () => {
      const mockHdAccount1: Bip44Account<InternalAccount> = MOCK_HD_ACCOUNT_1;
      const mockHdAccount2 = {
        ...MOCK_HD_ACCOUNT_2,
        options: {
          entropy: {
            ...MOCK_HD_ACCOUNT_2.options.entropy,
            id: MOCK_HD_KEYRING_1.metadata.id,
            groupIndex: 1,
          },
        },
      };

      const { controller, accountsControllerMessenger } = setup({
        accounts: [mockHdAccount1, mockHdAccount2],
        keyrings: [MOCK_HD_KEYRING_1],
      });

      controller.init();

      accountsControllerMessenger.publish(
        'AccountsController:accountRemoved',
        mockHdAccount1.id,
      );

      const walletId1 = toMultichainAccountWalletId(
        MOCK_HD_KEYRING_1.metadata.id,
      );

      const walletId1Group2 = toMultichainAccountGroupId(
        walletId1,
        mockHdAccount2.options.entropy.groupIndex,
      );

      expect(controller.state).toStrictEqual({
        accountTree: {
          wallets: {
            [walletId1]: {
              id: walletId1,
              type: AccountWalletType.Entropy,
              status: 'ready',
              groups: {
                // First group gets removed as a result of pruning.
                [walletId1Group2]: {
                  id: walletId1Group2,
                  type: AccountGroupType.MultichainAccount,
                  metadata: {
                    name: mockHdAccount2.metadata.name,
                    entropy: {
                      groupIndex: mockHdAccount2.options.entropy.groupIndex,
                    },
                    pinned: false,
                    hidden: false,
                  },
                  accounts: [mockHdAccount2.id],
                },
              },
              metadata: {
                name: 'Wallet 1',
                entropy: {
                  id: MOCK_HD_KEYRING_1.metadata.id,
                },
              },
            },
          },
          selectedAccountGroup: expect.any(String), // Will be set after init
        },
        isAccountTreeSyncingInProgress: false,
        hasAccountTreeSyncingSyncedAtLeastOnce: false,
        accountGroupsMetadata: {
          // Both groups get metadata during init, but first group metadata gets cleaned up when pruned
          [walletId1Group2]: {
            name: {
              value: 'Account 2', // This is the second account in the wallet
              lastUpdatedAt: expect.any(Number),
            },
          },
        },
        accountWalletsMetadata: {},
      } as AccountTreeControllerState);
    });

    it('prunes an empty wallet if it holds no groups', () => {
      const mockHdAccount1: Bip44Account<InternalAccount> = MOCK_HD_ACCOUNT_1;

      const { controller, accountsControllerMessenger } = setup({
        accounts: [mockHdAccount1],
        keyrings: [MOCK_HD_KEYRING_1],
      });

      controller.init();

      accountsControllerMessenger.publish(
        'AccountsController:accountRemoved',
        mockHdAccount1.id,
      );

      expect(controller.state).toStrictEqual({
        accountGroupsMetadata: {},
        accountWalletsMetadata: {},
        isAccountTreeSyncingInProgress: false,
        hasAccountTreeSyncingSyncedAtLeastOnce: false,
        accountTree: {
          // No wallets should be present.
          wallets: {},
          selectedAccountGroup: expect.any(String), // Will be set after init
        },
      } as AccountTreeControllerState);
    });
  });

  describe('on AccountsController:accountAdded', () => {
    it('adds an account to the tree', () => {
      // 2 accounts that share the same entropy source (thus, same wallet).
      const mockHdAccount1: Bip44Account<InternalAccount> = {
        ...MOCK_HD_ACCOUNT_1,
        options: {
          ...MOCK_HD_ACCOUNT_1.options,
          entropy: {
            ...MOCK_HD_ACCOUNT_1.options.entropy,
            id: MOCK_HD_KEYRING_1.metadata.id,
            groupIndex: 0,
          },
        },
      };
      const mockHdAccount2 = {
        ...MOCK_HD_ACCOUNT_2,
        options: {
          ...MOCK_HD_ACCOUNT_2.options,
          entropy: {
            ...MOCK_HD_ACCOUNT_2.options.entropy,
            id: MOCK_HD_KEYRING_1.metadata.id,
            groupIndex: 0,
          },
        },
      };

      const { controller, accountsControllerMessenger } = setup({
        accounts: [mockHdAccount1],
        keyrings: [MOCK_HD_KEYRING_1],
      });

      // Create entropy wallets that will both get "Wallet" as base name, then get numbered
      controller.init();

      accountsControllerMessenger.publish(
        'AccountsController:accountAdded',
        mockHdAccount2,
      );

      const walletId1 = toMultichainAccountWalletId(
        MOCK_HD_KEYRING_1.metadata.id,
      );
      const walletId1Group = toMultichainAccountGroupId(
        walletId1,
        mockHdAccount1.options.entropy.groupIndex,
      );
      expect(controller.state).toStrictEqual({
        accountTree: {
          selectedAccountGroup: walletId1Group,
          wallets: {
            [walletId1]: {
              id: walletId1,
              type: AccountWalletType.Entropy,
              status: 'ready',
              groups: {
                [walletId1Group]: {
                  id: walletId1Group,
                  type: AccountGroupType.MultichainAccount,
                  metadata: {
                    name: mockHdAccount1.metadata.name,
                    entropy: {
                      groupIndex: mockHdAccount1.options.entropy.groupIndex,
                    },
                    pinned: false,
                    hidden: false,
                  },
                  accounts: [mockHdAccount1.id, mockHdAccount2.id], // HD account 2 got added.
                },
              },
              metadata: {
                name: 'Wallet 1',
                entropy: {
                  id: MOCK_HD_KEYRING_1.metadata.id,
                },
              },
            },
          },
        },
        accountGroupsMetadata: {
          // Account groups now get metadata entries during init
          [walletId1Group]: {
            name: {
              value: 'Account 1',
              lastUpdatedAt: expect.any(Number),
            },
          },
        },
        accountWalletsMetadata: {},
        isAccountTreeSyncingInProgress: false,
        hasAccountTreeSyncingSyncedAtLeastOnce: false,
      } as AccountTreeControllerState);
    });

    it('adds a new wallet to the tree', () => {
      // 2 accounts that share the same entropy source (thus, same wallet).
      const mockHdAccount1: Bip44Account<InternalAccount> = {
        ...MOCK_HD_ACCOUNT_1,
        options: {
          ...MOCK_HD_ACCOUNT_1.options,
          entropy: {
            ...MOCK_HD_ACCOUNT_1.options.entropy,
            id: MOCK_HD_KEYRING_1.metadata.id,
            groupIndex: 0,
          },
        },
      };
      const mockHdAccount2 = {
        ...MOCK_HD_ACCOUNT_2,
        options: {
          ...MOCK_HD_ACCOUNT_2.options,
          entropy: {
            ...MOCK_HD_ACCOUNT_2.options.entropy,
            id: MOCK_HD_KEYRING_2.metadata.id,
            groupIndex: 0,
          },
        },
      };

      const { controller, accountsControllerMessenger, mocks } = setup({
        accounts: [mockHdAccount1],
        keyrings: [MOCK_HD_KEYRING_1],
      });

      // Create entropy wallets that will both get "Wallet" as base name, then get numbered
      controller.init();

      mocks.KeyringController.keyrings = [MOCK_HD_KEYRING_1, MOCK_HD_KEYRING_2];
      mocks.AccountsController.accounts = [mockHdAccount1, mockHdAccount2];
      accountsControllerMessenger.publish(
        'AccountsController:accountAdded',
        mockHdAccount2,
      );

      const walletId1 = toMultichainAccountWalletId(
        MOCK_HD_KEYRING_1.metadata.id,
      );
      const walletId1Group = toMultichainAccountGroupId(
        walletId1,
        mockHdAccount1.options.entropy.groupIndex,
      );
      const walletId2 = toMultichainAccountWalletId(
        MOCK_HD_KEYRING_2.metadata.id,
      );
      const walletId2Group = toMultichainAccountGroupId(
        walletId2,
        mockHdAccount2.options.entropy.groupIndex,
      );
      expect(controller.state).toStrictEqual({
        accountTree: {
          wallets: {
            [walletId1]: {
              id: walletId1,
              type: AccountWalletType.Entropy,
              status: 'ready',
              groups: {
                [walletId1Group]: {
                  id: walletId1Group,
                  type: AccountGroupType.MultichainAccount,
                  metadata: {
                    name: mockHdAccount1.metadata.name,
                    entropy: {
                      groupIndex: mockHdAccount1.options.entropy.groupIndex,
                    },
                    pinned: false,
                    hidden: false,
                  },
                  accounts: [mockHdAccount1.id],
                },
              },
              metadata: {
                name: 'Wallet 1',
                entropy: {
                  id: MOCK_HD_KEYRING_1.metadata.id,
                },
              },
            },
            [walletId2]: {
              // New wallet automatically added.
              id: walletId2,
              type: AccountWalletType.Entropy,
              status: 'ready',
              groups: {
                [walletId2Group]: {
                  id: walletId2Group,
                  type: AccountGroupType.MultichainAccount,
                  metadata: {
                    name: 'Account 1', // Updated: per-wallet naming (different wallet)
                    entropy: {
                      groupIndex: mockHdAccount2.options.entropy.groupIndex,
                    },
                    pinned: false,
                    hidden: false,
                  },
                  accounts: [mockHdAccount2.id],
                },
              },
              metadata: {
                name: 'Wallet 2',
                entropy: {
                  id: MOCK_HD_KEYRING_2.metadata.id,
                },
              },
            },
          },
          selectedAccountGroup: expect.any(String), // Will be set after init
        },
        accountGroupsMetadata: {
          // Both wallets now get metadata entries during init
          [walletId1Group]: {
            name: {
              value: 'Account 1',
              lastUpdatedAt: expect.any(Number),
            },
          },
          [walletId2Group]: {
            name: {
              value: 'Account 1', // Per-wallet naming (different wallet)
              lastUpdatedAt: expect.any(Number),
            },
          },
        },
        accountWalletsMetadata: {},
        isAccountTreeSyncingInProgress: false,
        hasAccountTreeSyncingSyncedAtLeastOnce: false,
      } as AccountTreeControllerState);
    });
  });

<<<<<<< HEAD
  describe('on AccountsController:accountRenamed', () => {
    it('renames a group in the tree if the renamed internal account is of EVM type, the group name is default and the internal account name is not default', () => {
      const { controller, accountsControllerMessenger } = setup({
        accounts: [MOCK_HD_ACCOUNT_1],
        keyrings: [MOCK_HD_KEYRING_1],
      });
      controller.init();

      const newName = 'New Account Name';
      accountsControllerMessenger.publish('AccountsController:accountRenamed', {
        ...MOCK_HD_ACCOUNT_1,
        metadata: {
          ...MOCK_HD_ACCOUNT_1.metadata,
          name: newName,
        },
      });

=======
  describe('on MultichainAccountService:walletStatusUpdate', () => {
    it('updates the wallet status accordingly', () => {
      const { controller, messenger } = setup({
        accounts: [MOCK_HD_ACCOUNT_1, MOCK_HD_ACCOUNT_2],
        keyrings: [MOCK_HD_KEYRING_1, MOCK_HD_KEYRING_2],
      });
      controller.init();

>>>>>>> 09d848c4
      const walletId = toMultichainAccountWalletId(
        MOCK_HD_KEYRING_1.metadata.id,
      );

<<<<<<< HEAD
      expect(
        controller.state.accountTree.wallets[walletId]?.groups[group],
      ).toBeDefined();
      expect(
        controller.state.accountTree.wallets[walletId]?.groups[group].metadata
          .name,
      ).toBe(newName);
      expect(
        controller.state.accountTree.wallets[walletId]?.groups[group].accounts,
      ).toContain(MOCK_HD_ACCOUNT_1.id);
      expect(
        controller.state.accountTree.wallets[walletId]?.metadata.name,
      ).toBe('Wallet 1');
    });

    it('does not rename a group in the tree if the renamed internal account is of EVM type, but the group name is not default', () => {
      const { controller, accountsControllerMessenger } = setup({
        accounts: [MOCK_HD_ACCOUNT_1],
        keyrings: [MOCK_HD_KEYRING_1],
      });
      controller.init();
      const newName = 'New Account Name';
      const customGroupName = 'Old Group Name';
      const groupId = toMultichainAccountGroupId(
        toMultichainAccountWalletId(MOCK_HD_KEYRING_1.metadata.id),
        MOCK_HD_ACCOUNT_1.options.entropy.groupIndex,
      );
      controller.setAccountGroupName(
        groupId,
        customGroupName, // Set a non-default group name
      );

      accountsControllerMessenger.publish('AccountsController:accountRenamed', {
        ...MOCK_HD_ACCOUNT_1,
        metadata: {
          ...MOCK_HD_ACCOUNT_1.metadata,
          name: newName,
        },
      });

      const walletId = toMultichainAccountWalletId(
        MOCK_HD_KEYRING_1.metadata.id,
      );
      const group = toMultichainAccountGroupId(
        walletId,
        MOCK_HD_ACCOUNT_1.options.entropy.groupIndex,
      );

      expect(
        controller.state.accountTree.wallets[walletId]?.groups[group],
      ).toBeDefined();
      expect(
        controller.state.accountTree.wallets[walletId]?.groups[group].metadata
          .name,
      ).toBe(customGroupName); // Should not change
      expect(
        controller.state.accountTree.wallets[walletId]?.groups[group].accounts,
      ).toContain(MOCK_HD_ACCOUNT_1.id);
      expect(
        controller.state.accountTree.wallets[walletId]?.metadata.name,
      ).toBe('Wallet 1'); // Should not change
    });

    it('does not rename a group in the tree if the renamed internal account is of EVM type, the group name is default and the internal account name is also default', () => {
      const { controller, accountsControllerMessenger } = setup({
        accounts: [MOCK_HD_ACCOUNT_1],
        keyrings: [MOCK_HD_KEYRING_1],
      });
      controller.init();

      accountsControllerMessenger.publish('AccountsController:accountRenamed', {
        ...MOCK_HD_ACCOUNT_1,
        metadata: {
          ...MOCK_HD_ACCOUNT_1.metadata,
          name: MOCK_HD_ACCOUNT_2.metadata.name, // Default name
        },
      });

      const walletId = toMultichainAccountWalletId(
        MOCK_HD_KEYRING_1.metadata.id,
=======
      expect(controller.state.accountTree.wallets[walletId]?.status).toBe(
        'ready',
      );

      messenger.publish(
        'MultichainAccountService:walletStatusChange',
        walletId,
        'in-progress:alignment',
>>>>>>> 09d848c4
      );
      expect(controller.state.accountTree.wallets[walletId]?.status).toBe(
        'in-progress:alignment',
      );

<<<<<<< HEAD
      expect(
        controller.state.accountTree.wallets[walletId]?.groups[group],
      ).toBeDefined();
      expect(
        controller.state.accountTree.wallets[walletId]?.groups[group].metadata
          .name,
      ).toBe(MOCK_HD_ACCOUNT_1.metadata.name); // Should not change
      expect(
        controller.state.accountTree.wallets[walletId]?.groups[group].accounts,
      ).toContain(MOCK_HD_ACCOUNT_1.id);
      expect(
        controller.state.accountTree.wallets[walletId]?.metadata.name,
      ).toBe('Wallet 1'); // Should not change
    });

    it('does not rename an account in the tree if the renamed internal account is not of EVM type', () => {
      const { controller, accountsControllerMessenger } = setup({
        accounts: [MOCK_HD_ACCOUNT_1],
        keyrings: [MOCK_HD_KEYRING_1],
      });
      controller.init();

      const newName = 'New Account Name';
      accountsControllerMessenger.publish('AccountsController:accountRenamed', {
        ...MOCK_HD_ACCOUNT_1,
        type: SolAccountType.DataAccount, // Not an EVM account type
        metadata: {
          ...MOCK_HD_ACCOUNT_1.metadata,
          name: newName,
        },
      });

      const walletId = toMultichainAccountWalletId(
        MOCK_HD_KEYRING_1.metadata.id,
      );
      const group = toMultichainAccountGroupId(
=======
      messenger.publish(
        'MultichainAccountService:walletStatusChange',
>>>>>>> 09d848c4
        walletId,
        'ready',
      );
      expect(controller.state.accountTree.wallets[walletId]?.status).toBe(
        'ready',
      );
    });
  });

  describe('getAccountWalletObject', () => {
    it('gets a wallet using its ID', () => {
      const { controller } = setup({
        accounts: [MOCK_HD_ACCOUNT_1, MOCK_HD_ACCOUNT_2],
        keyrings: [MOCK_HD_KEYRING_1, MOCK_HD_KEYRING_2],
      });
      controller.init();

      const walletId = toAccountWalletId(
        AccountWalletType.Entropy,
        MOCK_HD_KEYRING_1.metadata.id,
      );
      const wallet = controller.getAccountWalletObject(walletId);
      expect(wallet).toBeDefined();
    });

    it('gets undefined is wallet ID if not matching any wallet', () => {
      const { controller } = setup({
        accounts: [MOCK_HD_ACCOUNT_1, MOCK_HD_ACCOUNT_2],
        keyrings: [MOCK_HD_KEYRING_1, MOCK_HD_KEYRING_2],
      });
      controller.init();

      const badGroupId: AccountWalletId = 'entropy:unknown';

      const wallet = controller.getAccountWalletObject(badGroupId);
      expect(wallet).toBeUndefined();
    });
  });

  describe('getAccountWalletObjects', () => {
    it('gets all wallets', () => {
      const { controller } = setup({
        accounts: [MOCK_HD_ACCOUNT_1, MOCK_HD_ACCOUNT_2],
        keyrings: [MOCK_HD_KEYRING_1, MOCK_HD_KEYRING_2],
      });
      controller.init();

      const wallets = controller.getAccountWalletObjects();
      expect(wallets).toHaveLength(2);
    });
  });

  describe('selectedAccountGroup bidirectional synchronization', () => {
    it('initializes selectedAccountGroup based on currently selected account', () => {
      const { controller } = setup({
        accounts: [MOCK_HD_ACCOUNT_1, MOCK_HD_ACCOUNT_2],
        keyrings: [MOCK_HD_KEYRING_1, MOCK_HD_KEYRING_2],
      });

      controller.init();

      expect(controller.getSelectedAccountGroup()).not.toBe('');
    });

    it('updates selectedAccountGroup when AccountsController selected account changes', () => {
      const { controller, accountsControllerMessenger } = setup({
        accounts: [MOCK_HD_ACCOUNT_1, MOCK_HD_ACCOUNT_2],
        keyrings: [MOCK_HD_KEYRING_1, MOCK_HD_KEYRING_2],
      });

      controller.init();
      const initialGroup = controller.getSelectedAccountGroup();

      accountsControllerMessenger.publish(
        'AccountsController:selectedAccountChange',
        MOCK_HD_ACCOUNT_2,
      );

      const newGroup = controller.getSelectedAccountGroup();
      expect(newGroup).not.toBe(initialGroup);
    });

    it('updates AccountsController selected account (with EVM account) when selectedAccountGroup changes', () => {
      const { controller, accountTreeControllerMessenger } = setup({
        accounts: [MOCK_HD_ACCOUNT_1, MOCK_HD_ACCOUNT_2],
        keyrings: [MOCK_HD_KEYRING_1, MOCK_HD_KEYRING_2],
      });

      const setSelectedAccountSpy = jest.spyOn(
        accountTreeControllerMessenger,
        'call',
      );

      controller.init();

      const expectedWalletId2 = toMultichainAccountWalletId(
        MOCK_HD_KEYRING_2.metadata.id,
      );
      const expectedGroupId2 = toMultichainAccountGroupId(
        expectedWalletId2,
        MOCK_HD_ACCOUNT_2.options.entropy.groupIndex,
      );

      controller.setSelectedAccountGroup(expectedGroupId2);

      expect(setSelectedAccountSpy).toHaveBeenCalledWith(
        'AccountsController:setSelectedAccount',
        expect.any(String),
      );
    });

    it('updates AccountsController selected account (with non-EVM account) when selectedAccountGroup changes', () => {
      const nonEvmAccount2 = {
        ...MOCK_SNAP_ACCOUNT_1,
        options: {
          ...MOCK_SNAP_ACCOUNT_1.options,
          entropy: {
            ...MOCK_SNAP_ACCOUNT_1.options.entropy,
            id: MOCK_HD_KEYRING_2.metadata.id, // Wallet 2.
            groupIndex: 0, // Account 1
          },
        },
      } as const;
      const { controller, accountTreeControllerMessenger } = setup({
        accounts: [
          MOCK_HD_ACCOUNT_1,
          nonEvmAccount2, // Wallet 2 > Account 1.
        ],
        keyrings: [MOCK_HD_KEYRING_1, MOCK_HD_KEYRING_2],
      });

      const setSelectedAccountSpy = jest.spyOn(
        accountTreeControllerMessenger,
        'call',
      );

      controller.init();

      const expectedWalletId2 = toMultichainAccountWalletId(
        MOCK_HD_KEYRING_2.metadata.id,
      );
      const expectedGroupId2 = toMultichainAccountGroupId(
        expectedWalletId2,
        nonEvmAccount2.options.entropy.groupIndex,
      );

      controller.setSelectedAccountGroup(expectedGroupId2);

      expect(setSelectedAccountSpy).toHaveBeenLastCalledWith(
        'AccountsController:setSelectedAccount',
        nonEvmAccount2.id,
      );
    });

    it('is idempotent - setting same selectedAccountGroup should not trigger AccountsController update', () => {
      const { controller, messenger } = setup({
        accounts: [MOCK_HD_ACCOUNT_1],
        keyrings: [MOCK_HD_KEYRING_1],
      });

      const setSelectedAccountSpy = jest.spyOn(messenger, 'call');

      controller.init();

      const expectedWalletId = toMultichainAccountWalletId(
        MOCK_HD_KEYRING_1.metadata.id,
      );
      const expectedGroupId = toMultichainAccountGroupId(
        expectedWalletId,
        MOCK_HD_ACCOUNT_1.options.entropy.groupIndex,
      );

      expect(controller.getSelectedAccountGroup()).toBe(expectedGroupId);

      setSelectedAccountSpy.mockClear();

      const initialState = { ...controller.state };

      controller.setSelectedAccountGroup(expectedGroupId);

      expect(setSelectedAccountSpy).not.toHaveBeenCalledWith(
        'AccountsController:setSelectedAccount',
        expect.any(String),
      );

      expect(controller.state).toStrictEqual(initialState);
      expect(controller.getSelectedAccountGroup()).toBe(expectedGroupId);
    });

    it('is idempotent - receiving selectedAccountChange for account in same group should not update state', () => {
      const { controller, accountsControllerMessenger } = setup({
        accounts: [MOCK_HD_ACCOUNT_1, MOCK_HD_ACCOUNT_2],
        keyrings: [MOCK_HD_KEYRING_1, MOCK_HD_KEYRING_2],
      });

      controller.init();

      const expectedWalletId1 = toMultichainAccountWalletId(
        MOCK_HD_KEYRING_1.metadata.id,
      );
      const expectedGroupId1 = toMultichainAccountGroupId(
        expectedWalletId1,
        MOCK_HD_ACCOUNT_1.options.entropy.groupIndex,
      );

      controller.setSelectedAccountGroup(expectedGroupId1);

      const initialState = { ...controller.state };

      accountsControllerMessenger.publish(
        'AccountsController:selectedAccountChange',
        MOCK_HD_ACCOUNT_1,
      );

      expect(controller.state).toStrictEqual(initialState);
      expect(controller.getSelectedAccountGroup()).toBe(expectedGroupId1);
    });

    it('throws error when trying to select non-existent group', () => {
      const { controller } = setup({
        accounts: [MOCK_HD_ACCOUNT_1],
        keyrings: [MOCK_HD_KEYRING_1],
      });

      controller.init();

      expect(() => {
        controller.setSelectedAccountGroup(
          'non-existent-group-id' as AccountGroupId,
        );
      }).toThrow('No accounts found in group: non-existent-group-id');
    });

    it('handles AccountsController selectedAccountChange for account not in tree gracefully', () => {
      const { controller, accountsControllerMessenger } = setup({
        accounts: [MOCK_HD_ACCOUNT_1],
        keyrings: [MOCK_HD_KEYRING_1],
      });

      controller.init();
      const initialGroup = controller.getSelectedAccountGroup();

      const unknownAccount: InternalAccount = {
        ...MOCK_HD_ACCOUNT_2,
        id: 'unknown-account-id',
      };

      accountsControllerMessenger.publish(
        'AccountsController:selectedAccountChange',
        unknownAccount,
      );

      expect(controller.getSelectedAccountGroup()).toBe(initialGroup);
    });

    it('falls back to first wallet first group when AccountsController returns EMPTY_ACCOUNT', () => {
      const { controller } = setup({
        accounts: [MOCK_HD_ACCOUNT_1, MOCK_HD_ACCOUNT_2],
        keyrings: [MOCK_HD_KEYRING_1, MOCK_HD_KEYRING_2],
      });

<<<<<<< HEAD
      // Mock action handler BEFORE init
      mockGetSelectedAccountActionHandler.mockReturnValue(EMPTY_ACCOUNT_MOCK);
=======
      // Unregister existing handler and register new one BEFORE init
      messenger.unregisterActionHandler(
        'AccountsController:getSelectedMultichainAccount',
      );
      messenger.registerActionHandler(
        'AccountsController:getSelectedMultichainAccount',
        () => EMPTY_ACCOUNT_MOCK,
      );
>>>>>>> 09d848c4

      controller.init();

      // Should fall back to first wallet's first group
      const expectedWalletId1 = toMultichainAccountWalletId(
        MOCK_HD_KEYRING_1.metadata.id,
      );
      const expectedGroupId1 = toMultichainAccountGroupId(
        expectedWalletId1,
        MOCK_HD_ACCOUNT_1.options.entropy.groupIndex,
      );

      expect(controller.getSelectedAccountGroup()).toBe(expectedGroupId1);
    });

    it('falls back to first wallet first group when selected account is not in tree', () => {
      const { controller } = setup({
        accounts: [MOCK_HD_ACCOUNT_1, MOCK_HD_ACCOUNT_2],
        keyrings: [MOCK_HD_KEYRING_1, MOCK_HD_KEYRING_2],
      });

      // Mock getSelectedMultichainAccount to return an account not in the tree BEFORE init
      const unknownAccount: InternalAccount = {
        ...MOCK_HD_ACCOUNT_1,
        id: 'unknown-account-id',
      };

<<<<<<< HEAD
      mockGetSelectedAccountActionHandler.mockReturnValue(unknownAccount);
=======
      messenger.unregisterActionHandler(
        'AccountsController:getSelectedMultichainAccount',
      );
      messenger.registerActionHandler(
        'AccountsController:getSelectedMultichainAccount',
        () => unknownAccount,
      );
>>>>>>> 09d848c4

      controller.init();

      // Should fall back to first wallet's first group
      const expectedWalletId1 = toMultichainAccountWalletId(
        MOCK_HD_KEYRING_1.metadata.id,
      );
      const expectedGroupId1 = toMultichainAccountGroupId(
        expectedWalletId1,
        MOCK_HD_ACCOUNT_1.options.entropy.groupIndex,
      );

      expect(controller.getSelectedAccountGroup()).toBe(expectedGroupId1);
    });

<<<<<<< HEAD
    it('returns empty string when no wallets exist and getSelectedAccount returns EMPTY_ACCOUNT', () => {
      const { controller } = setup({
=======
    it('returns empty string when no wallets exist and getSelectedMultichainAccount returns EMPTY_ACCOUNT', () => {
      const { controller, messenger } = setup({
>>>>>>> 09d848c4
        accounts: [],
        keyrings: [],
      });

<<<<<<< HEAD
      // Mock getSelectedAccount to return EMPTY_ACCOUNT_MOCK (id is '') BEFORE init
      mockGetSelectedAccountActionHandler.mockReturnValue(EMPTY_ACCOUNT_MOCK);
=======
      // Mock getSelectedMultichainAccount to return EMPTY_ACCOUNT_MOCK (id is '') BEFORE init
      messenger.unregisterActionHandler(
        'AccountsController:getSelectedMultichainAccount',
      );
      messenger.registerActionHandler(
        'AccountsController:getSelectedMultichainAccount',
        () => EMPTY_ACCOUNT_MOCK,
      );
>>>>>>> 09d848c4

      controller.init();

      // Should return empty string when no wallets exist
      expect(controller.getSelectedAccountGroup()).toBe('');
    });
  });

  describe('account removal and memory management', () => {
    it('cleans up reverse mapping and does not change selectedAccountGroup when removing from non-selected group', () => {
      const { controller, accountsControllerMessenger } = setup({
        accounts: [MOCK_HD_ACCOUNT_1, MOCK_HD_ACCOUNT_2],
        keyrings: [MOCK_HD_KEYRING_1, MOCK_HD_KEYRING_2],
      });

      controller.init();

      // Select the first group explicitly
      const expectedWalletId1 = toMultichainAccountWalletId(
        MOCK_HD_KEYRING_1.metadata.id,
      );
      const expectedGroupId1 = toMultichainAccountGroupId(
        expectedWalletId1,
        MOCK_HD_ACCOUNT_1.options.entropy.groupIndex,
      );
      controller.setSelectedAccountGroup(expectedGroupId1);

      const initialSelectedGroup = controller.getSelectedAccountGroup();

      // Remove account from the second group (not selected) - tests false branch and reverse cleanup
      accountsControllerMessenger.publish(
        'AccountsController:accountRemoved',
        MOCK_HD_ACCOUNT_2.id,
      );

      // selectedAccountGroup should remain unchanged (tests false branch of if condition)
      expect(controller.getSelectedAccountGroup()).toBe(initialSelectedGroup);

      // Test that subsequent selectedAccountChange for removed account is handled gracefully (indirect test of reverse cleanup)
      accountsControllerMessenger.publish(
        'AccountsController:selectedAccountChange',
        MOCK_HD_ACCOUNT_2,
      );
      expect(controller.getSelectedAccountGroup()).toBe(initialSelectedGroup);
    });

    it('updates selectedAccountGroup when last account in selected group is removed and other groups exist', () => {
      const { controller, accountsControllerMessenger } = setup({
        accounts: [MOCK_HD_ACCOUNT_1, MOCK_HD_ACCOUNT_2],
        keyrings: [MOCK_HD_KEYRING_1, MOCK_HD_KEYRING_2],
      });

      controller.init();

      // Select the first group
      const expectedWalletId1 = toMultichainAccountWalletId(
        MOCK_HD_KEYRING_1.metadata.id,
      );
      const expectedGroupId1 = toMultichainAccountGroupId(
        expectedWalletId1,
        MOCK_HD_ACCOUNT_1.options.entropy.groupIndex,
      );
      controller.setSelectedAccountGroup(expectedGroupId1);

      const expectedWalletId2 = toMultichainAccountWalletId(
        MOCK_HD_KEYRING_2.metadata.id,
      );
      const expectedGroupId2 = toMultichainAccountGroupId(
        expectedWalletId2,
        MOCK_HD_ACCOUNT_2.options.entropy.groupIndex,
      );

      // Remove the account from the selected group - tests true branch and findFirstNonEmptyGroup finding a group
      accountsControllerMessenger.publish(
        'AccountsController:accountRemoved',
        MOCK_HD_ACCOUNT_1.id,
      );

      // Should automatically switch to the remaining group (tests findFirstNonEmptyGroup returning a group)
      expect(controller.getSelectedAccountGroup()).toBe(expectedGroupId2);
    });

    it('sets selectedAccountGroup to empty when no non-empty groups exist', () => {
      const { controller, accountsControllerMessenger } = setup({
        accounts: [MOCK_HD_ACCOUNT_1],
        keyrings: [MOCK_HD_KEYRING_1],
      });

      controller.init();

      // Remove the only account - tests findFirstNonEmptyGroup returning empty string
      accountsControllerMessenger.publish(
        'AccountsController:accountRemoved',
        MOCK_HD_ACCOUNT_1.id,
      );

      // Should fall back to empty string when no groups have accounts
      expect(controller.getSelectedAccountGroup()).toBe('');
    });

    it('handles removal gracefully when account is not found in reverse mapping', () => {
      const { controller, accountsControllerMessenger } = setup({
        accounts: [MOCK_HD_ACCOUNT_1],
        keyrings: [MOCK_HD_KEYRING_1],
      });

      controller.init();
      const initialState = { ...controller.state };

      // Try to remove an account that was never added
      const unknownAccountId = 'unknown-account-id';
      accountsControllerMessenger.publish(
        'AccountsController:accountRemoved',
        unknownAccountId,
      );

      // State should remain unchanged
      expect(controller.state).toStrictEqual(initialState);
    });

    it('handles edge cases gracefully in account removal', () => {
      const { controller, accountsControllerMessenger } = setup({
        accounts: [MOCK_HD_ACCOUNT_1],
        keyrings: [MOCK_HD_KEYRING_1],
      });

      controller.init();

      expect(() => {
        accountsControllerMessenger.publish(
          'AccountsController:accountRemoved',
          'non-existent-account',
        );
      }).not.toThrow();

      expect(controller.getSelectedAccountGroup()).not.toBe('');
    });
  });

  describe('Persistence - Custom Names', () => {
    it('persists custom account group names across init calls', () => {
      const { controller } = setup({
        accounts: [MOCK_HD_ACCOUNT_1, MOCK_HD_ACCOUNT_2],
        keyrings: [MOCK_HD_KEYRING_1, MOCK_HD_KEYRING_2],
      });

      controller.init();

      const expectedWalletId1 = toMultichainAccountWalletId(
        MOCK_HD_KEYRING_1.metadata.id,
      );
      const expectedGroupId1 = toMultichainAccountGroupId(
        expectedWalletId1,
        MOCK_HD_ACCOUNT_1.options.entropy.groupIndex,
      );

      const customName = 'My Custom Trading Group';
      controller.setAccountGroupName(expectedGroupId1, customName);

      // Re-init to test persistence
      controller.init();

      const wallet = controller.state.accountTree.wallets[expectedWalletId1];
      const group = wallet?.groups[expectedGroupId1];
      expect(group?.metadata.name).toBe(customName);

      expect(
        controller.state.accountGroupsMetadata[expectedGroupId1],
      ).toStrictEqual({
        name: {
          value: customName,
          lastUpdatedAt: expect.any(Number),
        },
      });
    });

    it('persists custom account wallet names across init calls', () => {
      const { controller } = setup({
        accounts: [MOCK_HD_ACCOUNT_1, MOCK_HD_ACCOUNT_2],
        keyrings: [MOCK_HD_KEYRING_1, MOCK_HD_KEYRING_2],
      });

      controller.init();

      const expectedWalletId1 = toMultichainAccountWalletId(
        MOCK_HD_KEYRING_1.metadata.id,
      );

      const customName = 'My Primary Wallet';
      controller.setAccountWalletName(expectedWalletId1, customName);

      controller.init();

      const wallet = controller.state.accountTree.wallets[expectedWalletId1];
      expect(wallet?.metadata.name).toBe(customName);

      expect(
        controller.state.accountWalletsMetadata[expectedWalletId1],
      ).toStrictEqual({
        name: {
          value: customName,
          lastUpdatedAt: expect.any(Number),
        },
      });
    });

    it('custom names take priority over default rule-generated names', () => {
      const { controller } = setup({
        accounts: [MOCK_HD_ACCOUNT_1],
        keyrings: [MOCK_HD_KEYRING_1],
      });

      controller.init();

      const expectedWalletId = toMultichainAccountWalletId(
        MOCK_HD_KEYRING_1.metadata.id,
      );
      const expectedGroupId = toMultichainAccountGroupId(
        expectedWalletId,
        MOCK_HD_ACCOUNT_1.options.entropy.groupIndex,
      );

      // Check default names
      const walletBeforeCustom =
        controller.state.accountTree.wallets[expectedWalletId];
      const groupBeforeCustom = walletBeforeCustom?.groups[expectedGroupId];
      const defaultWalletName = walletBeforeCustom?.metadata.name;
      const defaultGroupName = groupBeforeCustom?.metadata.name;

      // Set custom names
      const customWalletName = 'Custom Wallet Name';
      const customGroupName = 'Custom Group Name';
      controller.setAccountWalletName(expectedWalletId, customWalletName);
      controller.setAccountGroupName(expectedGroupId, customGroupName);

      // Verify custom names override defaults
      const walletAfterCustom =
        controller.state.accountTree.wallets[expectedWalletId];
      const groupAfterCustom = walletAfterCustom?.groups[expectedGroupId];

      expect(walletAfterCustom?.metadata.name).toBe(customWalletName);
      expect(walletAfterCustom?.metadata.name).not.toBe(defaultWalletName);
      expect(groupAfterCustom?.metadata.name).toBe(customGroupName);
      expect(groupAfterCustom?.metadata.name).not.toBe(defaultGroupName);
    });

    it('updates lastUpdatedAt when setting custom names', () => {
      const { controller } = setup({
        accounts: [MOCK_HD_ACCOUNT_1],
        keyrings: [MOCK_HD_KEYRING_1],
      });

      controller.init();

      const expectedWalletId = toMultichainAccountWalletId(
        MOCK_HD_KEYRING_1.metadata.id,
      );
      const expectedGroupId = toMultichainAccountGroupId(
        expectedWalletId,
        MOCK_HD_ACCOUNT_1.options.entropy.groupIndex,
      );

      const beforeTime = Date.now();

      controller.setAccountWalletName(expectedWalletId, 'Test Wallet');
      controller.setAccountGroupName(expectedGroupId, 'Test Group');

      const afterTime = Date.now();

      const walletMetadata =
        controller.state.accountWalletsMetadata[expectedWalletId];
      const groupMetadata =
        controller.state.accountGroupsMetadata[expectedGroupId];

      expect(walletMetadata?.name?.lastUpdatedAt).toBeGreaterThanOrEqual(
        beforeTime,
      );
      expect(walletMetadata?.name?.lastUpdatedAt).toBeLessThanOrEqual(
        afterTime,
      );
      expect(groupMetadata?.name?.lastUpdatedAt).toBeGreaterThanOrEqual(
        beforeTime,
      );
      expect(groupMetadata?.name?.lastUpdatedAt).toBeLessThanOrEqual(afterTime);
    });
  });

  describe('Persistence - Pinning and Hiding', () => {
    it('persists account group pinned state across init calls', () => {
      const { controller } = setup({
        accounts: [MOCK_HD_ACCOUNT_1],
        keyrings: [MOCK_HD_KEYRING_1],
      });

      controller.init();

      const expectedWalletId = toMultichainAccountWalletId(
        MOCK_HD_KEYRING_1.metadata.id,
      );
      const expectedGroupId = toMultichainAccountGroupId(
        expectedWalletId,
        MOCK_HD_ACCOUNT_1.options.entropy.groupIndex,
      );

      // Set pinned state
      controller.setAccountGroupPinned(expectedGroupId, true);

      // Re-init to test persistence
      controller.init();

      // Verify pinned state persists
      expect(
        controller.state.accountGroupsMetadata[expectedGroupId],
      ).toStrictEqual({
        name: {
          value: 'Account 1', // Name now generated during init
          lastUpdatedAt: expect.any(Number),
        },
        pinned: {
          value: true,
          lastUpdatedAt: expect.any(Number),
        },
      });
    });

    it('persists account group hidden state across init calls', () => {
      const { controller } = setup({
        accounts: [MOCK_HD_ACCOUNT_1],
        keyrings: [MOCK_HD_KEYRING_1],
      });

      controller.init();

      const expectedWalletId = toMultichainAccountWalletId(
        MOCK_HD_KEYRING_1.metadata.id,
      );
      const expectedGroupId = toMultichainAccountGroupId(
        expectedWalletId,
        MOCK_HD_ACCOUNT_1.options.entropy.groupIndex,
      );

      // Set hidden state
      controller.setAccountGroupHidden(expectedGroupId, true);

      // Re-init to test persistence
      controller.init();

      // Verify hidden state persists
      expect(
        controller.state.accountGroupsMetadata[expectedGroupId],
      ).toStrictEqual({
        name: {
          value: 'Account 1', // Name now generated during init
          lastUpdatedAt: expect.any(Number),
        },
        hidden: {
          value: true,
          lastUpdatedAt: expect.any(Number),
        },
      });
    });

    it('updates lastUpdatedAt when setting pinned/hidden state', () => {
      const { controller } = setup({
        accounts: [MOCK_HD_ACCOUNT_1],
        keyrings: [MOCK_HD_KEYRING_1],
      });

      controller.init();

      const expectedWalletId = toMultichainAccountWalletId(
        MOCK_HD_KEYRING_1.metadata.id,
      );
      const expectedGroupId = toMultichainAccountGroupId(
        expectedWalletId,
        MOCK_HD_ACCOUNT_1.options.entropy.groupIndex,
      );

      const beforeTime = Date.now();

      controller.setAccountGroupPinned(expectedGroupId, true);

      const afterTime = Date.now();

      const groupMetadata =
        controller.state.accountGroupsMetadata[expectedGroupId];
      expect(groupMetadata?.pinned?.lastUpdatedAt).toBeGreaterThanOrEqual(
        beforeTime,
      );
      expect(groupMetadata?.pinned?.lastUpdatedAt).toBeLessThanOrEqual(
        afterTime,
      );
    });
  });

  describe('Persistence - State Structure', () => {
    it('initializes with empty metadata maps', () => {
      const { controller } = setup({
        accounts: [MOCK_HD_ACCOUNT_1],
        keyrings: [MOCK_HD_KEYRING_1],
      });

      expect(controller.state.accountGroupsMetadata).toStrictEqual({});
      expect(controller.state.accountWalletsMetadata).toStrictEqual({});
    });

    it('preserves existing metadata when initializing with partial state', () => {
      const existingGroupMetadata = {
        'test-group-id': {
          name: {
            value: 'Existing Group',
            lastUpdatedAt: 123456789,
          },
          pinned: {
            value: true,
            lastUpdatedAt: 123456789,
          },
        },
      };
      const existingWalletMetadata = {
        'test-wallet-id': {
          name: {
            value: 'Existing Wallet',
            lastUpdatedAt: 123456789,
          },
        },
      };

      const { controller } = setup({
        state: {
          accountGroupsMetadata: existingGroupMetadata,
          accountWalletsMetadata: existingWalletMetadata,
        },
        accounts: [MOCK_HD_ACCOUNT_1],
        keyrings: [MOCK_HD_KEYRING_1],
      });

      expect(controller.state.accountGroupsMetadata).toStrictEqual(
        existingGroupMetadata,
      );
      expect(controller.state.accountWalletsMetadata).toStrictEqual(
        existingWalletMetadata,
      );
    });

    it('throws error when setting metadata for non-existent groups/wallets', () => {
      const { controller } = setup({
        accounts: [MOCK_HD_ACCOUNT_1],
        keyrings: [MOCK_HD_KEYRING_1],
      });

      controller.init();

      const nonExistentGroupId = 'non-existent-group-id' as AccountGroupId;
      const nonExistentWalletId = 'non-existent-wallet-id' as AccountWalletId;

      // Should throw for non-existent group operations
      expect(() => {
        controller.setAccountGroupName(nonExistentGroupId, 'Test Name');
      }).toThrow(
        `Account group with ID "${nonExistentGroupId}" not found in tree`,
      );

      expect(() => {
        controller.setAccountGroupPinned(nonExistentGroupId, true);
      }).toThrow(
        `Account group with ID "${nonExistentGroupId}" not found in tree`,
      );

      expect(() => {
        controller.setAccountGroupHidden(nonExistentGroupId, true);
      }).toThrow(
        `Account group with ID "${nonExistentGroupId}" not found in tree`,
      );

      // Should throw for non-existent wallet operations
      expect(() => {
        controller.setAccountWalletName(nonExistentWalletId, 'Test Wallet');
      }).toThrow(
        `Account wallet with ID "${nonExistentWalletId}" not found in tree`,
      );

      // Metadata should NOT be stored since the operations threw
      expect(
        controller.state.accountGroupsMetadata[nonExistentGroupId],
      ).toBeUndefined();
      expect(
        controller.state.accountWalletsMetadata[nonExistentWalletId],
      ).toBeUndefined();
    });

    it('allows setting the same name for the same group', () => {
      const { controller } = setup({
        accounts: [MOCK_HD_ACCOUNT_1],
        keyrings: [MOCK_HD_KEYRING_1],
      });

      controller.init();

      const wallets = controller.getAccountWalletObjects();
      const groups = Object.values(wallets[0].groups);
      const groupId = groups[0].id;

      const customName = 'My Custom Group';

      // Set the name first time - should succeed
      controller.setAccountGroupName(groupId, customName);

      // Set the same name again for the same group - should succeed
      expect(() => {
        controller.setAccountGroupName(groupId, customName);
      }).not.toThrow();
    });

    it('allows duplicate names across different wallets', () => {
      const { controller } = setup({
        accounts: [MOCK_HD_ACCOUNT_1, MOCK_HD_ACCOUNT_2],
        keyrings: [MOCK_HD_KEYRING_1, MOCK_HD_KEYRING_2],
      });

      controller.init();

      const wallets = controller.getAccountWalletObjects();

      // We should have 2 wallets (one for each keyring)
      expect(wallets).toHaveLength(2);

      const wallet1 = wallets[0];
      const wallet2 = wallets[1];
      const groups1 = Object.values(wallet1.groups);
      const groups2 = Object.values(wallet2.groups);

      expect(groups1.length).toBeGreaterThanOrEqual(1);
      expect(groups2.length).toBeGreaterThanOrEqual(1);

      const groupId1 = groups1[0].id;
      const groupId2 = groups2[0].id;
      const duplicateName = 'Duplicate Group Name';

      // Set name for first group - should succeed
      controller.setAccountGroupName(groupId1, duplicateName);

      // Set the same name for second group in different wallet - should succeed
      expect(() => {
        controller.setAccountGroupName(groupId2, duplicateName);
      }).not.toThrow();
    });

    it('ensures unique names when generating default names', () => {
      const { controller } = setup({
        accounts: [MOCK_HD_ACCOUNT_1, MOCK_HD_ACCOUNT_2],
        keyrings: [MOCK_HD_KEYRING_1],
      });

      controller.init();

      const wallets = controller.getAccountWalletObjects();
      const groups = Object.values(wallets[0].groups);

      // All groups should have unique names by default
      const names = groups.map((group) => group.metadata.name);
      const uniqueNames = new Set(names);

      expect(uniqueNames.size).toBe(names.length);
      expect(names.every((name) => name.length > 0)).toBe(true);
    });

    it('allows duplicate names with different spacing across different wallets', () => {
      const { controller } = setup({
        accounts: [MOCK_HD_ACCOUNT_1, MOCK_HD_ACCOUNT_2],
        keyrings: [MOCK_HD_KEYRING_1, MOCK_HD_KEYRING_2],
      });

      controller.init();

      const wallets = controller.getAccountWalletObjects();
      expect(wallets).toHaveLength(2);

      const wallet1 = wallets[0];
      const wallet2 = wallets[1];
      const groups1 = Object.values(wallet1.groups);
      const groups2 = Object.values(wallet2.groups);

      expect(groups1.length).toBeGreaterThanOrEqual(1);
      expect(groups2.length).toBeGreaterThanOrEqual(1);

      const groupId1 = groups1[0].id;
      const groupId2 = groups2[0].id;

      // Set name for first group with trailing spaces
      const nameWithSpaces = '  My Group Name  ';
      controller.setAccountGroupName(groupId1, nameWithSpaces);

      // Set the same name for second group with different spacing in different wallet - should succeed
      const nameWithDifferentSpacing = ' My Group Name ';
      expect(() => {
        controller.setAccountGroupName(groupId2, nameWithDifferentSpacing);
      }).not.toThrow();
    });

    it('prevents duplicate names within the same wallet', () => {
      // Create two accounts with the same entropy source to ensure they're in the same wallet
      const mockAccount1: Bip44Account<InternalAccount> = {
        ...MOCK_HD_ACCOUNT_1,
        id: 'mock-id-1',
        address: '0x123',
        options: {
          entropy: {
            type: KeyringAccountEntropyTypeOption.Mnemonic,
            id: 'mock-keyring-id-1',
            groupIndex: 0,
            derivationPath: '',
          },
        },
      };

      const mockAccount2: Bip44Account<InternalAccount> = {
        ...MOCK_HD_ACCOUNT_2,
        id: 'mock-id-2',
        address: '0x456',
        options: {
          entropy: {
            type: KeyringAccountEntropyTypeOption.Mnemonic,
            id: 'mock-keyring-id-1', // Same entropy ID as account1
            groupIndex: 1, // Different group index to create separate groups
            derivationPath: '',
          },
        },
      };

      const { controller } = setup({
        accounts: [mockAccount1, mockAccount2],
        keyrings: [MOCK_HD_KEYRING_1],
      });

      controller.init();

      const wallets = controller.getAccountWalletObjects();
      expect(wallets).toHaveLength(1);

      const wallet = wallets[0];
      const groups = Object.values(wallet.groups);

      expect(groups.length).toBeGreaterThanOrEqual(2);

      const groupId1 = groups[0].id;
      const groupId2 = groups[1].id;
      const duplicateName = 'Duplicate Group Name';

      // Set name for first group - should succeed
      controller.setAccountGroupName(groupId1, duplicateName);

      // Try to set the same name for second group in same wallet - should throw
      expect(() => {
        controller.setAccountGroupName(groupId2, duplicateName);
      }).toThrow('Account group name already exists');
    });

    it('throws error for non-existent group ID', () => {
      const { controller } = setup({
        accounts: [MOCK_HD_ACCOUNT_1],
        keyrings: [MOCK_HD_KEYRING_1],
      });

      controller.init();

      // Test the isAccountGroupNameUnique function directly with a non-existent group ID
      expect(() => {
        isAccountGroupNameUnique(
          controller.state,
          'non-existent-group-id' as AccountGroupId,
          'Some Name',
        );
      }).toThrow(
        'Account group with ID "non-existent-group-id" not found in tree',
      );
    });
  });

  describe('Fallback Naming', () => {
    it('uses consistent default naming regardless of account import time', () => {
      const mockAccount1: Bip44Account<InternalAccount> = {
        ...MOCK_HD_ACCOUNT_1,
        options: {
          ...MOCK_HD_ACCOUNT_1.options,
          entropy: {
            ...MOCK_HD_ACCOUNT_1.options.entropy,
            id: MOCK_HD_KEYRING_1.metadata.id,
            groupIndex: 0,
          },
        },
        metadata: {
          ...MOCK_HD_ACCOUNT_1.metadata,
          importTime: Date.now() + 1000,
        },
      };

      const mockAccount2: Bip44Account<InternalAccount> = {
        ...MOCK_HD_ACCOUNT_2,
        options: {
          ...MOCK_HD_ACCOUNT_2.options,
          entropy: {
            ...MOCK_HD_ACCOUNT_2.options.entropy,
            id: MOCK_HD_KEYRING_1.metadata.id,
            groupIndex: 1,
          },
        },
        metadata: {
          ...MOCK_HD_ACCOUNT_2.metadata,
          importTime: Date.now() - 1000,
        },
      };

      const { controller } = setup({
        accounts: [mockAccount2, mockAccount1],
        keyrings: [MOCK_HD_KEYRING_1],
      });

      controller.init();

      const expectedWalletId = toMultichainAccountWalletId(
        MOCK_HD_KEYRING_1.metadata.id,
      );

      const expectedGroupId1 = toMultichainAccountGroupId(
        expectedWalletId,
        mockAccount1.options.entropy.groupIndex,
      );

      const expectedGroupId2 = toMultichainAccountGroupId(
        expectedWalletId,
        mockAccount2.options.entropy.groupIndex,
      );

      const wallet = controller.state.accountTree.wallets[expectedWalletId];
      const group1 = wallet?.groups[expectedGroupId1];
      const group2 = wallet?.groups[expectedGroupId2];

      // Groups should use consistent default naming regardless of import time
      // Updated expectations based on per-wallet sequential naming logic
      expect(group1?.metadata.name).toBe('Account 2'); // Updated: reflects actual naming logic
      expect(group2?.metadata.name).toBe('Account 1'); // Updated: reflects actual naming logic
    });

    it('uses fallback naming when rule-based naming returns empty string', () => {
      // Create accounts with empty names to trigger fallback naming
      const mockAccountWithEmptyName1: Bip44Account<InternalAccount> = {
        ...MOCK_HD_ACCOUNT_1,
        id: 'account-1',
        metadata: {
          ...MOCK_HD_ACCOUNT_1.metadata,
          name: '', // Empty name will cause rule-based naming to fail
        },
      };

      const mockAccountWithEmptyName2: Bip44Account<InternalAccount> = {
        ...MOCK_HD_ACCOUNT_1,
        id: 'account-2',
        options: {
          ...MOCK_HD_ACCOUNT_1.options,
          entropy: {
            ...MOCK_HD_ACCOUNT_1.options.entropy,
            groupIndex: 1, // Different group index
          },
        },
        metadata: {
          ...MOCK_HD_ACCOUNT_1.metadata,
          name: '', // Empty name will cause rule-based naming to fail
        },
      };

      const { controller } = setup({
        accounts: [mockAccountWithEmptyName1, mockAccountWithEmptyName2],
        keyrings: [MOCK_HD_KEYRING_1],
      });

      controller.init();

      const expectedWalletId = toMultichainAccountWalletId(
        MOCK_HD_KEYRING_1.metadata.id,
      );

      const expectedGroupId1 = toMultichainAccountGroupId(
        expectedWalletId,
        0, // First group
      );

      const expectedGroupId2 = toMultichainAccountGroupId(
        expectedWalletId,
        1, // Second group
      );

      const wallet = controller.state.accountTree.wallets[expectedWalletId];
      const group1 = wallet?.groups[expectedGroupId1];
      const group2 = wallet?.groups[expectedGroupId2];

      // Verify fallback naming: "Account 1", "Account 2" within the same wallet
      expect(group1?.metadata.name).toBe('Account 1');
      expect(group2?.metadata.name).toBe('Account 2');
    });

    it('handles adding new accounts to existing groups correctly', () => {
      // Create an existing account
      const existingAccount: Bip44Account<InternalAccount> = {
        ...MOCK_HD_ACCOUNT_1,
        id: 'existing-account',
        options: {
          ...MOCK_HD_ACCOUNT_1.options,
          entropy: {
            ...MOCK_HD_ACCOUNT_1.options.entropy,
            id: MOCK_HD_KEYRING_1.metadata.id,
            groupIndex: 0,
          },
        },
        metadata: {
          ...MOCK_HD_ACCOUNT_1.metadata,
          name: '', // Empty name to trigger naming logic
          importTime: Date.now() - 1000,
        },
      };

      // Create a new account for the same group
      const newAccount: Bip44Account<InternalAccount> = {
        ...MOCK_HD_ACCOUNT_1,
        id: 'new-account',
        options: {
          ...MOCK_HD_ACCOUNT_1.options,
          entropy: {
            ...MOCK_HD_ACCOUNT_1.options.entropy,
            id: MOCK_HD_KEYRING_1.metadata.id,
            groupIndex: 0, // Same group as existing account
          },
        },
        metadata: {
          ...MOCK_HD_ACCOUNT_1.metadata,
          name: '', // Empty name to trigger naming logic
          importTime: Date.now() + 1000,
        },
      };

      const { controller, accountsControllerMessenger, mocks } = setup({
        accounts: [existingAccount],
        keyrings: [MOCK_HD_KEYRING_1],
      });

      controller.init();

      // Add the new account to the existing group
      mocks.AccountsController.accounts = [existingAccount, newAccount];
      accountsControllerMessenger.publish(
        'AccountsController:accountAdded',
        newAccount,
      );

      const expectedWalletId = toMultichainAccountWalletId(
        MOCK_HD_KEYRING_1.metadata.id,
      );
      const expectedGroupId = toMultichainAccountGroupId(
        expectedWalletId,
        0, // Same group index
      );

      const wallet = controller.state.accountTree.wallets[expectedWalletId];
      const group = wallet?.groups[expectedGroupId];

      // The group should use consistent default naming
      expect(group?.metadata.name).toBe('Account 1');
      expect(group?.accounts).toHaveLength(2);
      expect(group?.accounts).toContain(existingAccount.id);
      expect(group?.accounts).toContain(newAccount.id);
    });

    it('uses default naming when rule-based naming returns empty', () => {
      // Create an account with empty name to trigger fallback to default naming
      const mockAccountWithEmptyName: Bip44Account<InternalAccount> = {
        ...MOCK_HD_ACCOUNT_1,
        id: 'account-with-empty-name',
        metadata: {
          ...MOCK_HD_ACCOUNT_1.metadata,
          name: '',
          importTime: Date.now() - 1000,
        },
      };

      const { controller } = setup({
        accounts: [mockAccountWithEmptyName],
        keyrings: [MOCK_HD_KEYRING_1],
      });

      controller.init();

      const expectedWalletId = toMultichainAccountWalletId(
        MOCK_HD_KEYRING_1.metadata.id,
      );
      const expectedGroupId = toMultichainAccountGroupId(expectedWalletId, 0);

      const wallet = controller.state.accountTree.wallets[expectedWalletId];
      const group = wallet?.groups[expectedGroupId];

      // Should use computed name first, then fallback to default
      // Since the account has empty name, computed name will be empty, so it falls back to default
      expect(group?.metadata.name).toBe('Account 1');
    });

    it('prevents chain-specific names like "Solana Account 2" from becoming group names', () => {
      const mockSolanaAccount: Bip44Account<InternalAccount> = {
        ...MOCK_HD_ACCOUNT_1,
        id: 'solana-account-id',
        type: SolAccountType.DataAccount,
        metadata: {
          ...MOCK_HD_ACCOUNT_1.metadata,
          name: 'Solana Account 2', // This should NOT become the group name
          importTime: Date.now() - 1000, // Old account
        },
      };

      const { controller } = setup({
        accounts: [mockSolanaAccount],
        keyrings: [MOCK_HD_KEYRING_1],
      });

      controller.init();

      const expectedWalletId = toMultichainAccountWalletId(
        MOCK_HD_KEYRING_1.metadata.id,
      );
      const expectedGroupId = toMultichainAccountGroupId(expectedWalletId, 0);

      const wallet = controller.state.accountTree.wallets[expectedWalletId];
      const group = wallet?.groups[expectedGroupId];

      // The group should use default naming "Account 1", not "Solana Account 2"
      expect(group?.metadata.name).toBe('Account 1');
      expect(group?.metadata.name).not.toBe('Solana Account 2');
    });

    it('ensures consistent per-wallet numbering for multiple SRPs', () => {
      // This test reproduces a bug scenario where multiple SRPs
      // showed incorrect numbering like "Account 2, 2, 3, 4..."

      // Setup first SRP with multiple accounts
      const srp1Keyring: KeyringObject = {
        ...MOCK_HD_KEYRING_1,
        metadata: { ...MOCK_HD_KEYRING_1.metadata, id: 'srp1-id' },
      };

      const srp1Accounts: Bip44Account<InternalAccount>[] = [];
      for (let i = 0; i < 5; i++) {
        srp1Accounts.push({
          ...MOCK_HD_ACCOUNT_1,
          id: `srp1-account-${i}`,
          address: `0x1${i}`,
          metadata: {
            ...MOCK_HD_ACCOUNT_1.metadata,
            name: '', // Empty to force default naming
          },
          options: {
            ...MOCK_HD_ACCOUNT_1.options,
            entropy: {
              type: 'mnemonic',
              id: 'srp1-id',
              derivationPath: `m/44'/60'/${i}'/0/0`,
              groupIndex: i,
            },
          },
        });
      }

      // Setup second SRP with multiple accounts
      const srp2Keyring: KeyringObject = {
        ...MOCK_HD_KEYRING_2,
        metadata: { ...MOCK_HD_KEYRING_2.metadata, id: 'srp2-id' },
      };

      const srp2Accounts: Bip44Account<InternalAccount>[] = [];
      for (let i = 0; i < 3; i++) {
        srp2Accounts.push({
          ...MOCK_HD_ACCOUNT_2,
          id: `srp2-account-${i}`,
          address: `0x2${i}`,
          metadata: {
            ...MOCK_HD_ACCOUNT_2.metadata,
            name: '', // Empty to force default naming
          },
          options: {
            ...MOCK_HD_ACCOUNT_2.options,
            entropy: {
              type: 'mnemonic',
              id: 'srp2-id',
              derivationPath: `m/44'/60'/${i}'/0/0`,
              groupIndex: i,
            },
          },
        });
      }

      const { controller } = setup({
        accounts: [...srp1Accounts, ...srp2Accounts],
        keyrings: [srp1Keyring, srp2Keyring],
      });

      controller.init();

      const { state } = controller;

      // Verify first SRP has correct sequential naming
      const wallet1Id = toMultichainAccountWalletId('srp1-id');
      const wallet1 = state.accountTree.wallets[wallet1Id];

      expect(wallet1).toBeDefined();

      // Get groups in order by their groupIndex
      const wallet1Groups = [
        wallet1.groups[toMultichainAccountGroupId(wallet1Id, 0)],
        wallet1.groups[toMultichainAccountGroupId(wallet1Id, 1)],
        wallet1.groups[toMultichainAccountGroupId(wallet1Id, 2)],
        wallet1.groups[toMultichainAccountGroupId(wallet1Id, 3)],
        wallet1.groups[toMultichainAccountGroupId(wallet1Id, 4)],
      ];

      expect(wallet1Groups).toHaveLength(5);
      expect(wallet1Groups[0].metadata.name).toBe('Account 1');
      expect(wallet1Groups[1].metadata.name).toBe('Account 2');
      expect(wallet1Groups[2].metadata.name).toBe('Account 3');
      expect(wallet1Groups[3].metadata.name).toBe('Account 4');
      expect(wallet1Groups[4].metadata.name).toBe('Account 5');

      // Verify second SRP ALSO starts from Account 1 (independent numbering per wallet)
      const wallet2Id = toMultichainAccountWalletId('srp2-id');
      const wallet2 = state.accountTree.wallets[wallet2Id];

      expect(wallet2).toBeDefined();

      // Get groups in order by their groupIndex
      const wallet2Groups = [
        wallet2.groups[toMultichainAccountGroupId(wallet2Id, 0)],
        wallet2.groups[toMultichainAccountGroupId(wallet2Id, 1)],
        wallet2.groups[toMultichainAccountGroupId(wallet2Id, 2)],
      ];

      expect(wallet2Groups).toHaveLength(3);
      expect(wallet2Groups[0].metadata.name).toBe('Account 1');
      expect(wallet2Groups[1].metadata.name).toBe('Account 2');
      expect(wallet2Groups[2].metadata.name).toBe('Account 3');

      // Verify second SRP starts from Account 1 independently
      expect(wallet1Groups[0].metadata.name).toBe('Account 1');
      expect(wallet2Groups[0].metadata.name).toBe('Account 1');
    });

    it('handles account naming correctly after app restart', () => {
      // This test verifies that account names remain consistent after restart
      // and don't change from "Account 1" to "Account 2" etc.

      // Create two accounts in the same wallet but different groups
      const account1: Bip44Account<InternalAccount> = {
        ...MOCK_HD_ACCOUNT_1,
        id: 'account-1',
        metadata: {
          ...MOCK_HD_ACCOUNT_1.metadata,
          name: '', // Empty name to force default naming
        },
        options: {
          ...MOCK_HD_ACCOUNT_1.options,
          entropy: {
            ...MOCK_HD_ACCOUNT_1.options.entropy,
            groupIndex: 0,
          },
        },
      };

      const account2: Bip44Account<InternalAccount> = {
        ...MOCK_HD_ACCOUNT_1,
        id: 'account-2',
        address: '0x456',
        metadata: {
          ...MOCK_HD_ACCOUNT_1.metadata,
          name: '', // Empty name to force default naming
        },
        options: {
          ...MOCK_HD_ACCOUNT_1.options,
          entropy: {
            ...MOCK_HD_ACCOUNT_1.options.entropy,
            groupIndex: 1,
          },
        },
      };

      const { controller, messenger } = setup({
        accounts: [account1, account2],
        keyrings: [MOCK_HD_KEYRING_1],
      });

      // First init - accounts get named
      controller.init();

      const walletId = toMultichainAccountWalletId(
        MOCK_HD_KEYRING_1.metadata.id,
      );
      const group1Id = toMultichainAccountGroupId(walletId, 0);
      const group2Id = toMultichainAccountGroupId(walletId, 1);

      // Check initial names (both groups use entropy.groupIndex)
      const state1 = controller.state;
      const wallet1 = state1.accountTree.wallets[walletId];
      expect(wallet1.groups[group1Id].metadata.name).toBe('Account 1'); // groupIndex 0 → Account 1
      expect(wallet1.groups[group2Id].metadata.name).toBe('Account 2'); // groupIndex 1 → Account 2

      // Simulate app restart by re-initializing
      controller.init();

      // Names should remain the same (consistent entropy.groupIndex)
      const state2 = controller.state;
      const wallet2 = state2.accountTree.wallets[walletId];
      expect(wallet2.groups[group1Id].metadata.name).toBe('Account 1');
      expect(wallet2.groups[group2Id].metadata.name).toBe('Account 2');

      // Add a new account after restart
      const newAccount: Bip44Account<InternalAccount> = {
        ...MOCK_HD_ACCOUNT_1,
        id: 'new-account',
        address: '0xNEW',
        metadata: {
          ...MOCK_HD_ACCOUNT_1.metadata,
          name: '', // Empty to force default naming
        },
        options: {
          ...MOCK_HD_ACCOUNT_1.options,
          entropy: {
            type: 'mnemonic',
            id: MOCK_HD_KEYRING_1.metadata.id,
            derivationPath: "m/44'/60'/2'/0/0",
            groupIndex: 2,
          },
        },
      };

      messenger.publish('AccountsController:accountAdded', newAccount);

      // New account should get Account 3, not duplicate an existing name
      const group3Id = toMultichainAccountGroupId(walletId, 2);
      const state3 = controller.state;
      const wallet3 = state3.accountTree.wallets[walletId];
      expect(wallet3.groups[group3Id].metadata.name).toBe('Account 3');

      // All names should be different
      const allNames = [
        wallet3.groups[group1Id].metadata.name,
        wallet3.groups[group2Id].metadata.name,
        wallet3.groups[group3Id].metadata.name,
      ];
      const uniqueNames = new Set(allNames);
      expect(uniqueNames.size).toBe(3); // All names should be unique
    });

    it('prevents alphabetical sorting duplicates for hardware wallet accounts', () => {
      // Create account 0xbbb -> Account 1
      // Create account 0xaaa -> Should get Account 2 (not duplicate Account 1 from alphabetical sorting)

      const hardwareAccount1: InternalAccount = {
        ...MOCK_HARDWARE_ACCOUNT_1,
        id: 'hardware-bbb',
        address: '0xbbb', // Will come AFTER 0xaaa in alphabetical order
        metadata: {
          ...MOCK_HARDWARE_ACCOUNT_1.metadata,
          name: '', // Force default naming
        },
      };

      const hardwareAccount2: InternalAccount = {
        ...MOCK_HARDWARE_ACCOUNT_1,
        id: 'hardware-aaa',
        address: '0xaaa', // Will come BEFORE 0xbbb in alphabetical order
        metadata: {
          ...MOCK_HARDWARE_ACCOUNT_1.metadata,
          name: '', // Force default naming
        },
      };

      // Create both accounts at once to test the naming logic
      const { controller } = setup({
        accounts: [hardwareAccount1, hardwareAccount2], // 0xbbb first, then 0xaaa
        keyrings: [MOCK_HD_KEYRING_1],
      });

      controller.init();

      const walletId = toAccountWalletId(
        AccountWalletType.Keyring,
        KeyringTypes.ledger,
      );

      const wallet = controller.state.accountTree.wallets[walletId];
      expect(wallet).toBeDefined();

      // Get both groups
      const group1Id = toAccountGroupId(walletId, hardwareAccount1.address);
      const group2Id = toAccountGroupId(walletId, hardwareAccount2.address);

      const group1 = wallet.groups[group1Id];
      const group2 = wallet.groups[group2Id];

      expect(group1).toBeDefined();
      expect(group2).toBeDefined();

      // The key test: both should have unique names despite alphabetical address ordering
      // With old alphabetical sorting: both would get "Account 1" (duplicate)
      // With new logic: should get sequential unique names (optimization starts at wallet.length-1)

      const allNames = [group1.metadata.name, group2.metadata.name];
      const uniqueNames = new Set(allNames);

      // Critical assertion: should have 2 unique names (no duplicates)
      expect(uniqueNames.size).toBe(2);

      // Due to optimization, names start at wallet.length, so we get "Account 1" and "Account 2"
      expect(allNames).toContain('Account 1');
      expect(allNames).toContain('Account 2');

      // Verify they're actually different
      expect(group1.metadata.name).not.toBe(group2.metadata.name);
    });

    it('handles naming conflicts when user renames entropy groups', () => {
      // This test covers the following conflict scenario:
      // 1. Create multichain account -> "Account 1"
      // 2. User renames it to "Account 2"
      // 3. Create 2nd multichain account -> Should be "Account 3" (not duplicate "Account 2")

      const account1: Bip44Account<InternalAccount> = {
        ...MOCK_HD_ACCOUNT_1,
        id: 'account-1',
        metadata: {
          ...MOCK_HD_ACCOUNT_1.metadata,
          name: '', // Empty to force default naming
        },
        options: {
          ...MOCK_HD_ACCOUNT_1.options,
          entropy: {
            ...MOCK_HD_ACCOUNT_1.options.entropy,
            groupIndex: 0, // Would normally be "Account 1"
          },
        },
      };

      const account2: Bip44Account<InternalAccount> = {
        ...MOCK_HD_ACCOUNT_1,
        id: 'account-2',
        address: '0x456',
        metadata: {
          ...MOCK_HD_ACCOUNT_1.metadata,
          name: '', // Empty to force default naming
        },
        options: {
          ...MOCK_HD_ACCOUNT_1.options,
          entropy: {
            ...MOCK_HD_ACCOUNT_1.options.entropy,
            groupIndex: 1, // Would normally be "Account 2"
          },
        },
      };

      const { controller } = setup({
        accounts: [account1, account2],
        keyrings: [MOCK_HD_KEYRING_1],
      });

      controller.init();

      const walletId = toMultichainAccountWalletId(
        MOCK_HD_KEYRING_1.metadata.id,
      );
      const group1Id = toMultichainAccountGroupId(walletId, 0);
      const group2Id = toMultichainAccountGroupId(walletId, 1);

      // Step 1: Verify initial names (conflict resolution already working)
      const state1 = controller.state;
      expect(
        state1.accountTree.wallets[walletId].groups[group1Id].metadata.name,
      ).toBe('Account 1');
      expect(
        state1.accountTree.wallets[walletId].groups[group2Id].metadata.name,
      ).toBe('Account 2');

      // Step 2: User renames first group to "Custom Name" (to avoid initial conflict)
      controller.setAccountGroupName(group1Id, 'Custom Name');

      // Step 3: Re-initialize (simulate app restart)
      controller.init();

      // Step 4: Verify the second group gets its proper name without conflict
      const state2 = controller.state;
      const wallet = state2.accountTree.wallets[walletId];

      // First group should keep user's custom name
      expect(wallet.groups[group1Id].metadata.name).toBe('Custom Name');

      // Second group should get its natural "Account 2" since no conflict
      expect(wallet.groups[group2Id].metadata.name).toBe('Account 2');

      // Verify no duplicates
      expect(wallet.groups[group1Id].metadata.name).not.toBe(
        wallet.groups[group2Id].metadata.name,
      );
    });

    it('validates starting point optimization logic for conflict resolution', () => {
      // Starting with wallet.length instead of 0 avoids unnecessary iterations
      // when checking for name conflicts

      // Test the optimization logic directly
      const mockWallet = {
        groups: {
          'group-1': { id: 'group-1', metadata: { name: 'My Account' } },
          'group-2': { id: 'group-2', metadata: { name: 'Account 3' } },
        },
      };

      // Simulate the optimization: start with Object.keys(wallet.groups).length
      const startingPoint = Object.keys(mockWallet.groups).length; // = 2
      expect(startingPoint).toBe(2);

      // This means we'd start checking "Account 3" instead of "Account 1"
      // Since "My Account" and "Account 3" exist, we'll increment to "Account 4"
      const mockRule = {
        getDefaultAccountGroupName: (index: number) => `Account ${index + 1}`,
      };

      const proposedName = mockRule.getDefaultAccountGroupName(startingPoint);
      expect(proposedName).toBe('Account 3');

      // Verify this name conflicts (since "Account 3" already exists)
      const nameExists = Object.values(mockWallet.groups).some(
        (g) => g.metadata.name === proposedName,
      );
      expect(nameExists).toBe(true); // Should conflict

      // The while loop would increment to find "Account 4" which would be unique
      const nextProposedName = mockRule.getDefaultAccountGroupName(
        startingPoint + 1,
      );
      expect(nextProposedName).toBe('Account 4');

      const nextNameExists = Object.values(mockWallet.groups).some(
        (g) => g.metadata.name === nextProposedName,
      );
      expect(nextNameExists).toBe(false); // Should be unique
    });

    it('thoroughly tests different naming patterns for wallet types', () => {
      // Test that the dynamic pattern detection works for different rule types
      // (Even though we don't have different patterns yet, this proves the logic works)

      const mockRule = {
        getDefaultAccountGroupName: (index: number) =>
          `Custom Pattern ${index + 1}`,
        getComputedAccountGroupName: () => '',
      };

      // Test the pattern detection logic would work
      const sampleName = mockRule.getDefaultAccountGroupName(0); // "Custom Pattern 1"
      const pattern = sampleName.replace('1', '\\d+'); // "Custom Pattern \d+"
      const regex = new RegExp(`^${pattern}$`, 'u');

      // Verify pattern matching works
      expect(regex.test('Custom Pattern 1')).toBe(true);
      expect(regex.test('Custom Pattern 2')).toBe(true);
      expect(regex.test('Custom Pattern 10')).toBe(true);
      expect(regex.test('Account 1')).toBe(false); // Different pattern
      expect(regex.test('Custom Pattern')).toBe(false); // Missing number

      // Test number extraction
      // Test pattern extraction logic with sample names
      // "Custom Pattern 1" -> 0, "Custom Pattern 5" -> 4, "Custom Pattern 10" -> 9
      const extractedNumbers = [0, 4, 9];

      expect(extractedNumbers).toStrictEqual([0, 4, 9]); // Proves extraction works
    });
  });

  describe('actions', () => {
    const walletId = toMultichainAccountWalletId(MOCK_HD_KEYRING_1.metadata.id);
    const groupId = toMultichainAccountGroupId(
      walletId,
      MOCK_HD_ACCOUNT_2.options.entropy.groupIndex,
    );

    it('gets a multichain account with AccountTreeController:getSelectedAccountGroup', () => {
      const spy = jest.spyOn(
        AccountTreeController.prototype,
        'getSelectedAccountGroup',
      );

      const { controller, messenger } = setup({
        accounts: [MOCK_HD_ACCOUNT_1],
        keyrings: [MOCK_HD_KEYRING_1],
      });

      controller.init();

      messenger.call('AccountTreeController:getSelectedAccountGroup');
      expect(spy).toHaveBeenCalled();
    });

    it('gets a multichain account with AccountTreeController:setSelectedAccountGroup', () => {
      const spy = jest.spyOn(
        AccountTreeController.prototype,
        'setSelectedAccountGroup',
      );

      const { controller, messenger } = setup({
        accounts: [MOCK_HD_ACCOUNT_1],
        keyrings: [MOCK_HD_KEYRING_1],
      });

      controller.init();

      messenger.call('AccountTreeController:setSelectedAccountGroup', groupId);
      expect(spy).toHaveBeenCalledWith(groupId);
    });

    it('gets a multichain account with AccountTreeController:getAccountsFromSelectedAccountGroup', () => {
      const spy = jest.spyOn(
        AccountTreeController.prototype,
        'getAccountsFromSelectedAccountGroup',
      );

      const { controller, messenger } = setup({
        accounts: [MOCK_HD_ACCOUNT_1],
        keyrings: [MOCK_HD_KEYRING_1],
      });

      controller.init();

      messenger.call(
        'AccountTreeController:getAccountsFromSelectedAccountGroup',
      );
      expect(spy).toHaveBeenCalled();
    });

    it('gets a multichain account with AccountTreeController:setAccountWalletName', () => {
      const spy = jest.spyOn(
        AccountTreeController.prototype,
        'setAccountWalletName',
      );

      const { controller, messenger } = setup({
        accounts: [MOCK_HD_ACCOUNT_1],
        keyrings: [MOCK_HD_KEYRING_1],
      });

      controller.init();

      const name = 'Test';

      messenger.call(
        'AccountTreeController:setAccountWalletName',
        walletId,
        name,
      );
      expect(spy).toHaveBeenCalledWith(walletId, name);
    });

    it('gets a multichain account with AccountTreeController:setAccountGroupName', () => {
      const spy = jest.spyOn(
        AccountTreeController.prototype,
        'setAccountGroupName',
      );

      const { controller, messenger } = setup({
        accounts: [MOCK_HD_ACCOUNT_1],
        keyrings: [MOCK_HD_KEYRING_1],
      });

      controller.init();

      const name = 'Test';

      messenger.call(
        'AccountTreeController:setAccountGroupName',
        groupId,
        name,
      );
      expect(spy).toHaveBeenCalledWith(groupId, name);
    });

    it('gets a multichain account with AccountTreeController:setAccountGroupPinned', () => {
      const spy = jest.spyOn(
        AccountTreeController.prototype,
        'setAccountGroupPinned',
      );

      const { controller, messenger } = setup({
        accounts: [MOCK_HD_ACCOUNT_1],
        keyrings: [MOCK_HD_KEYRING_1],
      });

      controller.init();

      const pinned = true;

      messenger.call(
        'AccountTreeController:setAccountGroupPinned',
        groupId,
        pinned,
      );
      expect(spy).toHaveBeenCalledWith(groupId, pinned);
    });

    it('gets a multichain account with AccountTreeController:setAccountGroupHidden', () => {
      const spy = jest.spyOn(
        AccountTreeController.prototype,
        'setAccountGroupHidden',
      );

      const { controller, messenger } = setup({
        accounts: [MOCK_HD_ACCOUNT_1],
        keyrings: [MOCK_HD_KEYRING_1],
      });

      controller.init();

      const hidden = false;

      messenger.call(
        'AccountTreeController:setAccountGroupHidden',
        groupId,
        hidden,
      );
      expect(spy).toHaveBeenCalledWith(groupId, hidden);
    });
  });

  describe('Event Emissions', () => {
    it('does NOT emit accountTreeChange when tree is initialized', () => {
      const { controller, messenger } = setup({
        accounts: [MOCK_HD_ACCOUNT_1],
        keyrings: [MOCK_HD_KEYRING_1],
      });

      const accountTreeChangeListener = jest.fn();
      messenger.subscribe(
        'AccountTreeController:accountTreeChange',
        accountTreeChangeListener,
      );

      controller.init();

      expect(accountTreeChangeListener).not.toHaveBeenCalled();
    });

    it('emits accountTreeChange when account is added', () => {
      const { controller, messenger } = setup({
        accounts: [MOCK_HD_ACCOUNT_1],
        keyrings: [MOCK_HD_KEYRING_1],
      });

      const accountTreeChangeListener = jest.fn();
      messenger.subscribe(
        'AccountTreeController:accountTreeChange',
        accountTreeChangeListener,
      );

      controller.init();
      jest.clearAllMocks();

      messenger.publish('AccountsController:accountAdded', {
        ...MOCK_HD_ACCOUNT_2,
      });

      expect(accountTreeChangeListener).toHaveBeenCalledWith(
        controller.state.accountTree,
      );
      expect(accountTreeChangeListener).toHaveBeenCalledTimes(1);
    });

    it('emits accountTreeChange when account is removed', () => {
      const { controller, messenger } = setup({
        accounts: [MOCK_HD_ACCOUNT_1, MOCK_HD_ACCOUNT_2],
        keyrings: [MOCK_HD_KEYRING_1],
      });

      const accountTreeChangeListener = jest.fn();
      messenger.subscribe(
        'AccountTreeController:accountTreeChange',
        accountTreeChangeListener,
      );

      controller.init();
      jest.clearAllMocks();

      messenger.publish(
        'AccountsController:accountRemoved',
        MOCK_HD_ACCOUNT_2.id,
      );

      expect(accountTreeChangeListener).toHaveBeenCalledWith(
        controller.state.accountTree,
      );
      expect(accountTreeChangeListener).toHaveBeenCalledTimes(1);
    });

    it('emits selectedAccountGroupChange when account removal causes empty group and auto-selection', () => {
      // Set up with two accounts in different groups to ensure group change on removal
      const { controller, messenger } = setup({
        accounts: [MOCK_HD_ACCOUNT_1, MOCK_SNAP_ACCOUNT_1],
        keyrings: [MOCK_HD_KEYRING_1, MOCK_HD_KEYRING_2],
      });

      const selectedAccountGroupChangeListener = jest.fn();
      messenger.subscribe(
        'AccountTreeController:selectedAccountGroupChange',
        selectedAccountGroupChangeListener,
      );

      controller.init();

      // Set selected group to be the group we're about to empty
      const walletId = toMultichainAccountWalletId(
        MOCK_HD_KEYRING_2.metadata.id,
      );
      const groupId = toMultichainAccountGroupId(walletId, 1);
      controller.setSelectedAccountGroup(groupId);

      jest.clearAllMocks();

      // Remove the only account in the selected group, which should trigger auto-selection
      messenger.publish(
        'AccountsController:accountRemoved',
        MOCK_SNAP_ACCOUNT_1.id,
      );

      const newSelectedGroup =
        controller.state.accountTree.selectedAccountGroup;

      expect(selectedAccountGroupChangeListener).toHaveBeenCalledWith(
        newSelectedGroup,
        groupId,
      );
      expect(selectedAccountGroupChangeListener).toHaveBeenCalledTimes(1);
    });

    it('emits selectedAccountGroupChange when tree is initialized', () => {
      const { controller, messenger, mocks } = setup({
        accounts: [MOCK_HD_ACCOUNT_1],
        keyrings: [MOCK_HD_KEYRING_1],
      });

      mocks.AccountsController.getSelectedMultichainAccount.mockImplementation(
        () => MOCK_HD_ACCOUNT_1,
      );

      const selectedAccountGroupChangeListener = jest.fn();
      messenger.subscribe(
        'AccountTreeController:selectedAccountGroupChange',
        selectedAccountGroupChangeListener,
      );

      controller.init();

      const defaultAccountGroupId = toMultichainAccountGroupId(
        toMultichainAccountWalletId(MOCK_HD_ACCOUNT_1.options.entropy.id),
        MOCK_HD_ACCOUNT_1.options.entropy.groupIndex,
      );

      expect(selectedAccountGroupChangeListener).toHaveBeenCalledWith(
        defaultAccountGroupId,
        '',
      );
    });

    it('emits selectedAccountGroupChange when tree is re-initialized and current selected group no longer exists', () => {
      const { controller, messenger, mocks } = setup({
        accounts: [MOCK_HD_ACCOUNT_1],
        keyrings: [MOCK_HD_KEYRING_1],
      });

      mocks.AccountsController.getSelectedMultichainAccount.mockImplementation(
        () => MOCK_HD_ACCOUNT_1,
      );

      controller.init();

      const defaultAccountGroupId = toMultichainAccountGroupId(
        toMultichainAccountWalletId(MOCK_HD_ACCOUNT_1.options.entropy.id),
        MOCK_HD_ACCOUNT_1.options.entropy.groupIndex,
      );

      expect(controller.state.accountTree.selectedAccountGroup).toStrictEqual(
        defaultAccountGroupId,
      );

      const selectedAccountGroupChangeListener = jest.fn();
      messenger.subscribe(
        'AccountTreeController:selectedAccountGroupChange',
        selectedAccountGroupChangeListener,
      );

      mocks.AccountsController.accounts = [MOCK_HD_ACCOUNT_2];
      mocks.KeyringController.keyrings = [MOCK_HD_KEYRING_2];
      mocks.AccountsController.getSelectedMultichainAccount.mockImplementation(
        () => MOCK_HD_ACCOUNT_2,
      );

      controller.init();

      const oldDefaultAccountGroupId = defaultAccountGroupId;
      const newDefaultAccountGroupId = toMultichainAccountGroupId(
        toMultichainAccountWalletId(MOCK_HD_ACCOUNT_2.options.entropy.id),
        MOCK_HD_ACCOUNT_2.options.entropy.groupIndex,
      );

      expect(controller.state.accountTree.selectedAccountGroup).toStrictEqual(
        newDefaultAccountGroupId,
      );
      expect(selectedAccountGroupChangeListener).toHaveBeenCalledWith(
        newDefaultAccountGroupId,
        oldDefaultAccountGroupId,
      );
    });

    it('emits selectedAccountGroupChange when setSelectedAccountGroup is called', () => {
      // Use different keyring types to ensure different groups
      const { controller, messenger } = setup({
        accounts: [MOCK_HD_ACCOUNT_1, MOCK_SNAP_ACCOUNT_1],
        keyrings: [MOCK_HD_KEYRING_1, MOCK_HD_KEYRING_2],
      });

      const selectedAccountGroupChangeListener = jest.fn();
      messenger.subscribe(
        'AccountTreeController:selectedAccountGroupChange',
        selectedAccountGroupChangeListener,
      );

      controller.init();

      const initialSelectedGroup =
        controller.state.accountTree.selectedAccountGroup;
      const walletId = toMultichainAccountWalletId(
        MOCK_HD_KEYRING_2.metadata.id,
      );
      const targetGroupId = toMultichainAccountGroupId(walletId, 1);

      jest.clearAllMocks();

      controller.setSelectedAccountGroup(targetGroupId);

      expect(selectedAccountGroupChangeListener).toHaveBeenCalledWith(
        targetGroupId,
        initialSelectedGroup,
      );
      expect(selectedAccountGroupChangeListener).toHaveBeenCalledTimes(1);
    });

    it('emits selectedAccountGroupChange when selected account changes via AccountsController', () => {
      // Use different keyring types to ensure different groups
      const { controller, messenger } = setup({
        accounts: [MOCK_HD_ACCOUNT_1, MOCK_SNAP_ACCOUNT_1],
        keyrings: [MOCK_HD_KEYRING_1, MOCK_HD_KEYRING_2],
      });

      const selectedAccountGroupChangeListener = jest.fn();
      messenger.subscribe(
        'AccountTreeController:selectedAccountGroupChange',
        selectedAccountGroupChangeListener,
      );

      controller.init();

      const initialSelectedGroup =
        controller.state.accountTree.selectedAccountGroup;

      jest.clearAllMocks();

      messenger.publish(
        'AccountsController:selectedAccountChange',
        MOCK_SNAP_ACCOUNT_1,
      );

      const newSelectedGroup =
        controller.state.accountTree.selectedAccountGroup;

      expect(selectedAccountGroupChangeListener).toHaveBeenCalledWith(
        newSelectedGroup,
        initialSelectedGroup,
      );
      expect(selectedAccountGroupChangeListener).toHaveBeenCalledTimes(1);
    });

    it('does NOT emit selectedAccountGroupChange when the same account group is already selected', () => {
      const { controller, messenger } = setup({
        accounts: [MOCK_HD_ACCOUNT_1],
        keyrings: [MOCK_HD_KEYRING_1],
      });

      const selectedAccountGroupChangeListener = jest.fn();
      messenger.subscribe(
        'AccountTreeController:selectedAccountGroupChange',
        selectedAccountGroupChangeListener,
      );

      controller.init();

      jest.clearAllMocks();

      // Try to trigger selectedAccountChange with same account
      messenger.publish(
        'AccountsController:selectedAccountChange',
        MOCK_HD_ACCOUNT_1,
      );

      expect(selectedAccountGroupChangeListener).not.toHaveBeenCalled();
    });

    it('does NOT emit selectedAccountGroupChange when setSelectedAccountGroup is called with same group', () => {
      const { controller, messenger } = setup({
        accounts: [MOCK_HD_ACCOUNT_1],
        keyrings: [MOCK_HD_KEYRING_1],
      });

      const selectedAccountGroupChangeListener = jest.fn();
      messenger.subscribe(
        'AccountTreeController:selectedAccountGroupChange',
        selectedAccountGroupChangeListener,
      );

      controller.init();

      const walletId = toMultichainAccountWalletId(
        MOCK_HD_KEYRING_1.metadata.id,
      );
      const groupId = toMultichainAccountGroupId(walletId, 0);

      jest.clearAllMocks();

      controller.setSelectedAccountGroup(groupId);

      expect(selectedAccountGroupChangeListener).not.toHaveBeenCalled();
    });
  });

  describe('syncWithUserStorage', () => {
    beforeEach(() => {
      jest.clearAllMocks();
    });

    it('calls performFullSync on the syncing service', async () => {
      // Spy on the BackupAndSyncService constructor and methods
      const performFullSyncSpy = jest.spyOn(
        BackupAndSyncService.prototype,
        'performFullSync',
      );

      const { controller } = setup({
        accounts: [MOCK_HARDWARE_ACCOUNT_1], // Use hardware account to avoid entropy calls
        keyrings: [MOCK_HD_KEYRING_1],
      });

      controller.init();

      await controller.syncWithUserStorage();

      expect(performFullSyncSpy).toHaveBeenCalledTimes(1);
    });

    it('handles sync errors gracefully', async () => {
      const syncError = new Error('Sync failed');
      const performFullSyncSpy = jest
        .spyOn(BackupAndSyncService.prototype, 'performFullSync')
        .mockRejectedValue(syncError);

      const { controller } = setup({
        accounts: [MOCK_HARDWARE_ACCOUNT_1], // Use hardware account to avoid entropy calls
        keyrings: [MOCK_HD_KEYRING_1],
      });

      controller.init();

      await expect(controller.syncWithUserStorage()).rejects.toThrow(
        syncError.message,
      );
      expect(performFullSyncSpy).toHaveBeenCalledTimes(1);
    });
  });

  describe('syncWithUserStorageAtLeastOnce', () => {
    beforeEach(() => {
      jest.clearAllMocks();
    });

    it('calls performFullSyncAtLeastOnce on the syncing service', async () => {
      // Spy on the BackupAndSyncService constructor and methods
      const performFullSyncAtLeastOnceSpy = jest.spyOn(
        BackupAndSyncService.prototype,
        'performFullSyncAtLeastOnce',
      );

      const { controller } = setup({
        accounts: [MOCK_HARDWARE_ACCOUNT_1], // Use hardware account to avoid entropy calls
        keyrings: [MOCK_HD_KEYRING_1],
      });

      controller.init();

      await controller.syncWithUserStorageAtLeastOnce();

      expect(performFullSyncAtLeastOnceSpy).toHaveBeenCalledTimes(1);
    });

    it('handles sync errors gracefully', async () => {
      const syncError = new Error('Sync failed');
      const performFullSyncAtLeastOnceSpy = jest
        .spyOn(BackupAndSyncService.prototype, 'performFullSyncAtLeastOnce')
        .mockRejectedValue(syncError);

      const { controller } = setup({
        accounts: [MOCK_HARDWARE_ACCOUNT_1], // Use hardware account to avoid entropy calls
        keyrings: [MOCK_HD_KEYRING_1],
      });

      controller.init();

      await expect(controller.syncWithUserStorageAtLeastOnce()).rejects.toThrow(
        syncError.message,
      );
      expect(performFullSyncAtLeastOnceSpy).toHaveBeenCalledTimes(1);
    });
  });

  describe('UserStorageController:stateChange subscription', () => {
    beforeEach(() => {
      jest.clearAllMocks();
    });

    it('calls BackupAndSyncService.handleUserStorageStateChange', () => {
      const handleUserStorageStateChangeSpy = jest.spyOn(
        BackupAndSyncService.prototype,
        'handleUserStorageStateChange',
      );
      const { controller, messenger } = setup({
        accounts: [MOCK_HD_ACCOUNT_1],
        keyrings: [MOCK_HD_KEYRING_1],
      });

      controller.init();

      messenger.publish(
        'UserStorageController:stateChange',
        {
          isBackupAndSyncEnabled: false,
          isAccountSyncingEnabled: true,
          isBackupAndSyncUpdateLoading: false,
          isContactSyncingEnabled: false,
          isContactSyncingInProgress: false,
        },
        [],
      );

      expect(handleUserStorageStateChangeSpy).toHaveBeenCalled();
      expect(handleUserStorageStateChangeSpy).toHaveBeenCalledTimes(1);
    });
  });

  describe('clearPersistedMetadataAndSyncingState', () => {
    it('clears all persisted metadata and syncing state', () => {
      const { controller } = setup({
        accounts: [MOCK_HD_ACCOUNT_1],
        keyrings: [MOCK_HD_KEYRING_1],
      });

      controller.init();

      // Set some metadata first
      controller.setAccountGroupName(
        'entropy:mock-keyring-id-1/0',
        'Test Group',
      );
      controller.setAccountWalletName(
        'entropy:mock-keyring-id-1',
        'Test Wallet',
      );

      // Verify metadata exists
      expect(controller.state.accountGroupsMetadata).not.toStrictEqual({});
      expect(controller.state.accountWalletsMetadata).not.toStrictEqual({});

      // Clear the metadata
      controller.clearState();

      // Verify everything is cleared
      expect(controller.state).toStrictEqual(
        getDefaultAccountTreeControllerState(),
      );
    });
  });

  describe('backup and sync config initialization', () => {
    it('initializes backup and sync config with provided analytics callback', async () => {
      const mockAnalyticsCallback = jest.fn();

      const { controller } = setup({
        accounts: [MOCK_HD_ACCOUNT_1],
        keyrings: [MOCK_HD_KEYRING_1],
        config: {
          backupAndSync: {
            isAccountSyncingEnabled: true,
            isBackupAndSyncEnabled: true,
            onBackupAndSyncEvent: mockAnalyticsCallback,
          },
        },
      });

      controller.init();

      // Verify config is initialized - controller should be defined and working
      expect(controller).toBeDefined();
      expect(controller.state).toBeDefined();

      // Test that the analytics callback can be accessed through the backup and sync service
      // We'll trigger a sync to test the callback (this should cover the callback invocation)
      await controller.syncWithUserStorage();
      expect(mockAnalyticsCallback).toHaveBeenCalled();
    });

    it('initializes backup and sync config with default values when no config provided', () => {
      const { controller } = setup({
        accounts: [MOCK_HD_ACCOUNT_1],
        keyrings: [MOCK_HD_KEYRING_1],
      });

      controller.init();

      // Verify controller works without config (tests default config initialization)
      expect(controller).toBeDefined();
      expect(controller.state).toBeDefined();
    });
  });

  describe('metadata', () => {
    it('includes expected state in debug snapshots', () => {
      const { controller } = setup();

      expect(
        deriveStateFromMetadata(
          controller.state,
          controller.metadata,
          'anonymous',
        ),
      ).toMatchInlineSnapshot(`Object {}`);
    });

    it('includes expected state in state logs', () => {
      const { controller } = setup();

      expect(
        deriveStateFromMetadata(
          controller.state,
          controller.metadata,
          'includeInStateLogs',
        ),
      ).toMatchInlineSnapshot(`
        Object {
          "accountGroupsMetadata": Object {},
          "accountTree": Object {
            "selectedAccountGroup": "",
            "wallets": Object {},
          },
          "accountWalletsMetadata": Object {},
          "hasAccountTreeSyncingSyncedAtLeastOnce": false,
        }
      `);
    });

    it('persists expected state', () => {
      const { controller } = setup();

      expect(
        deriveStateFromMetadata(
          controller.state,
          controller.metadata,
          'persist',
        ),
      ).toMatchInlineSnapshot(`
        Object {
          "accountGroupsMetadata": Object {},
          "accountWalletsMetadata": Object {},
          "hasAccountTreeSyncingSyncedAtLeastOnce": false,
        }
      `);
    });

    it('exposes expected state to UI', () => {
      const { controller } = setup();

      expect(
        deriveStateFromMetadata(
          controller.state,
          controller.metadata,
          'usedInUi',
        ),
      ).toMatchInlineSnapshot(`
        Object {
          "accountGroupsMetadata": Object {},
          "accountTree": Object {
            "selectedAccountGroup": "",
            "wallets": Object {},
          },
          "accountWalletsMetadata": Object {},
          "hasAccountTreeSyncingSyncedAtLeastOnce": false,
          "isAccountTreeSyncingInProgress": false,
        }
      `);
    });

    it('handles automatic conflict resolution with suffix when autoHandleConflict is true', () => {
      const { controller } = setup({
        accounts: [MOCK_HD_ACCOUNT_1],
        keyrings: [MOCK_HD_KEYRING_1],
      });

      controller.init();

      const walletId = toMultichainAccountWalletId(
        MOCK_HD_KEYRING_1.metadata.id,
      );
      const groupId = toMultichainAccountGroupId(walletId, 0);

      // Should have "Account 1"
      expect(
        controller.state.accountTree.wallets[walletId].groups[groupId].metadata
          .name,
      ).toBe('Account 1');

      // Rename to "Test Name"
      controller.setAccountGroupName(groupId, 'Test Name');
      expect(
        controller.state.accountTree.wallets[walletId].groups[groupId].metadata
          .name,
      ).toBe('Test Name');

      // Try to rename to "Test Name" again with autoHandleConflict = true
      // Since it's the same account, it should stay "Test Name" (no conflict with itself)
      controller.setAccountGroupName(groupId, 'Test Name', true);
      expect(
        controller.state.accountTree.wallets[walletId].groups[groupId].metadata
          .name,
      ).toBe('Test Name');

      // Create a second wallet to test conflict resolution
      const { controller: controller2 } = setup({
        accounts: [MOCK_HD_ACCOUNT_2],
        keyrings: [MOCK_HD_KEYRING_2],
      });

      controller2.init();

      const wallet2Id = toMultichainAccountWalletId(
        MOCK_HD_KEYRING_2.metadata.id,
      );
      const group2Id = toMultichainAccountGroupId(wallet2Id, 0);

      // Try to rename second wallet's account to "Test Name" with autoHandleConflict = true
      // Since it's a different wallet, it should be allowed (no cross-wallet conflicts)
      controller2.setAccountGroupName(group2Id, 'Test Name', true);
      expect(
        controller2.state.accountTree.wallets[wallet2Id].groups[group2Id]
          .metadata.name,
      ).toBe('Test Name');
    });

    it('validates autoHandleConflict parameter implementation', () => {
      const { controller } = setup({
        accounts: [MOCK_HD_ACCOUNT_1],
        keyrings: [MOCK_HD_KEYRING_1],
      });

      controller.init();

      const walletId = toMultichainAccountWalletId(
        MOCK_HD_KEYRING_1.metadata.id,
      );
      const groupId = toMultichainAccountGroupId(walletId, 0);

      // Test that the parameter exists and method signature is correct
      expect(typeof controller.setAccountGroupName).toBe('function');

      // Test autoHandleConflict = false (default behavior)
      controller.setAccountGroupName(groupId, 'Test Name', false);
      expect(
        controller.state.accountTree.wallets[walletId].groups[groupId].metadata
          .name,
      ).toBe('Test Name');

      // Test autoHandleConflict = true (B&S integration ready)
      controller.setAccountGroupName(groupId, 'Different Name', true);
      expect(
        controller.state.accountTree.wallets[walletId].groups[groupId].metadata
          .name,
      ).toBe('Different Name');

      // The suffix logic is implemented but will be thoroughly tested during B&S integration
      // when real conflict scenarios will be available in the test environment
    });

    it('tests autoHandleConflict functionality', () => {
      const { controller } = setup({
        accounts: [MOCK_HD_ACCOUNT_1],
        keyrings: [MOCK_HD_KEYRING_1],
      });

      controller.init();

      const walletId = toMultichainAccountWalletId(
        MOCK_HD_KEYRING_1.metadata.id,
      );
      const groupId = toMultichainAccountGroupId(walletId, 0);

      // Test autoHandleConflict = false (default behavior)
      controller.setAccountGroupName(groupId, 'Test Name', false);
      expect(
        controller.state.accountTree.wallets[walletId].groups[groupId].metadata
          .name,
      ).toBe('Test Name');

      // Test autoHandleConflict = true (B&S integration ready)
      controller.setAccountGroupName(groupId, 'Different Name', true);
      expect(
        controller.state.accountTree.wallets[walletId].groups[groupId].metadata
          .name,
      ).toBe('Different Name');

      // Test the suffix resolution logic directly using proper update method
      (
        controller as unknown as {
          update: (fn: (state: AccountTreeControllerState) => void) => void;
        }
      ).update((state) => {
        // Add conflicting groups to test suffix logic
        const wallet = state.accountTree.wallets[walletId];
        (wallet.groups as Record<string, unknown>)['conflict-1'] = {
          id: 'conflict-1',
          type: AccountGroupType.MultichainAccount,
          accounts: ['test-account-1'],
          metadata: {
            name: 'Suffix Test',
            entropy: { groupIndex: 1 },
            pinned: false,
            hidden: false,
          },
        };
        (wallet.groups as Record<string, unknown>)['conflict-2'] = {
          id: 'conflict-2',
          type: AccountGroupType.MultichainAccount,
          accounts: ['test-account-2'],
          metadata: {
            name: 'Suffix Test (2)',
            entropy: { groupIndex: 2 },
            pinned: false,
            hidden: false,
          },
        };
      });

      // Test suffix resolution directly using the public method
      const wallet = controller.state.accountTree.wallets[walletId];
      const resolvedName = controller.resolveNameConflict(
        wallet,
        groupId,
        'Suffix Test',
      );
      expect(resolvedName).toBe('Suffix Test (3)');

      // Test with no conflicts: should return "Unique Name (2)"
      const uniqueName = controller.resolveNameConflict(
        wallet,
        groupId,
        'Unique Name',
      );
      expect(uniqueName).toBe('Unique Name (2)');
    });

    it('throws error when group ID not found in tree', () => {
      const { controller } = setup({
        accounts: [MOCK_HD_ACCOUNT_1],
        keyrings: [MOCK_HD_KEYRING_1],
      });

      controller.init();

      // Try to set name for a non-existent group ID
      expect(() => {
        controller.setAccountGroupName(
          'entropy:non-existent/group-id' as AccountGroupId,
          'Test Name',
        );
      }).toThrow(
        'Account group with ID "entropy:non-existent/group-id" not found in tree',
      );
    });

    it('handles autoHandleConflict with real conflict scenario', () => {
      const { controller } = setup({
        accounts: [MOCK_HD_ACCOUNT_1],
        keyrings: [MOCK_HD_KEYRING_1],
      });

      controller.init();

      const walletId = toMultichainAccountWalletId(
        MOCK_HD_KEYRING_1.metadata.id,
      );
      const groupId = toMultichainAccountGroupId(walletId, 0);

      // Set initial name
      controller.setAccountGroupName(groupId, 'Test Name');

      // Create another group with conflicting name
      (
        controller as unknown as {
          update: (fn: (state: AccountTreeControllerState) => void) => void;
        }
      ).update((state) => {
        const wallet = state.accountTree.wallets[walletId];
        (wallet.groups as Record<string, unknown>)['conflict-group'] = {
          id: 'conflict-group',
          type: AccountGroupType.MultichainAccount,
          accounts: ['test-account'],
          metadata: {
            name: 'Conflict Name',
            entropy: { groupIndex: 1 },
            pinned: false,
            hidden: false,
          },
        };
      });

      // Try to rename first group to conflicting name with autoHandleConflict = true
      controller.setAccountGroupName(groupId, 'Conflict Name', true);

      // Should have been renamed to "Conflict Name (2)"
      expect(
        controller.state.accountTree.wallets[walletId].groups[groupId].metadata
          .name,
      ).toBe('Conflict Name (2)');
    });
  });
});<|MERGE_RESOLUTION|>--- conflicted
+++ resolved
@@ -8,10 +8,7 @@
   toMultichainAccountWalletId,
   type AccountGroupId,
 } from '@metamask/account-api';
-<<<<<<< HEAD
-=======
-import { Messenger, deriveStateFromMetadata } from '@metamask/base-controller';
->>>>>>> 09d848c4
+import { deriveStateFromMetadata } from '@metamask/base-controller/next';
 import {
   EthAccountType,
   EthMethod,
@@ -199,57 +196,7 @@
   },
 };
 
-<<<<<<< HEAD
-const mockGetSelectedAccountActionHandler = jest.fn();
-=======
-/**
- * Creates a new root messenger instance for testing.
- *
- * @returns A new Messenger instance.
- */
-function getRootMessenger() {
-  return new Messenger<
-    AccountTreeControllerActions | AllowedActions,
-    AccountTreeControllerEvents | AllowedEvents
-  >();
-}
-
-/**
- * Retrieves a restricted messenger for the AccountTreeController.
- *
- * @param messenger - The root messenger instance. Defaults to a new Messenger created by getRootMessenger().
- * @returns The restricted messenger for the AccountTreeController.
- */
-function getAccountTreeControllerMessenger(
-  messenger = getRootMessenger(),
-): AccountTreeControllerMessenger {
-  return messenger.getRestricted({
-    name: 'AccountTreeController',
-    allowedEvents: [
-      'AccountsController:accountAdded',
-      'AccountsController:accountRemoved',
-      'AccountsController:selectedAccountChange',
-      'UserStorageController:stateChange',
-      'MultichainAccountService:walletStatusChange',
-    ],
-    allowedActions: [
-      'AccountsController:listMultichainAccounts',
-      'AccountsController:getAccount',
-      'AccountsController:getSelectedMultichainAccount',
-      'AccountsController:setSelectedAccount',
-      'UserStorageController:getState',
-      'UserStorageController:performGetStorage',
-      'UserStorageController:performGetStorageAllFeatureEntries',
-      'UserStorageController:performSetStorage',
-      'UserStorageController:performBatchSetStorage',
-      'AuthenticationController:getSessionProfile',
-      'MultichainAccountService:createMultichainAccountGroup',
-      'KeyringController:getState',
-      'SnapController:get',
-    ],
-  });
-}
->>>>>>> 09d848c4
+const mockGetSelectedMultichainAccountActionHandler = jest.fn();
 
 /**
  * Sets up the AccountTreeController for testing.
@@ -379,17 +326,8 @@
       mocks.AccountsController.getAccount,
     );
 
-<<<<<<< HEAD
-    // Mock AccountsController:getSelectedAccount to return the first account
-    accountsControllerMessenger.registerActionHandler(
-      'AccountsController:getSelectedAccount',
-      mockGetSelectedAccountActionHandler,
-    );
-    mockGetSelectedAccountActionHandler.mockImplementation(
-=======
     // Mock AccountsController:getSelectedMultichainAccount to return the first account
     mocks.AccountsController.getSelectedMultichainAccount.mockImplementation(
->>>>>>> 09d848c4
       () => accounts[0] || MOCK_HD_ACCOUNT_1,
     );
     messenger.registerActionHandler(
@@ -1386,25 +1324,6 @@
     });
   });
 
-<<<<<<< HEAD
-  describe('on AccountsController:accountRenamed', () => {
-    it('renames a group in the tree if the renamed internal account is of EVM type, the group name is default and the internal account name is not default', () => {
-      const { controller, accountsControllerMessenger } = setup({
-        accounts: [MOCK_HD_ACCOUNT_1],
-        keyrings: [MOCK_HD_KEYRING_1],
-      });
-      controller.init();
-
-      const newName = 'New Account Name';
-      accountsControllerMessenger.publish('AccountsController:accountRenamed', {
-        ...MOCK_HD_ACCOUNT_1,
-        metadata: {
-          ...MOCK_HD_ACCOUNT_1.metadata,
-          name: newName,
-        },
-      });
-
-=======
   describe('on MultichainAccountService:walletStatusUpdate', () => {
     it('updates the wallet status accordingly', () => {
       const { controller, messenger } = setup({
@@ -1413,93 +1332,10 @@
       });
       controller.init();
 
->>>>>>> 09d848c4
       const walletId = toMultichainAccountWalletId(
         MOCK_HD_KEYRING_1.metadata.id,
       );
 
-<<<<<<< HEAD
-      expect(
-        controller.state.accountTree.wallets[walletId]?.groups[group],
-      ).toBeDefined();
-      expect(
-        controller.state.accountTree.wallets[walletId]?.groups[group].metadata
-          .name,
-      ).toBe(newName);
-      expect(
-        controller.state.accountTree.wallets[walletId]?.groups[group].accounts,
-      ).toContain(MOCK_HD_ACCOUNT_1.id);
-      expect(
-        controller.state.accountTree.wallets[walletId]?.metadata.name,
-      ).toBe('Wallet 1');
-    });
-
-    it('does not rename a group in the tree if the renamed internal account is of EVM type, but the group name is not default', () => {
-      const { controller, accountsControllerMessenger } = setup({
-        accounts: [MOCK_HD_ACCOUNT_1],
-        keyrings: [MOCK_HD_KEYRING_1],
-      });
-      controller.init();
-      const newName = 'New Account Name';
-      const customGroupName = 'Old Group Name';
-      const groupId = toMultichainAccountGroupId(
-        toMultichainAccountWalletId(MOCK_HD_KEYRING_1.metadata.id),
-        MOCK_HD_ACCOUNT_1.options.entropy.groupIndex,
-      );
-      controller.setAccountGroupName(
-        groupId,
-        customGroupName, // Set a non-default group name
-      );
-
-      accountsControllerMessenger.publish('AccountsController:accountRenamed', {
-        ...MOCK_HD_ACCOUNT_1,
-        metadata: {
-          ...MOCK_HD_ACCOUNT_1.metadata,
-          name: newName,
-        },
-      });
-
-      const walletId = toMultichainAccountWalletId(
-        MOCK_HD_KEYRING_1.metadata.id,
-      );
-      const group = toMultichainAccountGroupId(
-        walletId,
-        MOCK_HD_ACCOUNT_1.options.entropy.groupIndex,
-      );
-
-      expect(
-        controller.state.accountTree.wallets[walletId]?.groups[group],
-      ).toBeDefined();
-      expect(
-        controller.state.accountTree.wallets[walletId]?.groups[group].metadata
-          .name,
-      ).toBe(customGroupName); // Should not change
-      expect(
-        controller.state.accountTree.wallets[walletId]?.groups[group].accounts,
-      ).toContain(MOCK_HD_ACCOUNT_1.id);
-      expect(
-        controller.state.accountTree.wallets[walletId]?.metadata.name,
-      ).toBe('Wallet 1'); // Should not change
-    });
-
-    it('does not rename a group in the tree if the renamed internal account is of EVM type, the group name is default and the internal account name is also default', () => {
-      const { controller, accountsControllerMessenger } = setup({
-        accounts: [MOCK_HD_ACCOUNT_1],
-        keyrings: [MOCK_HD_KEYRING_1],
-      });
-      controller.init();
-
-      accountsControllerMessenger.publish('AccountsController:accountRenamed', {
-        ...MOCK_HD_ACCOUNT_1,
-        metadata: {
-          ...MOCK_HD_ACCOUNT_1.metadata,
-          name: MOCK_HD_ACCOUNT_2.metadata.name, // Default name
-        },
-      });
-
-      const walletId = toMultichainAccountWalletId(
-        MOCK_HD_KEYRING_1.metadata.id,
-=======
       expect(controller.state.accountTree.wallets[walletId]?.status).toBe(
         'ready',
       );
@@ -1508,53 +1344,13 @@
         'MultichainAccountService:walletStatusChange',
         walletId,
         'in-progress:alignment',
->>>>>>> 09d848c4
       );
       expect(controller.state.accountTree.wallets[walletId]?.status).toBe(
         'in-progress:alignment',
       );
 
-<<<<<<< HEAD
-      expect(
-        controller.state.accountTree.wallets[walletId]?.groups[group],
-      ).toBeDefined();
-      expect(
-        controller.state.accountTree.wallets[walletId]?.groups[group].metadata
-          .name,
-      ).toBe(MOCK_HD_ACCOUNT_1.metadata.name); // Should not change
-      expect(
-        controller.state.accountTree.wallets[walletId]?.groups[group].accounts,
-      ).toContain(MOCK_HD_ACCOUNT_1.id);
-      expect(
-        controller.state.accountTree.wallets[walletId]?.metadata.name,
-      ).toBe('Wallet 1'); // Should not change
-    });
-
-    it('does not rename an account in the tree if the renamed internal account is not of EVM type', () => {
-      const { controller, accountsControllerMessenger } = setup({
-        accounts: [MOCK_HD_ACCOUNT_1],
-        keyrings: [MOCK_HD_KEYRING_1],
-      });
-      controller.init();
-
-      const newName = 'New Account Name';
-      accountsControllerMessenger.publish('AccountsController:accountRenamed', {
-        ...MOCK_HD_ACCOUNT_1,
-        type: SolAccountType.DataAccount, // Not an EVM account type
-        metadata: {
-          ...MOCK_HD_ACCOUNT_1.metadata,
-          name: newName,
-        },
-      });
-
-      const walletId = toMultichainAccountWalletId(
-        MOCK_HD_KEYRING_1.metadata.id,
-      );
-      const group = toMultichainAccountGroupId(
-=======
       messenger.publish(
         'MultichainAccountService:walletStatusChange',
->>>>>>> 09d848c4
         walletId,
         'ready',
       );
@@ -1816,19 +1612,10 @@
         keyrings: [MOCK_HD_KEYRING_1, MOCK_HD_KEYRING_2],
       });
 
-<<<<<<< HEAD
       // Mock action handler BEFORE init
-      mockGetSelectedAccountActionHandler.mockReturnValue(EMPTY_ACCOUNT_MOCK);
-=======
-      // Unregister existing handler and register new one BEFORE init
-      messenger.unregisterActionHandler(
-        'AccountsController:getSelectedMultichainAccount',
-      );
-      messenger.registerActionHandler(
-        'AccountsController:getSelectedMultichainAccount',
-        () => EMPTY_ACCOUNT_MOCK,
-      );
->>>>>>> 09d848c4
+      mockGetSelectedMultichainAccountActionHandler.mockReturnValue(
+        EMPTY_ACCOUNT_MOCK,
+      );
 
       controller.init();
 
@@ -1856,17 +1643,9 @@
         id: 'unknown-account-id',
       };
 
-<<<<<<< HEAD
-      mockGetSelectedAccountActionHandler.mockReturnValue(unknownAccount);
-=======
-      messenger.unregisterActionHandler(
-        'AccountsController:getSelectedMultichainAccount',
-      );
-      messenger.registerActionHandler(
-        'AccountsController:getSelectedMultichainAccount',
-        () => unknownAccount,
-      );
->>>>>>> 09d848c4
+      mockGetSelectedMultichainAccountActionHandler.mockReturnValue(
+        unknownAccount,
+      );
 
       controller.init();
 
@@ -1882,30 +1661,16 @@
       expect(controller.getSelectedAccountGroup()).toBe(expectedGroupId1);
     });
 
-<<<<<<< HEAD
-    it('returns empty string when no wallets exist and getSelectedAccount returns EMPTY_ACCOUNT', () => {
-      const { controller } = setup({
-=======
     it('returns empty string when no wallets exist and getSelectedMultichainAccount returns EMPTY_ACCOUNT', () => {
-      const { controller, messenger } = setup({
->>>>>>> 09d848c4
+      const { controller } = setup({
         accounts: [],
         keyrings: [],
       });
 
-<<<<<<< HEAD
       // Mock getSelectedAccount to return EMPTY_ACCOUNT_MOCK (id is '') BEFORE init
-      mockGetSelectedAccountActionHandler.mockReturnValue(EMPTY_ACCOUNT_MOCK);
-=======
-      // Mock getSelectedMultichainAccount to return EMPTY_ACCOUNT_MOCK (id is '') BEFORE init
-      messenger.unregisterActionHandler(
-        'AccountsController:getSelectedMultichainAccount',
-      );
-      messenger.registerActionHandler(
-        'AccountsController:getSelectedMultichainAccount',
-        () => EMPTY_ACCOUNT_MOCK,
-      );
->>>>>>> 09d848c4
+      mockGetSelectedMultichainAccountActionHandler.mockReturnValue(
+        EMPTY_ACCOUNT_MOCK,
+      );
 
       controller.init();
 
