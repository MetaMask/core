--- conflicted
+++ resolved
@@ -1142,14 +1142,7 @@
                   id: walletId1Group,
                   type: AccountGroupType.SingleAccount,
                   metadata: {
-<<<<<<< HEAD
-                    name: MOCK_SIMPLE_ACCOUNT_1.metadata.name,
-=======
                     name: 'Account 1',
-                    entropy: {
-                      groupIndex: mockHdAccount1.options.entropy.groupIndex,
-                    },
->>>>>>> 5f58199c
                     pinned: false,
                     hidden: false,
                   },
@@ -1217,14 +1210,7 @@
                   id: walletId1Group2,
                   type: AccountGroupType.SingleAccount,
                   metadata: {
-<<<<<<< HEAD
-                    name: MOCK_SIMPLE_ACCOUNT_2.metadata.name,
-=======
                     name: 'Account 2',
-                    entropy: {
-                      groupIndex: mockHdAccount2.options.entropy.groupIndex,
-                    },
->>>>>>> 5f58199c
                     pinned: false,
                     hidden: false,
                   },
