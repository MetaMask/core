{
  "name": "@metamask/core-monorepo",
<<<<<<< HEAD
  "version": "199.0.0",
=======
  "version": "200.0.0",
>>>>>>> aa92f318
  "private": true,
  "description": "Monorepo for packages shared between MetaMask clients",
  "repository": {
    "type": "git",
    "url": "https://github.com/MetaMask/core.git"
  },
  "files": [],
  "workspaces": [
    "packages/*"
  ],
  "scripts": {
    "build": "yarn run build:source && yarn run build:types",
    "build:clean": "rimraf dist '**/*.tsbuildinfo' && yarn build",
    "build:docs": "yarn workspaces foreach --all --no-private --parallel --interlaced --verbose run build:docs",
    "build:source": "yarn workspaces foreach --all --no-private --parallel --interlaced --verbose run build",
    "build:types": "tsc --build tsconfig.build.json --verbose",
    "build:watch": "yarn run build --watch",
    "changelog:update": "yarn workspaces foreach --all --no-private --parallel --interlaced --verbose run changelog:update",
    "changelog:validate": "yarn workspaces foreach --all --no-private --parallel --interlaced --verbose run changelog:validate",
    "create-package": "ts-node scripts/create-package",
    "lint": "yarn lint:eslint && yarn lint:misc --check && yarn constraints && yarn lint:dependencies",
    "lint:dependencies": "depcheck && yarn dedupe --check",
    "lint:dependencies:fix": "depcheck && yarn dedupe",
    "lint:eslint": "eslint . --cache --ext js,cjs,mjs,ts",
    "lint:fix": "yarn lint:eslint --fix && yarn lint:misc --write && yarn constraints --fix && yarn lint:dependencies:fix",
    "lint:misc": "prettier '**/*.json' '**/*.md' '!**/CHANGELOG.old.md' '**/*.yml' '!.yarnrc.yml' '!merged-packages/**' --ignore-path .gitignore",
    "prepack": "./scripts/prepack.sh",
    "prepare-preview-builds": "./scripts/prepare-preview-builds.sh",
    "publish-previews": "yarn workspaces foreach --all --no-private --parallel --verbose run publish:preview",
    "setup": "yarn install",
    "test": "yarn test:scripts --silent --collectCoverage=false --reporters=jest-silent-reporter && yarn test:packages",
    "test:clean": "yarn workspaces foreach --all --parallel --verbose run test:clean && yarn test",
    "test:packages": "yarn test:verbose --silent --collectCoverage=false --reporters=jest-silent-reporter",
    "test:scripts": "yarn jest --config ./jest.config.scripts.js --silent",
    "test:verbose": "yarn workspaces foreach --all --parallel --verbose run test:verbose",
    "update-readme-content": "ts-node scripts/update-readme-content.ts",
    "workspaces:list-versions": "./scripts/list-workspace-versions.sh"
  },
  "simple-git-hooks": {
    "pre-push": "yarn lint"
  },
  "resolutions": {
    "elliptic@6.5.4": "^6.5.7",
    "fast-xml-parser@^4.3.4": "^4.4.1",
    "tsup@^8.0.2": "patch:tsup@npm%3A8.0.2#./.yarn/patches/tsup-npm-8.0.2-86e40f68a7.patch",
    "ws@7.4.6": "^7.5.10"
  },
  "devDependencies": {
    "@babel/core": "^7.23.5",
    "@babel/plugin-transform-modules-commonjs": "^7.23.3",
    "@babel/preset-typescript": "^7.23.3",
    "@lavamoat/allow-scripts": "^3.0.4",
    "@metamask/create-release-branch": "^3.0.0",
    "@metamask/eslint-config": "^12.2.0",
    "@metamask/eslint-config-jest": "^12.1.0",
    "@metamask/eslint-config-nodejs": "^12.1.0",
    "@metamask/eslint-config-typescript": "^12.1.0",
    "@metamask/eth-block-tracker": "^10.0.0",
    "@metamask/eth-json-rpc-provider": "^4.1.3",
    "@metamask/json-rpc-engine": "^9.0.2",
    "@metamask/utils": "^9.1.0",
    "@types/jest": "^27.4.1",
    "@types/lodash": "^4.14.191",
    "@types/node": "^16.18.54",
    "@types/semver": "^7",
    "@typescript-eslint/eslint-plugin": "^5.62.0",
    "@typescript-eslint/parser": "^5.62.0",
    "@yarnpkg/types": "^4.0.0",
    "babel-jest": "^27.5.1",
    "depcheck": "^1.4.7",
    "eslint": "^8.44.0",
    "eslint-config-prettier": "^8.5.0",
    "eslint-import-resolver-typescript": "^2.5.0",
    "eslint-interactive": "^10.8.0",
    "eslint-plugin-import": "2.26.0",
    "eslint-plugin-jest": "^27.1.5",
    "eslint-plugin-jsdoc": "^39.9.1",
    "eslint-plugin-n": "^15.7.0",
    "eslint-plugin-prettier": "^4.2.1",
    "eslint-plugin-promise": "^6.1.1",
    "execa": "^5.0.0",
    "isomorphic-fetch": "^3.0.0",
    "jest": "^27.5.1",
    "jest-silent-reporter": "^0.5.0",
    "lodash": "^4.17.21",
    "nock": "^13.3.1",
    "prettier": "^2.7.1",
    "prettier-plugin-packagejson": "^2.4.5",
    "rimraf": "^5.0.5",
    "semver": "^7.6.3",
    "simple-git-hooks": "^2.8.0",
    "ts-node": "^10.9.1",
    "tsup": "^8.0.2",
    "typescript": "~5.2.2",
    "yargs": "^17.7.2"
  },
  "packageManager": "yarn@4.2.2",
  "engines": {
    "node": "^18.18 || >=20"
  },
  "lavamoat": {
    "allowScripts": {
      "@lavamoat/preinstall-always-fail": false,
      "@keystonehq/bc-ur-registry-eth>hdkey>secp256k1": true,
      "babel-runtime>core-js": false,
      "simple-git-hooks": false,
      "tsup>esbuild": true
    }
  }
}<|MERGE_RESOLUTION|>--- conflicted
+++ resolved
@@ -1,10 +1,6 @@
 {
   "name": "@metamask/core-monorepo",
-<<<<<<< HEAD
-  "version": "199.0.0",
-=======
   "version": "200.0.0",
->>>>>>> aa92f318
   "private": true,
   "description": "Monorepo for packages shared between MetaMask clients",
   "repository": {
