--- conflicted
+++ resolved
@@ -1,10 +1,6 @@
 {
   "name": "@metamask/controllers",
-<<<<<<< HEAD
-  "version": "19.0.0-f3b7c19",
-=======
   "version": "20.0.0",
->>>>>>> a1270ae7
   "description": "Collection of platform-agnostic modules for creating secure data models for cryptocurrency wallets",
   "keywords": [
     "MetaMask",
