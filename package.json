{
  "name": "@metamask/controllers",
  "version": "23.0.0",
  "description": "Collection of platform-agnostic modules for creating secure data models for cryptocurrency wallets",
  "keywords": [
    "MetaMask",
    "Ethereum"
  ],
  "homepage": "https://github.com/MetaMask/controllers#readme",
  "bugs": {
    "url": "https://github.com/MetaMask/controllers/issues"
  },
  "repository": {
    "type": "git",
    "url": "https://github.com/MetaMask/controllers.git"
  },
  "license": "MIT",
  "main": "./dist/index.js",
  "types": "./dist/index.d.ts",
  "files": [
    "dist/"
  ],
  "scripts": {
    "setup": "yarn install && yarn allow-scripts",
    "prepublishOnly": "yarn build",
    "lint:eslint": "eslint . --cache --ext js,ts",
    "lint:misc": "prettier '**/*.json' '**/*.md' '!CHANGELOG.md' '**/*.yml' --ignore-path .gitignore",
    "lint": "yarn lint:eslint && yarn lint:misc --check",
    "lint:fix": "yarn lint:eslint --fix && yarn lint:misc --write",
    "test": "jest",
    "test:watch": "jest --watch",
    "build": "rimraf dist && tsc --project .",
    "build:watch": "yarn build --watch",
    "build:link": "yarn build && cd dist && yarn link && rm -rf node_modules && cd ..",
    "doc": "typedoc && touch docs/.nojekyll"
  },
  "dependencies": {
    "@ethereumjs/common": "^2.3.1",
    "@ethereumjs/tx": "^3.2.1",
    "@metamask/contract-metadata": "^1.31.0",
    "@metamask/metamask-eth-abis": "^2.1.0",
    "@types/uuid": "^8.3.0",
    "abort-controller": "^3.0.0",
    "async-mutex": "^0.2.6",
    "babel-runtime": "^6.26.0",
    "eth-ens-namehash": "^2.0.8",
    "eth-json-rpc-infura": "^5.1.0",
    "eth-keyring-controller": "^6.2.1",
    "eth-method-registry": "1.1.0",
    "eth-phishing-detect": "^1.1.14",
    "eth-query": "^2.1.2",
    "eth-rpc-errors": "^4.0.0",
    "eth-sig-util": "^3.0.0",
    "ethereumjs-util": "^7.0.10",
    "ethereumjs-wallet": "^1.0.1",
    "ethers": "^5.4.1",
    "ethjs-unit": "^0.1.6",
<<<<<<< HEAD
    "ethjs-util": "^0.1.6",
=======
    "human-standard-collectible-abi": "^1.0.2",
    "human-standard-multi-collectible-abi": "^1.0.4",
    "human-standard-token-abi": "^2.0.0",
>>>>>>> 45fa757b
    "immer": "^9.0.6",
    "isomorphic-fetch": "^3.0.0",
    "jsonschema": "^1.2.4",
    "multiformats": "^9.5.2",
    "nanoid": "^3.1.12",
    "punycode": "^2.1.1",
    "single-call-balance-checker-abi": "^1.0.0",
    "uuid": "^8.3.2",
    "web3": "^0.20.7",
    "web3-provider-engine": "^16.0.3"
  },
  "devDependencies": {
    "@lavamoat/allow-scripts": "^1.0.6",
    "@metamask/auto-changelog": "^2.5.0",
    "@metamask/eslint-config": "^9.0.0",
    "@metamask/eslint-config-jest": "^9.0.0",
    "@metamask/eslint-config-nodejs": "^9.0.0",
    "@metamask/eslint-config-typescript": "^9.0.1",
    "@types/jest": "^26.0.22",
    "@types/jest-when": "^2.7.3",
    "@types/node": "^14.14.31",
    "@types/punycode": "^2.1.0",
    "@types/sinon": "^9.0.10",
    "@types/web3": "^1.0.6",
    "@typescript-eslint/eslint-plugin": "^4.22.0",
    "@typescript-eslint/parser": "^4.22.0",
    "eslint": "^7.24.0",
    "eslint-config-prettier": "^8.1.0",
    "eslint-import-resolver-typescript": "^2.4.0",
    "eslint-plugin-import": "^2.22.1",
    "eslint-plugin-jest": "^24.1.5",
    "eslint-plugin-jsdoc": "^36.1.0",
    "eslint-plugin-node": "^11.1.0",
    "eslint-plugin-prettier": "^3.3.1",
    "ethjs-provider-http": "^0.1.6",
    "jest": "^26.4.2",
    "jest-environment-jsdom": "^25.0.0",
    "jest-when": "^3.4.2",
    "nock": "^13.0.7",
    "prettier": "^2.2.1",
    "prettier-plugin-packagejson": "^2.2.11",
    "rimraf": "^3.0.2",
    "sinon": "^9.2.4",
    "ts-jest": "^26.5.2",
    "typedoc": "^0.20.32",
    "typescript": "~4.2.2"
  },
  "engines": {
    "node": ">=12.0.0"
  },
  "publishConfig": {
    "access": "public",
    "registry": "https://registry.npmjs.org/"
  },
  "lavamoat": {
    "allowScripts": {
      "@lavamoat/preinstall-always-fail": false,
      "core-js": false,
      "keccak": true,
      "secp256k1": true,
      "sha3": true
    }
  }
}<|MERGE_RESOLUTION|>--- conflicted
+++ resolved
@@ -55,13 +55,7 @@
     "ethereumjs-wallet": "^1.0.1",
     "ethers": "^5.4.1",
     "ethjs-unit": "^0.1.6",
-<<<<<<< HEAD
     "ethjs-util": "^0.1.6",
-=======
-    "human-standard-collectible-abi": "^1.0.2",
-    "human-standard-multi-collectible-abi": "^1.0.4",
-    "human-standard-token-abi": "^2.0.0",
->>>>>>> 45fa757b
     "immer": "^9.0.6",
     "isomorphic-fetch": "^3.0.0",
     "jsonschema": "^1.2.4",
