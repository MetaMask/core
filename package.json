{
<<<<<<< HEAD
  "name": "@metamask/controllers-monorepo",
  "version": "32.0.1",
  "private": true,
=======
  "name": "@metamask/controllers",
  "version": "32.0.2",
>>>>>>> d6108df4
  "description": "Collection of platform-agnostic modules for creating secure data models for cryptocurrency wallets",
  "repository": {
    "type": "git",
    "url": "https://github.com/MetaMask/controllers.git"
  },
  "workspaces": [
    "packages/*"
  ],
  "scripts": {
    "build": "tsc --build tsconfig.build.json --verbose",
    "build:clean": "rimraf './**/*.tsbuildinfo' './dist'",
    "build:watch": "yarn run build --watch",
    "changelog:validate": "yarn workspaces foreach --parallel --interlaced --verbose run changelog:validate",
    "doc": "yarn workspaces foreach --parallel --interlaced --verbose run doc",
    "lint": "yarn lint:eslint && yarn lint:misc --check && yarn constraints",
    "lint:eslint": "eslint . --cache --ext js,ts",
    "lint:fix": "yarn lint:eslint --fix && yarn lint:misc --write && yarn constraints --fix",
    "lint:misc": "prettier '**/*.json' '**/*.md' '!**/CHANGELOG.md' '!**/CHANGELOG.old.md' '**/*.yml' '!.yarnrc.yml' --ignore-path .gitignore",
    "prepack": "./scripts/prepack.sh",
    "setup": "yarn install",
    "test": "yarn workspaces foreach --verbose run test"
  },
  "simple-git-hooks": {
    "pre-push": "yarn lint"
  },
  "dependencies": {
    "@lavamoat/allow-scripts": "^2.0.2",
    "@metamask/eslint-config": "^9.0.0",
    "@metamask/eslint-config-jest": "^9.0.0",
    "@metamask/eslint-config-nodejs": "^9.0.0",
    "@metamask/eslint-config-typescript": "^9.0.1",
    "@typescript-eslint/eslint-plugin": "^4.33.0",
    "@typescript-eslint/parser": "^4.33.0",
    "eslint": "^7.24.0",
    "eslint-config-prettier": "^8.5.0",
    "eslint-import-resolver-typescript": "^2.4.0",
    "eslint-plugin-import": "^2.22.1",
    "eslint-plugin-jest": "^24.1.5",
    "eslint-plugin-jsdoc": "^36.1.0",
    "eslint-plugin-node": "^11.1.0",
    "eslint-plugin-prettier": "^3.4.1",
    "prettier": "^2.6.2",
    "prettier-plugin-packagejson": "^2.2.17",
    "rimraf": "^3.0.2",
    "simple-git-hooks": "^2.8.0",
    "typescript": "~4.6.3"
  },
  "packageManager": "yarn@3.2.1",
  "engines": {
    "node": ">=14.0.0"
  },
  "lavamoat": {
    "allowScripts": {
      "@lavamoat/preinstall-always-fail": false,
      "@keystonehq/bc-ur-registry-eth>hdkey>secp256k1": true,
      "babel-runtime>core-js": false,
      "eth-sig-util>ethereumjs-abi>ethereumjs-util>keccakjs>sha3": true,
      "eth-sig-util>ethereumjs-util>keccak": true,
      "eth-sig-util>ethereumjs-util>secp256k1": true,
      "ethereumjs-util>ethereum-cryptography>keccak": true,
      "ethereumjs-util>ethereum-cryptography>secp256k1": true,
      "simple-git-hooks": false
    }
  }
}<|MERGE_RESOLUTION|>--- conflicted
+++ resolved
@@ -1,12 +1,7 @@
 {
-<<<<<<< HEAD
   "name": "@metamask/controllers-monorepo",
-  "version": "32.0.1",
+  "version": "32.0.2",
   "private": true,
-=======
-  "name": "@metamask/controllers",
-  "version": "32.0.2",
->>>>>>> d6108df4
   "description": "Collection of platform-agnostic modules for creating secure data models for cryptocurrency wallets",
   "repository": {
     "type": "git",
