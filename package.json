--- conflicted
+++ resolved
@@ -18,13 +18,8 @@
     "build:watch": "yarn run build --watch",
     "changelog:validate": "yarn workspaces foreach --parallel --interlaced --verbose run changelog:validate",
     "child-workspace-package-names-as-json": "ts-node scripts/child-workspace-package-names-as-json.ts",
-<<<<<<< HEAD
-    "generate-dependency-graph": "ts-node scripts/generate-dependency-graph.ts",
     "lint": "yarn lint:eslint && yarn lint:misc --check && yarn constraints && yarn lint:dependencies",
     "lint:dependencies": "depcheck && yarn dedupe",
-=======
-    "lint": "yarn lint:eslint && yarn lint:misc --check && yarn constraints",
->>>>>>> dd0e83ed
     "lint:eslint": "eslint . --cache --ext js,ts",
     "lint:fix": "yarn lint:eslint --fix && yarn constraints --fix && yarn lint:misc --write && yarn",
     "lint:misc": "prettier '**/*.json' '**/*.md' '!**/CHANGELOG.md' '!**/CHANGELOG.old.md' '**/*.yml' '!.yarnrc.yml' '!merged-packages/**' --ignore-path .gitignore",
@@ -56,11 +51,8 @@
     "@types/node": "^16.18.54",
     "@typescript-eslint/eslint-plugin": "^5.62.0",
     "@typescript-eslint/parser": "^5.62.0",
-<<<<<<< HEAD
+    "bn.js": "^5.2.1",
     "depcheck": "^1.4.7",
-=======
-    "bn.js": "^5.2.1",
->>>>>>> dd0e83ed
     "eslint": "^8.44.0",
     "eslint-config-prettier": "^8.5.0",
     "eslint-import-resolver-typescript": "^2.5.0",
