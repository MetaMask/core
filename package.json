--- conflicted
+++ resolved
@@ -18,11 +18,7 @@
     "build:watch": "yarn run build --watch",
     "changelog:validate": "yarn workspaces foreach --parallel --interlaced --verbose run changelog:validate",
     "child-workspace-package-names-as-json": "ts-node scripts/child-workspace-package-names-as-json.ts",
-<<<<<<< HEAD
     "create-package": "ts-node scripts/create-package",
-    "generate-dependency-graph": "ts-node scripts/generate-dependency-graph.ts",
-=======
->>>>>>> f7f88c48
     "lint": "yarn lint:eslint && yarn lint:misc --check && yarn constraints",
     "lint:eslint": "eslint . --cache --ext js,ts",
     "lint:fix": "yarn lint:eslint --fix && yarn constraints --fix && yarn lint:misc --write && yarn",
@@ -33,13 +29,9 @@
     "setup": "yarn install",
     "test": "yarn test:verbose --silent --collectCoverage=false --reporters=jest-silent-reporter",
     "test:clean": "yarn workspaces foreach --parallel --verbose run test:clean && yarn test",
-<<<<<<< HEAD
     "test:scripts": "yarn jest --config ./jest.config.scripts.js --silent",
-    "test:verbose": "yarn workspaces foreach --parallel --verbose run test:verbose"
-=======
     "test:verbose": "yarn workspaces foreach --parallel --verbose run test:verbose",
     "update-readme-content": "ts-node scripts/update-readme-content.ts"
->>>>>>> f7f88c48
   },
   "simple-git-hooks": {
     "pre-push": "yarn lint"
