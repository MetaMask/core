--- conflicted
+++ resolved
@@ -45,13 +45,8 @@
     "@metamask/eslint-config-nodejs": "^12.1.0",
     "@metamask/eslint-config-typescript": "^12.1.0",
     "@metamask/eth-json-rpc-provider": "^2.2.0",
-<<<<<<< HEAD
     "@metamask/json-rpc-engine": "^7.2.0",
-    "@metamask/utils": "^8.1.0",
-=======
-    "@metamask/json-rpc-engine": "^7.1.1",
     "@metamask/utils": "^8.2.0",
->>>>>>> 9ab2cf12
     "@types/node": "^16.18.54",
     "@typescript-eslint/eslint-plugin": "^5.62.0",
     "@typescript-eslint/parser": "^5.62.0",
