{
  "name": "@metamask/controllers",
  "version": "29.0.0",
  "description": "Collection of platform-agnostic modules for creating secure data models for cryptocurrency wallets",
  "keywords": [
    "MetaMask",
    "Ethereum"
  ],
  "homepage": "https://github.com/MetaMask/controllers#readme",
  "bugs": {
    "url": "https://github.com/MetaMask/controllers/issues"
  },
  "repository": {
    "type": "git",
    "url": "https://github.com/MetaMask/controllers.git"
  },
  "license": "MIT",
  "main": "./dist/index.js",
  "types": "./dist/index.d.ts",
  "files": [
    "dist/"
  ],
  "scripts": {
    "build": "rimraf dist && tsc --project tsconfig.build.json",
    "build:link": "yarn build && cd dist && yarn link && rm -rf node_modules && cd ..",
    "build:watch": "yarn build --watch",
    "doc": "typedoc && touch docs/.nojekyll",
    "lint": "yarn lint:eslint && yarn lint:misc --check",
    "lint:eslint": "eslint . --cache --ext js,ts",
    "lint:fix": "yarn lint:eslint --fix && yarn lint:misc --write",
    "lint:misc": "prettier '**/*.json' '**/*.md' '!CHANGELOG.md' '**/*.yml' --ignore-path .gitignore",
    "prepublishOnly": "yarn build",
    "setup": "yarn install && yarn allow-scripts",
    "test": "jest",
    "test:watch": "jest --watch"
  },
  "dependencies": {
    "@ethereumjs/common": "^2.3.1",
    "@ethereumjs/tx": "^3.2.1",
    "@keystonehq/metamask-airgapped-keyring": "^0.3.0",
<<<<<<< HEAD
    "@ledgerhq/metamask-keyring": "0.3.1",
=======
    "@ledgerhq/metamask-keyring": "0.3.0",
>>>>>>> f9226144
    "@metamask/contract-metadata": "^1.33.0",
    "@metamask/metamask-eth-abis": "3.0.0",
    "@metamask/types": "^1.1.0",
    "@types/uuid": "^8.3.0",
    "abort-controller": "^3.0.0",
    "async-mutex": "^0.2.6",
    "babel-runtime": "^6.26.0",
    "deep-freeze-strict": "^1.1.1",
    "eth-ens-namehash": "^2.0.8",
    "eth-json-rpc-infura": "^5.1.0",
    "eth-keyring-controller": "^7.0.1",
    "eth-method-registry": "1.1.0",
    "eth-phishing-detect": "^1.1.16",
    "eth-query": "^2.1.2",
    "eth-rpc-errors": "^4.0.0",
    "eth-sig-util": "^3.0.0",
    "ethereumjs-util": "^7.0.10",
    "ethereumjs-wallet": "^1.0.1",
    "ethers": "^5.4.1",
    "ethjs-unit": "^0.1.6",
    "fast-deep-equal": "^3.1.3",
    "immer": "^9.0.6",
    "isomorphic-fetch": "^3.0.0",
    "json-rpc-engine": "^6.1.0",
    "jsonschema": "^1.2.4",
    "multiformats": "^9.5.2",
    "nanoid": "^3.1.31",
    "punycode": "^2.1.1",
    "single-call-balance-checker-abi": "^1.0.0",
    "uuid": "^8.3.2",
    "web3": "^0.20.7",
    "web3-provider-engine": "^16.0.3"
  },
  "devDependencies": {
    "@keystonehq/bc-ur-registry-eth": "^0.9.0",
    "@lavamoat/allow-scripts": "^2.0.2",
    "@ledgerhq/hw-transport": "^6.24.1",
    "@metamask/auto-changelog": "^2.5.0",
    "@metamask/eslint-config": "^9.0.0",
    "@metamask/eslint-config-jest": "^9.0.0",
    "@metamask/eslint-config-nodejs": "^9.0.0",
    "@metamask/eslint-config-typescript": "^9.0.1",
    "@types/deep-freeze-strict": "^1.1.0",
    "@types/jest": "^26.0.22",
    "@types/jest-when": "^2.7.3",
    "@types/node": "^14.14.31",
    "@types/punycode": "^2.1.0",
    "@types/sinon": "^9.0.10",
    "@types/web3": "^1.0.6",
    "@typescript-eslint/eslint-plugin": "^4.33.0",
    "@typescript-eslint/parser": "^4.33.0",
    "eslint": "^7.24.0",
    "eslint-config-prettier": "^8.5.0",
    "eslint-import-resolver-typescript": "^2.4.0",
    "eslint-plugin-import": "^2.22.1",
    "eslint-plugin-jest": "^24.1.5",
    "eslint-plugin-jsdoc": "^36.1.0",
    "eslint-plugin-node": "^11.1.0",
    "eslint-plugin-prettier": "^3.4.1",
    "ethjs-provider-http": "^0.1.6",
    "jest": "^26.4.2",
    "jest-environment-jsdom": "^25.0.0",
    "jest-when": "^3.4.2",
    "nock": "^13.0.7",
    "prettier": "^2.6.2",
    "prettier-plugin-packagejson": "^2.2.17",
    "rimraf": "^3.0.2",
    "sinon": "^9.2.4",
    "ts-jest": "^26.5.2",
    "typedoc": "^0.22.15",
    "typedoc-plugin-missing-exports": "^0.22.6",
    "typescript": "~4.6.3"
  },
  "engines": {
    "node": ">=12.0.0"
  },
  "publishConfig": {
    "access": "public",
    "registry": "https://registry.npmjs.org/"
  },
  "lavamoat": {
    "allowScripts": {
      "@lavamoat/preinstall-always-fail": false,
      "@keystonehq/bc-ur-registry-eth>hdkey>secp256k1": true,
      "babel-runtime>core-js": false,
      "eth-sig-util>ethereumjs-abi>ethereumjs-util>keccakjs>sha3": true,
      "eth-sig-util>ethereumjs-util>keccak": true,
      "eth-sig-util>ethereumjs-util>secp256k1": true,
      "ethereumjs-util>ethereum-cryptography>keccak": true,
      "ethereumjs-util>ethereum-cryptography>secp256k1": true
    }
  }
}<|MERGE_RESOLUTION|>--- conflicted
+++ resolved
@@ -38,11 +38,7 @@
     "@ethereumjs/common": "^2.3.1",
     "@ethereumjs/tx": "^3.2.1",
     "@keystonehq/metamask-airgapped-keyring": "^0.3.0",
-<<<<<<< HEAD
     "@ledgerhq/metamask-keyring": "0.3.1",
-=======
-    "@ledgerhq/metamask-keyring": "0.3.0",
->>>>>>> f9226144
     "@metamask/contract-metadata": "^1.33.0",
     "@metamask/metamask-eth-abis": "3.0.0",
     "@metamask/types": "^1.1.0",
