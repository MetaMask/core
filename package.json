{
<<<<<<< HEAD
  "name": "@metamask/controllers-monorepo",
  "version": "31.2.0",
  "private": true,
=======
  "name": "@metamask/controllers",
  "version": "32.0.1",
>>>>>>> 7c3ec37f
  "description": "Collection of platform-agnostic modules for creating secure data models for cryptocurrency wallets",
  "repository": {
    "type": "git",
    "url": "https://github.com/MetaMask/controllers.git"
  },
  "workspaces": [
    "packages/*"
  ],
  "scripts": {
    "build": "tsc --build tsconfig.build.json --verbose",
    "build:clean": "rimraf './**/*.tsbuildinfo' './dist'",
    "build:watch": "yarn run build --watch",
    "changelog:validate": "yarn workspaces foreach --parallel --interlaced --verbose run changelog:validate",
    "doc": "yarn workspaces foreach --parallel --interlaced --verbose run doc",
    "lint": "yarn lint:eslint && yarn lint:misc --check && yarn constraints",
    "lint:eslint": "eslint . --cache --ext js,ts",
    "lint:fix": "yarn lint:eslint --fix && yarn lint:misc --write && yarn constraints --fix",
    "lint:misc": "prettier '**/*.json' '**/*.md' '!**/CHANGELOG.md' '!**/CHANGELOG.old.md' '**/*.yml' '!.yarnrc.yml' --ignore-path .gitignore",
    "prepack": "./scripts/prepack.sh",
    "setup": "yarn install",
    "test": "yarn workspaces foreach --verbose run test"
  },
  "simple-git-hooks": {
    "pre-push": "yarn lint"
  },
  "dependencies": {
    "@lavamoat/allow-scripts": "^2.0.2",
    "@metamask/eslint-config": "^9.0.0",
    "@metamask/eslint-config-jest": "^9.0.0",
    "@metamask/eslint-config-nodejs": "^9.0.0",
    "@metamask/eslint-config-typescript": "^9.0.1",
    "@typescript-eslint/eslint-plugin": "^4.33.0",
    "@typescript-eslint/parser": "^4.33.0",
    "eslint": "^7.24.0",
    "eslint-config-prettier": "^8.5.0",
    "eslint-import-resolver-typescript": "^2.4.0",
    "eslint-plugin-import": "^2.22.1",
    "eslint-plugin-jest": "^24.1.5",
    "eslint-plugin-jsdoc": "^36.1.0",
    "eslint-plugin-node": "^11.1.0",
    "eslint-plugin-prettier": "^3.4.1",
    "prettier": "^2.6.2",
    "prettier-plugin-packagejson": "^2.2.17",
    "rimraf": "^3.0.2",
    "simple-git-hooks": "^2.8.0",
    "typescript": "~4.6.3"
  },
  "packageManager": "yarn@3.2.1",
  "engines": {
    "node": ">=14.0.0"
  },
  "lavamoat": {
    "allowScripts": {
      "@lavamoat/preinstall-always-fail": false,
      "@keystonehq/bc-ur-registry-eth>hdkey>secp256k1": true,
      "babel-runtime>core-js": false,
      "eth-sig-util>ethereumjs-abi>ethereumjs-util>keccakjs>sha3": true,
      "eth-sig-util>ethereumjs-util>keccak": true,
      "eth-sig-util>ethereumjs-util>secp256k1": true,
      "ethereumjs-util>ethereum-cryptography>keccak": true,
      "ethereumjs-util>ethereum-cryptography>secp256k1": true,
      "simple-git-hooks": false
    }
  }
}<|MERGE_RESOLUTION|>--- conflicted
+++ resolved
@@ -1,12 +1,7 @@
 {
-<<<<<<< HEAD
   "name": "@metamask/controllers-monorepo",
-  "version": "31.2.0",
+  "version": "32.0.1",
   "private": true,
-=======
-  "name": "@metamask/controllers",
-  "version": "32.0.1",
->>>>>>> 7c3ec37f
   "description": "Collection of platform-agnostic modules for creating secure data models for cryptocurrency wallets",
   "repository": {
     "type": "git",
