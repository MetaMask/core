import { AssetsContractController } from './AssetsContractController';
const HttpProvider = require('ethjs-provider-http');
const MAINNET_PROVIDER = new HttpProvider('https://mainnet.infura.io');
const GODSADDRESS = '0x6EbeAf8e8E946F0716E6533A6f2cefc83f60e8Ab';
const CKADDRESS = '0x06012c8cf97BEaD5deAe237070F9587f8E7A266d';
const DAI_ADDRESS = '0x89d24a6b4ccb1b6faa2625fe562bdd9a23260359';

describe('AssetsContractController', () => {
	let assetsContract: AssetsContractController;

	beforeEach(() => {
		assetsContract = new AssetsContractController();
	});

	it('should set default config', () => {
		expect(assetsContract.config).toEqual({
			provider: undefined
		});
	});

	it('should determine if contract supports interface correctly', async () => {
		assetsContract.configure({ provider: MAINNET_PROVIDER });
		const CKSupportsEnumerable = await assetsContract.contractSupportsEnumerableInterface(CKADDRESS);
		const GODSSupportsEnumerable = await assetsContract.contractSupportsEnumerableInterface(GODSADDRESS);
		expect(CKSupportsEnumerable).toBe(false);
		expect(GODSSupportsEnumerable).toBe(true);
	});

	it('should get balance of contract correctly', async () => {
		assetsContract.configure({ provider: MAINNET_PROVIDER });
		const CKBalance = await assetsContract.getBalanceOf(CKADDRESS, '0xb1690c08e213a35ed9bab7b318de14420fb57d8c');
		const CKNoBalance = await assetsContract.getBalanceOf(CKADDRESS, '0xb1690c08e213a35ed9bab7b318de14420fb57d81');
		expect(CKBalance.toNumber()).not.toEqual(0);
		expect(CKNoBalance.toNumber()).toEqual(0);
	});

	it('should get collectible tokenId correctly', async () => {
		assetsContract.configure({ provider: MAINNET_PROVIDER });
		const tokenId = await assetsContract.getCollectibleTokenId(
			GODSADDRESS,
			'0x9a90bd8d1149a88b42a99cf62215ad955d6f498a',
			0
		);
		expect(tokenId).not.toEqual(0);
	});

	it('should get collectible tokenURI correctly', async () => {
		assetsContract.configure({ provider: MAINNET_PROVIDER });
		const tokenId = await assetsContract.getCollectibleTokenURI(GODSADDRESS, 0);
		expect(tokenId).toEqual('https://api.godsunchained.com/card/0');
	});

<<<<<<< HEAD
	it('should get collectible ownership', async () => {
		assetsContract.configure({ provider: MAINNET_PROVIDER });
		const tokenId = await assetsContract.getOwnerOf(GODSADDRESS, 148332);
		expect(tokenId).not.toEqual('');
=======
	it('should get balances in a single call', async () => {
		assetsContract.configure({ provider: MAINNET_PROVIDER });
		const balances = await assetsContract.getBalancesInSingleCall(DAI_ADDRESS, [DAI_ADDRESS]);
		expect(balances[DAI_ADDRESS]).not.toEqual(0);
>>>>>>> 0cb2e935
	});
});<|MERGE_RESOLUTION|>--- conflicted
+++ resolved
@@ -50,16 +50,15 @@
 		expect(tokenId).toEqual('https://api.godsunchained.com/card/0');
 	});
 
-<<<<<<< HEAD
 	it('should get collectible ownership', async () => {
 		assetsContract.configure({ provider: MAINNET_PROVIDER });
 		const tokenId = await assetsContract.getOwnerOf(GODSADDRESS, 148332);
 		expect(tokenId).not.toEqual('');
-=======
+	});
+
 	it('should get balances in a single call', async () => {
 		assetsContract.configure({ provider: MAINNET_PROVIDER });
 		const balances = await assetsContract.getBalancesInSingleCall(DAI_ADDRESS, [DAI_ADDRESS]);
 		expect(balances[DAI_ADDRESS]).not.toEqual(0);
->>>>>>> 0cb2e935
 	});
 });