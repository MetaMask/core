--- conflicted
+++ resolved
@@ -7,14 +7,10 @@
 import { AssetsContractController } from './AssetsContractController';
 
 const COINGECKO_HOST = 'https://api.coingecko.com';
-<<<<<<< HEAD
 const COINGECKO_ETH_PATH = '/api/v3/simple/token_price/ethereum';
 const COINGECKO_BSC_PATH = '/api/v3/simple/token_price/binance-smart-chain';
 const COINGECKO_ASSETS_PATH = '/api/v3/asset_platforms';
-=======
-const COINGECKO_PATH = '/api/v3/simple/token_price/ethereum';
 const ADDRESS = '0x01';
->>>>>>> c3de75e3
 
 describe('TokenRatesController', () => {
   beforeEach(() => {
@@ -35,31 +31,19 @@
         },
       ])
       .get(
-<<<<<<< HEAD
-        `${COINGECKO_ETH_PATH}?contract_addresses=0x89d24A6b4CcB1B6fAA2625fE562bDD9a23260359,0xfoO&vs_currencies=eth`,
-=======
-        `${COINGECKO_PATH}?contract_addresses=0x89d24A6b4CcB1B6fAA2625fE562bDD9a23260359,${ADDRESS}&vs_currencies=eth`,
->>>>>>> c3de75e3
+        `${COINGECKO_ETH_PATH}?contract_addresses=0x89d24A6b4CcB1B6fAA2625fE562bDD9a23260359,${ADDRESS}&vs_currencies=eth`,
       )
       .reply(200, {
         '0x89d24a6b4ccb1b6faa2625fe562bdd9a23260359': { eth: 0.00561045 },
       })
-<<<<<<< HEAD
-      .get(`${COINGECKO_ETH_PATH}?contract_addresses=0xfoO&vs_currencies=eth`)
-=======
-      .get(`${COINGECKO_PATH}?contract_addresses=${ADDRESS}&vs_currencies=eth`)
->>>>>>> c3de75e3
+      .get(`${COINGECKO_ETH_PATH}?contract_addresses=${ADDRESS}&vs_currencies=eth`)
       .reply(200, {})
       .get(`${COINGECKO_ETH_PATH}?contract_addresses=bar&vs_currencies=eth`)
       .reply(200, {})
-<<<<<<< HEAD
-      .get(`${COINGECKO_ETH_PATH}?contract_addresses=0xfoO&vs_currencies=gno`)
-=======
-      .get(`${COINGECKO_PATH}?contract_addresses=${ADDRESS}&vs_currencies=gno`)
->>>>>>> c3de75e3
+      .get(`${COINGECKO_ETH_PATH}?contract_addresses=${ADDRESS}&vs_currencies=gno`)
       .reply(200, {})
       .get(
-        `${COINGECKO_BSC_PATH}?contract_addresses=0x89d24A6b4CcB1B6fAA2625fE562bDD9a23260359,0xfoO&vs_currencies=eth`,
+        `${COINGECKO_BSC_PATH}?contract_addresses=0x89d24A6b4CcB1B6fAA2625fE562bDD9a23260359,${ADDRESS}&vs_currencies=eth`,
       )
       .reply(200, {
         '0x89d24a6b4ccb1b6faa2625fe562bdd9a23260359': { eth: 0.00561045 },
