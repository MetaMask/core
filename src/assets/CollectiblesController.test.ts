import sinon from 'sinon';
import nock from 'nock';
import HttpProvider from 'ethjs-provider-http';
import { PreferencesController } from '../user/PreferencesController';
import {
  NetworkController,
  NetworksChainId,
} from '../network/NetworkController';
import { getFormattedIpfsUrl } from '../util';
import {
  OPENSEA_PROXY_URL,
  IPFS_DEFAULT_GATEWAY_URL,
  ERC1155,
  OPENSEA_API_URL,
  ERC721,
} from '../constants';

import { AssetsContractController } from './AssetsContractController';
import { CollectiblesController } from './CollectiblesController';

const CRYPTOPUNK_ADDRESS = '0xb47e3cd837dDF8e4c57F05d70Ab865de6e193BBB';
const ERC721_KUDOSADDRESS = '0x2aEa4Add166EBf38b63d09a75dE1a7b94Aa24163';
const ERC721_KUDOS_TOKEN_ID = '1203';
const ERC721_COLLECTIBLE_ADDRESS = '0x60F80121C31A0d46B5279700f9DF786054aa5eE5';
const ERC721_COLLECTIBLE_ID = '1144858';
const ERC1155_COLLECTIBLE_ADDRESS =
  '0x495f947276749Ce646f68AC8c248420045cb7b5e';
const ERC1155_COLLECTIBLE_ID =
  '40815311521795738946686668571398122012172359753720345430028676522525371400193';
const ERC721_DEPRESSIONIST_ADDRESS =
  '0x18E8E76aeB9E2d9FA2A2b88DD9CF3C8ED45c3660';
const ERC721_DEPRESSIONIST_ID = '36';
const MAINNET_PROVIDER = new HttpProvider(
  'https://mainnet.infura.io/v3/ad3a368836ff4596becc3be8e2f137ac',
);
const OWNER_ADDRESS = '0x5a3CA5cD63807Ce5e4d7841AB32Ce6B6d9BbBa2D';
const SECOND_OWNER_ADDRESS = '0x500017171kasdfbou081';

const DEPRESSIONIST_CID_V1 =
  'bafybeidf7aw7bmnmewwj4ayq3she2jfk5jrdpp24aaucf6fddzb3cfhrvm';

const DEPRESSIONIST_CLOUDFLARE_IPFS_SUBDOMAIN_PATH = getFormattedIpfsUrl(
  IPFS_DEFAULT_GATEWAY_URL,
  `ipfs://${DEPRESSIONIST_CID_V1}`,
  true,
);

/**
 * Setup a test controller instance.
 *
 * @param options - Controller options.
 * @param options.includeOnCollectibleAdded - Whether to include the "onCollectibleAdded" parameter.
 * @returns A collection of test controllers and stubs.
 */
function setupController({
  includeOnCollectibleAdded = false,
}: { includeOnCollectibleAdded?: boolean } = {}) {
  const preferences = new PreferencesController();
  const network = new NetworkController();
  const assetsContract = new AssetsContractController({
    onPreferencesStateChange: (listener) => preferences.subscribe(listener),
    onNetworkStateChange: (listener) => network.subscribe(listener),
  });
  const onCollectibleAddedSpy = includeOnCollectibleAdded
    ? jest.fn()
    : undefined;

  const collectiblesController = new CollectiblesController({
    onPreferencesStateChange: (listener) => preferences.subscribe(listener),
    onNetworkStateChange: (listener) => network.subscribe(listener),
    getERC721AssetName: assetsContract.getERC721AssetName.bind(assetsContract),
    getERC721AssetSymbol:
      assetsContract.getERC721AssetSymbol.bind(assetsContract),
    getERC721TokenURI: assetsContract.getERC721TokenURI.bind(assetsContract),
    getERC721OwnerOf: assetsContract.getERC721OwnerOf.bind(assetsContract),
    getERC1155BalanceOf:
      assetsContract.getERC1155BalanceOf.bind(assetsContract),
    getERC1155TokenURI: assetsContract.getERC1155TokenURI.bind(assetsContract),
    onCollectibleAdded: onCollectibleAddedSpy,
  });

  preferences.update({
    selectedAddress: OWNER_ADDRESS,
    openSeaEnabled: true,
  });

<<<<<<< HEAD
    collectiblesController = new CollectiblesController({
      onPreferencesStateChange: (listener) => preferences.subscribe(listener),
      onNetworkStateChange: (listener) => network.subscribe(listener),
      getERC721AssetName: assetsContract.getERC721AssetName.bind(
        assetsContract,
      ),
      getERC721AssetSymbol: assetsContract.getERC721AssetSymbol.bind(
        assetsContract,
      ),
      getERC721TokenURI: assetsContract.getERC721TokenURI.bind(assetsContract),
      getERC721OwnerOf: assetsContract.getERC721OwnerOf.bind(assetsContract),
      getERC1155BalanceOf: assetsContract.getERC1155BalanceOf.bind(
        assetsContract,
      ),
      getERC1155TokenURI: assetsContract.getERC1155TokenURI.bind(
        assetsContract,
      ),
      onCollectibleAdded: onCollectibleAddedSpy,
    });
=======
  return {
    assetsContract,
    collectiblesController,
    network,
    onCollectibleAddedSpy,
    preferences,
  };
}
>>>>>>> c9845ab4

describe('CollectiblesController', () => {
  beforeAll(() => {
    nock.disableNetConnect();
  });

  afterAll(() => {
    nock.enableNetConnect();
  });

  beforeEach(() => {
    nock(OPENSEA_PROXY_URL)
      .get(`/asset_contract/0x01`)
      .reply(200, {
        description: 'Description',
        symbol: 'FOO',
        total_supply: 0,
        collection: {
          name: 'Name',
          image_url: 'url',
        },
      })
      .get(`/asset_contract/0x02`)
      .reply(200, {
        description: 'Description',
        image_url: 'url',
        name: 'Name',
        symbol: 'FOU',
        total_supply: 10,
        collection: {
          name: 'Name',
          image_url: 'url',
        },
      })
      .get(`/asset/0x01/1`)
      .reply(200, {
        description: 'Description',
        image_original_url: 'url',
        image_url: 'url',
        name: 'Name',
        asset_contract: {
          schema_name: 'ERC1155',
        },
      })
      .get(`/asset/0x6EbeAf8e8E946F0716E6533A6f2cefc83f60e8Ab/798958393`)
      .replyWithError(new TypeError('Failed to fetch'))
      .get(`/asset_contract/0x6EbeAf8e8E946F0716E6533A6f2cefc83f60e8Ab`)
      .replyWithError(new TypeError('Failed to fetch'));

    nock(OPENSEA_PROXY_URL)
      .get(`/asset/${ERC1155_COLLECTIBLE_ADDRESS}/${ERC1155_COLLECTIBLE_ID}`)
      .reply(200, {
        num_sales: 1,
        image_original_url: 'image.uri',
        name: 'name',
        image: 'image',
        description: 'description',
        asset_contract: { schema_name: 'ERC1155' },
      });

    nock(DEPRESSIONIST_CLOUDFLARE_IPFS_SUBDOMAIN_PATH).get('/').reply(200, {
      name: 'name',
      image: 'image',
      description: 'description',
    });
  });

  afterEach(() => {
    nock.cleanAll();
    sinon.restore();
  });

  it('should set default state', () => {
    const { collectiblesController } = setupController();

    expect(collectiblesController.state).toStrictEqual({
      allCollectibleContracts: {},
      allCollectibles: {},
      ignoredCollectibles: [],
    });
  });

  describe('addCollectible', () => {
    it('should add collectible and collectible contract', async () => {
      const { collectiblesController } = setupController();

      const { selectedAddress, chainId } = collectiblesController.config;
      await collectiblesController.addCollectible('0x01', '1', {
        name: 'name',
        image: 'image',
        description: 'description',
        standard: 'standard',
        favorite: false,
      });

      expect(
        collectiblesController.state.allCollectibles[selectedAddress][
          chainId
        ][0],
      ).toStrictEqual({
        address: '0x01',
        description: 'description',
        image: 'image',
        name: 'name',
        tokenId: '1',
        standard: 'standard',
        favorite: false,
        isCurrentlyOwned: true,
      });

      expect(
        collectiblesController.state.allCollectibleContracts[selectedAddress][
          chainId
        ][0],
      ).toStrictEqual({
        address: '0x01',
        description: 'Description',
        logo: 'url',
        name: 'Name',
        symbol: 'FOO',
        totalSupply: 0,
      });
    });

    it('should call onCollectibleAdded callback correctly when collectible is manually added', async () => {
      const { collectiblesController, onCollectibleAddedSpy } = setupController(
        { includeOnCollectibleAdded: true },
      );

      await collectiblesController.addCollectible('0x01', '1', {
        name: 'name',
        image: 'image',
        description: 'description',
        standard: 'ERC1155',
        favorite: false,
      });

      expect(onCollectibleAddedSpy).toHaveBeenCalledWith({
        source: 'custom',
        tokenId: '1',
        address: '0x01',
        standard: 'ERC1155',
        symbol: 'FOO',
      });
    });

    it('should call onCollectibleAdded callback correctly when collectible is added via detection', async () => {
      const { collectiblesController, onCollectibleAddedSpy } = setupController(
        { includeOnCollectibleAdded: true },
      );

      const detectedUserAddress = '0x123';
      await collectiblesController.addCollectible(
        '0x01',
        '2',
        {
          name: 'name',
          image: 'image',
          description: 'description',
          standard: 'ERC721',
          favorite: false,
        },
        // this object in the third argument slot is only defined when the collectible is added via detection
        { userAddress: detectedUserAddress, chainId: '0x2' },
      );

      expect(onCollectibleAddedSpy).toHaveBeenCalledWith({
        source: 'detected',
        tokenId: '2',
        address: '0x01',
        standard: 'ERC721',
        symbol: 'FOO',
      });
    });

    it('should add collectible by selected address', async () => {
      const { collectiblesController, preferences } = setupController();
      const { chainId } = collectiblesController.config;
      const firstAddress = '0x123';
      const secondAddress = '0x321';

      sinon
        .stub(collectiblesController, 'getCollectibleInformation' as any)
        .returns({ name: 'name', image: 'url', description: 'description' });
      preferences.update({ selectedAddress: firstAddress });
      await collectiblesController.addCollectible('0x01', '1234');
      preferences.update({ selectedAddress: secondAddress });
      await collectiblesController.addCollectible('0x02', '4321');
      preferences.update({ selectedAddress: firstAddress });
      expect(
        collectiblesController.state.allCollectibles[firstAddress][chainId][0],
      ).toStrictEqual({
        address: '0x01',
        description: 'description',
        image: 'url',
        name: 'name',
        tokenId: '1234',
        favorite: false,
        isCurrentlyOwned: true,
      });
    });

    it('should update collectible if image is different', async () => {
      const { collectiblesController } = setupController();
      const { selectedAddress, chainId } = collectiblesController.config;

      await collectiblesController.addCollectible('0x01', '1', {
        name: 'name',
        image: 'image',
        description: 'description',
        standard: 'standard',
        favorite: false,
      });

      expect(
        collectiblesController.state.allCollectibles[selectedAddress][
          chainId
        ][0],
      ).toStrictEqual({
        address: '0x01',
        description: 'description',
        image: 'image',
        name: 'name',
        standard: 'standard',
        tokenId: '1',
        favorite: false,
        isCurrentlyOwned: true,
      });

      await collectiblesController.addCollectible('0x01', '1', {
        name: 'name',
        image: 'image-updated',
        description: 'description',
        standard: 'standard',
        favorite: false,
      });

      expect(
        collectiblesController.state.allCollectibles[selectedAddress][
          chainId
        ][0],
      ).toStrictEqual({
        address: '0x01',
        description: 'description',
        image: 'image-updated',
        name: 'name',
        tokenId: '1',
        standard: 'standard',
        favorite: false,
        isCurrentlyOwned: true,
      });
    });

    it('should not duplicate collectible nor collectible contract if already added', async () => {
      const { collectiblesController } = setupController();
      const { selectedAddress, chainId } = collectiblesController.config;
      await collectiblesController.addCollectible('0x01', '1', {
        name: 'name',
        image: 'image',
        description: 'description',
        standard: 'standard',
        favorite: false,
      });

      await collectiblesController.addCollectible('0x01', '1', {
        name: 'name',
        image: 'image',
        description: 'description',
        standard: 'standard',
        favorite: false,
      });

      expect(
        collectiblesController.state.allCollectibles[selectedAddress][chainId],
      ).toHaveLength(1);

      expect(
        collectiblesController.state.allCollectibleContracts[selectedAddress][
          chainId
        ],
      ).toHaveLength(1);
    });

    it('should add collectible and get information from OpenSea', async () => {
      const { collectiblesController } = setupController();

      const { selectedAddress, chainId } = collectiblesController.config;
      await collectiblesController.addCollectible('0x01', '1');
      expect(
        collectiblesController.state.allCollectibles[selectedAddress][
          chainId
        ][0],
      ).toStrictEqual({
        address: '0x01',
        description: 'Description',
        imageOriginal: 'url',
        image: 'url',
        name: 'Name',
        standard: 'ERC1155',
        tokenId: '1',
        favorite: false,
        isCurrentlyOwned: true,
      });
    });

    it('should add collectible erc721 and aggregate collectible data from both contract and OpenSea', async () => {
      const { assetsContract, collectiblesController } = setupController();
      nock(OPENSEA_PROXY_URL)
        .get(`/asset/${ERC721_KUDOSADDRESS}/${ERC721_KUDOS_TOKEN_ID}`)
        .reply(200, {
          image_original_url: 'Kudos image (from proxy API)',
          name: 'Kudos Name',
          description: 'Kudos Description',
          asset_contract: {
            schema_name: 'ERC721',
          },
        })
        .get(`/asset_contract/${ERC721_KUDOSADDRESS}`)
        .reply(200, {
          description: 'Kudos Description',
          symbol: 'KDO',
          total_supply: 10,
          collection: {
            name: 'Kudos',
            image_url: 'Kudos logo (from proxy API)',
          },
        });

      nock('https://ipfs.gitcoin.co:443')
        .get('/api/v0/cat/QmPmt6EAaioN78ECnW5oCL8v2YvVSpoBjLCjrXhhsAvoov')
        .reply(200, {
          image: 'Kudos Image (directly from tokenURI)',
          name: 'Kudos Name (directly from tokenURI)',
          description: 'Kudos Description (directly from tokenURI)',
        });

      nock('https://mainnet.infura.io:443', { encodedQueryParams: true })
        .post('/v3/ad3a368836ff4596becc3be8e2f137ac', {
          jsonrpc: '2.0',
          id: 1,
          method: 'eth_call',
          params: [
            {
              to: '0x2aEa4Add166EBf38b63d09a75dE1a7b94Aa24163',
              data: '0x06fdde03',
            },
            'latest',
          ],
        })
        .reply(200, {
          jsonrpc: '2.0',
          id: 1,
          result:
            '0x0000000000000000000000000000000000000000000000000000000000000020000000000000000000000000000000000000000000000000000000000000000a4b75646f73546f6b656e00000000000000000000000000000000000000000000',
        })
        .post('/v3/ad3a368836ff4596becc3be8e2f137ac', {
          jsonrpc: '2.0',
          id: 2,
          method: 'eth_call',
          params: [
            {
              to: '0x2aEa4Add166EBf38b63d09a75dE1a7b94Aa24163',
              data: '0x95d89b41',
            },
            'latest',
          ],
        })
        .reply(200, {
          jsonrpc: '2.0',
          id: 2,
          result:
            '0x000000000000000000000000000000000000000000000000000000000000002000000000000000000000000000000000000000000000000000000000000000034b444f0000000000000000000000000000000000000000000000000000000000',
        })
        .post('/v3/ad3a368836ff4596becc3be8e2f137ac', {
          jsonrpc: '2.0',
          id: 3,
          method: 'eth_call',
          params: [
            {
              to: '0x2aEa4Add166EBf38b63d09a75dE1a7b94Aa24163',
              data: '0x01ffc9a75b5e139f00000000000000000000000000000000000000000000000000000000',
            },
            'latest',
          ],
        })
        .reply(200, {
          jsonrpc: '2.0',
          id: 3,
          result:
            '0x0000000000000000000000000000000000000000000000000000000000000001',
        })
        .post('/v3/ad3a368836ff4596becc3be8e2f137ac', {
          jsonrpc: '2.0',
          id: 4,
          method: 'eth_call',
          params: [
            {
              to: '0x2aEa4Add166EBf38b63d09a75dE1a7b94Aa24163',
              data: '0xc87b56dd00000000000000000000000000000000000000000000000000000000000004b3',
            },
            'latest',
          ],
        })
        .reply(200, {
          jsonrpc: '2.0',
          id: 4,
          result:
            '0x0000000000000000000000000000000000000000000000000000000000000020000000000000000000000000000000000000000000000000000000000000005568747470733a2f2f697066732e676974636f696e2e636f3a3434332f6170692f76302f6361742f516d506d7436454161696f4e373845436e57356f434c38763259765653706f426a4c436a725868687341766f6f760000000000000000000000',
        });

      assetsContract.configure({ provider: MAINNET_PROVIDER });
      const { selectedAddress, chainId } = collectiblesController.config;
      sinon
        .stub(
          collectiblesController,
          'getCollectibleContractInformationFromApi' as any,
        )
        .returns(undefined);

      await collectiblesController.addCollectible(
        ERC721_KUDOSADDRESS,
        ERC721_KUDOS_TOKEN_ID,
      );

      expect(
        collectiblesController.state.allCollectibles[selectedAddress][
          chainId
        ][0],
      ).toStrictEqual({
        address: ERC721_KUDOSADDRESS,
        image: 'Kudos Image (directly from tokenURI)',
        name: 'Kudos Name (directly from tokenURI)',
        description: 'Kudos Description (directly from tokenURI)',
        tokenId: ERC721_KUDOS_TOKEN_ID,
        imageOriginal: 'Kudos image (from proxy API)',
        standard: 'ERC721',
        favorite: false,
        isCurrentlyOwned: true,
      });

      expect(
        collectiblesController.state.allCollectibleContracts[selectedAddress][
          chainId
        ][0],
      ).toStrictEqual({
        address: ERC721_KUDOSADDRESS,
        name: 'KudosToken',
        symbol: 'KDO',
      });
    });

    it('should add collectible erc1155 and get collectible information from contract when OpenSea Proxy API fails to fetch and no OpenSeaAPI key is set', async () => {
      const { assetsContract, collectiblesController } = setupController();
      nock('https://mainnet.infura.io:443', { encodedQueryParams: true })
        .post('/v3/ad3a368836ff4596becc3be8e2f137ac', {
          jsonrpc: '2.0',
          id: 5,
          method: 'eth_call',
          params: [
            {
              to: '0x495f947276749Ce646f68AC8c248420045cb7b5e',
              data: '0x06fdde03',
            },
            'latest',
          ],
        })
        .reply(200, {
          jsonrpc: '2.0',
          id: 5,
          result:
            '0x000000000000000000000000000000000000000000000000000000000000002000000000000000000000000000000000000000000000000000000000000000194f70656e536561205368617265642053746f726566726f6e7400000000000000',
        })
        .post('/v3/ad3a368836ff4596becc3be8e2f137ac', {
          jsonrpc: '2.0',
          id: 6,
          method: 'eth_call',
          params: [
            {
              to: '0x495f947276749Ce646f68AC8c248420045cb7b5e',
              data: '0x95d89b41',
            },
            'latest',
          ],
        })
        .reply(200, {
          jsonrpc: '2.0',
          id: 6,
          result:
            '0x000000000000000000000000000000000000000000000000000000000000002000000000000000000000000000000000000000000000000000000000000000094f50454e53544f52450000000000000000000000000000000000000000000000',
        })
        .post('/v3/ad3a368836ff4596becc3be8e2f137ac', {
          jsonrpc: '2.0',
          id: 7,
          method: 'eth_call',
          params: [
            {
              to: '0x495f947276749Ce646f68AC8c248420045cb7b5e',
              data: '0x01ffc9a75b5e139f00000000000000000000000000000000000000000000000000000000',
            },
            'latest',
          ],
        })
        .reply(200, {
          jsonrpc: '2.0',
          id: 7,
          result:
            '0x0000000000000000000000000000000000000000000000000000000000000000',
        })
        .post('/v3/ad3a368836ff4596becc3be8e2f137ac', {
          jsonrpc: '2.0',
          id: 8,
          method: 'eth_call',
          params: [
            {
              to: '0x495f947276749Ce646f68AC8c248420045cb7b5e',
              data: '0x0e89341c5a3ca5cd63807ce5e4d7841ab32ce6b6d9bbba2d000000000000010000000001',
            },
            'latest',
          ],
        })
        .reply(200, {
          jsonrpc: '2.0',
          id: 8,
          result:
            '0x0000000000000000000000000000000000000000000000000000000000000020000000000000000000000000000000000000000000000000000000000000005868747470733a2f2f6170692e6f70656e7365612e696f2f6170692f76312f6d657461646174612f3078343935663934373237363734394365363436663638414338633234383432303034356362376235652f30787b69647d0000000000000000',
        });

      nock(OPENSEA_PROXY_URL)
        .get(`/asset_contract/${ERC1155_COLLECTIBLE_ADDRESS}`)
        .replyWithError(new TypeError('Failed to fetch'));

      // the tokenURI for ERC1155_COLLECTIBLE_ADDRESS + ERC1155_COLLECTIBLE_ID
      nock('https://api.opensea.io')
        .get(
          `/api/v1/metadata/${ERC1155_COLLECTIBLE_ADDRESS}/0x5a3ca5cd63807ce5e4d7841ab32ce6b6d9bbba2d000000000000010000000001`,
        )
        .reply(200, {
          name: 'name (directly from tokenURI)',
          description: 'description (direclty from tokenURI)',
          external_link: null,
          image: 'image (directly from tokenURI)',
          animation_url: null,
        });

      assetsContract.configure({ provider: MAINNET_PROVIDER });
      const { selectedAddress, chainId } = collectiblesController.config;

      expect(collectiblesController.openSeaApiKey).toBeUndefined();

      await collectiblesController.addCollectible(
        ERC1155_COLLECTIBLE_ADDRESS,
        ERC1155_COLLECTIBLE_ID,
      );

      expect(
        collectiblesController.state.allCollectibles[selectedAddress][
          chainId
        ][0],
      ).toStrictEqual({
        address: ERC1155_COLLECTIBLE_ADDRESS,
        image: 'image (directly from tokenURI)',
        name: 'name (directly from tokenURI)',
        description: 'description (direclty from tokenURI)',
        tokenId: ERC1155_COLLECTIBLE_ID,
        standard: ERC1155,
        favorite: false,
        isCurrentlyOwned: true,
        imageOriginal: 'image.uri',
        numberOfSales: 1,
      });
    });

    it('should add collectible erc721 and get collectible information only from contract', async () => {
      const { assetsContract, collectiblesController } = setupController();
      nock('https://ipfs.gitcoin.co:443')
        .get('/api/v0/cat/QmPmt6EAaioN78ECnW5oCL8v2YvVSpoBjLCjrXhhsAvoov')
        .reply(200, {
          image: 'Kudos Image (directly from tokenURI)',
          name: 'Kudos Name (directly from tokenURI)',
          description: 'Kudos Description (directly from tokenURI)',
        });

      nock('https://mainnet.infura.io:443', { encodedQueryParams: true })
        .post('/v3/ad3a368836ff4596becc3be8e2f137ac', {
          jsonrpc: '2.0',
          id: 9,
          method: 'eth_call',
          params: [
            {
              to: '0x2aEa4Add166EBf38b63d09a75dE1a7b94Aa24163',
              data: '0x06fdde03',
            },
            'latest',
          ],
        })
        .reply(200, {
          jsonrpc: '2.0',
          id: 9,
          result:
            '0x0000000000000000000000000000000000000000000000000000000000000020000000000000000000000000000000000000000000000000000000000000000a4b75646f73546f6b656e00000000000000000000000000000000000000000000',
        })
        .post('/v3/ad3a368836ff4596becc3be8e2f137ac', {
          jsonrpc: '2.0',
          id: 10,
          method: 'eth_call',
          params: [
            {
              to: '0x2aEa4Add166EBf38b63d09a75dE1a7b94Aa24163',
              data: '0x95d89b41',
            },
            'latest',
          ],
        })
        .reply(200, {
          jsonrpc: '2.0',
          id: 10,
          result:
            '0x000000000000000000000000000000000000000000000000000000000000002000000000000000000000000000000000000000000000000000000000000000034b444f0000000000000000000000000000000000000000000000000000000000',
        })
        .post('/v3/ad3a368836ff4596becc3be8e2f137ac', {
          jsonrpc: '2.0',
          id: 11,
          method: 'eth_call',
          params: [
            {
              to: '0x2aEa4Add166EBf38b63d09a75dE1a7b94Aa24163',
              data: '0x01ffc9a75b5e139f00000000000000000000000000000000000000000000000000000000',
            },
            'latest',
          ],
        })
        .reply(200, {
          jsonrpc: '2.0',
          id: 11,
          result:
            '0x0000000000000000000000000000000000000000000000000000000000000001',
        })
        .post('/v3/ad3a368836ff4596becc3be8e2f137ac', {
          jsonrpc: '2.0',
          id: 12,
          method: 'eth_call',
          params: [
            {
              to: '0x2aEa4Add166EBf38b63d09a75dE1a7b94Aa24163',
              data: '0xc87b56dd00000000000000000000000000000000000000000000000000000000000004b3',
            },
            'latest',
          ],
        })
        .reply(200, {
          jsonrpc: '2.0',
          id: 12,
          result:
            '0x0000000000000000000000000000000000000000000000000000000000000020000000000000000000000000000000000000000000000000000000000000005568747470733a2f2f697066732e676974636f696e2e636f3a3434332f6170692f76302f6361742f516d506d7436454161696f4e373845436e57356f434c38763259765653706f426a4c436a725868687341766f6f760000000000000000000000',
        });

      assetsContract.configure({ provider: MAINNET_PROVIDER });
      const { selectedAddress, chainId } = collectiblesController.config;
      sinon
        .stub(
          collectiblesController,
          'getCollectibleContractInformationFromApi' as any,
        )
        .returns(undefined);

      sinon
        .stub(collectiblesController, 'getCollectibleInformationFromApi' as any)
        .returns(undefined);

      await collectiblesController.addCollectible(
        ERC721_KUDOSADDRESS,
        ERC721_KUDOS_TOKEN_ID,
      );

      expect(
        collectiblesController.state.allCollectibles[selectedAddress][
          chainId
        ][0],
      ).toStrictEqual({
        address: ERC721_KUDOSADDRESS,
        image: 'Kudos Image (directly from tokenURI)',
        name: 'Kudos Name (directly from tokenURI)',
        description: 'Kudos Description (directly from tokenURI)',
        tokenId: ERC721_KUDOS_TOKEN_ID,
        standard: 'ERC721',
        favorite: false,
        isCurrentlyOwned: true,
      });

      expect(
        collectiblesController.state.allCollectibleContracts[selectedAddress][
          chainId
        ][0],
      ).toStrictEqual({
        address: ERC721_KUDOSADDRESS,
        name: 'KudosToken',
        symbol: 'KDO',
      });
    });

    it('should add collectible by provider type', async () => {
      const { collectiblesController, network } = setupController();
      const firstNetworkType = 'rinkeby';
      const secondNetworkType = 'ropsten';
      const { selectedAddress } = collectiblesController.config;
      sinon
        .stub(collectiblesController, 'getCollectibleInformation' as any)
        .returns({ name: 'name', image: 'url', description: 'description' });

      network.update({
        provider: {
          type: firstNetworkType,
          chainId: NetworksChainId[firstNetworkType],
        },
      });
      await collectiblesController.addCollectible('0x01', '1234');
      network.update({
        provider: {
          type: secondNetworkType,
          chainId: NetworksChainId[secondNetworkType],
        },
      });

      network.update({
        provider: {
          type: firstNetworkType,
          chainId: NetworksChainId[firstNetworkType],
        },
      });

      expect(
        collectiblesController.state.allCollectibles[selectedAddress]?.[
          NetworksChainId[secondNetworkType]
        ],
      ).toBeUndefined();

      expect(
        collectiblesController.state.allCollectibles[selectedAddress][
          NetworksChainId[firstNetworkType]
        ][0],
      ).toStrictEqual({
        address: '0x01',
        description: 'description',
        image: 'url',
        name: 'name',
        tokenId: '1234',
        favorite: false,
        isCurrentlyOwned: true,
      });
    });

    it('should not add collectibles with no contract information when auto detecting', async () => {
      const { collectiblesController } = setupController();
      nock(OPENSEA_PROXY_URL)
        .get(`/asset/${ERC721_KUDOSADDRESS}/${ERC721_KUDOS_TOKEN_ID}`)
        .reply(200, {
          image_original_url: 'Kudos image (from proxy API)',
          name: 'Kudos Name',
          description: 'Kudos Description',
          asset_contract: {
            schema_name: 'ERC721',
          },
        })
        .get(`/asset_contract/${ERC721_KUDOSADDRESS}`)
        .reply(200, {
          description: 'Kudos Description',
          symbol: 'KDO',
          total_supply: 10,
          collection: {
            name: 'Kudos',
            image_url: 'Kudos logo (from proxy API)',
          },
        });

      const { selectedAddress, chainId } = collectiblesController.config;
      await collectiblesController.addCollectible(
        '0x6EbeAf8e8E946F0716E6533A6f2cefc83f60e8Ab',
        '123',
        undefined,
        {
          userAddress: selectedAddress,
          chainId,
        },
      );

      expect(
        collectiblesController.state.allCollectibles[selectedAddress]?.[
          chainId
        ],
      ).toBeUndefined();

      expect(
        collectiblesController.state.allCollectibleContracts[selectedAddress]?.[
          chainId
        ],
      ).toBeUndefined();

      await collectiblesController.addCollectible(
        ERC721_KUDOSADDRESS,
        ERC721_KUDOS_TOKEN_ID,
        undefined,
        {
          userAddress: selectedAddress,
          chainId,
        },
      );

      expect(
        collectiblesController.state.allCollectibles[selectedAddress][chainId],
      ).toStrictEqual([
        {
          address: ERC721_KUDOSADDRESS,
          description: 'Kudos Description',
          imageOriginal: 'Kudos image (from proxy API)',
          name: 'Kudos Name',
          image: null,
          standard: 'ERC721',
          tokenId: ERC721_KUDOS_TOKEN_ID,
          favorite: false,
          isCurrentlyOwned: true,
        },
      ]);

      expect(
        collectiblesController.state.allCollectibleContracts[selectedAddress][
          chainId
        ],
      ).toStrictEqual([
        {
          address: ERC721_KUDOSADDRESS,
          description: 'Kudos Description',
          logo: 'Kudos logo (from proxy API)',
          name: 'Kudos',
          symbol: 'KDO',
          totalSupply: 10,
        },
      ]);
    });

    it('should not add duplicate collectibles to the ignoredCollectibles list', async () => {
      const { collectiblesController } = setupController();
      const { selectedAddress, chainId } = collectiblesController.config;

      await collectiblesController.addCollectible('0x01', '1', {
        name: 'name',
        image: 'image',
        description: 'description',
        standard: 'standard',
      });

      await collectiblesController.addCollectible('0x01', '2', {
        name: 'name',
        image: 'image',
        description: 'description',
        standard: 'standard',
      });

      expect(
        collectiblesController.state.allCollectibles[selectedAddress][chainId],
      ).toHaveLength(2);
      expect(collectiblesController.state.ignoredCollectibles).toHaveLength(0);

      collectiblesController.removeAndIgnoreCollectible('0x01', '1');
      expect(
        collectiblesController.state.allCollectibles[selectedAddress][chainId],
      ).toHaveLength(1);
      expect(collectiblesController.state.ignoredCollectibles).toHaveLength(1);

      await collectiblesController.addCollectible('0x01', '1', {
        name: 'name',
        image: 'image',
        description: 'description',
        standard: 'standard',
      });

      expect(
        collectiblesController.state.allCollectibles[selectedAddress][chainId],
      ).toHaveLength(2);
      expect(collectiblesController.state.ignoredCollectibles).toHaveLength(1);

      collectiblesController.removeAndIgnoreCollectible('0x01', '1');
      expect(
        collectiblesController.state.allCollectibles[selectedAddress][chainId],
      ).toHaveLength(1);
      expect(collectiblesController.state.ignoredCollectibles).toHaveLength(1);
    });

    it('should add collectible with metadata hosted in IPFS', async () => {
      const { assetsContract, collectiblesController } = setupController();
      nock('https://mainnet.infura.io:443', { encodedQueryParams: true })
        .post('/v3/ad3a368836ff4596becc3be8e2f137ac', {
          jsonrpc: '2.0',
          id: 13,
          method: 'eth_call',
          params: [
            {
              to: '0x18E8E76aeB9E2d9FA2A2b88DD9CF3C8ED45c3660',
              data: '0x06fdde03',
            },
            'latest',
          ],
        })
        .reply(200, {
          jsonrpc: '2.0',
          id: 13,
          result:
            '0x0000000000000000000000000000000000000000000000000000000000000020000000000000000000000000000000000000000000000000000000000000001c4d616c746a696b2e6a706727732044657072657373696f6e6973747300000000',
        })
        .post('/v3/ad3a368836ff4596becc3be8e2f137ac', {
          jsonrpc: '2.0',
          id: 14,
          method: 'eth_call',
          params: [
            {
              to: '0x18E8E76aeB9E2d9FA2A2b88DD9CF3C8ED45c3660',
              data: '0x95d89b41',
            },
            'latest',
          ],
        })
        .reply(200, {
          jsonrpc: '2.0',
          id: 14,
          result:
            '0x0000000000000000000000000000000000000000000000000000000000000020000000000000000000000000000000000000000000000000000000000000000444504e5300000000000000000000000000000000000000000000000000000000',
        });

      nock('https://mainnet.infura.io:443', { encodedQueryParams: true })
        .post('/v3/ad3a368836ff4596becc3be8e2f137ac', {
          jsonrpc: '2.0',
          id: 15,
          method: 'eth_call',
          params: [
            {
              to: '0x18E8E76aeB9E2d9FA2A2b88DD9CF3C8ED45c3660',
              data: '0x01ffc9a75b5e139f00000000000000000000000000000000000000000000000000000000',
            },
            'latest',
          ],
        })
        .reply(200, {
          jsonrpc: '2.0',
          id: 15,
          result:
            '0x0000000000000000000000000000000000000000000000000000000000000001',
        })
        .post('/v3/ad3a368836ff4596becc3be8e2f137ac', {
          jsonrpc: '2.0',
          id: 16,
          method: 'eth_call',
          params: [
            {
              to: '0x18E8E76aeB9E2d9FA2A2b88DD9CF3C8ED45c3660',
              data: '0xc87b56dd0000000000000000000000000000000000000000000000000000000000000024',
            },
            'latest',
          ],
        })
        .reply(200, {
          jsonrpc: '2.0',
          id: 16,
          result:
            '0x0000000000000000000000000000000000000000000000000000000000000020000000000000000000000000000000000000000000000000000000000000003a697066733a2f2f697066732f516d5643684e7453745a66507956384a664b70756265336569675168357255587159636850674c63393174574c4a000000000000',
        });

      assetsContract.configure({ provider: MAINNET_PROVIDER });
      collectiblesController.configure({
        ipfsGateway: IPFS_DEFAULT_GATEWAY_URL,
      });
      const { selectedAddress, chainId } = collectiblesController.config;
      await collectiblesController.addCollectible(
        ERC721_DEPRESSIONIST_ADDRESS,
        ERC721_DEPRESSIONIST_ID,
      );

      expect(
        collectiblesController.state.allCollectibleContracts[selectedAddress][
          chainId
        ][0],
      ).toStrictEqual({
        address: '0x18E8E76aeB9E2d9FA2A2b88DD9CF3C8ED45c3660',
        name: "Maltjik.jpg's Depressionists",
        symbol: 'DPNS',
      });

      expect(
        collectiblesController.state.allCollectibles[selectedAddress][
          chainId
        ][0],
      ).toStrictEqual({
        address: '0x18E8E76aeB9E2d9FA2A2b88DD9CF3C8ED45c3660',
        tokenId: '36',
        image: 'image',
        name: 'name',
        description: 'description',
        standard: 'ERC721',
        favorite: false,
        isCurrentlyOwned: true,
      });
    });

    it('should add collectible erc721 and get collectible information directly from OpenSea API when OpenSeaAPIkey is set and queries to OpenSea proxy fail', async () => {
      const { assetsContract, collectiblesController } = setupController();
      nock(OPENSEA_PROXY_URL)
        .get(`/asset_contract/${ERC721_COLLECTIBLE_ADDRESS}`)
        .replyWithError(new Error('Failed to fetch'))
        .get(`/asset/${ERC721_COLLECTIBLE_ADDRESS}/${ERC721_COLLECTIBLE_ID}`)
        .replyWithError(new Error('Failed to fetch'));

      nock(OPENSEA_API_URL, {
        encodedQueryParams: true,
      })
        .get(`/asset_contract/${ERC721_COLLECTIBLE_ADDRESS}`)
        .reply(200, {
          description: 'description (from opensea)',
          symbol: 'KDO',
          total_supply: 10,
          collection: {
            name: 'name (from opensea)',
            image_url: 'logo (from opensea)',
          },
        })
        .get(`/asset/${ERC721_COLLECTIBLE_ADDRESS}/${ERC721_COLLECTIBLE_ID}`)
        .reply(200, {
          image_original_url: 'image (directly from opensea)',
          name: 'name (directly from opensea)',
          description: 'description (directly from opensea)',
          asset_contract: {
            schema_name: 'ERC721',
          },
        });

      nock('https://mainnet.infura.io:443', { encodedQueryParams: true })
        .post('/v3/ad3a368836ff4596becc3be8e2f137ac', {
          jsonrpc: '2.0',
          id: 17,
          method: 'eth_call',
          params: [
            {
              to: ERC721_COLLECTIBLE_ADDRESS,
              data: '0x06fdde03',
            },
            'latest',
          ],
        })
        .reply(200, {
          jsonrpc: '2.0',
          id: 17,
          result:
            '0x000000000000000000000000000000000000000000000000000000000000002000000000000000000000000000000000000000000000000000000000000000194f70656e536561205368617265642053746f726566726f6e7400000000000000',
        });

      nock('https://mainnet.infura.io:443', { encodedQueryParams: true })
        .post('/v3/ad3a368836ff4596becc3be8e2f137ac', {
          jsonrpc: '2.0',
          id: 18,
          method: 'eth_call',
          params: [
            {
              to: ERC721_COLLECTIBLE_ADDRESS,
              data: '0x95d89b41',
            },
            'latest',
          ],
        })
        .reply(200, {
          jsonrpc: '2.0',
          id: 18,
          result:
            '0x000000000000000000000000000000000000000000000000000000000000002000000000000000000000000000000000000000000000000000000000000000094f50454e53544f52450000000000000000000000000000000000000000000000',
        })
        .post('/v3/ad3a368836ff4596becc3be8e2f137ac', {
          jsonrpc: '2.0',
          id: 19,
          method: 'eth_call',
          params: [
            {
              to: ERC721_COLLECTIBLE_ADDRESS,
              data: '0x0e89341c5a3ca5cd63807ce5e4d7841ab32ce6b6d9bbba2d000000000000010000000001',
            },
            'latest',
          ],
        })
        .reply(200, {
          jsonrpc: '2.0',
          id: 19,
          result:
            '0x0000000000000000000000000000000000000000000000000000000000000020000000000000000000000000000000000000000000000000000000000000005868747470733a2f2f6170692e6f70656e7365612e696f2f6170692f76312f6d657461646174612f3078343935663934373237363734394365363436663638414338633234383432303034356362376235652f30787b69647d0000000000000000',
        });

      nock('https://mainnet.infura.io:443', { encodedQueryParams: true })
        .post('/v3/ad3a368836ff4596becc3be8e2f137ac', {
          jsonrpc: '2.0',
          id: 21,
          method: 'eth_call',
          params: [
            {
              to: ERC721_COLLECTIBLE_ADDRESS,
              data: '0xc87b56dd000000000000000000000000000000000000000000000000000000000011781a',
            },
            'latest',
          ],
        })
        .reply(200, {
          jsonrpc: '2.0',
          id: 21,
          result:
            '0x0000000000000000000000000000000000000000000000000000000000000020000000000000000000000000000000000000000000000000000000000000003a697066733a2f2f697066732f516d6266617037397677663241513533417a554846426e426b6776337643525579726e736e5034726968314c6158000000000000',
        });

      nock('https://api.opensea.io:443', { encodedQueryParams: true })
        .get(
          `/api/v1/metadata/${ERC721_COLLECTIBLE_ADDRESS}/${ERC721_COLLECTIBLE_ID}`,
        )
        .reply(200, [
          '1f8b080000000000000334ce5d6f82301480e1ffd26b1015a3913bcdd8d4c1b20f9dc31bd274b51c3d3d85b664a0f1bf2f66d9ed9bbcc97365c4b564095be440e3e168ce02f62d9db0507b30c4126a1103263b2f2d712c11e8fc1f4173755f2bef6b97441156f14019a350b64e5a61c84bf203617494ef8aed27e5611cea7836f5fdfe510dc561cf9fcb23d8d364ed8a99cd2e4db30a1fb2d57184d9d9c6c547caab27dc35cbf779dd6bdfbfa88d5abca1b079d77ea5cbf4f24a6b389c5c2f4074d39fb16201e3049adfe1656bf1cf79fb050000ffff03002c5b5b9be3000000',
        ]);

      assetsContract.configure({ provider: MAINNET_PROVIDER });
      const { selectedAddress, chainId } = collectiblesController.config;

      collectiblesController.setApiKey('fake-api-key');
      expect(collectiblesController.openSeaApiKey).toBe('fake-api-key');

      await collectiblesController.addCollectible(
        ERC721_COLLECTIBLE_ADDRESS,
        ERC721_COLLECTIBLE_ID,
      );

      expect(
        collectiblesController.state.allCollectibles[selectedAddress][
          chainId
        ][0],
      ).toStrictEqual({
        address: ERC721_COLLECTIBLE_ADDRESS,
        image: null,
        imageOriginal: 'image (directly from opensea)',
        name: 'name (directly from opensea)',
        description: 'description (directly from opensea)',
        tokenId: ERC721_COLLECTIBLE_ID,
        standard: ERC721,
        favorite: false,
        isCurrentlyOwned: true,
      });
    });
  });

  describe('addCollectibleVerifyOwnership', () => {
    it('should verify ownership by selected address and add collectible', async () => {
      const { collectiblesController, preferences } = setupController();
      const firstAddress = '0x123';
      const secondAddress = '0x321';
      const { chainId } = collectiblesController.config;

      sinon
        .stub(collectiblesController, 'isCollectibleOwner' as any)
        .returns(true);

      sinon
        .stub(collectiblesController, 'getCollectibleInformation' as any)
        .returns({ name: 'name', image: 'url', description: 'description' });
      preferences.update({ selectedAddress: firstAddress });
      await collectiblesController.addCollectibleVerifyOwnership(
        '0x01',
        '1234',
      );
      preferences.update({ selectedAddress: secondAddress });
      await collectiblesController.addCollectibleVerifyOwnership(
        '0x02',
        '4321',
      );
      preferences.update({ selectedAddress: firstAddress });
      expect(
        collectiblesController.state.allCollectibles[firstAddress][chainId][0],
      ).toStrictEqual({
        address: '0x01',
        description: 'description',
        image: 'url',
        name: 'name',
        tokenId: '1234',
        favorite: false,
        isCurrentlyOwned: true,
      });
    });

    it('should throw an error if selected address is not owner of input collectible', async () => {
      const { collectiblesController, preferences } = setupController();
      sinon
        .stub(collectiblesController, 'isCollectibleOwner' as any)
        .returns(false);
      const firstAddress = '0x123';
      preferences.update({ selectedAddress: firstAddress });
      const result = async () =>
        await collectiblesController.addCollectibleVerifyOwnership(
          '0x01',
          '1234',
        );
      const error = 'This collectible is not owned by the user';
      await expect(result).rejects.toThrow(error);
    });
  });

  describe('removeCollectible', () => {
    it('should remove collectible and collectible contract', async () => {
      const { collectiblesController } = setupController();
      const { selectedAddress, chainId } = collectiblesController.config;

      await collectiblesController.addCollectible('0x01', '1', {
        name: 'name',
        image: 'image',
        description: 'description',
        standard: 'standard',
      });
      collectiblesController.removeCollectible('0x01', '1');
      expect(
        collectiblesController.state.allCollectibles[selectedAddress][chainId],
      ).toHaveLength(0);

      expect(
        collectiblesController.state.allCollectibleContracts[selectedAddress][
          chainId
        ],
      ).toHaveLength(0);
    });

    it('should not remove collectible contract if collectible still exists', async () => {
      const { collectiblesController } = setupController();
      const { selectedAddress, chainId } = collectiblesController.config;

      await collectiblesController.addCollectible('0x01', '1', {
        name: 'name',
        image: 'image',
        description: 'description',
        standard: 'standard',
      });

      await collectiblesController.addCollectible('0x01', '2', {
        name: 'name',
        image: 'image',
        description: 'description',
        standard: 'standard',
      });
      collectiblesController.removeCollectible('0x01', '1');
      expect(
        collectiblesController.state.allCollectibles[selectedAddress][chainId],
      ).toHaveLength(1);

      expect(
        collectiblesController.state.allCollectibleContracts[selectedAddress][
          chainId
        ],
      ).toHaveLength(1);
    });

    it('should remove collectible by selected address', async () => {
      const { collectiblesController, preferences } = setupController();
      const { chainId } = collectiblesController.config;
      sinon
        .stub(collectiblesController, 'getCollectibleInformation' as any)
        .returns({ name: 'name', image: 'url', description: 'description' });
      const firstAddress = '0x123';
      const secondAddress = '0x321';
      preferences.update({ selectedAddress: firstAddress });
      await collectiblesController.addCollectible('0x02', '4321');
      preferences.update({ selectedAddress: secondAddress });
      await collectiblesController.addCollectible('0x01', '1234');
      collectiblesController.removeCollectible('0x01', '1234');
      expect(
        collectiblesController.state.allCollectibles[secondAddress][chainId],
      ).toHaveLength(0);
      preferences.update({ selectedAddress: firstAddress });
      expect(
        collectiblesController.state.allCollectibles[firstAddress][chainId][0],
      ).toStrictEqual({
        address: '0x02',
        description: 'description',
        image: 'url',
        name: 'name',
        tokenId: '4321',
        favorite: false,
        isCurrentlyOwned: true,
      });
    });

    it('should remove collectible by provider type', async () => {
      const { collectiblesController, network } = setupController();
      const { selectedAddress } = collectiblesController.config;

      sinon
        .stub(collectiblesController, 'getCollectibleInformation' as any)
        .returns({ name: 'name', image: 'url', description: 'description' });
      const firstNetworkType = 'rinkeby';
      const secondNetworkType = 'ropsten';
      network.update({
        provider: {
          type: firstNetworkType,
          chainId: NetworksChainId[firstNetworkType],
        },
      });
      await collectiblesController.addCollectible('0x02', '4321');
      network.update({
        provider: {
          type: secondNetworkType,
          chainId: NetworksChainId[secondNetworkType],
        },
      });
      await collectiblesController.addCollectible('0x01', '1234');
      // collectiblesController.removeToken('0x01');
      collectiblesController.removeCollectible('0x01', '1234');
      expect(
        collectiblesController.state.allCollectibles[selectedAddress][
          NetworksChainId[secondNetworkType]
        ],
      ).toHaveLength(0);

      network.update({
        provider: {
          type: firstNetworkType,
          chainId: NetworksChainId[firstNetworkType],
        },
      });

      expect(
        collectiblesController.state.allCollectibles[selectedAddress][
          NetworksChainId[firstNetworkType]
        ][0],
      ).toStrictEqual({
        address: '0x02',
        description: 'description',
        image: 'url',
        name: 'name',
        tokenId: '4321',
        favorite: false,
        isCurrentlyOwned: true,
      });
    });
  });

  it('should be able to clear the ignoredCollectibles list', async () => {
    const { collectiblesController } = setupController();
    const { selectedAddress, chainId } = collectiblesController.config;

    await collectiblesController.addCollectible('0x02', '1', {
      name: 'name',
      image: 'image',
      description: 'description',
      standard: 'standard',
      favorite: false,
    });

    expect(
      collectiblesController.state.allCollectibles[selectedAddress][chainId],
    ).toHaveLength(1);
    expect(collectiblesController.state.ignoredCollectibles).toHaveLength(0);

    collectiblesController.removeAndIgnoreCollectible('0x02', '1');
    expect(
      collectiblesController.state.allCollectibles[selectedAddress][chainId],
    ).toHaveLength(0);
    expect(collectiblesController.state.ignoredCollectibles).toHaveLength(1);

    collectiblesController.clearIgnoredCollectibles();
    expect(collectiblesController.state.ignoredCollectibles).toHaveLength(0);
  });

  it('should set api key correctly', () => {
    const { collectiblesController } = setupController();
    collectiblesController.setApiKey('new-api-key');
    expect(collectiblesController.openSeaApiKey).toBe('new-api-key');
  });

  describe('isCollectibleOwner', () => {
    it('should verify the ownership of an ERC-721 collectible with the correct owner address', async () => {
      const { assetsContract, collectiblesController } = setupController();
      nock('https://mainnet.infura.io:443', { encodedQueryParams: true })
        .post('/v3/ad3a368836ff4596becc3be8e2f137ac', {
          jsonrpc: '2.0',
          id: 21,
          method: 'eth_call',
          params: [
            {
              to: ERC721_COLLECTIBLE_ADDRESS,
              data: '0x6352211e000000000000000000000000000000000000000000000000000000000011781a',
            },
            'latest',
          ],
        })
        .reply(200, {
          jsonrpc: '2.0',
          id: 21,
          result:
            '0x0000000000000000000000005a3ca5cd63807ce5e4d7841ab32ce6b6d9bbba2d',
        });

      assetsContract.configure({ provider: MAINNET_PROVIDER });
      const isOwner = await collectiblesController.isCollectibleOwner(
        OWNER_ADDRESS,
        ERC721_COLLECTIBLE_ADDRESS,
        String(ERC721_COLLECTIBLE_ID),
      );
      expect(isOwner).toBe(true);
    });

    it('should not verify the ownership of an ERC-721 collectible with the wrong owner address', async () => {
      const { assetsContract, collectiblesController } = setupController();
      nock('https://mainnet.infura.io:443', { encodedQueryParams: true })
        .post('/v3/ad3a368836ff4596becc3be8e2f137ac', {
          jsonrpc: '2.0',
          id: 22,
          method: 'eth_call',
          params: [
            {
              to: ERC721_COLLECTIBLE_ADDRESS,
              data: '0x6352211e000000000000000000000000000000000000000000000000000000000011781a',
            },
            'latest',
          ],
        })
        .reply(200, {
          jsonrpc: '2.0',
          id: 22,
          result:
            '0x0000000000000000000000005a3ca5cd63807ce5e4d7841ab32ce6b6d9bbba2d',
        });

      assetsContract.configure({ provider: MAINNET_PROVIDER });
      const isOwner = await collectiblesController.isCollectibleOwner(
        '0x0000000000000000000000000000000000000000',
        ERC721_COLLECTIBLE_ADDRESS,
        String(ERC721_COLLECTIBLE_ID),
      );
      expect(isOwner).toBe(false);
    });

    it('should verify the ownership of an ERC-1155 collectible with the correct owner address', async () => {
      const { assetsContract, collectiblesController } = setupController();
      nock('https://mainnet.infura.io:443', { encodedQueryParams: true })
        .post('/v3/ad3a368836ff4596becc3be8e2f137ac', {
          jsonrpc: '2.0',
          id: 23,
          method: 'eth_call',
          params: [
            {
              to: '0x495f947276749Ce646f68AC8c248420045cb7b5e',
              data: '0x6352211e5a3ca5cd63807ce5e4d7841ab32ce6b6d9bbba2d000000000000010000000001',
            },
            'latest',
          ],
        })
        .reply(200, {
          jsonrpc: '2.0',
          id: 23,
          error: { code: -32000, message: 'execution reverted' },
        })
        .post('/v3/ad3a368836ff4596becc3be8e2f137ac', {
          jsonrpc: '2.0',
          id: 24,
          method: 'eth_call',
          params: [
            {
              to: '0x495f947276749Ce646f68AC8c248420045cb7b5e',
              data: '0x00fdd58e0000000000000000000000005a3ca5cd63807ce5e4d7841ab32ce6b6d9bbba2d5a3ca5cd63807ce5e4d7841ab32ce6b6d9bbba2d000000000000010000000001',
            },
            'latest',
          ],
        })
        .reply(200, {
          jsonrpc: '2.0',
          id: 24,
          result:
            '0x0000000000000000000000000000000000000000000000000000000000000001',
        });
      assetsContract.configure({ provider: MAINNET_PROVIDER });
      const isOwner = await collectiblesController.isCollectibleOwner(
        OWNER_ADDRESS,
        ERC1155_COLLECTIBLE_ADDRESS,
        ERC1155_COLLECTIBLE_ID,
      );
      expect(isOwner).toBe(true);
    });

    it('should not verify the ownership of an ERC-1155 collectible with the wrong owner address', async () => {
      const { assetsContract, collectiblesController } = setupController();
      nock('https://mainnet.infura.io:443', { encodedQueryParams: true })
        .post('/v3/ad3a368836ff4596becc3be8e2f137ac', {
          jsonrpc: '2.0',
          id: 25,
          method: 'eth_call',
          params: [
            {
              to: '0x495f947276749Ce646f68AC8c248420045cb7b5e',
              data: '0x6352211e5a3ca5cd63807ce5e4d7841ab32ce6b6d9bbba2d000000000000010000000001',
            },
            'latest',
          ],
        })
        .reply(200, {
          jsonrpc: '2.0',
          id: 25,
          error: { code: -32000, message: 'execution reverted' },
        })
        .post('/v3/ad3a368836ff4596becc3be8e2f137ac', {
          jsonrpc: '2.0',
          id: 26,
          method: 'eth_call',
          params: [
            {
              to: '0x495f947276749Ce646f68AC8c248420045cb7b5e',
              data: '0x00fdd58e00000000000000000000000000000000000000000000000000000000000000005a3ca5cd63807ce5e4d7841ab32ce6b6d9bbba2d000000000000010000000001',
            },
            'latest',
          ],
        })
        .reply(200, {
          jsonrpc: '2.0',
          id: 26,
          result:
            '0x0000000000000000000000000000000000000000000000000000000000000000',
        });

      assetsContract.configure({ provider: MAINNET_PROVIDER });
      const isOwner = await collectiblesController.isCollectibleOwner(
        '0x0000000000000000000000000000000000000000',
        ERC1155_COLLECTIBLE_ADDRESS,
        ERC1155_COLLECTIBLE_ID,
      );
      expect(isOwner).toBe(false);
    });

    it('should throw an error for an unsupported standard', async () => {
      const { assetsContract, collectiblesController } = setupController();
      assetsContract.configure({ provider: MAINNET_PROVIDER });
      const error =
        'Unable to verify ownership. Probably because the standard is not supported or the chain is incorrect';
      const result = async () => {
        await collectiblesController.isCollectibleOwner(
          '0x0000000000000000000000000000000000000000',
          CRYPTOPUNK_ADDRESS,
          '0',
        );
      };
      await expect(result).rejects.toThrow(error);
    });
  });

  describe('updateCollectibleFavoriteStatus', () => {
    it('should set collectible as favorite', async () => {
      const { assetsContract, collectiblesController } = setupController();
      assetsContract.configure({ provider: MAINNET_PROVIDER });
      const { selectedAddress, chainId } = collectiblesController.config;
      await collectiblesController.addCollectible(
        ERC721_DEPRESSIONIST_ADDRESS,
        ERC721_DEPRESSIONIST_ID,
      );

      collectiblesController.updateCollectibleFavoriteStatus(
        ERC721_DEPRESSIONIST_ADDRESS,
        ERC721_DEPRESSIONIST_ID,
        true,
      );

      expect(
        collectiblesController.state.allCollectibles[selectedAddress][
          chainId
        ][0],
      ).toStrictEqual(
        expect.objectContaining({
          address: ERC721_DEPRESSIONIST_ADDRESS,
          tokenId: ERC721_DEPRESSIONIST_ID,
          favorite: true,
        }),
      );
    });

    it('should set collectible as favorite and then unset it', async () => {
      const { assetsContract, collectiblesController } = setupController();
      assetsContract.configure({ provider: MAINNET_PROVIDER });
      const { selectedAddress, chainId } = collectiblesController.config;
      await collectiblesController.addCollectible(
        ERC721_DEPRESSIONIST_ADDRESS,
        ERC721_DEPRESSIONIST_ID,
      );

      collectiblesController.updateCollectibleFavoriteStatus(
        ERC721_DEPRESSIONIST_ADDRESS,
        ERC721_DEPRESSIONIST_ID,
        true,
      );

      expect(
        collectiblesController.state.allCollectibles[selectedAddress][
          chainId
        ][0],
      ).toStrictEqual(
        expect.objectContaining({
          address: ERC721_DEPRESSIONIST_ADDRESS,
          tokenId: ERC721_DEPRESSIONIST_ID,
          favorite: true,
        }),
      );

      collectiblesController.updateCollectibleFavoriteStatus(
        ERC721_DEPRESSIONIST_ADDRESS,
        ERC721_DEPRESSIONIST_ID,
        false,
      );

      expect(
        collectiblesController.state.allCollectibles[selectedAddress][
          chainId
        ][0],
      ).toStrictEqual(
        expect.objectContaining({
          address: ERC721_DEPRESSIONIST_ADDRESS,
          tokenId: ERC721_DEPRESSIONIST_ID,
          favorite: false,
        }),
      );
    });

    it('should keep the favorite status as true after updating metadata', async () => {
      const { assetsContract, collectiblesController } = setupController();
      assetsContract.configure({ provider: MAINNET_PROVIDER });
      const { selectedAddress, chainId } = collectiblesController.config;
      await collectiblesController.addCollectible(
        ERC721_DEPRESSIONIST_ADDRESS,
        ERC721_DEPRESSIONIST_ID,
      );

      collectiblesController.updateCollectibleFavoriteStatus(
        ERC721_DEPRESSIONIST_ADDRESS,
        ERC721_DEPRESSIONIST_ID,
        true,
      );

      expect(
        collectiblesController.state.allCollectibles[selectedAddress][
          chainId
        ][0],
      ).toStrictEqual(
        expect.objectContaining({
          address: ERC721_DEPRESSIONIST_ADDRESS,
          tokenId: ERC721_DEPRESSIONIST_ID,
          favorite: true,
        }),
      );

      await collectiblesController.addCollectible(
        ERC721_DEPRESSIONIST_ADDRESS,
        ERC721_DEPRESSIONIST_ID,
        {
          image: 'new_image',
          name: 'new_name',
          description: 'new_description',
          standard: 'ERC721',
        },
      );

      expect(
        collectiblesController.state.allCollectibles[selectedAddress][
          chainId
        ][0],
      ).toStrictEqual(
        expect.objectContaining({
          image: 'new_image',
          name: 'new_name',
          description: 'new_description',
          address: ERC721_DEPRESSIONIST_ADDRESS,
          tokenId: ERC721_DEPRESSIONIST_ID,
          favorite: true,
          isCurrentlyOwned: true,
        }),
      );

      expect(
        collectiblesController.state.allCollectibles[selectedAddress][chainId],
      ).toHaveLength(1);
    });

    it('should keep the favorite status as false after updating metadata', async () => {
      const { assetsContract, collectiblesController } = setupController();
      assetsContract.configure({ provider: MAINNET_PROVIDER });
      const { selectedAddress, chainId } = collectiblesController.config;
      await collectiblesController.addCollectible(
        ERC721_DEPRESSIONIST_ADDRESS,
        ERC721_DEPRESSIONIST_ID,
      );

      expect(
        collectiblesController.state.allCollectibles[selectedAddress][
          chainId
        ][0],
      ).toStrictEqual(
        expect.objectContaining({
          address: ERC721_DEPRESSIONIST_ADDRESS,
          tokenId: ERC721_DEPRESSIONIST_ID,
          favorite: false,
        }),
      );

      await collectiblesController.addCollectible(
        ERC721_DEPRESSIONIST_ADDRESS,
        ERC721_DEPRESSIONIST_ID,
        {
          image: 'new_image',
          name: 'new_name',
          description: 'new_description',
          standard: 'ERC721',
        },
      );

      expect(
        collectiblesController.state.allCollectibles[selectedAddress][
          chainId
        ][0],
      ).toStrictEqual(
        expect.objectContaining({
          image: 'new_image',
          name: 'new_name',
          description: 'new_description',
          address: ERC721_DEPRESSIONIST_ADDRESS,
          tokenId: ERC721_DEPRESSIONIST_ID,
          favorite: false,
          isCurrentlyOwned: true,
        }),
      );

      expect(
        collectiblesController.state.allCollectibles[selectedAddress][chainId],
      ).toHaveLength(1);
    });

    describe('checkAndUpdateCollectiblesOwnershipStatus', () => {
      describe('checkAndUpdateAllCollectiblesOwnershipStatus', () => {
        it('should check whether collectibles for the current selectedAddress/chainId combination are still owned by the selectedAddress and update the isCurrentlyOwned value to false when collectible is not still owned', async () => {
          const { collectiblesController } = setupController();
          sinon
            .stub(collectiblesController, 'isCollectibleOwner' as any)
            .returns(false);

          const { selectedAddress, chainId } = collectiblesController.config;
          await collectiblesController.addCollectible('0x02', '1', {
            name: 'name',
            image: 'image',
            description: 'description',
            standard: 'standard',
            favorite: false,
          });

          expect(
            collectiblesController.state.allCollectibles[selectedAddress][
              chainId
            ][0].isCurrentlyOwned,
          ).toBe(true);

          await collectiblesController.checkAndUpdateAllCollectiblesOwnershipStatus();
          expect(
            collectiblesController.state.allCollectibles[selectedAddress][
              chainId
            ][0].isCurrentlyOwned,
          ).toBe(false);
        });
      });

      it('should check whether collectibles for the current selectedAddress/chainId combination are still owned by the selectedAddress and leave/set the isCurrentlyOwned value to true when collectible is still owned', async () => {
        const { collectiblesController } = setupController();
        sinon
          .stub(collectiblesController, 'isCollectibleOwner' as any)
          .returns(true);

        const { selectedAddress, chainId } = collectiblesController.config;
        await collectiblesController.addCollectible('0x02', '1', {
          name: 'name',
          image: 'image',
          description: 'description',
          standard: 'standard',
          favorite: false,
        });

        expect(
          collectiblesController.state.allCollectibles[selectedAddress][
            chainId
          ][0].isCurrentlyOwned,
        ).toBe(true);

        await collectiblesController.checkAndUpdateAllCollectiblesOwnershipStatus();
        expect(
          collectiblesController.state.allCollectibles[selectedAddress][
            chainId
          ][0].isCurrentlyOwned,
        ).toBe(true);
      });

      it('should check whether collectibles for the current selectedAddress/chainId combination are still owned by the selectedAddress and leave the isCurrentlyOwned value as is when collectible ownership check fails', async () => {
        const { collectiblesController } = setupController();
        sinon
          .stub(collectiblesController, 'isCollectibleOwner' as any)
          .throws(new Error('Unable to verify ownership'));

        const { selectedAddress, chainId } = collectiblesController.config;
        await collectiblesController.addCollectible('0x02', '1', {
          name: 'name',
          image: 'image',
          description: 'description',
          standard: 'standard',
          favorite: false,
        });

        expect(
          collectiblesController.state.allCollectibles[selectedAddress][
            chainId
          ][0].isCurrentlyOwned,
        ).toBe(true);

        await collectiblesController.checkAndUpdateAllCollectiblesOwnershipStatus();
        expect(
          collectiblesController.state.allCollectibles[selectedAddress][
            chainId
          ][0].isCurrentlyOwned,
        ).toBe(true);
      });

      describe('checkAndUpdateSingleCollectibleOwnershipStatus', () => {
        it('should check whether the passed collectible is still owned by the the current selectedAddress/chainId combination and update its isCurrentlyOwned property in state if batch is false and isCollectibleOwner returns false', async () => {
          const { collectiblesController } = setupController();
          const { selectedAddress, chainId } = collectiblesController.config;
          const collectible = {
            address: '0x02',
            tokenId: '1',
            name: 'name',
            image: 'image',
            description: 'description',
            standard: 'standard',
            favorite: false,
          };

          await collectiblesController.addCollectible(
            collectible.address,
            collectible.tokenId,
            collectible,
          );

          expect(
            collectiblesController.state.allCollectibles[selectedAddress][
              chainId
            ][0].isCurrentlyOwned,
          ).toBe(true);

          sinon
            .stub(collectiblesController, 'isCollectibleOwner' as any)
            .returns(false);

          await collectiblesController.checkAndUpdateSingleCollectibleOwnershipStatus(
            collectible,
            false,
          );

          expect(
            collectiblesController.state.allCollectibles[selectedAddress][
              chainId
            ][0].isCurrentlyOwned,
          ).toBe(false);
        });
      });

      it('should check whether the passed collectible is still owned by the the current selectedAddress/chainId combination and return the updated collectible object without updating state if batch is true', async () => {
        const { collectiblesController } = setupController();
        const { selectedAddress, chainId } = collectiblesController.config;
        const collectible = {
          address: '0x02',
          tokenId: '1',
          name: 'name',
          image: 'image',
          description: 'description',
          standard: 'standard',
          favorite: false,
        };

        await collectiblesController.addCollectible(
          collectible.address,
          collectible.tokenId,
          collectible,
        );

        expect(
          collectiblesController.state.allCollectibles[selectedAddress][
            chainId
          ][0].isCurrentlyOwned,
        ).toBe(true);

        sinon
          .stub(collectiblesController, 'isCollectibleOwner' as any)
          .returns(false);

        const updatedCollectible = await collectiblesController.checkAndUpdateSingleCollectibleOwnershipStatus(
          collectible,
          true,
        );

        expect(
          collectiblesController.state.allCollectibles[selectedAddress][
            chainId
          ][0].isCurrentlyOwned,
        ).toBe(true);

        expect(updatedCollectible.isCurrentlyOwned).toBe(false);
      });

      it('should check whether the passed collectible is still owned by the the selectedAddress/chainId combination passed in the accountParams argument and update its isCurrentlyOwned property in state, when the currently configured selectedAddress/chainId are different from those passed', async () => {
        const { collectiblesController, network, preferences } =
          setupController();
        const firstNetworkType = 'rinkeby';
        const secondNetworkType = 'ropsten';

        preferences.update({ selectedAddress: OWNER_ADDRESS });
        network.update({
          provider: {
            type: firstNetworkType,
            chainId: NetworksChainId[firstNetworkType],
          },
        });

        const { selectedAddress, chainId } = collectiblesController.config;
        const collectible = {
          address: '0x02',
          tokenId: '1',
          name: 'name',
          image: 'image',
          description: 'description',
          standard: 'standard',
          favorite: false,
        };

        await collectiblesController.addCollectible(
          collectible.address,
          collectible.tokenId,
          collectible,
        );

        expect(
          collectiblesController.state.allCollectibles[selectedAddress][
            chainId
          ][0].isCurrentlyOwned,
        ).toBe(true);

        sinon
          .stub(collectiblesController, 'isCollectibleOwner' as any)
          .returns(false);

        preferences.update({ selectedAddress: SECOND_OWNER_ADDRESS });
        network.update({
          provider: {
            type: secondNetworkType,
            chainId: NetworksChainId[secondNetworkType],
          },
        });

        await collectiblesController.checkAndUpdateSingleCollectibleOwnershipStatus(
          collectible,
          false,
          {
            userAddress: OWNER_ADDRESS,
            chainId: NetworksChainId[firstNetworkType],
          },
        );

        expect(
          collectiblesController.state.allCollectibles[OWNER_ADDRESS][
            NetworksChainId[firstNetworkType]
          ][0].isCurrentlyOwned,
        ).toBe(false);
      });
    });
  });

  describe('findCollectibleByAddressAndTokenId', () => {
    const mockCollectible = {
      address: '0x02',
      tokenId: '1',
      name: 'name',
      image: 'image',
      description: 'description',
      standard: 'standard',
      favorite: false,
    };

    const { selectedAddress, chainId } = collectiblesController.config;

    it('should return null if the collectible does not exist in the state', async () => {
      expect(
        collectiblesController.findCollectibleByAddressAndTokenId(
          mockCollectible.address,
          mockCollectible.tokenId,
          selectedAddress,
          chainId,
        ),
      ).toBeNull();
    });

    it('should return the collectible by the address and tokenId', () => {
      collectiblesController.state.allCollectibles = {
        [selectedAddress]: { [chainId]: [mockCollectible] },
      };

      expect(
        collectiblesController.findCollectibleByAddressAndTokenId(
          mockCollectible.address,
          mockCollectible.tokenId,
          selectedAddress,
          chainId,
        ),
      ).toStrictEqual({ collectible: mockCollectible, index: 0 });
    });
  });

  describe('updateCollectibleByAddressAndTokenId', () => {
    const mockTransactionId = '60d36710-b150-11ec-8a49-c377fbd05e27';

    const mockCollectible = {
      address: '0x02',
      tokenId: '1',
      name: 'name',
      image: 'image',
      description: 'description',
      standard: 'standard',
      favorite: false,
    };

    const expectedMockCollectible = {
      address: '0x02',
      description: 'description',
      favorite: false,
      image: 'image',
      name: 'name',
      standard: 'standard',
      tokenId: '1',
      transactionId: mockTransactionId,
    };

    const { selectedAddress, chainId } = collectiblesController.config;
    it('should update the collectible if the collectible exist', async () => {
      collectiblesController.state.allCollectibles = {
        [selectedAddress]: { [chainId]: [mockCollectible] },
      };

      collectiblesController.updateCollectible(
        mockCollectible,
        {
          transactionId: mockTransactionId,
        },
        selectedAddress,
        chainId,
      );

      expect(
        collectiblesController.state.allCollectibles[selectedAddress][
          chainId
        ][0],
      ).toStrictEqual(expectedMockCollectible);
    });

    it('should return undefined if the collectible does not exist', () => {
      expect(
        collectiblesController.updateCollectible(
          mockCollectible,
          {
            transactionId: mockTransactionId,
          },
          selectedAddress,
          chainId,
        ),
      ).toBeUndefined();
    });
  });

  describe('resetCollectibleTransactionStatusByTransactionId', () => {
    const mockTransactionId = '60d36710-b150-11ec-8a49-c377fbd05e27';
    const nonExistTransactionId = '0123';

    const mockCollectible = {
      address: '0x02',
      tokenId: '1',
      name: 'name',
      image: 'image',
      description: 'description',
      standard: 'standard',
      favorite: false,
      transactionId: mockTransactionId,
    };

    const { selectedAddress, chainId } = collectiblesController.config;

    it('should not update any collectible state and should return false when passed a transaction id that does not match that of any collectible', async () => {
      expect(
        collectiblesController.resetCollectibleTransactionStatusByTransactionId(
          nonExistTransactionId,
          selectedAddress,
          chainId,
        ),
      ).toBe(false);
    });

    it('should set the transaction id of a collectible in state to undefined, and return true when it has successfully updated this state', async () => {
      collectiblesController.state.allCollectibles = {
        [selectedAddress]: { [chainId]: [mockCollectible] },
      };

      expect(
        collectiblesController.state.allCollectibles[selectedAddress][
          chainId
        ][0].transactionId,
      ).toBe(mockTransactionId);

      expect(
        collectiblesController.resetCollectibleTransactionStatusByTransactionId(
          mockTransactionId,
          selectedAddress,
          chainId,
        ),
      ).toBe(true);

      expect(
        collectiblesController.state.allCollectibles[selectedAddress][
          chainId
        ][0].transactionId,
      ).toBeUndefined();
    });
  });
});<|MERGE_RESOLUTION|>--- conflicted
+++ resolved
@@ -69,12 +69,14 @@
     onPreferencesStateChange: (listener) => preferences.subscribe(listener),
     onNetworkStateChange: (listener) => network.subscribe(listener),
     getERC721AssetName: assetsContract.getERC721AssetName.bind(assetsContract),
-    getERC721AssetSymbol:
-      assetsContract.getERC721AssetSymbol.bind(assetsContract),
+    getERC721AssetSymbol: assetsContract.getERC721AssetSymbol.bind(
+      assetsContract,
+    ),
     getERC721TokenURI: assetsContract.getERC721TokenURI.bind(assetsContract),
     getERC721OwnerOf: assetsContract.getERC721OwnerOf.bind(assetsContract),
-    getERC1155BalanceOf:
-      assetsContract.getERC1155BalanceOf.bind(assetsContract),
+    getERC1155BalanceOf: assetsContract.getERC1155BalanceOf.bind(
+      assetsContract,
+    ),
     getERC1155TokenURI: assetsContract.getERC1155TokenURI.bind(assetsContract),
     onCollectibleAdded: onCollectibleAddedSpy,
   });
@@ -84,27 +86,6 @@
     openSeaEnabled: true,
   });
 
-<<<<<<< HEAD
-    collectiblesController = new CollectiblesController({
-      onPreferencesStateChange: (listener) => preferences.subscribe(listener),
-      onNetworkStateChange: (listener) => network.subscribe(listener),
-      getERC721AssetName: assetsContract.getERC721AssetName.bind(
-        assetsContract,
-      ),
-      getERC721AssetSymbol: assetsContract.getERC721AssetSymbol.bind(
-        assetsContract,
-      ),
-      getERC721TokenURI: assetsContract.getERC721TokenURI.bind(assetsContract),
-      getERC721OwnerOf: assetsContract.getERC721OwnerOf.bind(assetsContract),
-      getERC1155BalanceOf: assetsContract.getERC1155BalanceOf.bind(
-        assetsContract,
-      ),
-      getERC1155TokenURI: assetsContract.getERC1155TokenURI.bind(
-        assetsContract,
-      ),
-      onCollectibleAdded: onCollectibleAddedSpy,
-    });
-=======
   return {
     assetsContract,
     collectiblesController,
@@ -113,7 +94,6 @@
     preferences,
   };
 }
->>>>>>> c9845ab4
 
 describe('CollectiblesController', () => {
   beforeAll(() => {
@@ -239,9 +219,10 @@
     });
 
     it('should call onCollectibleAdded callback correctly when collectible is manually added', async () => {
-      const { collectiblesController, onCollectibleAddedSpy } = setupController(
-        { includeOnCollectibleAdded: true },
-      );
+      const {
+        collectiblesController,
+        onCollectibleAddedSpy,
+      } = setupController({ includeOnCollectibleAdded: true });
 
       await collectiblesController.addCollectible('0x01', '1', {
         name: 'name',
@@ -261,9 +242,10 @@
     });
 
     it('should call onCollectibleAdded callback correctly when collectible is added via detection', async () => {
-      const { collectiblesController, onCollectibleAddedSpy } = setupController(
-        { includeOnCollectibleAdded: true },
-      );
+      const {
+        collectiblesController,
+        onCollectibleAddedSpy,
+      } = setupController({ includeOnCollectibleAdded: true });
 
       const detectedUserAddress = '0x123';
       await collectiblesController.addCollectible(
@@ -494,7 +476,8 @@
           params: [
             {
               to: '0x2aEa4Add166EBf38b63d09a75dE1a7b94Aa24163',
-              data: '0x01ffc9a75b5e139f00000000000000000000000000000000000000000000000000000000',
+              data:
+                '0x01ffc9a75b5e139f00000000000000000000000000000000000000000000000000000000',
             },
             'latest',
           ],
@@ -512,7 +495,8 @@
           params: [
             {
               to: '0x2aEa4Add166EBf38b63d09a75dE1a7b94Aa24163',
-              data: '0xc87b56dd00000000000000000000000000000000000000000000000000000000000004b3',
+              data:
+                '0xc87b56dd00000000000000000000000000000000000000000000000000000000000004b3',
             },
             'latest',
           ],
@@ -611,7 +595,8 @@
           params: [
             {
               to: '0x495f947276749Ce646f68AC8c248420045cb7b5e',
-              data: '0x01ffc9a75b5e139f00000000000000000000000000000000000000000000000000000000',
+              data:
+                '0x01ffc9a75b5e139f00000000000000000000000000000000000000000000000000000000',
             },
             'latest',
           ],
@@ -629,7 +614,8 @@
           params: [
             {
               to: '0x495f947276749Ce646f68AC8c248420045cb7b5e',
-              data: '0x0e89341c5a3ca5cd63807ce5e4d7841ab32ce6b6d9bbba2d000000000000010000000001',
+              data:
+                '0x0e89341c5a3ca5cd63807ce5e4d7841ab32ce6b6d9bbba2d000000000000010000000001',
             },
             'latest',
           ],
@@ -740,7 +726,8 @@
           params: [
             {
               to: '0x2aEa4Add166EBf38b63d09a75dE1a7b94Aa24163',
-              data: '0x01ffc9a75b5e139f00000000000000000000000000000000000000000000000000000000',
+              data:
+                '0x01ffc9a75b5e139f00000000000000000000000000000000000000000000000000000000',
             },
             'latest',
           ],
@@ -758,7 +745,8 @@
           params: [
             {
               to: '0x2aEa4Add166EBf38b63d09a75dE1a7b94Aa24163',
-              data: '0xc87b56dd00000000000000000000000000000000000000000000000000000000000004b3',
+              data:
+                '0xc87b56dd00000000000000000000000000000000000000000000000000000000000004b3',
             },
             'latest',
           ],
@@ -1049,7 +1037,8 @@
           params: [
             {
               to: '0x18E8E76aeB9E2d9FA2A2b88DD9CF3C8ED45c3660',
-              data: '0x01ffc9a75b5e139f00000000000000000000000000000000000000000000000000000000',
+              data:
+                '0x01ffc9a75b5e139f00000000000000000000000000000000000000000000000000000000',
             },
             'latest',
           ],
@@ -1067,7 +1056,8 @@
           params: [
             {
               to: '0x18E8E76aeB9E2d9FA2A2b88DD9CF3C8ED45c3660',
-              data: '0xc87b56dd0000000000000000000000000000000000000000000000000000000000000024',
+              data:
+                '0xc87b56dd0000000000000000000000000000000000000000000000000000000000000024',
             },
             'latest',
           ],
@@ -1192,7 +1182,8 @@
           params: [
             {
               to: ERC721_COLLECTIBLE_ADDRESS,
-              data: '0x0e89341c5a3ca5cd63807ce5e4d7841ab32ce6b6d9bbba2d000000000000010000000001',
+              data:
+                '0x0e89341c5a3ca5cd63807ce5e4d7841ab32ce6b6d9bbba2d000000000000010000000001',
             },
             'latest',
           ],
@@ -1212,7 +1203,8 @@
           params: [
             {
               to: ERC721_COLLECTIBLE_ADDRESS,
-              data: '0xc87b56dd000000000000000000000000000000000000000000000000000000000011781a',
+              data:
+                '0xc87b56dd000000000000000000000000000000000000000000000000000000000011781a',
             },
             'latest',
           ],
@@ -1496,7 +1488,8 @@
           params: [
             {
               to: ERC721_COLLECTIBLE_ADDRESS,
-              data: '0x6352211e000000000000000000000000000000000000000000000000000000000011781a',
+              data:
+                '0x6352211e000000000000000000000000000000000000000000000000000000000011781a',
             },
             'latest',
           ],
@@ -1527,7 +1520,8 @@
           params: [
             {
               to: ERC721_COLLECTIBLE_ADDRESS,
-              data: '0x6352211e000000000000000000000000000000000000000000000000000000000011781a',
+              data:
+                '0x6352211e000000000000000000000000000000000000000000000000000000000011781a',
             },
             'latest',
           ],
@@ -1558,7 +1552,8 @@
           params: [
             {
               to: '0x495f947276749Ce646f68AC8c248420045cb7b5e',
-              data: '0x6352211e5a3ca5cd63807ce5e4d7841ab32ce6b6d9bbba2d000000000000010000000001',
+              data:
+                '0x6352211e5a3ca5cd63807ce5e4d7841ab32ce6b6d9bbba2d000000000000010000000001',
             },
             'latest',
           ],
@@ -1575,7 +1570,8 @@
           params: [
             {
               to: '0x495f947276749Ce646f68AC8c248420045cb7b5e',
-              data: '0x00fdd58e0000000000000000000000005a3ca5cd63807ce5e4d7841ab32ce6b6d9bbba2d5a3ca5cd63807ce5e4d7841ab32ce6b6d9bbba2d000000000000010000000001',
+              data:
+                '0x00fdd58e0000000000000000000000005a3ca5cd63807ce5e4d7841ab32ce6b6d9bbba2d5a3ca5cd63807ce5e4d7841ab32ce6b6d9bbba2d000000000000010000000001',
             },
             'latest',
           ],
@@ -1605,7 +1601,8 @@
           params: [
             {
               to: '0x495f947276749Ce646f68AC8c248420045cb7b5e',
-              data: '0x6352211e5a3ca5cd63807ce5e4d7841ab32ce6b6d9bbba2d000000000000010000000001',
+              data:
+                '0x6352211e5a3ca5cd63807ce5e4d7841ab32ce6b6d9bbba2d000000000000010000000001',
             },
             'latest',
           ],
@@ -1622,7 +1619,8 @@
           params: [
             {
               to: '0x495f947276749Ce646f68AC8c248420045cb7b5e',
-              data: '0x00fdd58e00000000000000000000000000000000000000000000000000000000000000005a3ca5cd63807ce5e4d7841ab32ce6b6d9bbba2d000000000000010000000001',
+              data:
+                '0x00fdd58e00000000000000000000000000000000000000000000000000000000000000005a3ca5cd63807ce5e4d7841ab32ce6b6d9bbba2d000000000000010000000001',
             },
             'latest',
           ],
@@ -2023,8 +2021,11 @@
       });
 
       it('should check whether the passed collectible is still owned by the the selectedAddress/chainId combination passed in the accountParams argument and update its isCurrentlyOwned property in state, when the currently configured selectedAddress/chainId are different from those passed', async () => {
-        const { collectiblesController, network, preferences } =
-          setupController();
+        const {
+          collectiblesController,
+          network,
+          preferences,
+        } = setupController();
         const firstNetworkType = 'rinkeby';
         const secondNetworkType = 'ropsten';
 
