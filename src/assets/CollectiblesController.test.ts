import sinon from 'sinon';
import nock from 'nock';
import HttpProvider from 'ethjs-provider-http';
import { PreferencesController } from '../user/PreferencesController';
import {
  NetworkController,
  NetworksChainId,
} from '../network/NetworkController';
import { getFormattedIpfsUrl } from '../util';
import { AssetsContractController } from './AssetsContractController';
import { CollectiblesController } from './CollectiblesController';

const CRYPTOPUNK_ADDRESS = '0xb47e3cd837dDF8e4c57F05d70Ab865de6e193BBB';
const ERC721_KUDOSADDRESS = '0x2aEa4Add166EBf38b63d09a75dE1a7b94Aa24163';
const ERC721_COLLECTIBLE_ADDRESS = '0x60f80121c31a0d46b5279700f9df786054aa5ee5';
const ERC721_COLLECTIBLE_ID = '1144858';
const ERC1155_COLLECTIBLE_ADDRESS =
  '0x495f947276749Ce646f68AC8c248420045cb7b5e';
const ERC1155_COLLECTIBLE_ID =
  '40815311521795738946686668571398122012172359753720345430028676522525371400193';
const ERC721_DEPRESSIONIST_ADDRESS =
  '0x18E8E76aeB9E2d9FA2A2b88DD9CF3C8ED45c3660';
const ERC721_DEPRESSIONIST_ID = '36';
const MAINNET_PROVIDER = new HttpProvider(
  'https://mainnet.infura.io/v3/ad3a368836ff4596becc3be8e2f137ac',
);
const OWNER_ADDRESS = '0x5a3CA5cD63807Ce5e4d7841AB32Ce6B6d9BbBa2D';
const SECOND_OWNER_ADDRESS = '0x500017171kasdfbou081';

const OPEN_SEA_HOST = 'https://api.opensea.io';
const OPEN_SEA_PATH = '/api/v1';

const CLOUDFARE_PATH = 'https://cloudflare-ipfs.com/ipfs/';

const DEPRESSIONIST_CID_V1 =
  'bafybeidf7aw7bmnmewwj4ayq3she2jfk5jrdpp24aaucf6fddzb3cfhrvm';

const DEPRESSIONIST_CLOUDFLARE_IPFS_SUBDOMAIN_PATH = getFormattedIpfsUrl(
  CLOUDFARE_PATH,
  `ipfs://${DEPRESSIONIST_CID_V1}`,
  true,
);

describe('CollectiblesController', () => {
  let collectiblesController: CollectiblesController;
  let preferences: PreferencesController;
  let network: NetworkController;
  let assetsContract: AssetsContractController;
  const onCollectibleAddedSpy = jest.fn();

  beforeEach(() => {
    preferences = new PreferencesController();
    network = new NetworkController();
    assetsContract = new AssetsContractController({
      onPreferencesStateChange: (listener) => preferences.subscribe(listener),
    });

    collectiblesController = new CollectiblesController({
      onPreferencesStateChange: (listener) => preferences.subscribe(listener),
      onNetworkStateChange: (listener) => network.subscribe(listener),
      getERC721AssetName: assetsContract.getERC721AssetName.bind(
        assetsContract,
      ),
      getERC721AssetSymbol: assetsContract.getERC721AssetSymbol.bind(
        assetsContract,
      ),
      getERC721TokenURI: assetsContract.getERC721TokenURI.bind(assetsContract),
      getERC721OwnerOf: assetsContract.getERC721OwnerOf.bind(assetsContract),
<<<<<<< HEAD
      getERC1155BalanceOf: assetsContract.getERC1155BalanceOf.bind(
        assetsContract,
      ),
      getERC1155TokenURI: assetsContract.getERC1155TokenURI.bind(
        assetsContract,
      ),
=======
      getERC1155BalanceOf:
        assetsContract.getERC1155BalanceOf.bind(assetsContract),
      getERC1155TokenURI:
        assetsContract.getERC1155TokenURI.bind(assetsContract),
      onCollectibleAdded: onCollectibleAddedSpy,
>>>>>>> 35685a60
    });

    preferences.update({
      selectedAddress: OWNER_ADDRESS,
      openSeaEnabled: true,
    });

    nock(OPEN_SEA_HOST)
      .get(`${OPEN_SEA_PATH}/asset_contract/0x01`)
      .reply(200, {
        description: 'Description',
        symbol: 'FOO',
        total_supply: 0,
        collection: {
          name: 'Name',
          image_url: 'url',
        },
      })
      .get(`${OPEN_SEA_PATH}/asset_contract/0x02`)
      .reply(200, {
        description: 'Description',
        image_url: 'url',
        name: 'Name',
        symbol: 'FOU',
        total_supply: 10,
        collection: {
          name: 'Name',
          image_url: 'url',
        },
      })
      .get(`${OPEN_SEA_PATH}/asset/0x01/1`)
      .reply(200, {
        description: 'Description',
        image_original_url: 'url',
        image_url: 'url',
        name: 'Name',
        asset_contract: {
          schema_name: 'ERC1155',
        },
      })
      .get(
        `${OPEN_SEA_PATH}/asset/0x2aEa4Add166EBf38b63d09a75dE1a7b94Aa24163/1203`,
      )
      .reply(200, {
        image_original_url: 'Kudos url',
        name: 'Kudos Name',
        description: 'Kudos Description',
        asset_contract: {
          schema_name: 'ERC721',
        },
      })
      .get(
        `${OPEN_SEA_PATH}/asset/0x6EbeAf8e8E946F0716E6533A6f2cefc83f60e8Ab/798958393`,
      )
      .replyWithError(new TypeError('Failed to fetch'))
      .get(
        `${OPEN_SEA_PATH}/asset_contract/0x6EbeAf8e8E946F0716E6533A6f2cefc83f60e8Ab`,
      )
      .replyWithError(new TypeError('Failed to fetch'))
      .get(
        `${OPEN_SEA_PATH}/asset_contract/0x2aEa4Add166EBf38b63d09a75dE1a7b94Aa24163`,
      )
      .reply(200, {
        description: 'Kudos Description',
        symbol: 'KDO',
        total_supply: 10,
        collection: {
          name: 'Kudos',
          image_url: 'Kudos url',
        },
      });

    nock('https://ipfs.gitcoin.co:443')
      .get('/api/v0/cat/QmPmt6EAaioN78ECnW5oCL8v2YvVSpoBjLCjrXhhsAvoov')
      .reply(200, {
        image: 'Kudos Image (from uri)',
        name: 'Kudos Name (from uri)',
        description: 'Kudos Description (from uri)',
      });

    nock(OPEN_SEA_HOST)
      .get(
        '/api/v1/metadata/0x495f947276749Ce646f68AC8c248420045cb7b5e/0x5a3ca5cd63807ce5e4d7841ab32ce6b6d9bbba2d000000000000010000000001',
      )
      .reply(200, {
        name: 'name (from contract uri)',
        description: null,
        external_link: null,
        image: 'image (from contract uri)',
        animation_url: null,
      });

    nock(OPEN_SEA_HOST)
      .get(
        '/api/v1/asset/0x495f947276749Ce646f68AC8c248420045cb7b5e/40815311521795738946686668571398122012172359753720345430028676522525371400193',
      )
      .reply(200, {
        num_sales: 1,
        image_original_url: 'image.uri',
        name: 'name',
        image: 'image',
        description: 'description',
        asset_contract: { schema_name: 'ERC1155' },
      });

    nock(DEPRESSIONIST_CLOUDFLARE_IPFS_SUBDOMAIN_PATH).get('/').reply(200, {
      name: 'name',
      image: 'image',
      description: 'description',
    });
  });

  afterEach(() => {
    nock.cleanAll();
    sinon.restore();
  });

  it('should set default state', () => {
    expect(collectiblesController.state).toStrictEqual({
      allCollectibleContracts: {},
      allCollectibles: {},
      ignoredCollectibles: [],
    });
  });

  describe('addCollectible', () => {
    it('should add collectible and collectible contract', async () => {
      const { selectedAddress, chainId } = collectiblesController.config;
      await collectiblesController.addCollectible('0x01', '1', {
        name: 'name',
        image: 'image',
        description: 'description',
        standard: 'standard',
        favorite: false,
      });

      expect(
        collectiblesController.state.allCollectibles[selectedAddress][
          chainId
        ][0],
      ).toStrictEqual({
        address: '0x01',
        description: 'description',
        image: 'image',
        name: 'name',
        tokenId: '1',
        standard: 'standard',
        favorite: false,
        isCurrentlyOwned: true,
      });

      expect(
        collectiblesController.state.allCollectibleContracts[selectedAddress][
          chainId
        ][0],
      ).toStrictEqual({
        address: '0x01',
        description: 'Description',
        logo: 'url',
        name: 'Name',
        symbol: 'FOO',
        totalSupply: 0,
      });
    });

    it('should call onCollectibleAdded callback correctly when collectible is manually added', async () => {
      await collectiblesController.addCollectible('0x01', '1', {
        name: 'name',
        image: 'image',
        description: 'description',
        standard: 'ERC1155',
        favorite: false,
      });

      expect(onCollectibleAddedSpy).toHaveBeenCalledWith({
        source: 'custom',
        tokenId: '1',
        address: '0x01',
        standard: 'ERC1155',
        symbol: 'FOO',
      });
    });

    it('should call onCollectibleAdded callback correctly when collectible is added via detection', async () => {
      const detectedUserAddress = '0x123';
      await collectiblesController.addCollectible(
        '0x01',
        '2',
        {
          name: 'name',
          image: 'image',
          description: 'description',
          standard: 'ERC721',
          favorite: false,
        },
        // this object in the third argument slot is only defined when the collectible is added via detection
        { userAddress: detectedUserAddress, chainId: '0x2' },
      );

      expect(onCollectibleAddedSpy).toHaveBeenCalledWith({
        source: 'detected',
        tokenId: '2',
        address: '0x01',
        standard: 'ERC721',
        symbol: 'FOO',
      });
    });

    it('should add collectible by selected address', async () => {
      const { chainId } = collectiblesController.config;
      const firstAddress = '0x123';
      const secondAddress = '0x321';

      sinon
        .stub(collectiblesController, 'getCollectibleInformation' as any)
        .returns({ name: 'name', image: 'url', description: 'description' });
      preferences.update({ selectedAddress: firstAddress });
      await collectiblesController.addCollectible('0x01', '1234');
      preferences.update({ selectedAddress: secondAddress });
      await collectiblesController.addCollectible('0x02', '4321');
      preferences.update({ selectedAddress: firstAddress });
      expect(
        collectiblesController.state.allCollectibles[firstAddress][chainId][0],
      ).toStrictEqual({
        address: '0x01',
        description: 'description',
        image: 'url',
        name: 'name',
        tokenId: '1234',
        favorite: false,
        isCurrentlyOwned: true,
      });
    });

    it('should update collectible if image is different', async () => {
      const { selectedAddress, chainId } = collectiblesController.config;

      await collectiblesController.addCollectible('0x01', '1', {
        name: 'name',
        image: 'image',
        description: 'description',
        standard: 'standard',
        favorite: false,
      });

      expect(
        collectiblesController.state.allCollectibles[selectedAddress][
          chainId
        ][0],
      ).toStrictEqual({
        address: '0x01',
        description: 'description',
        image: 'image',
        name: 'name',
        standard: 'standard',
        tokenId: '1',
        favorite: false,
        isCurrentlyOwned: true,
      });

      await collectiblesController.addCollectible('0x01', '1', {
        name: 'name',
        image: 'image-updated',
        description: 'description',
        standard: 'standard',
        favorite: false,
      });

      expect(
        collectiblesController.state.allCollectibles[selectedAddress][
          chainId
        ][0],
      ).toStrictEqual({
        address: '0x01',
        description: 'description',
        image: 'image-updated',
        name: 'name',
        tokenId: '1',
        standard: 'standard',
        favorite: false,
        isCurrentlyOwned: true,
      });
    });

    it('should not duplicate collectible nor collectible contract if already added', async () => {
      const { selectedAddress, chainId } = collectiblesController.config;
      await collectiblesController.addCollectible('0x01', '1', {
        name: 'name',
        image: 'image',
        description: 'description',
        standard: 'standard',
        favorite: false,
      });

      await collectiblesController.addCollectible('0x01', '1', {
        name: 'name',
        image: 'image',
        description: 'description',
        standard: 'standard',
        favorite: false,
      });

      expect(
        collectiblesController.state.allCollectibles[selectedAddress][chainId],
      ).toHaveLength(1);

      expect(
        collectiblesController.state.allCollectibleContracts[selectedAddress][
          chainId
        ],
      ).toHaveLength(1);
    });

    it('should add collectible and get information from OpenSea', async () => {
      const { selectedAddress, chainId } = collectiblesController.config;
      await collectiblesController.addCollectible('0x01', '1');
      expect(
        collectiblesController.state.allCollectibles[selectedAddress][
          chainId
        ][0],
      ).toStrictEqual({
        address: '0x01',
        description: 'Description',
        imageOriginal: 'url',
        image: 'url',
        name: 'Name',
        standard: 'ERC1155',
        tokenId: '1',
        favorite: false,
        isCurrentlyOwned: true,
      });
    });

    it('should add collectible erc1155 and get collectible contract information from contract', async () => {
      assetsContract.configure({ provider: MAINNET_PROVIDER });
      const { selectedAddress, chainId } = collectiblesController.config;

      await collectiblesController.addCollectible(
        ERC1155_COLLECTIBLE_ADDRESS,
        ERC1155_COLLECTIBLE_ID,
      );

      expect(
        collectiblesController.state.allCollectibles[selectedAddress][
          chainId
        ][0],
      ).toStrictEqual({
        address: ERC1155_COLLECTIBLE_ADDRESS,
        image: 'image (from contract uri)',
        name: 'name (from contract uri)',
        description: 'description',
        tokenId:
          '40815311521795738946686668571398122012172359753720345430028676522525371400193',
        imageOriginal: 'image.uri',
        numberOfSales: 1,
        standard: 'ERC1155',
        favorite: false,
        isCurrentlyOwned: true,
      });
    });

    it('should add collectible erc721 and get collectible contract information from contract and OpenSea', async () => {
      assetsContract.configure({ provider: MAINNET_PROVIDER });
      const { selectedAddress, chainId } = collectiblesController.config;
      sinon
        .stub(
          collectiblesController,
          'getCollectibleContractInformationFromApi' as any,
        )
        .returns(undefined);

      await collectiblesController.addCollectible(ERC721_KUDOSADDRESS, '1203');
      expect(
        collectiblesController.state.allCollectibles[selectedAddress][
          chainId
        ][0],
      ).toStrictEqual({
        address: ERC721_KUDOSADDRESS,
        image: 'Kudos Image (from uri)',
        name: 'Kudos Name (from uri)',
        description: 'Kudos Description (from uri)',
        tokenId: '1203',
        imageOriginal: 'Kudos url',
        standard: 'ERC721',
        favorite: false,
        isCurrentlyOwned: true,
      });

      expect(
        collectiblesController.state.allCollectibleContracts[selectedAddress][
          chainId
        ][0],
      ).toStrictEqual({
        address: ERC721_KUDOSADDRESS,
        name: 'KudosToken',
        symbol: 'KDO',
      });
    });

    it('should add collectible erc721 and get collectible contract information only from contract', async () => {
      assetsContract.configure({ provider: MAINNET_PROVIDER });
      const { selectedAddress, chainId } = collectiblesController.config;
      sinon
        .stub(
          collectiblesController,
          'getCollectibleContractInformationFromApi' as any,
        )
        .returns(undefined);

      sinon
        .stub(collectiblesController, 'getCollectibleInformationFromApi' as any)
        .returns(undefined);
      await collectiblesController.addCollectible(ERC721_KUDOSADDRESS, '1203');
      expect(
        collectiblesController.state.allCollectibles[selectedAddress][
          chainId
        ][0],
      ).toStrictEqual({
        address: ERC721_KUDOSADDRESS,
        image: 'Kudos Image (from uri)',
        name: 'Kudos Name (from uri)',
        description: 'Kudos Description (from uri)',
        tokenId: '1203',
        standard: 'ERC721',
        favorite: false,
        isCurrentlyOwned: true,
      });

      expect(
        collectiblesController.state.allCollectibleContracts[selectedAddress][
          chainId
        ][0],
      ).toStrictEqual({
        address: ERC721_KUDOSADDRESS,
        name: 'KudosToken',
        symbol: 'KDO',
      });
    });

    it('should add collectible by provider type', async () => {
      const firstNetworkType = 'rinkeby';
      const secondNetworkType = 'ropsten';
      const { selectedAddress } = collectiblesController.config;
      sinon
        .stub(collectiblesController, 'getCollectibleInformation' as any)
        .returns({ name: 'name', image: 'url', description: 'description' });

      network.update({
        provider: {
          type: firstNetworkType,
          chainId: NetworksChainId[firstNetworkType],
        },
      });
      await collectiblesController.addCollectible('0x01', '1234');
      network.update({
        provider: {
          type: secondNetworkType,
          chainId: NetworksChainId[secondNetworkType],
        },
      });

      network.update({
        provider: {
          type: firstNetworkType,
          chainId: NetworksChainId[firstNetworkType],
        },
      });

      expect(
        collectiblesController.state.allCollectibles[selectedAddress]?.[
          NetworksChainId[secondNetworkType]
        ],
      ).toBeUndefined();

      expect(
        collectiblesController.state.allCollectibles[selectedAddress][
          NetworksChainId[firstNetworkType]
        ][0],
      ).toStrictEqual({
        address: '0x01',
        description: 'description',
        image: 'url',
        name: 'name',
        tokenId: '1234',
        favorite: false,
        isCurrentlyOwned: true,
      });
    });

    it('should not add collectibles with no contract information when auto detecting', async () => {
      const { selectedAddress, chainId } = collectiblesController.config;
      await collectiblesController.addCollectible(
        '0x6EbeAf8e8E946F0716E6533A6f2cefc83f60e8Ab',
        '123',
        undefined,
        {
          userAddress: selectedAddress,
          chainId,
        },
      );

      expect(
        collectiblesController.state.allCollectibles[selectedAddress]?.[
          chainId
        ],
      ).toBeUndefined();

      expect(
        collectiblesController.state.allCollectibleContracts[selectedAddress]?.[
          chainId
        ],
      ).toBeUndefined();

      await collectiblesController.addCollectible(
        ERC721_KUDOSADDRESS,
        '1203',
        undefined,
        {
          userAddress: selectedAddress,
          chainId,
        },
      );

      expect(
        collectiblesController.state.allCollectibles[selectedAddress][chainId],
      ).toStrictEqual([
        {
          address: ERC721_KUDOSADDRESS,
          description: 'Kudos Description',
          imageOriginal: 'Kudos url',
          name: 'Kudos Name',
          image: null,
          standard: 'ERC721',
          tokenId: '1203',
          favorite: false,
          isCurrentlyOwned: true,
        },
      ]);

      expect(
        collectiblesController.state.allCollectibleContracts[selectedAddress][
          chainId
        ],
      ).toStrictEqual([
        {
          address: ERC721_KUDOSADDRESS,
          description: 'Kudos Description',
          logo: 'Kudos url',
          name: 'Kudos',
          symbol: 'KDO',
          totalSupply: 10,
        },
      ]);
    });

    it('should not add duplicate collectibles to the ignoredCollectibles list', async () => {
      const { selectedAddress, chainId } = collectiblesController.config;

      await collectiblesController.addCollectible('0x01', '1', {
        name: 'name',
        image: 'image',
        description: 'description',
        standard: 'standard',
      });

      await collectiblesController.addCollectible('0x01', '2', {
        name: 'name',
        image: 'image',
        description: 'description',
        standard: 'standard',
      });

      expect(
        collectiblesController.state.allCollectibles[selectedAddress][chainId],
      ).toHaveLength(2);
      expect(collectiblesController.state.ignoredCollectibles).toHaveLength(0);

      collectiblesController.removeAndIgnoreCollectible('0x01', '1');
      expect(
        collectiblesController.state.allCollectibles[selectedAddress][chainId],
      ).toHaveLength(1);
      expect(collectiblesController.state.ignoredCollectibles).toHaveLength(1);

      await collectiblesController.addCollectible('0x01', '1', {
        name: 'name',
        image: 'image',
        description: 'description',
        standard: 'standard',
      });

      expect(
        collectiblesController.state.allCollectibles[selectedAddress][chainId],
      ).toHaveLength(2);
      expect(collectiblesController.state.ignoredCollectibles).toHaveLength(1);

      collectiblesController.removeAndIgnoreCollectible('0x01', '1');
      expect(
        collectiblesController.state.allCollectibles[selectedAddress][chainId],
      ).toHaveLength(1);
      expect(collectiblesController.state.ignoredCollectibles).toHaveLength(1);
    });

    it('should add collectible with metadata hosted in IPFS', async () => {
      assetsContract.configure({ provider: MAINNET_PROVIDER });
      collectiblesController.configure({ ipfsGateway: CLOUDFARE_PATH });
      const { selectedAddress, chainId } = collectiblesController.config;
      await collectiblesController.addCollectible(
        ERC721_DEPRESSIONIST_ADDRESS,
        ERC721_DEPRESSIONIST_ID,
      );

      expect(
        collectiblesController.state.allCollectibleContracts[selectedAddress][
          chainId
        ][0],
      ).toStrictEqual({
        address: '0x18E8E76aeB9E2d9FA2A2b88DD9CF3C8ED45c3660',
        name: "Maltjik.jpg's Depressionists",
        symbol: 'DPNS',
      });

      expect(
        collectiblesController.state.allCollectibles[selectedAddress][
          chainId
        ][0],
      ).toStrictEqual({
        address: '0x18E8E76aeB9E2d9FA2A2b88DD9CF3C8ED45c3660',
        tokenId: '36',
        image: 'image',
        name: 'name',
        description: 'description',
        standard: 'ERC721',
        favorite: false,
        isCurrentlyOwned: true,
      });
    });
  });

  describe('addCollectibleVerifyOwnership', () => {
    it('should verify ownership by selected address and add collectible', async () => {
      const firstAddress = '0x123';
      const secondAddress = '0x321';
      const { chainId } = collectiblesController.config;

      sinon
        .stub(collectiblesController, 'isCollectibleOwner' as any)
        .returns(true);

      sinon
        .stub(collectiblesController, 'getCollectibleInformation' as any)
        .returns({ name: 'name', image: 'url', description: 'description' });
      preferences.update({ selectedAddress: firstAddress });
      await collectiblesController.addCollectibleVerifyOwnership(
        '0x01',
        '1234',
      );
      preferences.update({ selectedAddress: secondAddress });
      await collectiblesController.addCollectibleVerifyOwnership(
        '0x02',
        '4321',
      );
      preferences.update({ selectedAddress: firstAddress });
      expect(
        collectiblesController.state.allCollectibles[firstAddress][chainId][0],
      ).toStrictEqual({
        address: '0x01',
        description: 'description',
        image: 'url',
        name: 'name',
        tokenId: '1234',
        favorite: false,
        isCurrentlyOwned: true,
      });
    });

    it('should throw an error if selected address is not owner of input collectible', async () => {
      sinon
        .stub(collectiblesController, 'isCollectibleOwner' as any)
        .returns(false);
      const firstAddress = '0x123';
      preferences.update({ selectedAddress: firstAddress });
      const result = async () =>
        await collectiblesController.addCollectibleVerifyOwnership(
          '0x01',
          '1234',
        );
      const error = 'This collectible is not owned by the user';
      await expect(result).rejects.toThrow(error);
    });
  });

  describe('removeCollectible', () => {
    it('should remove collectible and collectible contract', async () => {
      const { selectedAddress, chainId } = collectiblesController.config;

      await collectiblesController.addCollectible('0x01', '1', {
        name: 'name',
        image: 'image',
        description: 'description',
        standard: 'standard',
      });
      collectiblesController.removeCollectible('0x01', '1');
      expect(
        collectiblesController.state.allCollectibles[selectedAddress][chainId],
      ).toHaveLength(0);

      expect(
        collectiblesController.state.allCollectibleContracts[selectedAddress][
          chainId
        ],
      ).toHaveLength(0);
    });

    it('should not remove collectible contract if collectible still exists', async () => {
      const { selectedAddress, chainId } = collectiblesController.config;

      await collectiblesController.addCollectible('0x01', '1', {
        name: 'name',
        image: 'image',
        description: 'description',
        standard: 'standard',
      });

      await collectiblesController.addCollectible('0x01', '2', {
        name: 'name',
        image: 'image',
        description: 'description',
        standard: 'standard',
      });
      collectiblesController.removeCollectible('0x01', '1');
      expect(
        collectiblesController.state.allCollectibles[selectedAddress][chainId],
      ).toHaveLength(1);

      expect(
        collectiblesController.state.allCollectibleContracts[selectedAddress][
          chainId
        ],
      ).toHaveLength(1);
    });

    it('should remove collectible by selected address', async () => {
      const { chainId } = collectiblesController.config;
      sinon
        .stub(collectiblesController, 'getCollectibleInformation' as any)
        .returns({ name: 'name', image: 'url', description: 'description' });
      const firstAddress = '0x123';
      const secondAddress = '0x321';
      preferences.update({ selectedAddress: firstAddress });
      await collectiblesController.addCollectible('0x02', '4321');
      preferences.update({ selectedAddress: secondAddress });
      await collectiblesController.addCollectible('0x01', '1234');
      collectiblesController.removeCollectible('0x01', '1234');
      expect(
        collectiblesController.state.allCollectibles[secondAddress][chainId],
      ).toHaveLength(0);
      preferences.update({ selectedAddress: firstAddress });
      expect(
        collectiblesController.state.allCollectibles[firstAddress][chainId][0],
      ).toStrictEqual({
        address: '0x02',
        description: 'description',
        image: 'url',
        name: 'name',
        tokenId: '4321',
        favorite: false,
        isCurrentlyOwned: true,
      });
    });

    it('should remove collectible by provider type', async () => {
      const { selectedAddress } = collectiblesController.config;

      sinon
        .stub(collectiblesController, 'getCollectibleInformation' as any)
        .returns({ name: 'name', image: 'url', description: 'description' });
      const firstNetworkType = 'rinkeby';
      const secondNetworkType = 'ropsten';
      network.update({
        provider: {
          type: firstNetworkType,
          chainId: NetworksChainId[firstNetworkType],
        },
      });
      await collectiblesController.addCollectible('0x02', '4321');
      network.update({
        provider: {
          type: secondNetworkType,
          chainId: NetworksChainId[secondNetworkType],
        },
      });
      await collectiblesController.addCollectible('0x01', '1234');
      // collectiblesController.removeToken('0x01');
      collectiblesController.removeCollectible('0x01', '1234');
      expect(
        collectiblesController.state.allCollectibles[selectedAddress][
          NetworksChainId[secondNetworkType]
        ],
      ).toHaveLength(0);

      network.update({
        provider: {
          type: firstNetworkType,
          chainId: NetworksChainId[firstNetworkType],
        },
      });

      expect(
        collectiblesController.state.allCollectibles[selectedAddress][
          NetworksChainId[firstNetworkType]
        ][0],
      ).toStrictEqual({
        address: '0x02',
        description: 'description',
        image: 'url',
        name: 'name',
        tokenId: '4321',
        favorite: false,
        isCurrentlyOwned: true,
      });
    });
  });

  it('should subscribe to new sibling preference controllers', async () => {
    const networkType = 'rinkeby';
    const address = '0x123';
    preferences.update({ selectedAddress: address });
    expect(preferences.state.selectedAddress).toStrictEqual(address);
    network.update({
      provider: { type: networkType, chainId: NetworksChainId[networkType] },
    });
    expect(network.state.provider.type).toStrictEqual(networkType);
  });

  it('should be able to clear the ignoredCollectibles list', async () => {
    const { selectedAddress, chainId } = collectiblesController.config;

    await collectiblesController.addCollectible('0x02', '1', {
      name: 'name',
      image: 'image',
      description: 'description',
      standard: 'standard',
      favorite: false,
    });

    expect(
      collectiblesController.state.allCollectibles[selectedAddress][chainId],
    ).toHaveLength(1);
    expect(collectiblesController.state.ignoredCollectibles).toHaveLength(0);

    collectiblesController.removeAndIgnoreCollectible('0x02', '1');
    expect(
      collectiblesController.state.allCollectibles[selectedAddress][chainId],
    ).toHaveLength(0);
    expect(collectiblesController.state.ignoredCollectibles).toHaveLength(1);

    collectiblesController.clearIgnoredCollectibles();
    expect(collectiblesController.state.ignoredCollectibles).toHaveLength(0);
  });

  it('should set api key correctly', () => {
    collectiblesController.setApiKey('new-api-key');
    expect(collectiblesController.openSeaApiKey).toBe('new-api-key');
  });

  describe('isCollectibleOwner', () => {
    it('should verify the ownership of an ERC-721 collectible with the correct owner address', async () => {
      assetsContract.configure({ provider: MAINNET_PROVIDER });
      const isOwner = await collectiblesController.isCollectibleOwner(
        OWNER_ADDRESS,
        ERC721_COLLECTIBLE_ADDRESS,
        String(ERC721_COLLECTIBLE_ID),
      );
      expect(isOwner).toBe(true);
    });

    it('should not verify the ownership of an ERC-721 collectible with the wrong owner address', async () => {
      assetsContract.configure({ provider: MAINNET_PROVIDER });
      const isOwner = await collectiblesController.isCollectibleOwner(
        '0x0000000000000000000000000000000000000000',
        ERC721_COLLECTIBLE_ADDRESS,
        String(ERC721_COLLECTIBLE_ID),
      );
      expect(isOwner).toBe(false);
    });

    it('should verify the ownership of an ERC-1155 collectible with the correct owner address', async () => {
      assetsContract.configure({ provider: MAINNET_PROVIDER });
      const isOwner = await collectiblesController.isCollectibleOwner(
        OWNER_ADDRESS,
        ERC1155_COLLECTIBLE_ADDRESS,
        ERC1155_COLLECTIBLE_ID,
      );
      expect(isOwner).toBe(true);
    });

    it('should not verify the ownership of an ERC-1155 collectible with the wrong owner address', async () => {
      assetsContract.configure({ provider: MAINNET_PROVIDER });
      const isOwner = await collectiblesController.isCollectibleOwner(
        '0x0000000000000000000000000000000000000000',
        ERC1155_COLLECTIBLE_ADDRESS,
        ERC1155_COLLECTIBLE_ID,
      );
      expect(isOwner).toBe(false);
    });

    it('should throw an error for an unsupported standard', async () => {
      assetsContract.configure({ provider: MAINNET_PROVIDER });
      const error =
        'Unable to verify ownership. Probably because the standard is not supported or the chain is incorrect';
      const result = async () => {
        await collectiblesController.isCollectibleOwner(
          '0x0000000000000000000000000000000000000000',
          CRYPTOPUNK_ADDRESS,
          '0',
        );
      };
      await expect(result).rejects.toThrow(error);
    });
  });

  describe('updateCollectibleFavoriteStatus', () => {
    it('should set collectible as favorite', async () => {
      assetsContract.configure({ provider: MAINNET_PROVIDER });
      const { selectedAddress, chainId } = collectiblesController.config;
      await collectiblesController.addCollectible(
        ERC721_DEPRESSIONIST_ADDRESS,
        ERC721_DEPRESSIONIST_ID,
      );

      collectiblesController.updateCollectibleFavoriteStatus(
        ERC721_DEPRESSIONIST_ADDRESS,
        ERC721_DEPRESSIONIST_ID,
        true,
      );

      expect(
        collectiblesController.state.allCollectibles[selectedAddress][
          chainId
        ][0],
      ).toStrictEqual(
        expect.objectContaining({
          address: ERC721_DEPRESSIONIST_ADDRESS,
          tokenId: ERC721_DEPRESSIONIST_ID,
          favorite: true,
        }),
      );
    });

    it('should set collectible as favorite and then unset it', async () => {
      assetsContract.configure({ provider: MAINNET_PROVIDER });
      const { selectedAddress, chainId } = collectiblesController.config;
      await collectiblesController.addCollectible(
        ERC721_DEPRESSIONIST_ADDRESS,
        ERC721_DEPRESSIONIST_ID,
      );

      collectiblesController.updateCollectibleFavoriteStatus(
        ERC721_DEPRESSIONIST_ADDRESS,
        ERC721_DEPRESSIONIST_ID,
        true,
      );

      expect(
        collectiblesController.state.allCollectibles[selectedAddress][
          chainId
        ][0],
      ).toStrictEqual(
        expect.objectContaining({
          address: ERC721_DEPRESSIONIST_ADDRESS,
          tokenId: ERC721_DEPRESSIONIST_ID,
          favorite: true,
        }),
      );

      collectiblesController.updateCollectibleFavoriteStatus(
        ERC721_DEPRESSIONIST_ADDRESS,
        ERC721_DEPRESSIONIST_ID,
        false,
      );

      expect(
        collectiblesController.state.allCollectibles[selectedAddress][
          chainId
        ][0],
      ).toStrictEqual(
        expect.objectContaining({
          address: ERC721_DEPRESSIONIST_ADDRESS,
          tokenId: ERC721_DEPRESSIONIST_ID,
          favorite: false,
        }),
      );
    });

    it('should keep the favorite status as true after updating metadata', async () => {
      assetsContract.configure({ provider: MAINNET_PROVIDER });
      const { selectedAddress, chainId } = collectiblesController.config;
      await collectiblesController.addCollectible(
        ERC721_DEPRESSIONIST_ADDRESS,
        ERC721_DEPRESSIONIST_ID,
      );

      collectiblesController.updateCollectibleFavoriteStatus(
        ERC721_DEPRESSIONIST_ADDRESS,
        ERC721_DEPRESSIONIST_ID,
        true,
      );

      expect(
        collectiblesController.state.allCollectibles[selectedAddress][
          chainId
        ][0],
      ).toStrictEqual(
        expect.objectContaining({
          address: ERC721_DEPRESSIONIST_ADDRESS,
          tokenId: ERC721_DEPRESSIONIST_ID,
          favorite: true,
        }),
      );

      await collectiblesController.addCollectible(
        ERC721_DEPRESSIONIST_ADDRESS,
        ERC721_DEPRESSIONIST_ID,
        {
          image: 'new_image',
          name: 'new_name',
          description: 'new_description',
          standard: 'ERC721',
        },
      );

      expect(
        collectiblesController.state.allCollectibles[selectedAddress][
          chainId
        ][0],
      ).toStrictEqual(
        expect.objectContaining({
          image: 'new_image',
          name: 'new_name',
          description: 'new_description',
          address: ERC721_DEPRESSIONIST_ADDRESS,
          tokenId: ERC721_DEPRESSIONIST_ID,
          favorite: true,
          isCurrentlyOwned: true,
        }),
      );

      expect(
        collectiblesController.state.allCollectibles[selectedAddress][chainId],
      ).toHaveLength(1);
    });

    it('should keep the favorite status as false after updating metadata', async () => {
      assetsContract.configure({ provider: MAINNET_PROVIDER });
      const { selectedAddress, chainId } = collectiblesController.config;
      await collectiblesController.addCollectible(
        ERC721_DEPRESSIONIST_ADDRESS,
        ERC721_DEPRESSIONIST_ID,
      );

      expect(
        collectiblesController.state.allCollectibles[selectedAddress][
          chainId
        ][0],
      ).toStrictEqual(
        expect.objectContaining({
          address: ERC721_DEPRESSIONIST_ADDRESS,
          tokenId: ERC721_DEPRESSIONIST_ID,
          favorite: false,
        }),
      );

      await collectiblesController.addCollectible(
        ERC721_DEPRESSIONIST_ADDRESS,
        ERC721_DEPRESSIONIST_ID,
        {
          image: 'new_image',
          name: 'new_name',
          description: 'new_description',
          standard: 'ERC721',
        },
      );

      expect(
        collectiblesController.state.allCollectibles[selectedAddress][
          chainId
        ][0],
      ).toStrictEqual(
        expect.objectContaining({
          image: 'new_image',
          name: 'new_name',
          description: 'new_description',
          address: ERC721_DEPRESSIONIST_ADDRESS,
          tokenId: ERC721_DEPRESSIONIST_ID,
          favorite: false,
          isCurrentlyOwned: true,
        }),
      );

      expect(
        collectiblesController.state.allCollectibles[selectedAddress][chainId],
      ).toHaveLength(1);
    });

    describe('checkAndUpdateCollectiblesOwnershipStatus', () => {
      describe('checkAndUpdateAllCollectiblesOwnershipStatus', () => {
        it('should check whether collectibles for the current selectedAddress/chainId combination are still owned by the selectedAddress and update the isCurrentlyOwned value to false when collectible is not still owned', async () => {
          sinon
            .stub(collectiblesController, 'isCollectibleOwner' as any)
            .returns(false);

          const { selectedAddress, chainId } = collectiblesController.config;
          await collectiblesController.addCollectible('0x02', '1', {
            name: 'name',
            image: 'image',
            description: 'description',
            standard: 'standard',
            favorite: false,
          });

          expect(
            collectiblesController.state.allCollectibles[selectedAddress][
              chainId
            ][0].isCurrentlyOwned,
          ).toBe(true);

          await collectiblesController.checkAndUpdateAllCollectiblesOwnershipStatus();
          expect(
            collectiblesController.state.allCollectibles[selectedAddress][
              chainId
            ][0].isCurrentlyOwned,
          ).toBe(false);
        });
      });

      it('should check whether collectibles for the current selectedAddress/chainId combination are still owned by the selectedAddress and leave/set the isCurrentlyOwned value to true when collectible is still owned', async () => {
        sinon
          .stub(collectiblesController, 'isCollectibleOwner' as any)
          .returns(true);

        const { selectedAddress, chainId } = collectiblesController.config;
        await collectiblesController.addCollectible('0x02', '1', {
          name: 'name',
          image: 'image',
          description: 'description',
          standard: 'standard',
          favorite: false,
        });

        expect(
          collectiblesController.state.allCollectibles[selectedAddress][
            chainId
          ][0].isCurrentlyOwned,
        ).toBe(true);

        await collectiblesController.checkAndUpdateAllCollectiblesOwnershipStatus();
        expect(
          collectiblesController.state.allCollectibles[selectedAddress][
            chainId
          ][0].isCurrentlyOwned,
        ).toBe(true);
      });

      it('should check whether collectibles for the current selectedAddress/chainId combination are still owned by the selectedAddress and leave the isCurrentlyOwned value as is when collectible ownership check fails', async () => {
        sinon
          .stub(collectiblesController, 'isCollectibleOwner' as any)
          .throws(new Error('Unable to verify ownership'));

        const { selectedAddress, chainId } = collectiblesController.config;
        await collectiblesController.addCollectible('0x02', '1', {
          name: 'name',
          image: 'image',
          description: 'description',
          standard: 'standard',
          favorite: false,
        });

        expect(
          collectiblesController.state.allCollectibles[selectedAddress][
            chainId
          ][0].isCurrentlyOwned,
        ).toBe(true);

        await collectiblesController.checkAndUpdateAllCollectiblesOwnershipStatus();
        expect(
          collectiblesController.state.allCollectibles[selectedAddress][
            chainId
          ][0].isCurrentlyOwned,
        ).toBe(true);
      });

      describe('checkAndUpdateSingleCollectibleOwnershipStatus', () => {
        it('should check whether the passed collectible is still owned by the the current selectedAddress/chainId combination and update its isCurrentlyOwned property in state if batch is false and isCollectibleOwner returns false', async () => {
          const { selectedAddress, chainId } = collectiblesController.config;
          const collectible = {
            address: '0x02',
            tokenId: '1',
            name: 'name',
            image: 'image',
            description: 'description',
            standard: 'standard',
            favorite: false,
          };

          await collectiblesController.addCollectible(
            collectible.address,
            collectible.tokenId,
            collectible,
          );

          expect(
            collectiblesController.state.allCollectibles[selectedAddress][
              chainId
            ][0].isCurrentlyOwned,
          ).toBe(true);

          sinon
            .stub(collectiblesController, 'isCollectibleOwner' as any)
            .returns(false);

          await collectiblesController.checkAndUpdateSingleCollectibleOwnershipStatus(
            collectible,
            false,
          );

          expect(
            collectiblesController.state.allCollectibles[selectedAddress][
              chainId
            ][0].isCurrentlyOwned,
          ).toBe(false);
        });
      });

      it('should check whether the passed collectible is still owned by the the current selectedAddress/chainId combination and return the updated collectible object without updating state if batch is true', async () => {
        const { selectedAddress, chainId } = collectiblesController.config;
        const collectible = {
          address: '0x02',
          tokenId: '1',
          name: 'name',
          image: 'image',
          description: 'description',
          standard: 'standard',
          favorite: false,
        };

        await collectiblesController.addCollectible(
          collectible.address,
          collectible.tokenId,
          collectible,
        );

        expect(
          collectiblesController.state.allCollectibles[selectedAddress][
            chainId
          ][0].isCurrentlyOwned,
        ).toBe(true);

        sinon
          .stub(collectiblesController, 'isCollectibleOwner' as any)
          .returns(false);

        const updatedCollectible = await collectiblesController.checkAndUpdateSingleCollectibleOwnershipStatus(
          collectible,
          true,
        );

        expect(
          collectiblesController.state.allCollectibles[selectedAddress][
            chainId
          ][0].isCurrentlyOwned,
        ).toBe(true);

        expect(updatedCollectible.isCurrentlyOwned).toBe(false);
      });

      it('should check whether the passed collectible is still owned by the the selectedAddress/chainId combination passed in the accountParams argument and update its isCurrentlyOwned property in state, when the currently configured selectedAddress/chainId are different from those passed', async () => {
        const firstNetworkType = 'rinkeby';
        const secondNetworkType = 'ropsten';

        preferences.update({ selectedAddress: OWNER_ADDRESS });
        network.update({
          provider: {
            type: firstNetworkType,
            chainId: NetworksChainId[firstNetworkType],
          },
        });

        const { selectedAddress, chainId } = collectiblesController.config;
        const collectible = {
          address: '0x02',
          tokenId: '1',
          name: 'name',
          image: 'image',
          description: 'description',
          standard: 'standard',
          favorite: false,
        };

        await collectiblesController.addCollectible(
          collectible.address,
          collectible.tokenId,
          collectible,
        );

        expect(
          collectiblesController.state.allCollectibles[selectedAddress][
            chainId
          ][0].isCurrentlyOwned,
        ).toBe(true);

        sinon
          .stub(collectiblesController, 'isCollectibleOwner' as any)
          .returns(false);

        preferences.update({ selectedAddress: SECOND_OWNER_ADDRESS });
        network.update({
          provider: {
            type: secondNetworkType,
            chainId: NetworksChainId[secondNetworkType],
          },
        });

        await collectiblesController.checkAndUpdateSingleCollectibleOwnershipStatus(
          collectible,
          false,
          {
            userAddress: OWNER_ADDRESS,
            chainId: NetworksChainId[firstNetworkType],
          },
        );

        expect(
          collectiblesController.state.allCollectibles[OWNER_ADDRESS][
            NetworksChainId[firstNetworkType]
          ][0].isCurrentlyOwned,
        ).toBe(false);
      });
    });
  });

  describe('findCollectibleByAddressAndTokenId', () => {
    const mockCollectible = {
      address: '0x02',
      tokenId: '1',
      name: 'name',
      image: 'image',
      description: 'description',
      standard: 'standard',
      favorite: false,
    };

    const { selectedAddress, chainId } = collectiblesController.config;

    it('should return null if the collectible does not exist in the state', async () => {
      expect(
        collectiblesController.findCollectibleByAddressAndTokenId(
          mockCollectible.address,
          mockCollectible.tokenId,
          selectedAddress,
          chainId,
        ),
      ).toBeNull();
    });

    it('should return the collectible by the address and tokenId', () => {
      collectiblesController.state.allCollectibles = {
        [selectedAddress]: { [chainId]: [mockCollectible] },
      };

      expect(
        collectiblesController.findCollectibleByAddressAndTokenId(
          mockCollectible.address,
          mockCollectible.tokenId,
          selectedAddress,
          chainId,
        ),
      ).toStrictEqual({ collectible: mockCollectible, index: 0 });
    });
  });

  describe('updateCollectibleByAddressAndTokenId', () => {
    const mockTransactionId = '60d36710-b150-11ec-8a49-c377fbd05e27';

    const mockCollectible = {
      address: '0x02',
      tokenId: '1',
      name: 'name',
      image: 'image',
      description: 'description',
      standard: 'standard',
      favorite: false,
    };

    const expectedMockCollectible = {
      address: '0x02',
      description: 'description',
      favorite: false,
      image: 'image',
      name: 'name',
      standard: 'standard',
      tokenId: '1',
      transactionId: mockTransactionId,
    };

    const { selectedAddress, chainId } = collectiblesController.config;
    it('should update the collectible if the collectible exist', async () => {
      collectiblesController.state.allCollectibles = {
        [selectedAddress]: { [chainId]: [mockCollectible] },
      };

      collectiblesController.updateCollectible(
        mockCollectible,
        {
          transactionId: mockTransactionId,
        },
        selectedAddress,
        chainId,
      );

      expect(
        collectiblesController.state.allCollectibles[selectedAddress][
          chainId
        ][0],
      ).toStrictEqual(expectedMockCollectible);
    });

    it('should return undefined if the collectible does not exist', () => {
      expect(
        collectiblesController.updateCollectible(
          mockCollectible,
          {
            transactionId: mockTransactionId,
          },
          selectedAddress,
          chainId,
        ),
      ).toBeUndefined();
    });
  });

  describe('resetCollectibleTransactionStatusByTransactionId', () => {
    const mockTransactionId = '60d36710-b150-11ec-8a49-c377fbd05e27';
    const nonExistTransactionId = '0123';

    const mockCollectible = {
      address: '0x02',
      tokenId: '1',
      name: 'name',
      image: 'image',
      description: 'description',
      standard: 'standard',
      favorite: false,
      transactionId: mockTransactionId,
    };

    const { selectedAddress, chainId } = collectiblesController.config;

    it('should not update any collectible state and should return false when passed a transaction id that does not match that of any collectible', async () => {
      expect(
        collectiblesController.resetCollectibleTransactionStatusByTransactionId(
          nonExistTransactionId,
          selectedAddress,
          chainId,
        ),
      ).toBe(false);
    });

    it('should set the transaction id of a collectible in state to undefined, and return true when it has successfully updated this state', async () => {
      collectiblesController.state.allCollectibles = {
        [selectedAddress]: { [chainId]: [mockCollectible] },
      };

      expect(
        collectiblesController.state.allCollectibles[selectedAddress][
          chainId
        ][0].transactionId,
      ).toBe(mockTransactionId);

      expect(
        collectiblesController.resetCollectibleTransactionStatusByTransactionId(
          mockTransactionId,
          selectedAddress,
          chainId,
        ),
      ).toBe(true);

      expect(
        collectiblesController.state.allCollectibles[selectedAddress][
          chainId
        ][0].transactionId,
      ).toBeUndefined();
    });
  });
});<|MERGE_RESOLUTION|>--- conflicted
+++ resolved
@@ -66,20 +66,12 @@
       ),
       getERC721TokenURI: assetsContract.getERC721TokenURI.bind(assetsContract),
       getERC721OwnerOf: assetsContract.getERC721OwnerOf.bind(assetsContract),
-<<<<<<< HEAD
-      getERC1155BalanceOf: assetsContract.getERC1155BalanceOf.bind(
-        assetsContract,
-      ),
-      getERC1155TokenURI: assetsContract.getERC1155TokenURI.bind(
-        assetsContract,
-      ),
-=======
       getERC1155BalanceOf:
         assetsContract.getERC1155BalanceOf.bind(assetsContract),
       getERC1155TokenURI:
         assetsContract.getERC1155TokenURI.bind(assetsContract),
       onCollectibleAdded: onCollectibleAddedSpy,
->>>>>>> 35685a60
+
     });
 
     preferences.update({
