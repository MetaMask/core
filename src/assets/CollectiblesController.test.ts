--- conflicted
+++ resolved
@@ -296,18 +296,6 @@
         standard: 'standard',
       });
 
-<<<<<<< HEAD
-  it('should add collectible and get information from OpenSea', async () => {
-    await collectiblesController.addCollectible('0x01', '1');
-    expect(collectiblesController.state.collectibles[0]).toStrictEqual({
-      address: '0x01',
-      description: 'Description',
-      imageOriginal: 'url',
-      image: 'url',
-      name: 'Name',
-      standard: 'ERC1155',
-      tokenId: '1',
-=======
       await collectiblesController.addCollectible('0x01', '2', {
         name: 'name',
         image: 'image',
@@ -316,28 +304,8 @@
       });
       expect(collectiblesController.state.collectibles).toHaveLength(2);
       expect(collectiblesController.state.collectibleContracts).toHaveLength(1);
->>>>>>> 3ea12599
-    });
-
-<<<<<<< HEAD
-  it('should add collectible erc1155 and get collectible contract information from contract', async () => {
-    assetsContract.configure({ provider: MAINNET_PROVIDER });
-    await collectiblesController.addCollectible(
-      ERC1155_COLLECTIBLE_ADDRESS,
-      ERC1155_COLLECTIBLE_ID,
-    );
-
-    expect(collectiblesController.state.collectibles[0]).toStrictEqual({
-      address: ERC1155_COLLECTIBLE_ADDRESS,
-      image: 'image (from contract uri)',
-      name: 'name (from contract uri)',
-      description: 'description',
-      tokenId:
-        '40815311521795738946686668571398122012172359753720345430028676522525371400193',
-      imageOriginal: 'image.uri',
-      numberOfSales: 1,
-      standard: 'ERC1155',
-=======
+    });
+
     it('should add collectible and get information from OpenSea', async () => {
       await collectiblesController.addCollectible('0x01', '1');
       expect(collectiblesController.state.collectibles[0]).toStrictEqual({
@@ -348,10 +316,7 @@
         name: 'Name',
         standard: 'ERC1155',
         tokenId: '1',
-        collectionName: 'Collection Name',
-        collectionImage: 'collection.url',
-      });
->>>>>>> 3ea12599
+      });
     });
 
     it('should add collectible erc1155 and get collectible contract information from contract', async () => {
@@ -361,24 +326,6 @@
         ERC1155_COLLECTIBLE_ID,
       );
 
-<<<<<<< HEAD
-    sandbox
-      .stub(
-        collectiblesController,
-        'getCollectibleContractInformationFromApi' as any,
-      )
-      .returns(undefined);
-
-    await collectiblesController.addCollectible(ERC721_KUDOSADDRESS, '1203');
-    expect(collectiblesController.state.collectibles[0]).toStrictEqual({
-      address: ERC721_KUDOSADDRESS,
-      image: 'Kudos Image (from uri)',
-      name: 'Kudos Name (from uri)',
-      description: 'Kudos Description (from uri)',
-      tokenId: '1203',
-      imageOriginal: 'Kudos url',
-      standard: 'ERC721',
-=======
       expect(collectiblesController.state.collectibles[0]).toStrictEqual({
         address: ERC1155_COLLECTIBLE_ADDRESS,
         image: 'image (from contract uri)',
@@ -386,12 +333,10 @@
         description: 'description',
         tokenId:
           '40815311521795738946686668571398122012172359753720345430028676522525371400193',
-        collectionName: 'collection',
         imageOriginal: 'image.uri',
         numberOfSales: 1,
         standard: 'ERC1155',
       });
->>>>>>> 3ea12599
     });
 
     it('should add collectible erc721 and get collectible contract information from contract and OpenSea', async () => {
@@ -411,8 +356,6 @@
         name: 'Kudos Name (from uri)',
         description: 'Kudos Description (from uri)',
         tokenId: '1203',
-        collectionImage: 'collection.url',
-        collectionName: 'Collection Name',
         imageOriginal: 'Kudos url',
         standard: 'ERC721',
       });
@@ -523,8 +466,6 @@
           image: null,
           standard: 'ERC721',
           tokenId: '1203',
-          collectionImage: 'collection.url',
-          collectionName: 'Collection Name',
         },
       ]);
 
@@ -576,42 +517,12 @@
       expect(collectiblesController.state.ignoredCollectibles).toHaveLength(1);
     });
 
-<<<<<<< HEAD
-  it('should not add collectibles with no contract information when auto detecting', async () => {
-    await collectiblesController.addCollectible(
-      '0x6EbeAf8e8E946F0716E6533A6f2cefc83f60e8Ab',
-      '123',
-      undefined,
-      true,
-    );
-    expect(collectiblesController.state.collectibles).toStrictEqual([]);
-    expect(collectiblesController.state.collectibleContracts).toStrictEqual([]);
-    await collectiblesController.addCollectible(
-      ERC721_KUDOSADDRESS,
-      '1203',
-      undefined,
-      true,
-    );
-
-    expect(collectiblesController.state.collectibles).toStrictEqual([
-      {
-        address: ERC721_KUDOSADDRESS,
-        description: 'Kudos Description',
-        imageOriginal: 'Kudos url',
-        name: 'Kudos Name',
-        image: null,
-        standard: 'ERC721',
-        tokenId: '1203',
-      },
-    ]);
-=======
     it('should add collectible with metadata hosted in IPFS', async () => {
       assetsContract.configure({ provider: MAINNET_PROVIDER });
       await collectiblesController.addCollectible(
         ERC1155_DEPRESSIONIST_ADDRESS,
         ERC1155_DEPRESSIONIST_ID,
       );
->>>>>>> 3ea12599
 
       expect(
         collectiblesController.state.collectibleContracts[0],
