import { createSandbox, stub } from 'sinon';
import nock from 'nock';
import { NetworkController } from '../network/NetworkController';
import { PreferencesController } from '../user/PreferencesController';
import { CollectiblesController } from './CollectiblesController';
import { AssetsContractController } from './AssetsContractController';
import { CollectibleDetectionController } from './CollectibleDetectionController';

const DEFAULT_INTERVAL = 180000;
const MAINNET = 'mainnet';
const ROPSTEN = 'ropsten';
const OPEN_SEA_HOST = 'https://api.opensea.io';
const OPEN_SEA_PATH = '/api/v1';

describe('CollectibleDetectionController', () => {
  let collectibleDetection: CollectibleDetectionController;
  let preferences: PreferencesController;
  let network: NetworkController;
  let collectiblesController: CollectiblesController;
  let assetsContract: AssetsContractController;
  const sandbox = createSandbox();

  beforeEach(async () => {
    preferences = new PreferencesController();
    network = new NetworkController();
    assetsContract = new AssetsContractController();
    collectiblesController = new CollectiblesController({
      onPreferencesStateChange: (listener) => preferences.subscribe(listener),
      onNetworkStateChange: (listener) => network.subscribe(listener),
      getAssetName: assetsContract.getAssetName.bind(assetsContract),
      getAssetSymbol: assetsContract.getAssetSymbol.bind(assetsContract),
      getCollectibleTokenURI: assetsContract.getCollectibleTokenURI.bind(
        assetsContract,
      ),
      getOwnerOf: assetsContract.getOwnerOf.bind(assetsContract),
      balanceOfERC1155Collectible: assetsContract.balanceOfERC1155Collectible.bind(
        assetsContract,
      ),
      uriERC1155Collectible: assetsContract.uriERC1155Collectible.bind(
        assetsContract,
      ),
    });

    collectibleDetection = new CollectibleDetectionController({
      onCollectiblesStateChange: (listener) =>
        collectiblesController.subscribe(listener),
      onPreferencesStateChange: (listener) => preferences.subscribe(listener),
      onNetworkStateChange: (listener) => network.subscribe(listener),
      getOpenSeaApiKey: () => collectiblesController.openSeaApiKey,
      addCollectible: collectiblesController.addCollectible.bind(
        collectiblesController,
      ),
      getCollectiblesState: () => collectiblesController.state,
    });

<<<<<<< HEAD
    collectiblesController.configure({ chainId: '1', selectedAddress: '0x1' });
=======
    preferences.setUseCollectibleDetection(true);
>>>>>>> 14197437

    nock(OPEN_SEA_HOST)
      .get(`${OPEN_SEA_PATH}/assets?owner=0x2&offset=0&limit=50`)
      .reply(200, {
        assets: [
          {
            asset_contract: {
              address: '0x1d963688fe2209a98db35c67a041524822cf04ff',
              schema_name: 'ERC721',
            },
            collection: {
              name: 'Collection 2577',
              image_url: 'url',
            },
            description: 'Description 2577',
            image_original_url: 'image/2577.png',
            name: 'ID 2577',
            token_id: '2577',
          },
        ],
      })
      .get(`${OPEN_SEA_PATH}/assets?owner=0x2&offset=50&limit=50`)
      .reply(200, {
        assets: [],
      })
      .persist();

    nock(OPEN_SEA_HOST)
      .get(
        `${OPEN_SEA_PATH}/asset_contract/0x1d963688FE2209A98dB35C67A041524822Cf04ff`,
      )
      .reply(200, {
        description: 'Description',
        image_url: 'url',
        name: 'Name',
        symbol: 'FOO',
        total_supply: 0,
      })
      .get(
        `${OPEN_SEA_PATH}/asset_contract/0xebE4e5E773AFD2bAc25De0cFafa084CFb3cBf1eD`,
      )
      .reply(200, {
        description: 'Description HH',
        image_url: 'url HH',
        name: 'Name HH',
        symbol: 'HH',
        total_supply: 10,
      })
      .get(
        `${OPEN_SEA_PATH}/asset_contract/0xCE7ec4B2DfB30eB6c0BB5656D33aAd6BFb4001Fc`,
      )
      .replyWithError(new TypeError('Failed to fetch'))
      .get(
        `${OPEN_SEA_PATH}/asset_contract/0x0B0fa4fF58D28A88d63235bd0756EDca69e49e6d`,
      )
      .replyWithError(new TypeError('Failed to fetch'))
      .get(`${OPEN_SEA_PATH}/assets?owner=0x1&offset=0&limit=50`)
      .reply(200, {
        assets: [
          {
            asset_contract: {
              address: '0xCE7ec4B2DfB30eB6c0BB5656D33aAd6BFb4001Fc',
              schema_name: 'ERC721',
            },
            collection: {
              name: 'Collection 2577',
              image_url: 'url',
            },
            description: 'Description 2577',
            image_url: 'image/2577.png',
            name: 'ID 2577',
            token_id: '2577',
          },
          {
            asset_contract: {
              address: '0x0B0fa4fF58D28A88d63235bd0756EDca69e49e6d',
              schema_name: 'ERC721',
            },
            collection: {
              name: 'Collection 2577',
              image_url: 'url',
            },
            description: 'Description 2578',
            image_url: 'image/2578.png',
            name: 'ID 2578',
            token_id: '2578',
          },
          {
            asset_contract: {
              address: '0xebE4e5E773AFD2bAc25De0cFafa084CFb3cBf1eD',
              schema_name: 'ERC721',
            },
            collection: {
              name: 'Collection 2574',
              image_url: 'url',
            },
            description: 'Description 2574',
            image_url: 'image/2574.png',
            name: 'ID 2574',
            token_id: '2574',
          },
        ],
      })
      .get(`${OPEN_SEA_PATH}/assets?owner=0x1&offset=50&limit=50`)
      .reply(200, {
        assets: [],
      })
      .get(`${OPEN_SEA_PATH}/assets?owner=0x9&offset=50&limit=50`)
      .delay(800)
      .reply(200, {
        assets: [
          {
            asset_contract: {
              address: '0xebE4e5E773AFD2bAc25De0cFafa084CFb3cBf1eD',
              schema_name: 'ERC721',
            },
            collection: {
              name: 'Collection 2574',
              image_url: 'url',
            },
            description: 'Description 2574',
            image_url: 'image/2574.png',
            name: 'ID 2574',
            token_id: '2574',
          },
        ],
      })
      .get(`${OPEN_SEA_PATH}/assets?owner=0x9&offset=50&limit=50`)
      .reply(200, {
        assets: [],
      });
  });

  afterEach(() => {
    nock.cleanAll();
    sandbox.reset();
  });

  it('should set default config', () => {
    preferences.setUseCollectibleDetection(false);
    expect(collectibleDetection.config).toStrictEqual({
      interval: DEFAULT_INTERVAL,
      networkType: 'mainnet',
      chainId: '1',
      selectedAddress: '',
      disabled: true,
    });
  });

  it('should poll and detect collectibles on interval while on mainnet', async () => {
    await new Promise((resolve) => {
      const mockCollectibles = stub(
        CollectibleDetectionController.prototype,
        'detectCollectibles',
      );
      const collectiblesDetectionController = new CollectibleDetectionController(
        {
          onCollectiblesStateChange: (listener) =>
            collectiblesController.subscribe(listener),
          onPreferencesStateChange: (listener) =>
            preferences.subscribe(listener),
          onNetworkStateChange: (listener) => network.subscribe(listener),
          getOpenSeaApiKey: () => collectiblesController.openSeaApiKey,
          addCollectible: collectiblesController.addCollectible.bind(
            collectiblesController,
          ),
          getCollectiblesState: () => collectiblesController.state,
        },
        { interval: 10 },
      );
      collectiblesDetectionController.configure({ disabled: false });
      collectiblesDetectionController.start();
      expect(mockCollectibles.calledOnce).toBe(true);
      setTimeout(() => {
        expect(mockCollectibles.calledTwice).toBe(true);
        mockCollectibles.restore();
        resolve('');
      }, 15);
    });
  });

  it('should detect mainnet correctly', () => {
    collectibleDetection.configure({ networkType: MAINNET });
    expect(collectibleDetection.isMainnet()).toStrictEqual(true);
    collectibleDetection.configure({ networkType: ROPSTEN });
    expect(collectibleDetection.isMainnet()).toStrictEqual(false);
  });

  it('should not autodetect while not on mainnet', async () => {
    await new Promise((resolve) => {
      const mockCollectibles = stub(
        CollectibleDetectionController.prototype,
        'detectCollectibles',
      );
      new CollectibleDetectionController(
        {
          onCollectiblesStateChange: (listener) =>
            collectiblesController.subscribe(listener),
          onPreferencesStateChange: (listener) =>
            preferences.subscribe(listener),
          onNetworkStateChange: (listener) => network.subscribe(listener),
          getOpenSeaApiKey: () => collectiblesController.openSeaApiKey,
          addCollectible: collectiblesController.addCollectible.bind(
            collectiblesController,
          ),
          getCollectiblesState: () => collectiblesController.state,
        },
        { interval: 10, networkType: ROPSTEN },
      );
      expect(mockCollectibles.called).toBe(false);
      mockCollectibles.restore();
      resolve('');
    });
  });

  it('should detect and add collectibles correctly', async () => {
    const selectedAddress = '0x1';

    collectibleDetection.configure({
      networkType: MAINNET,
      selectedAddress,
    });
    const { chainId } = collectibleDetection.config;

    await collectibleDetection.detectCollectibles();

    const collectibles =
      collectiblesController.state.allCollectibles[selectedAddress][chainId];
    expect(collectibles).toStrictEqual([
      {
        address: '0xebE4e5E773AFD2bAc25De0cFafa084CFb3cBf1eD',
        description: 'Description 2574',
        image: 'image/2574.png',
        name: 'ID 2574',
        tokenId: '2574',
        standard: 'ERC721',
        collectionImage: 'url',
        collectionName: 'Collection 2574',
      },
    ]);
  });

  it('should detect, add collectibles and do nor remove not detected collectibles correctly', async () => {
    const selectedAddress = '0x1';
    collectibleDetection.configure({
      networkType: MAINNET,
      selectedAddress,
    });
    const { chainId } = collectibleDetection.config;

    await collectiblesController.addCollectible(
      '0xebE4e5E773AFD2bAc25De0cFafa084CFb3cBf1eD',
      '2573',
      {
        description: 'Description 2573',
        image: 'image/2573.png',
        name: 'ID 2573',
        standard: 'ERC721',
      },
    );

    await collectibleDetection.detectCollectibles();

    const collectibles =
      collectiblesController.state.allCollectibles[selectedAddress][chainId];

    expect(collectibles).toStrictEqual([
      {
        address: '0xebE4e5E773AFD2bAc25De0cFafa084CFb3cBf1eD',
        description: 'Description 2573',
        image: 'image/2573.png',
        name: 'ID 2573',
        standard: 'ERC721',
        tokenId: '2573',
      },
      {
        address: '0xebE4e5E773AFD2bAc25De0cFafa084CFb3cBf1eD',
        description: 'Description 2574',
        image: 'image/2574.png',
        name: 'ID 2574',
        tokenId: '2574',
        standard: 'ERC721',
        collectionImage: 'url',
        collectionName: 'Collection 2574',
      },
    ]);
  });

  it('should not autodetect collectibles that exist in the ignoreList', async () => {
    const selectedAddress = '0x2';
    collectibleDetection.configure({
      networkType: MAINNET,
      selectedAddress: '0x2',
    });
    collectiblesController.configure({ selectedAddress });

    const { chainId } = collectibleDetection.config;

    await collectibleDetection.detectCollectibles();
    expect(
      collectiblesController.state.allCollectibles[selectedAddress][chainId],
    ).toHaveLength(1);
    expect(collectiblesController.state.ignoredCollectibles).toHaveLength(0);
    collectiblesController.removeAndIgnoreCollectible(
      '0x1d963688FE2209A98dB35C67A041524822Cf04ff',
      '2577',
    );

    expect(collectiblesController.state.ignoredCollectibles).toHaveLength(1);
    await collectibleDetection.detectCollectibles();
    expect(
      collectiblesController.state.allCollectibles[selectedAddress][chainId],
    ).toHaveLength(0);
  });

  it('should not detect and add collectibles if there is no selectedAddress', async () => {
    const selectedAddress = '';
    collectibleDetection.configure({
      networkType: MAINNET,
      selectedAddress,
    });
    const { chainId } = collectibleDetection.config;
    await collectibleDetection.detectCollectibles();
    const { allCollectibles } = collectiblesController.state;
    expect(allCollectibles[selectedAddress]?.[chainId] || []).toStrictEqual([]);
  });

  it('should not detect and add collectibles to the wrong selectedAddress', async () => {
    collectibleDetection.configure({
      networkType: MAINNET,
      selectedAddress: '0x9',
    });
    const { chainId } = collectibleDetection.config;

    collectiblesController.configure({ selectedAddress: '0x9' });
    collectibleDetection.detectCollectibles();
    collectibleDetection.configure({ selectedAddress: '0x12' });
    collectiblesController.configure({ selectedAddress: '0x12' });
    await new Promise((res) => setTimeout(() => res(true), 1000));
    expect(collectibleDetection.config.selectedAddress).toStrictEqual('0x12');

    expect(
      collectiblesController.state.allCollectibles[
        collectibleDetection.config.selectedAddress
      ]?.[chainId] || [],
    ).toStrictEqual([]);
  });

  it('should not detect and add collectibles if preferences controller useCollectibleDetection is set to false', async () => {
    preferences.setUseCollectibleDetection(false);
    collectibleDetection.configure({
      networkType: MAINNET,
      selectedAddress: '0x9',
    });
    collectibleDetection.detectCollectibles();
    expect(collectiblesController.state.collectibles).toStrictEqual([]);
  });

  it('should not add collectible if collectible or collectible contract has no information to display', async () => {
    const collectibleHH2574 = {
      address: '0xebE4e5E773AFD2bAc25De0cFafa084CFb3cBf1eD',
      description: 'Description 2574',
      image: 'image/2574.png',
      name: 'ID 2574',
      tokenId: '2574',
      standard: 'ERC721',
      collectionImage: 'url',
      collectionName: 'Collection 2574',
    };
    const collectibleGG2574 = {
      address: '0xCE7ec4B2DfB30eB6c0BB5656D33aAd6BFb4001Fc',
      description: 'Description 2574',
      image: 'image/2574.png',
      name: 'ID 2574',
      tokenId: '2574',
      standard: 'ERC721',
      collectionImage: 'url',
      collectionName: 'Collection 2574',
    };
    const collectibleII2577 = {
      address: '0x0B0fa4fF58D28A88d63235bd0756EDca69e49e6d',
      description: 'Description 2577',
      image: 'image/2577.png',
      name: 'ID 2577',
      tokenId: '2577',
      standard: 'ERC721',
      collectionImage: 'url',
      collectionName: 'Collection 2577',
    };
    const collectibleContractHH = {
      address: '0xebE4e5E773AFD2bAc25De0cFafa084CFb3cBf1eD',
      description: 'Description HH',
      logo: 'url HH',
      name: 'Name HH',
      symbol: 'HH',
      totalSupply: 10,
    };
    const collectibleContractGG = {
      address: '0xCE7ec4B2DfB30eB6c0BB5656D33aAd6BFb4001Fc',
      description: 'Description GG',
      logo: 'url GG',
      name: 'Name GG',
      symbol: 'GG',
      totalSupply: 10,
    };
    const collectibleContractII = {
      address: '0x0B0fa4fF58D28A88d63235bd0756EDca69e49e6d',
      description: 'Description II',
      logo: 'url II',
      name: 'Name II',
      symbol: 'II',
      totalSupply: 10,
    };

    const selectedAddress = '0x1';
    collectibleDetection.configure({
      selectedAddress,
      networkType: MAINNET,
    });
    const { chainId } = collectibleDetection.config;
    await collectibleDetection.detectCollectibles();
    // First fetch to API, only gets information from contract ending in HH
    expect(
      collectiblesController.state.allCollectibles[selectedAddress]?.[
        chainId
      ] || [],
    ).toStrictEqual([collectibleHH2574]);

    expect(
      collectiblesController.state.allCollectibleContracts[selectedAddress]?.[
        chainId
      ] || [],
    ).toStrictEqual([collectibleContractHH]);
    // During next call of assets detection, API succeds returning contract ending in gg information

    nock(OPEN_SEA_HOST)
      .get(
        `${OPEN_SEA_PATH}/asset_contract/0xCE7ec4B2DfB30eB6c0BB5656D33aAd6BFb4001Fc`,
      )
      .reply(200, {
        description: 'Description GG',
        image_url: 'url GG',
        name: 'Name GG',
        symbol: 'GG',
        total_supply: 10,
      })
      .get(
        `${OPEN_SEA_PATH}/asset_contract/0x0B0fa4fF58D28A88d63235bd0756EDca69e49e6d`,
      )
      .reply(200, {
        description: 'Description II',
        image_url: 'url II',
        name: 'Name II',
        symbol: 'II',
        total_supply: 10,
      })
      .get(`${OPEN_SEA_PATH}/assets?owner=0x1&offset=0&limit=50`)
      .reply(200, {
        assets: [
          {
            asset_contract: {
              address: '0x0B0fa4fF58D28A88d63235bd0756EDca69e49e6d',
              schema_name: 'ERC721',
            },
            collection: {
              name: 'Collection 2577',
              image_url: 'url',
            },
            description: 'Description 2577',
            image_url: 'image/2577.png',
            name: 'ID 2577',
            token_id: '2577',
          },
          {
            asset_contract: {
              address: '0xCE7ec4B2DfB30eB6c0BB5656D33aAd6BFb4001Fc',
              schema_name: 'ERC721',
            },
            collection: {
              name: 'Collection 2574',
              image_url: 'url',
            },
            description: 'Description 2574',
            image_url: 'image/2574.png',
            name: 'ID 2574',
            token_id: '2574',
          },
          {
            asset_contract: {
              address: '0xebE4e5E773AFD2bAc25De0cFafa084CFb3cBf1eD',
              schema_name: 'ERC721',
            },
            collection: {
              name: 'Collection 2574',
              image_url: 'url',
            },
            description: 'Description 2574',
            image_url: 'image/2574.png',
            name: 'ID 2574',
            token_id: '2574',
          },
        ],
      })
      .get(`${OPEN_SEA_PATH}/assets?owner=0x1&offset=50&limit=50`)
      .reply(200, {
        assets: [],
      });

    // Now user should have respective collectibles
    await collectibleDetection.detectCollectibles();
    expect(
      collectiblesController.state.allCollectibleContracts[selectedAddress]?.[
        chainId
      ] || [],
    ).toStrictEqual([
      collectibleContractHH,
      collectibleContractII,
      collectibleContractGG,
    ]);

    expect(
      collectiblesController.state.allCollectibles[selectedAddress]?.[
        chainId
      ] || [],
    ).toStrictEqual([collectibleHH2574, collectibleII2577, collectibleGG2574]);
  });
});<|MERGE_RESOLUTION|>--- conflicted
+++ resolved
@@ -53,11 +53,8 @@
       getCollectiblesState: () => collectiblesController.state,
     });
 
-<<<<<<< HEAD
     collectiblesController.configure({ chainId: '1', selectedAddress: '0x1' });
-=======
     preferences.setUseCollectibleDetection(true);
->>>>>>> 14197437
 
     nock(OPEN_SEA_HOST)
       .get(`${OPEN_SEA_PATH}/assets?owner=0x2&offset=0&limit=50`)
@@ -306,6 +303,8 @@
       networkType: MAINNET,
       selectedAddress,
     });
+    collectiblesController.configure({ selectedAddress });
+
     const { chainId } = collectibleDetection.config;
 
     await collectiblesController.addCollectible(
@@ -408,12 +407,18 @@
 
   it('should not detect and add collectibles if preferences controller useCollectibleDetection is set to false', async () => {
     preferences.setUseCollectibleDetection(false);
-    collectibleDetection.configure({
-      networkType: MAINNET,
-      selectedAddress: '0x9',
-    });
+    const selectedAddress = '0x9';
+    collectibleDetection.configure({
+      networkType: MAINNET,
+      selectedAddress,
+    });
+    const { chainId } = collectiblesController.config;
     collectibleDetection.detectCollectibles();
-    expect(collectiblesController.state.collectibles).toStrictEqual([]);
+    expect(
+      collectiblesController.state.allCollectibles[selectedAddress]?.[
+        chainId
+      ] || [],
+    ).toStrictEqual([]);
   });
 
   it('should not add collectible if collectible or collectible contract has no information to display', async () => {
