import HttpProvider from 'ethjs-provider-http';
import { AssetsContractController } from './AssetsContractController';

const MAINNET_PROVIDER = new HttpProvider(
  'https://mainnet.infura.io/v3/341eacb578dd44a1a049cbc5f6fd4035',
);
const ERC721_GODS_ADDRESS = '0x6EbeAf8e8E946F0716E6533A6f2cefc83f60e8Ab';
const ERC20_CK_ADDRESS = '0x06012c8cf97BEaD5deAe237070F9587f8E7A266d';
const ERC20_DAI_ADDRESS = '0x89d24a6b4ccb1b6faa2625fe562bdd9a23260359';

const ERC1155_ADDRESS = '0x495f947276749ce646f68ac8c248420045cb7b5e';
const ERC1155_ID =
  '40815311521795738946686668571398122012172359753720345430028676522525371400193';

const ERC1155_OWNER_ADDRESS = '0x5a3CA5cD63807Ce5e4d7841AB32Ce6B6d9BbBa2D';

describe('AssetsContractController', () => {
  let assetsContract: AssetsContractController;

  beforeEach(() => {
    assetsContract = new AssetsContractController();
  });

  it('should set default config', () => {
    expect(assetsContract.config).toStrictEqual({
      provider: undefined,
    });
  });

  it('should throw when provider property is accessed', () => {
    expect(() => console.log(assetsContract.provider)).toThrow(
      'Property only used for setting',
    );
  });

  it('should get balance of ERC-20 token contract correctly', async () => {
    assetsContract.configure({ provider: MAINNET_PROVIDER });
    const CKBalance = await assetsContract.getBalanceOf(
      ERC20_CK_ADDRESS,
      '0xb1690c08e213a35ed9bab7b318de14420fb57d8c',
    );
    const CKNoBalance = await assetsContract.getBalanceOf(
      ERC20_CK_ADDRESS,
      '0xb1690c08e213a35ed9bab7b318de14420fb57d81',
    );
    expect(CKBalance.toNumber()).not.toStrictEqual(0);
    expect(CKNoBalance.toNumber()).toStrictEqual(0);
  });

  it('should get ERC-721 collectible tokenId correctly', async () => {
    assetsContract.configure({ provider: MAINNET_PROVIDER });
    const tokenId = await assetsContract.getCollectibleTokenId(
      ERC721_GODS_ADDRESS,
      '0x9a90bd8d1149a88b42a99cf62215ad955d6f498a',
      0,
    );
    expect(tokenId).not.toStrictEqual(0);
  });

  it('should get ERC-721 collectible tokenURI correctly', async () => {
    assetsContract.configure({ provider: MAINNET_PROVIDER });
    const tokenId = await assetsContract.getCollectibleTokenURI(
      ERC721_GODS_ADDRESS,
      '0',
    );
    expect(tokenId).toStrictEqual('https://api.godsunchained.com/card/0');
  });

<<<<<<< HEAD
  it('should throw a error empty if address given is not an ERC-721 NFT', async () => {
=======
  it('should return empty string as URI when address given is not an ERC-721 collectible', async () => {
>>>>>>> 48e094c1
    assetsContract.configure({ provider: MAINNET_PROVIDER });
    const result = async () => {
      await assetsContract.getCollectibleTokenURI(
        '0x0000000000000000000000000000000000000000',
        '0',
      );
    };

    const error = 'Contract does not support ERC721Metadata extension.';
    await expect(result).rejects.toThrow(error);
  });

  it('should get ERC-721 collectible name', async () => {
    assetsContract.configure({ provider: MAINNET_PROVIDER });
    const name = await assetsContract.getAssetName(ERC721_GODS_ADDRESS);
    expect(name).toStrictEqual('Gods Unchained');
  });

  it('should get ERC-721 collectible symbol', async () => {
    assetsContract.configure({ provider: MAINNET_PROVIDER });
    const symbol = await assetsContract.getAssetSymbol(ERC721_GODS_ADDRESS);
    expect(symbol).toStrictEqual('GODS');
  });

  it('should get ERC-20 token decimals', async () => {
    assetsContract.configure({ provider: MAINNET_PROVIDER });
    const symbol = await assetsContract.getTokenDecimals(ERC20_DAI_ADDRESS);
    expect(Number(symbol)).toStrictEqual(18);
  });

  it('should get ERC-721 collectible ownership', async () => {
    assetsContract.configure({ provider: MAINNET_PROVIDER });
    const tokenId = await assetsContract.getOwnerOf(
      ERC721_GODS_ADDRESS,
      '148332',
    );
    expect(tokenId).not.toStrictEqual('');
  });

  it('should get balance of ERC-20 token in a single call', async () => {
    assetsContract.configure({ provider: MAINNET_PROVIDER });
    const balances = await assetsContract.getBalancesInSingleCall(
      ERC20_DAI_ADDRESS,
      [ERC20_DAI_ADDRESS],
    );
    expect(balances[ERC20_DAI_ADDRESS]).not.toStrictEqual(0);
  });

  it('should get the balance of a ERC-1155 collectible for a given address', async () => {
    assetsContract.configure({ provider: MAINNET_PROVIDER });
    const balance = await assetsContract.balanceOfERC1155Collectible(
      ERC1155_OWNER_ADDRESS,
      ERC1155_ADDRESS,
      ERC1155_ID,
    );
    expect(Number(balance)).toBeGreaterThan(0);
  });

  it('should get the URI of a ERC-1155 collectible', async () => {
    assetsContract.configure({ provider: MAINNET_PROVIDER });
    const expectedUri = `https://api.opensea.io/api/v1/metadata/${ERC1155_ADDRESS}/0x{id}`;
    const uri = await assetsContract.uriERC1155Collectible(
      ERC1155_ADDRESS,
      ERC1155_ID,
    );
    expect(uri.toLowerCase()).toStrictEqual(expectedUri);
  });
});<|MERGE_RESOLUTION|>--- conflicted
+++ resolved
@@ -66,11 +66,7 @@
     expect(tokenId).toStrictEqual('https://api.godsunchained.com/card/0');
   });
 
-<<<<<<< HEAD
-  it('should throw a error empty if address given is not an ERC-721 NFT', async () => {
-=======
   it('should return empty string as URI when address given is not an ERC-721 collectible', async () => {
->>>>>>> 48e094c1
     assetsContract.configure({ provider: MAINNET_PROVIDER });
     const result = async () => {
       await assetsContract.getCollectibleTokenURI(
