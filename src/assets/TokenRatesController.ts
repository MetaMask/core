import BaseController, { BaseConfig, BaseState } from '../BaseController';
import { safelyExecute, handleFetch, toChecksumHexAddress } from '../util';

import type { NetworkState } from '../network/NetworkController';
import type { AssetsState } from './AssetsController';
import type { CurrencyRateState } from './CurrencyRateController';

/**
 * @type CoinGeckoResponse
 *
 * CoinGecko API response representation
 *
 */
export interface CoinGeckoResponse {
  [address: string]: {
    [currency: string]: number;
  };
}

/**
 * @type Token
 *
 * Token representation
 *
 * @property address - Hex address of the token contract
 * @property decimals - Number of decimals the token uses
 * @property symbol - Symbol of the token
 * @property image - Image of the token, url or bit32 image
 */
export interface Token {
  address: string;
  decimals: number;
  symbol: string;
  image?: string;
  balanceError?: Error | null;
}

/**
 * @type TokenRatesConfig
 *
 * Token rates controller configuration
 *
 * @property interval - Polling interval used to fetch new token rates
 * @property tokens - List of tokens to track exchange rates for
 */
export interface TokenRatesConfig extends BaseConfig {
  interval: number;
  nativeCurrency: string;
  chainId: string;
  tokens: Token[];
}

interface ContractExchangeRates {
  [address: string]: number | undefined;
}

/**
 * @type TokenRatesState
 *
 * Token rates controller state
 *
 * @property contractExchangeRates - Hash of token contract addresses to exchange rates
 */
export interface TokenRatesState extends BaseState {
  contractExchangeRates: ContractExchangeRates;
  chainSlugIdentifier: string | null | undefined;
}

/**
 * Controller that passively polls on a set interval for token-to-fiat exchange rates
 * for tokens stored in the AssetsController
 */
export class TokenRatesController extends BaseController<
  TokenRatesConfig,
  TokenRatesState
> {
  private handle?: NodeJS.Timer;

  private tokenList: Token[] = [];

  private getPricingURL(chainSlugIdentifier: string, query: string) {
    return `https://api.coingecko.com/api/v3/simple/token_price/${chainSlugIdentifier}?${query}`;
  }

  private async getChainSlugIdentifier(
    chainId: string,
  ): Promise<string | undefined> {
    const platforms: [
      { id: string; chain_identifier: number | null },
    ] = await handleFetch('https://api.coingecko.com/api/v3/asset_platforms');
    const chain = platforms.find(
      ({ chain_identifier }) =>
        chain_identifier !== null && String(chain_identifier) === chainId,
    );
    return chain?.id;
  }

  /**
   * Name of this controller used during composition
   */
  name = 'TokenRatesController';

  /**
   * Creates a TokenRatesController instance
   *
   * @param options
   * @param options.onAssetsStateChange - Allows subscribing to assets controller state changes
   * @param options.onCurrencyRateStateChange - Allows subscribing to currency rate controller state changes
   * @param config - Initial options used to configure this controller
   * @param state - Initial state to set on this controller
   */
  constructor(
    {
      onAssetsStateChange,
      onCurrencyRateStateChange,
      onNetworkStateChange,
    }: {
      onAssetsStateChange: (
        listener: (assetState: AssetsState) => void,
      ) => void;
      onCurrencyRateStateChange: (
        listener: (currencyRateState: CurrencyRateState) => void,
      ) => void;
      onNetworkStateChange: (
        listener: (networkState: NetworkState) => void,
      ) => void;
    },
    config?: Partial<TokenRatesConfig>,
    state?: Partial<TokenRatesState>,
  ) {
    super(config, state);
    this.defaultConfig = {
      disabled: true,
      interval: 180000,
      nativeCurrency: 'eth',
      chainId: '1',
      tokens: [],
    };
    this.defaultState = {
      contractExchangeRates: {},
      chainSlugIdentifier: undefined,
    };
    this.initialize();
    this.configure({ disabled: false }, false, false);
    onAssetsStateChange((assetsState) => {
      this.configure({ tokens: assetsState.tokens });
    });
    onCurrencyRateStateChange((currencyRateState) => {
      this.configure({ nativeCurrency: currencyRateState.nativeCurrency });
    });
    onNetworkStateChange(({ provider }) => {
      const { chainId } = provider;
      this.configure({ chainId });
    });
    this.poll();
  }

  /**
   * Sets a new polling interval
   *
   * @param interval - Polling interval used to fetch new token rates
   */
  async poll(interval?: number): Promise<void> {
    interval && this.configure({ interval }, false, false);
    this.handle && clearTimeout(this.handle);
    await safelyExecute(() => this.updateExchangeRates());
    this.handle = setTimeout(() => {
      this.poll(this.config.interval);
    }, this.config.interval);
  }

  set chainId(_chainId: string) {
    !this.disabled && safelyExecute(() => this.updateExchangeRates());
  }

  get chainId() {
    throw new Error('Property only used for setting');
  }

  /**
   * Sets a new token list to track prices
   *
   * TODO: Replace this wth a method
   *
   * @param tokens - List of tokens to track exchange rates for
   */
  set tokens(tokens: Token[]) {
    this.tokenList = tokens;
    !this.disabled && safelyExecute(() => this.updateExchangeRates());
  }

  get tokens() {
    throw new Error('Property only used for setting');
  }

  /**
   * Fetches a pairs of token address and native currency
   *
   * @param chainSlugIdentifier - Chain string identifier
   * @param query - Query according to tokens in tokenList and native currency
   * @returns - Promise resolving to exchange rates for given pairs
   */
  async fetchExchangeRate(
    chainSlugIdentifier: string,
    query: string,
  ): Promise<CoinGeckoResponse> {
    return handleFetch(this.getPricingURL(chainSlugIdentifier, query));
  }

  /**
   * Updates exchange rates for all tokens
   *
   * @returns Promise resolving when this operation completes
   */
  async updateExchangeRates() {
    if (this.tokenList.length === 0 || this.disabled) {
      return;
    }
<<<<<<< HEAD
    const { nativeCurrency, chainId } = this.config;
    const { chainSlugIdentifier } = this.state;

    let chainSlug;

    if (!chainSlugIdentifier) {
      try {
        chainSlug = await this.getChainSlugIdentifier(chainId);
        if (!chainSlug) {
          this.update({ chainSlugIdentifier: null });
        }
      } catch {
        this.update({ chainSlugIdentifier: undefined });
      }
    }

    const newContractExchangeRates: ContractExchangeRates = {};
    if (!chainSlug) {
      this.tokenList.forEach((token) => {
        const address = toChecksumAddress(token.address);
        newContractExchangeRates[address] = undefined;
      });
    } else {
      const pairs = this.tokenList.map((token) => token.address).join(',');
      const query = `contract_addresses=${pairs}&vs_currencies=${nativeCurrency.toLowerCase()}`;
      const prices = await this.fetchExchangeRate(chainSlug, query);
      this.tokenList.forEach((token) => {
        const address = toChecksumAddress(token.address);
        const price = prices[token.address.toLowerCase()];
        newContractExchangeRates[address] = price
          ? price[nativeCurrency.toLowerCase()]
          : 0;
      });
    }
=======
    const newContractExchangeRates: { [address: string]: number } = {};
    const { nativeCurrency } = this.config;
    const pairs = this.tokenList.map((token) => token.address).join(',');
    const query = `contract_addresses=${pairs}&vs_currencies=${nativeCurrency.toLowerCase()}`;
    const prices = await this.fetchExchangeRate(query);
    this.tokenList.forEach((token) => {
      const address = toChecksumHexAddress(token.address);
      const price = prices[token.address.toLowerCase()];
      newContractExchangeRates[address] = price
        ? price[nativeCurrency.toLowerCase()]
        : 0;
    });
>>>>>>> c3de75e3
    this.update({ contractExchangeRates: newContractExchangeRates });
  }
}

export default TokenRatesController;<|MERGE_RESOLUTION|>--- conflicted
+++ resolved
@@ -216,7 +216,6 @@
     if (this.tokenList.length === 0 || this.disabled) {
       return;
     }
-<<<<<<< HEAD
     const { nativeCurrency, chainId } = this.config;
     const { chainSlugIdentifier } = this.state;
 
@@ -251,20 +250,6 @@
           : 0;
       });
     }
-=======
-    const newContractExchangeRates: { [address: string]: number } = {};
-    const { nativeCurrency } = this.config;
-    const pairs = this.tokenList.map((token) => token.address).join(',');
-    const query = `contract_addresses=${pairs}&vs_currencies=${nativeCurrency.toLowerCase()}`;
-    const prices = await this.fetchExchangeRate(query);
-    this.tokenList.forEach((token) => {
-      const address = toChecksumHexAddress(token.address);
-      const price = prices[token.address.toLowerCase()];
-      newContractExchangeRates[address] = price
-        ? price[nativeCurrency.toLowerCase()]
-        : 0;
-    });
->>>>>>> c3de75e3
     this.update({ contractExchangeRates: newContractExchangeRates });
   }
 }
