--- conflicted
+++ resolved
@@ -4,7 +4,6 @@
 import { BaseController, BaseConfig, BaseState } from '../BaseController';
 import type { PreferencesState } from '../user/PreferencesController';
 import type { NetworkState, NetworkType } from '../network/NetworkController';
-<<<<<<< HEAD
 import {
   safelyExecute,
   handleFetch,
@@ -14,14 +13,11 @@
 } from '../util';
 import {
   MAINNET,
+  RINKEBY_CHAIN_ID,
   IPFS_DEFAULT_GATEWAY_URL,
   ERC721,
   ERC1155,
 } from '../constants';
-=======
-import { safelyExecute, handleFetch, toChecksumHexAddress } from '../util';
-import { MAINNET, RINKEBY_CHAIN_ID, ERC721, ERC1155 } from '../constants';
->>>>>>> 48e094c1
 import type {
   ApiCollectible,
   ApiCollectibleCreator,
@@ -716,37 +712,6 @@
   }
 
   /**
-<<<<<<< HEAD
-=======
-   * Method to verify the token standard by querying the metadata uri form the contract.
-   *
-   * @param address - Collectible asset contract address.
-   * @param tokenId - Collectible asset identifier.
-   * @returns Promise resolving the token standard.
-   */
-  private async getCollectibleStandard(
-    address: string,
-    tokenId: string,
-  ): Promise<string> {
-    try {
-      await this.getCollectibleTokenURI(address, tokenId);
-      return ERC721;
-    } catch {
-      // Ignore error
-    }
-
-    try {
-      await this.uriERC1155Collectible(address, tokenId);
-      return ERC1155;
-    } catch {
-      // Ignore error
-    }
-
-    return '';
-  }
-
-  /**
->>>>>>> 48e094c1
    * EventEmitter instance used to listen to specific EIP747 events
    */
   hub = new EventEmitter();
