--- conflicted
+++ resolved
@@ -4,7 +4,6 @@
 import { BaseController, BaseConfig, BaseState } from '../BaseController';
 import type { PreferencesState } from '../user/PreferencesController';
 import type { NetworkState, NetworkType } from '../network/NetworkController';
-<<<<<<< HEAD
 import {
   safelyExecute,
   handleFetch,
@@ -12,11 +11,12 @@
   BNToHex,
   getIpfsUrlContentIdentifier,
 } from '../util';
-import { MAINNET, IPFS_DEFAULT_GATEWAY_URL } from '../constants';
-=======
-import { safelyExecute, handleFetch, toChecksumHexAddress } from '../util';
-import { MAINNET, ERC721, ERC1155 } from '../constants';
->>>>>>> 7c9b8b1e
+import {
+  MAINNET,
+  IPFS_DEFAULT_GATEWAY_URL,
+  ERC721,
+  ERC1155,
+} from '../constants';
 import type {
   ApiCollectible,
   ApiCollectibleCreator,
@@ -257,8 +257,12 @@
     contractAddress: string,
     tokenId: string,
   ): Promise<CollectibleMetadata> {
-<<<<<<< HEAD
-    let tokenURI = await this.getCollectibleURI(contractAddress, tokenId);
+    const result = await this.getCollectibleURIAndStandard(
+      contractAddress,
+      tokenId,
+    );
+    let tokenURI = result[0];
+    const standard = result[1];
 
     if (tokenURI.startsWith('ipfs://')) {
       const contentId = getIpfsUrlContentIdentifier(tokenURI);
@@ -276,6 +280,7 @@
         image: object[image],
         name: object.name,
         description: object.description,
+        standard,
       };
     } catch {
       return { image: null, name: null, description: null };
@@ -287,15 +292,16 @@
    *
    * @param contractAddress - Collectible contract address.
    * @param tokenId - Collectible token id.
-   * @returns Promise resolving collectible uri.
-   */
-  private async getCollectibleURI(
+   * @returns Promise resolving collectible uri and token standard.
+   */
+  private async getCollectibleURIAndStandard(
     contractAddress: string,
     tokenId: string,
-  ): Promise<string> {
+  ): Promise<[string, string]> {
     // try ERC721 uri
     try {
-      return await this.getCollectibleTokenURI(contractAddress, tokenId);
+      const uri = await this.getCollectibleTokenURI(contractAddress, tokenId);
+      return [uri, ERC721];
     } catch {
       // Ignore error
     }
@@ -308,38 +314,18 @@
       );
 
       if (!tokenURI.includes('{id}')) {
-        return tokenURI;
+        return [tokenURI, ERC1155];
       }
 
       const hexTokenId = stripHexPrefix(BNToHex(new BN(tokenId)))
         .padStart(64, '0')
         .toLowerCase();
-      return tokenURI.replace('{id}', hexTokenId);
+      return [tokenURI.replace('{id}', hexTokenId), ERC1155];
     } catch {
       // Ignore error
     }
 
-    return '';
-=======
-    const tokenURI = await this.getCollectibleTokenURI(
-      contractAddress,
-      tokenId,
-    );
-    const standard = await this.getCollectibleStandard(
-      contractAddress,
-      tokenId,
-    );
-    const object = await handleFetch(tokenURI);
-    const image = Object.prototype.hasOwnProperty.call(object, 'image')
-      ? 'image'
-      : /* istanbul ignore next */ 'image_url';
-
-    if (standard) {
-      return { image: object[image], name: object.name, standard };
-    }
-
-    return { image: object[image], name: object.name };
->>>>>>> 7c9b8b1e
+    return ['', ''];
   }
 
   /**
@@ -373,6 +359,8 @@
       description:
         blockchainMetadata.description ?? openSeaMetadata?.description ?? null,
       image: blockchainMetadata.image ?? openSeaMetadata?.image ?? null,
+      standard:
+        blockchainMetadata.standard ?? openSeaMetadata?.standard ?? null,
     };
   }
 
@@ -718,36 +706,6 @@
   }
 
   /**
-   * Method to verify the token standard by querying the metadata uri form the contract.
-   *
-   * @param address - Collectible asset contract address.
-   * @param tokenId - Collectible asset identifier.
-   * @returns Promise resolving the token standard.
-   */
-  private async getCollectibleStandard(
-    address: string,
-    tokenId: string,
-  ): Promise<string> {
-    try {
-      await this.getCollectibleTokenURI(address, tokenId);
-      return ERC721;
-    } catch {
-      console.log('failed for erc721');
-      // Ignore error
-    }
-
-    try {
-      await this.uriERC1155Collectible(address, tokenId);
-      return ERC1155;
-    } catch {
-      console.log('failed for erc1155');
-      // Ignore error
-    }
-
-    return '';
-  }
-
-  /**
    * EventEmitter instance used to listen to specific EIP747 events
    */
   hub = new EventEmitter();
@@ -785,11 +743,7 @@
    * @param options.getCollectibleTokenURI - Gets the URI of the ERC721 token at the given address, with the given ID.
    * @param options.getOwnerOf - Get the owner of a ERC-721 collectible.
    * @param options.balanceOfERC1155Collectible - Gets balance of a ERC-1155 collectible.
-<<<<<<< HEAD
    * @param options.uriERC1155Collectible - Gets the URI of the ERC1155 token at the given address, with the given ID.
-=======
-   * @param options.uriERC1155Collectible - Gets uri for ERC-1155 metadata.
->>>>>>> 7c9b8b1e
    * @param config - Initial options used to configure this controller.
    * @param state - Initial state to set on this controller.
    */
