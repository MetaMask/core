import { bufferToHex } from 'ethereumjs-util';
import {
  recoverPersonalSignature,
  recoverTypedSignature,
  recoverTypedSignature_v4,
  recoverTypedSignatureLegacy,
} from 'eth-sig-util';
import sinon, { SinonStub } from 'sinon';
import Common from '@ethereumjs/common';
import { TransactionFactory } from '@ethereumjs/tx';
import { MetaMaskKeyring as QRKeyring } from '@keystonehq/metamask-airgapped-keyring';
import { CryptoHDKey, ETHSignature } from '@keystonehq/bc-ur-registry-eth';
import * as uuid from 'uuid';
import MockEncryptor from '../../tests/mocks/mockEncryptor';
import { PreferencesController } from '../user/PreferencesController';
import { MAINNET } from '../constants';
import {
  AccountImportStrategy,
  Keyring,
  KeyringConfig,
  KeyringController,
  KeyringTypes,
  SignTypedDataVersion,
} from './KeyringController';

type ErrorMessageObject = { message: string };

const input =
  '{"version":3,"id":"534e0199-53f6-41a9-a8fe-d504702ee5e8","address":"b97c80fab7a3793bbe746864db80d236f1345ea7",' +
  '"crypto":{"ciphertext":"974fec42023c2d6340d9710863aa82a2961aa03b9d7e5dd19aa77ab4aab1f344",' +
  '"cipherparams":{"iv":"eba107752a238d2dd26e543860dccec4"},"cipher":"aes-128-ctr","kdf":"scrypt",' +
  '"kdfparams":{"dklen":32,"salt":"2a8894ff056db4cc1851e45390996dd26b075e5ceaf72c13ca4c202f94ca468a",' +
  '"n":131072,"r":8,"p":1},"mac":"8bd084028ecb331275a76583d41fe0e1212825a6d155e904d1baf448d33e7150"}}';
const seedWords =
  'puzzle seed penalty soldier say clay field arctic metal hen cage runway';
const privateKey =
  '1e4e6a4c0c077f4ae8ddfbf372918e61dd0fb4a4cfa592cb16e7546d505e68fc';
const password = 'password123';

const commonConfig = { chain: 'rinkeby', hardfork: 'berlin' };

describe('KeyringController', () => {
  let keyringController: KeyringController;
  let preferences: PreferencesController;
  let initialState: {
    isUnlocked: boolean;
    keyringTypes: string[];
    keyrings: Keyring[];
  };
  const additionalKeyrings = [QRKeyring];
  const baseConfig: Partial<KeyringConfig> = {
    encryptor: new MockEncryptor(),
    keyringTypes: additionalKeyrings,
  };

  beforeEach(async () => {
    preferences = new PreferencesController();
    keyringController = new KeyringController(
      {
        setAccountLabel: preferences.setAccountLabel.bind(preferences),
        removeIdentity: preferences.removeIdentity.bind(preferences),
        syncIdentities: preferences.syncIdentities.bind(preferences),
        updateIdentities: preferences.updateIdentities.bind(preferences),
        setSelectedAddress: preferences.setSelectedAddress.bind(preferences),
      },
      baseConfig,
    );

    initialState = await keyringController.createNewVaultAndKeychain(password);
  });

  afterEach(() => {
    sinon.restore();
  });

  it('should set default state', () => {
    expect(keyringController.state.keyrings).not.toStrictEqual([]);
    const keyring = keyringController.state.keyrings[0];
    expect(keyring.accounts).not.toStrictEqual([]);
    expect(keyring.index).toStrictEqual(0);
    expect(keyring.type).toStrictEqual('HD Key Tree');
  });

  it('should add new account', async () => {
    const initialIdentitiesLength = Object.keys(
      preferences.state.identities,
    ).length;
    const currentKeyringMemState = await keyringController.addNewAccount();
    expect(initialState.keyrings).toHaveLength(1);
    expect(initialState.keyrings[0].accounts).not.toBe(
      currentKeyringMemState.keyrings,
    );
    expect(currentKeyringMemState.keyrings[0].accounts).toHaveLength(2);
    const identitiesLength = Object.keys(preferences.state.identities).length;
    expect(identitiesLength).toBeGreaterThan(initialIdentitiesLength);
  });

  it('should add new account without updating', async () => {
    const initialIdentitiesLength = Object.keys(
      preferences.state.identities,
    ).length;
    const currentKeyringMemState =
      await keyringController.addNewAccountWithoutUpdate();
    expect(initialState.keyrings).toHaveLength(1);
    expect(initialState.keyrings[0].accounts).not.toBe(
      currentKeyringMemState.keyrings,
    );
    expect(currentKeyringMemState.keyrings[0].accounts).toHaveLength(2);
    const identitiesLength = Object.keys(preferences.state.identities).length;
    expect(identitiesLength).toStrictEqual(initialIdentitiesLength);
  });

  it('should create new vault, mnemonic and keychain', async () => {
    const currentState = await keyringController.createNewVaultAndKeychain(
      password,
    );
    expect(initialState).not.toBe(currentState);
    const currentSeedWord = await keyringController.exportSeedPhrase(password);
    expect(currentSeedWord).toBeDefined();
  });

  it('should create new vault and restore', async () => {
    const currentState = await keyringController.createNewVaultAndRestore(
      password,
      seedWords,
    );
    expect(initialState).not.toBe(currentState);
  });

  it('should restore same vault if old seedWord is used', async () => {
    const currentSeedWord = await keyringController.exportSeedPhrase(password);
    const currentState = await keyringController.createNewVaultAndRestore(
      password,
      currentSeedWord,
    );
    expect(initialState).toStrictEqual(currentState);
  });

  it('should throw error if creating new vault and restore without password', async () => {
<<<<<<< HEAD
    await expect(async () => {
      await keyringController.createNewVaultAndRestore('', seedWords);
    }).rejects.toThrow('Invalid password');
=======
    await expect(
      keyringController.createNewVaultAndRestore('', seedWords)
    ).rejects.toThrow('Invalid password');
>>>>>>> da977356
  });

  it('should throw error if creating new vault and restore without seedWord', async () => {
    await expect(async () => {
      await keyringController.createNewVaultAndRestore(password, '');
    }).rejects.toThrow('Seed phrase is invalid');
  });

  it('should set locked correctly', () => {
    expect(keyringController.isUnlocked()).toBe(true);
    keyringController.setLocked();
    expect(keyringController.isUnlocked()).toBe(false);
  });

  it('should export seed phrase', () => {
    const seed = keyringController.exportSeedPhrase(password);
    expect(seed).not.toBe('');
    expect(() => keyringController.exportSeedPhrase('')).toThrow(
      'Invalid password',
    );
  });

  it('should export account', async () => {
    const account = initialState.keyrings[0].accounts[0];
    const newPrivateKey = await keyringController.exportAccount(
      password,
      account,
    );
    expect(newPrivateKey).not.toBe('');
    expect(() => keyringController.exportAccount('', account)).toThrow(
      'Invalid password',
    );
  });

  it('should not export account if address is not provided', async () => {
    await expect(
      async () => await keyringController.exportAccount(password, ''),
    ).rejects.toThrow(
      'No keyring found for the requested account. Error info: The address passed in is invalid/empty; There are keyrings, but none match the address;',
    );
  });

  it('should get accounts', async () => {
    const initialAccount = initialState.keyrings[0].accounts;
    const accounts = await keyringController.getAccounts();
    expect(accounts).toStrictEqual(initialAccount);
  });

  it('should import account with strategy privateKey', async () => {
    await expect(
      async () =>
        await keyringController.importAccountWithStrategy(
          AccountImportStrategy.privateKey,
          [],
        ),
    ).rejects.toThrow('Cannot import an empty key.');

    await expect(
      async () =>
        await keyringController.importAccountWithStrategy(
          AccountImportStrategy.privateKey,
          ['123'],
        ),
    ).rejects.toThrow(
      'Expected private key to be an Uint8Array with length 32',
    );

    await expect(
      async () =>
        await keyringController.importAccountWithStrategy(
          AccountImportStrategy.privateKey,
          ['0xblahblah'],
        ),
    ).rejects.toThrow('Cannot import invalid private key.');

    const address = '0x51253087e6f8358b5f10c0a94315d69db3357859';
    const newKeyring = { accounts: [address], type: 'Simple Key Pair' };
    const obj = await keyringController.importAccountWithStrategy(
      AccountImportStrategy.privateKey,
      [privateKey],
    );
    const modifiedState = {
      ...initialState,
      keyrings: [initialState.keyrings[0], newKeyring],
    };
    expect(obj).toStrictEqual(modifiedState);
  });

  it('should not import account with strategy privateKey if wrong data is provided', async () => {
    await expect(
      async () =>
        await keyringController.importAccountWithStrategy(
          AccountImportStrategy.privateKey,
          [],
        ),
    ).rejects.toThrow('Cannot import an empty key.');

    await expect(
      async () =>
        await keyringController.importAccountWithStrategy(
          AccountImportStrategy.privateKey,
          ['123'],
        ),
    ).rejects.toThrow(
      'Expected private key to be an Uint8Array with length 32',
    );
  });

  it('should import account with strategy json', async () => {
    const somePassword = 'holachao123';
    const address = '0xb97c80fab7a3793bbe746864db80d236f1345ea7';
    const obj = await keyringController.importAccountWithStrategy(
      AccountImportStrategy.json,
      [input, somePassword],
    );
    const newKeyring = { accounts: [address], type: 'Simple Key Pair' };
    const modifiedState = {
      ...initialState,
      keyrings: [initialState.keyrings[0], newKeyring],
    };
    expect(obj).toStrictEqual(modifiedState);
  });

  it('should not import account with strategy json', async () => {
    const somePassword = 'holachao123';
    await expect(
      async () =>
        await keyringController.importAccountWithStrategy(
          AccountImportStrategy.json,
          ['', somePassword],
        ),
    ).rejects.toThrow('Unexpected end of JSON input');

    await expect(
      async () =>
        await keyringController.importAccountWithStrategy(
          AccountImportStrategy.json,
          [input, ''],
        ),
    ).rejects.toThrow('Key derivation failed - possibly wrong passphrase');
  });

  it('should throw when passed an unrecognized strategy', async () => {
    const somePassword = 'holachao123';
    await expect(
      keyringController.importAccountWithStrategy(
        'junk' as AccountImportStrategy,
        [input, somePassword],
      ),
    ).rejects.toThrow("Unexpected import strategy: 'junk'");
  });

  it('should import account with strategy json wrong password', async () => {
    const somePassword = 'holachao12';
    await expect(
      async () =>
        await keyringController.importAccountWithStrategy(
          AccountImportStrategy.json,
          [input, somePassword],
        ),
    ).rejects.toThrow('Key derivation failed - possibly wrong passphrase');
  });

  it('should remove account', async () => {
    await keyringController.importAccountWithStrategy(
      AccountImportStrategy.privateKey,
      [privateKey],
    );
    const finalState = await keyringController.removeAccount(
      '0x51253087e6f8358b5f10c0a94315d69db3357859',
    );
    expect(finalState).toStrictEqual(initialState);
  });

  it('should sign message', async () => {
    const data =
      '0x879a053d4800c6354e76c7985a865d2922c82fb5b3f4577b2fe08b998954f2e0';
    const account = initialState.keyrings[0].accounts[0];
    const signature = await keyringController.signMessage({
      data,
      from: account,
    });
    expect(signature).not.toBe('');
  });

  it('should not sign message even if empty data is passed', async () => {
    await expect(
      async () =>
        await keyringController.signMessage({
          data: '',
          from: initialState.keyrings[0].accounts[0],
        }),
    ).rejects.toThrow('Expected message to be an Uint8Array with length 32');
  });

  it('should not sign message if from account is not passed', async () => {
    await expect(
      async () =>
        await keyringController.signMessage({
          data: '0x879a053d4800c6354e76c7985a865d2922c82fb5b3f4577b2fe08b998954f2e0',
          from: '',
        }),
    ).rejects.toThrow(
      'No keyring found for the requested account. Error info: The address passed in is invalid/empty; There are keyrings, but none match the address;',
    );
  });

  it('should sign personal message', async () => {
    const data = bufferToHex(Buffer.from('Hello from test', 'utf8'));
    const account = initialState.keyrings[0].accounts[0];
    const signature = await keyringController.signPersonalMessage({
      data,
      from: account,
    });
    const recovered = recoverPersonalSignature({ data, sig: signature });
    expect(account).toBe(recovered);
  });

  /**
   * TODO: signPersonalMessage does not seems to fails for empty data value, check if this is ok
   */
  it('should sign personal message even if empty data is passed', async () => {
    const account = initialState.keyrings[0].accounts[0];
    const signature = await keyringController.signPersonalMessage({
      data: '',
      from: account,
    });
    const recovered = recoverPersonalSignature({ data: '', sig: signature });
    expect(account).toBe(recovered);
  });

  it('should not sign personal message if from account is not passed', async () => {
    await expect(
      async () =>
        await keyringController.signPersonalMessage({
          data: '0x879a053d4800c6354e76c7985a865d2922c82fb5b3f4577b2fe08b998954f2e0',
          from: '',
        }),
    ).rejects.toThrow(
      'No keyring found for the requested account. Error info: The address passed in is invalid/empty; There are keyrings, but none match the address;',
    );
  });

  it('should throw when given invalid version', async () => {
    const typedMsgParams = [
      {
        name: 'Message',
        type: 'string',
        value: 'Hi, Alice!',
      },
      {
        name: 'A number',
        type: 'uint32',
        value: '1337',
      },
    ];
    const account = initialState.keyrings[0].accounts[0];
    await expect(
      keyringController.signTypedMessage(
        { data: typedMsgParams, from: account },
        'junk' as SignTypedDataVersion,
      ),
    ).rejects.toThrow(
      "Keyring Controller signTypedMessage: Error: Unexpected signTypedMessage version: 'junk'",
    );
  });

  it('should sign typed message V1', async () => {
    const typedMsgParams = [
      {
        name: 'Message',
        type: 'string',
        value: 'Hi, Alice!',
      },
      {
        name: 'A number',
        type: 'uint32',
        value: '1337',
      },
    ];
    const account = initialState.keyrings[0].accounts[0];
    const signature = await keyringController.signTypedMessage(
      { data: typedMsgParams, from: account },
      SignTypedDataVersion.V1,
    );
    const recovered = recoverTypedSignatureLegacy({
      data: typedMsgParams,
      sig: signature as string,
    });
    expect(account).toBe(recovered);
  });

  it('should sign typed message V3', async () => {
    const msgParams = {
      domain: {
        chainId: 1,
        name: 'Ether Mail',
        verifyingContract: '0xCcCCccccCCCCcCCCCCCcCcCccCcCCCcCcccccccC',
        version: '1',
      },
      message: {
        contents: 'Hello, Bob!',
        from: {
          name: 'Cow',
          wallet: '0xCD2a3d9F938E13CD947Ec05AbC7FE734Df8DD826',
        },
        to: {
          name: 'Bob',
          wallet: '0xbBbBBBBbbBBBbbbBbbBbbbbBBbBbbbbBbBbbBBbB',
        },
      },
      primaryType: 'Mail',
      types: {
        EIP712Domain: [
          { name: 'name', type: 'string' },
          { name: 'version', type: 'string' },
          { name: 'chainId', type: 'uint256' },
          { name: 'verifyingContract', type: 'address' },
        ],
        Mail: [
          { name: 'from', type: 'Person' },
          { name: 'to', type: 'Person' },
          { name: 'contents', type: 'string' },
        ],
        Person: [
          { name: 'name', type: 'string' },
          { name: 'wallet', type: 'address' },
        ],
      },
    };
    const account = initialState.keyrings[0].accounts[0];
    const signature = await keyringController.signTypedMessage(
      { data: JSON.stringify(msgParams), from: account },
      SignTypedDataVersion.V3,
    );
    const recovered = recoverTypedSignature({
      data: msgParams as any,
      sig: signature as string,
    });
    expect(account).toBe(recovered);
  });

  it('should sign typed message V4', async () => {
    const msgParams = {
      domain: {
        chainId: 1,
        name: 'Ether Mail',
        verifyingContract: '0xCcCCccccCCCCcCCCCCCcCcCccCcCCCcCcccccccC',
        version: '1',
      },
      message: {
        contents: 'Hello, Bob!',
        from: {
          name: 'Cow',
          wallets: [
            '0xCD2a3d9F938E13CD947Ec05AbC7FE734Df8DD826',
            '0xDeaDbeefdEAdbeefdEadbEEFdeadbeEFdEaDbeeF',
          ],
        },
        to: [
          {
            name: 'Bob',
            wallets: [
              '0xbBbBBBBbbBBBbbbBbbBbbbbBBbBbbbbBbBbbBBbB',
              '0xB0BdaBea57B0BDABeA57b0bdABEA57b0BDabEa57',
              '0xB0B0b0b0b0b0B000000000000000000000000000',
            ],
          },
        ],
      },
      primaryType: 'Mail',
      types: {
        EIP712Domain: [
          { name: 'name', type: 'string' },
          { name: 'version', type: 'string' },
          { name: 'chainId', type: 'uint256' },
          { name: 'verifyingContract', type: 'address' },
        ],
        Group: [
          { name: 'name', type: 'string' },
          { name: 'members', type: 'Person[]' },
        ],
        Mail: [
          { name: 'from', type: 'Person' },
          { name: 'to', type: 'Person[]' },
          { name: 'contents', type: 'string' },
        ],
        Person: [
          { name: 'name', type: 'string' },
          { name: 'wallets', type: 'address[]' },
        ],
      },
    };

    const account = initialState.keyrings[0].accounts[0];
    const signature = await keyringController.signTypedMessage(
      { data: JSON.stringify(msgParams), from: account },
      SignTypedDataVersion.V4,
    );
    const recovered = recoverTypedSignature_v4({
      data: msgParams as any,
      sig: signature as string,
    });
    expect(account).toBe(recovered);
  });

  it('should fail when sign typed message format is wrong', async () => {
    const msgParams = [{}];
    const account = initialState.keyrings[0].accounts[0];
<<<<<<< HEAD

    await expect(
      keyringController.signTypedMessage(
        { data: msgParams, from: account },
        SignTypedDataVersion.V1,
      ),
    ).rejects.toThrow('Keyring Controller signTypedMessage:');

    await expect(
      keyringController.signTypedMessage(
=======
    let error1: unknown = { message: '' };
    try {
      await keyringController.signTypedMessage(
        { data: msgParams, from: account },
        SignTypedDataVersion.V1,
      );
    } catch (e) {
      error1 = e;
    }
    let error2: unknown = { message: '' };
    try {
      await keyringController.signTypedMessage(
>>>>>>> da977356
        { data: msgParams, from: account },
        SignTypedDataVersion.V3,
      ),
    ).rejects.toThrow('Keyring Controller signTypedMessage:');
  });

  it('should fail in signing message when from address is not provided', async () => {
    let error: unknown = { message: '' };
    try {
      const typedMsgParams = [
        {
          name: 'Message',
          type: 'string',
          value: 'Hi, Alice!',
        },
        {
          name: 'A number',
          type: 'uint32',
          value: '1337',
        },
      ];
      await keyringController.signTypedMessage(
        { data: typedMsgParams, from: '' },
        SignTypedDataVersion.V1,
      );
    } catch (e) {
      error = e;
    }

<<<<<<< HEAD
=======
    expect((error1 as ErrorMessageObject).message).toContain(
      'Keyring Controller signTypedMessage:',
    );

    expect((error2 as ErrorMessageObject).message).toContain(
      'Keyring Controller signTypedMessage:',
    );
  });

  it('should fail in signing message when from address is not provided', async () => {
    let error: unknown = { message: '' };
    try {
      const typedMsgParams = [
        {
          name: 'Message',
          type: 'string',
          value: 'Hi, Alice!',
        },
        {
          name: 'A number',
          type: 'uint32',
          value: '1337',
        },
      ];
      await keyringController.signTypedMessage(
        { data: typedMsgParams, from: '' },
        SignTypedDataVersion.V1,
      );
    } catch (e) {
      error = e;
    }

>>>>>>> da977356
    expect((error as ErrorMessageObject).message).toContain(
      'Keyring Controller signTypedMessage: Error: No keyring found for the requested account. Error info: The address passed in is invalid/empty; There are keyrings, but none match the address;',
    );
  });

  it('should sign transaction', async () => {
    const account = initialState.keyrings[0].accounts[0];
    const txParams = {
      chainId: 3,
      data: '0x1',
      from: account,
      gasLimit: '0x5108',
      gasPrice: '0x5108',
      to: '0x51253087e6f8358b5f10c0a94315d69db3357859',
      value: '0x5208',
    };
    const unsignedEthTx = TransactionFactory.fromTxData(txParams, {
      common: new Common(commonConfig),
      freeze: false,
    });
    expect(unsignedEthTx.v).toBeUndefined();
    const signedTx = await keyringController.signTransaction(
      unsignedEthTx,
      account,
    );
    expect(signedTx.v).not.toBeUndefined();
    expect(signedTx).not.toBe('');
  });

  it('should not sign transaction if from account is not provided', async () => {
    await expect(async () => {
      const account = initialState.keyrings[0].accounts[0];
      const txParams = {
        chainId: 3,
        data: '0x1',
        from: account,
        gasLimit: '0x5108',
        gasPrice: '0x5108',
        to: '0x51253087e6f8358b5f10c0a94315d69db3357859',
        value: '0x5208',
      };
      const unsignedEthTx = TransactionFactory.fromTxData(txParams, {
        common: new Common(commonConfig),
        freeze: false,
      });
      expect(unsignedEthTx.v).toBeUndefined();
      await keyringController.signTransaction(unsignedEthTx, '');
    }).rejects.toThrow(
      'No keyring found for the requested account. Error info: The address passed in is invalid/empty; There are keyrings, but none match the address;',
    );
  });

  /**
   * TODO: There can be a better check in method signTransaction for valid transaction.
   */
  it('should not sign transaction if transaction is not valid', async () => {
    await expect(async () => {
      const account = initialState.keyrings[0].accounts[0];
      const signedTx = await keyringController.signTransaction({}, account);
      expect(signedTx.v).not.toBeUndefined();
      expect(signedTx).not.toBe('');
    }).rejects.toThrow('tx.sign is not a function');
  });

  it('should submit password and decrypt', async () => {
    const state = await keyringController.submitPassword(password);
    expect(state).toStrictEqual(initialState);
  });

  /**
   * TODO: test below should fail for wrong password
   */
  it('should fail on submit password for wrong password', async () => {
    const state = await keyringController.submitPassword('JUNK');
    expect(state).toStrictEqual(initialState);
  });

  it('should subscribe and unsubscribe', async () => {
    const listener = sinon.stub();
    keyringController.subscribe(listener);
    await keyringController.importAccountWithStrategy(
      AccountImportStrategy.privateKey,
      [privateKey],
    );
    expect(listener.called).toBe(true);
    keyringController.unsubscribe(listener);
    await keyringController.removeAccount(
      '0x51253087e6f8358b5f10c0a94315d69db3357859',
    );
    expect(listener.calledTwice).toBe(false);
  });

  it('should receive lock and unlock events', async () => {
    const listenerLock = sinon.stub();
    keyringController.onLock(listenerLock);
    await keyringController.setLocked();
    expect(listenerLock.called).toBe(true);
    const listenerUnlock = sinon.stub();
    keyringController.onUnlock(listenerUnlock);
    await keyringController.submitPassword(password);
    expect(listenerUnlock.called).toBe(true);
  });

  it('should return current seedphrase', async () => {
    const seedPhrase = await keyringController.verifySeedPhrase();
    expect(seedPhrase).toBeDefined();
  });

  describe('QR keyring', () => {
    const composeMockSignature = (
      requestId: string,
      signature: string,
    ): ETHSignature => {
      const rlpSignatureData = Buffer.from(signature, 'hex');
      const idBuffer = uuid.parse(requestId);
      return new ETHSignature(
        rlpSignatureData,
        Buffer.from(Uint8Array.from(idBuffer)),
      );
    };

    let signProcessKeyringController: KeyringController;
    preferences = new PreferencesController();

    let requestSignatureStub: SinonStub;
    let readAccountSub: SinonStub;

    const setupQRKeyring = async () => {
      readAccountSub.resolves(
        CryptoHDKey.fromCBOR(
          Buffer.from(
            'a902f40358210219218eb65839d08bde4338640b03fdbbdec439ef880d397c2f881282c5b5d135045820e65ed63f52e3e93d48ffb55cd68c6721e58ead9b29b784b8aba58354f4a3d92905d90131a201183c020006d90130a30186182cf5183cf500f5021a5271c071030307d90130a2018400f480f40300081a625f3e6209684b657973746f6e650a706163636f756e742e7374616e64617264',
            'hex',
          ),
        ),
      );
      await signProcessKeyringController.connectQRHardware(0);
      await signProcessKeyringController.unlockQRHardwareWalletAccount(0);
      await signProcessKeyringController.unlockQRHardwareWalletAccount(1);
      await signProcessKeyringController.unlockQRHardwareWalletAccount(2);
    };

    beforeEach(async () => {
      signProcessKeyringController = new KeyringController(
        {
          setAccountLabel: preferences.setAccountLabel.bind(preferences),
          removeIdentity: preferences.removeIdentity.bind(preferences),
          syncIdentities: preferences.syncIdentities.bind(preferences),
          updateIdentities: preferences.updateIdentities.bind(preferences),
          setSelectedAddress: preferences.setSelectedAddress.bind(preferences),
        },
        baseConfig,
      );
      await signProcessKeyringController.createNewVaultAndKeychain(password);
      const qrkeyring = await signProcessKeyringController.getOrAddQRKeyring();
      qrkeyring.forgetDevice();

      requestSignatureStub = sinon.stub(
        qrkeyring.getInteraction(),
        'requestSignature',
      );

      readAccountSub = sinon.stub(
        qrkeyring.getInteraction(),
        'readCryptoHDKeyOrCryptoAccount',
      );
    });

    it('should setup QR keyring with crypto-hdkey', async () => {
      readAccountSub.resolves(
        CryptoHDKey.fromCBOR(
          Buffer.from(
            'a902f40358210219218eb65839d08bde4338640b03fdbbdec439ef880d397c2f881282c5b5d135045820e65ed63f52e3e93d48ffb55cd68c6721e58ead9b29b784b8aba58354f4a3d92905d90131a201183c020006d90130a30186182cf5183cf500f5021a5271c071030307d90130a2018400f480f40300081a625f3e6209684b657973746f6e650a706163636f756e742e7374616e64617264',
            'hex',
          ),
        ),
      );

      const firstPage = await signProcessKeyringController.connectQRHardware(0);
      expect(firstPage).toHaveLength(5);
      expect(firstPage[0].index).toBe(0);

      const secondPage = await signProcessKeyringController.connectQRHardware(
        1,
      );
      expect(secondPage).toHaveLength(5);
      expect(secondPage[0].index).toBe(5);

      const goBackPage = await signProcessKeyringController.connectQRHardware(
        -1,
      );
      expect(goBackPage).toStrictEqual(firstPage);

      await signProcessKeyringController.unlockQRHardwareWalletAccount(0);
      await signProcessKeyringController.unlockQRHardwareWalletAccount(1);
      await signProcessKeyringController.unlockQRHardwareWalletAccount(2);

      const qrKeyring = signProcessKeyringController.state.keyrings.find(
        (keyring) => keyring.type === KeyringTypes.qr,
      );
      expect(qrKeyring?.accounts).toHaveLength(3);
    });

    it('should sign message with QR keyring', async () => {
      await setupQRKeyring();
      requestSignatureStub.resolves(
        composeMockSignature(
          '9b1deb4d-3b7d-4bad-9bdd-2b0d7b3dcb6d',
          '4cb25933c5225f9f92fc9b487451b93bc3646c6aa01b72b01065b8509ac4fd6c37798695d0d5c0949ed10c5e102800ea2b62c2b670729c5631c81b0c52002a641b',
        ),
      );

      const data =
        '0x879a053d4800c6354e76c7985a865d2922c82fb5b3f4577b2fe08b998954f2e0';
      const qrKeyring = signProcessKeyringController.state.keyrings.find(
        (keyring) => keyring.type === KeyringTypes.qr,
      );
      const account = qrKeyring?.accounts[0] || '';
      const signature = await signProcessKeyringController.signMessage({
        data,
        from: account,
      });
      expect(signature).not.toBe('');
    });

    it('should sign personal message with QR keyring', async () => {
      await setupQRKeyring();
      requestSignatureStub.resolves(
        composeMockSignature(
          '9b1deb4d-3b7d-4bad-9bdd-2b0d7b3dcb6d',
          '73f31609b618050c4058e8f959961c203470657e7218a21d8b94ac1bdef80f255ac5e7a07493302443296ccb20a04ebfa0c8f6ea4dd9134c19ecd65673c336261b',
        ),
      );

      const data = bufferToHex(
        Buffer.from('Example `personal_sign` message', 'utf8'),
      );
      const qrKeyring = signProcessKeyringController.state.keyrings.find(
        (keyring) => keyring.type === KeyringTypes.qr,
      );
      const account = qrKeyring?.accounts[0] || '';
      const signature = await signProcessKeyringController.signPersonalMessage({
        data,
        from: account,
      });
      const recovered = recoverPersonalSignature({ data, sig: signature });
      expect(account.toLowerCase()).toBe(recovered.toLowerCase());
    });

    it('should sign typed message V1 with QR keyring', async () => {
      await setupQRKeyring();
      requestSignatureStub.resolves(
        composeMockSignature(
          '9b1deb4d-3b7d-4bad-9bdd-2b0d7b3dcb6d',
          '4b9b4cde5c883e3281a5a603179379817a94796f3a06079374db94f0b2c1882c5e708de2fa0ec84d74b3819f7baae0d310b4494d101359afe470910bec5d36071b',
        ),
      );

      const typedMsgParams = [
        {
          name: 'Message',
          type: 'string',
          value: 'Hi, Alice!',
        },
        {
          name: 'A number',
          type: 'uint32',
          value: '1337',
        },
      ];
      const qrKeyring = signProcessKeyringController.state.keyrings.find(
        (keyring) => keyring.type === KeyringTypes.qr,
      );
      const account = qrKeyring?.accounts[0] || '';
      const signature = await signProcessKeyringController.signTypedMessage(
        { data: typedMsgParams, from: account },
        SignTypedDataVersion.V1,
      );
      const recovered = recoverTypedSignatureLegacy({
        data: typedMsgParams,
        sig: signature as string,
      });
      expect(account.toLowerCase()).toBe(recovered.toLowerCase());
    });

    it('should sign typed message V3 with QR keyring', async () => {
      await setupQRKeyring();
      requestSignatureStub.resolves(
        composeMockSignature(
          '9b1deb4d-3b7d-4bad-9bdd-2b0d7b3dcb6d',
          '112e4591abc834251f2671127acabebf33be3a8d8fa15312e94ba0f008e53d697930b4ae99cb36955e1c96fee888cf1ed6e314769db0bd4d6246d492b8685fd21c',
        ),
      );

      const msg =
        '{"types":{"EIP712Domain":[{"name":"name","type":"string"},{"name":"version","type":"string"},{"name":"chainId","type":"uint256"},{"name":"verifyingContract","type":"address"}],"Person":[{"name":"name","type":"string"},{"name":"wallet","type":"address"}],"Mail":[{"name":"from","type":"Person"},{"name":"to","type":"Person"},{"name":"contents","type":"string"}]},"primaryType":"Mail","domain":{"name":"Ether Mail","version":"1","chainId":4,"verifyingContract":"0xCcCCccccCCCCcCCCCCCcCcCccCcCCCcCcccccccC"},"message":{"from":{"name":"Cow","wallet":"0xCD2a3d9F938E13CD947Ec05AbC7FE734Df8DD826"},"to":{"name":"Bob","wallet":"0xbBbBBBBbbBBBbbbBbbBbbbbBBbBbbbbBbBbbBBbB"},"contents":"Hello, Bob!"}}';

      const qrKeyring = signProcessKeyringController.state.keyrings.find(
        (keyring) => keyring.type === KeyringTypes.qr,
      );
      const account = qrKeyring?.accounts[0] || '';
      const signature = await signProcessKeyringController.signTypedMessage(
        {
          data: msg,
          from: account,
        },
        SignTypedDataVersion.V3,
      );
      const recovered = recoverTypedSignature({
        data: JSON.parse(msg),
        sig: signature as string,
      });
      expect(account.toLowerCase()).toBe(recovered);
    });

    it('should sign typed message V4 with QR keyring', async () => {
      await setupQRKeyring();
      requestSignatureStub.resolves(
        composeMockSignature(
          '9b1deb4d-3b7d-4bad-9bdd-2b0d7b3dcb6d',
          '1271c3de4683ed99b11ceecc0a81f48701057174eb0edd729342ecdd9e061ed26eea3c4b84d232e01de00f1f3884fdfe15f664fe2c58c2e565d672b3cb281ccb1c',
        ),
      );

      const msg =
        '{"domain":{"chainId":"4","name":"Ether Mail","verifyingContract":"0xCcCCccccCCCCcCCCCCCcCcCccCcCCCcCcccccccC","version":"1"},"message":{"contents":"Hello, Bob!","from":{"name":"Cow","wallets":["0xCD2a3d9F938E13CD947Ec05AbC7FE734Df8DD826","0xDeaDbeefdEAdbeefdEadbEEFdeadbeEFdEaDbeeF"]},"to":[{"name":"Bob","wallets":["0xbBbBBBBbbBBBbbbBbbBbbbbBBbBbbbbBbBbbBBbB","0xB0BdaBea57B0BDABeA57b0bdABEA57b0BDabEa57","0xB0B0b0b0b0b0B000000000000000000000000000"]}]},"primaryType":"Mail","types":{"EIP712Domain":[{"name":"name","type":"string"},{"name":"version","type":"string"},{"name":"chainId","type":"uint256"},{"name":"verifyingContract","type":"address"}],"Group":[{"name":"name","type":"string"},{"name":"members","type":"Person[]"}],"Mail":[{"name":"from","type":"Person"},{"name":"to","type":"Person[]"},{"name":"contents","type":"string"}],"Person":[{"name":"name","type":"string"},{"name":"wallets","type":"address[]"}]}}';

      const qrKeyring = signProcessKeyringController.state.keyrings.find(
        (keyring) => keyring.type === KeyringTypes.qr,
      );
      const account = qrKeyring?.accounts[0] || '';
      const signature = await signProcessKeyringController.signTypedMessage(
        { data: msg, from: account },
        SignTypedDataVersion.V4,
      );
      const recovered = recoverTypedSignature_v4({
        data: JSON.parse(msg),
        sig: signature as string,
      });
      expect(account.toLowerCase()).toBe(recovered);
    });

    it('should sign transaction with QR keyring', async () => {
      await setupQRKeyring();
      requestSignatureStub.resolves(
        composeMockSignature(
          '9b1deb4d-3b7d-4bad-9bdd-2b0d7b3dcb6d',
          '33ea4c1dc4b201ad1b1feaf172aadf60dcf2f8bd76d941396bfaebfc3b2868b0340d5689341925c99cdea39e3c5daf7fe2776f220e5b018e85d3b1df19c7bc4701',
        ),
      );

      const qrKeyring = signProcessKeyringController.state.keyrings.find(
        (keyring) => keyring.type === KeyringTypes.qr,
      );
      const account = qrKeyring?.accounts[0] || '';
      const tx = TransactionFactory.fromTxData(
        {
          accessList: [],
          chainId: '0x4',
          data: '0x',
          gasLimit: '0x5208',
          maxFeePerGas: '0x2540be400',
          maxPriorityFeePerGas: '0x3b9aca00',
          nonce: '0x68',
          r: undefined,
          s: undefined,
          to: '0x0c54fccd2e384b4bb6f2e405bf5cbc15a017aafb',
          v: undefined,
          value: '0x0',
          type: 2,
        },
        {
          common: Common.forCustomChain(
            MAINNET,
            {
              name: 'rinkeby',
              chainId: parseInt('4'),
              networkId: parseInt('4'),
            },
            'london',
          ),
        },
      );
      const signedTx = await signProcessKeyringController.signTransaction(
        tx,
        account,
      );
      expect(signedTx.v).not.toBeUndefined();
      expect(signedTx).not.toBe('');
    });

    it('should reset qr keyring state', async () => {
      await setupQRKeyring();
      (await signProcessKeyringController.getQRKeyringState()).updateState({
        sign: {
          request: {
            requestId: 'test',
            payload: {
              cbor: 'test',
              type: 'test',
            },
          },
        },
      });

      expect(
        (await signProcessKeyringController.getQRKeyringState()).getState().sign
          .request,
      ).toBeDefined();

      await signProcessKeyringController.resetQRKeyringState();

      expect(
        (await signProcessKeyringController.getQRKeyringState()).getState().sign
          .request,
      ).toBeUndefined();
    });

    it('should forget qr keyring', async () => {
      await setupQRKeyring();
      expect(
        signProcessKeyringController.state.keyrings[1].accounts,
      ).toHaveLength(3);
      await signProcessKeyringController.forgetQRDevice();
      expect(
        signProcessKeyringController.state.keyrings[1].accounts,
      ).toHaveLength(0);
    });

    it('should restore qr keyring', async () => {
      const serializedQRKeyring = {
        initialized: true,
        accounts: ['0xE410157345be56688F43FF0D9e4B2B38Ea8F7828'],
        currentAccount: 0,
        page: 0,
        perPage: 5,
        keyringAccount: 'account.standard',
        keyringMode: 'hd',
        name: 'Keystone',
        version: 1,
        xfp: '5271c071',
        xpub: 'xpub6CNhtuXAHDs84AhZj5ALZB6ii4sP5LnDXaKDSjiy6kcBbiysq89cDrLG29poKvZtX9z4FchZKTjTyiPuDeiFMUd1H4g5zViQxt4tpkronJr',
        hdPath: "m/44'/60'/0'",
        childrenPath: '0/*',
        indexes: {
          '0xE410157345be56688F43FF0D9e4B2B38Ea8F7828': 0,
          '0xEEACb7a5e53600c144C0b9839A834bb4b39E540c': 1,
          '0xA116800A72e56f91cF1677D40C9984f9C9f4B2c7': 2,
          '0x4826BadaBC9894B3513e23Be408605611b236C0f': 3,
          '0x8a1503beb17Ef02cC4Ff288b0A73583c4ce547c7': 4,
        },
        paths: {},
      };
      await signProcessKeyringController.restoreQRKeyring(serializedQRKeyring);
      expect(
        signProcessKeyringController.state.keyrings[1].accounts,
      ).toHaveLength(1);
    });

    it('should get account keyring type', async () => {
      await setupQRKeyring();
      const qrAccount = '0xE410157345be56688F43FF0D9e4B2B38Ea8F7828';
      const hdAccount =
        signProcessKeyringController.state.keyrings[0].accounts[0];
      expect(
        await signProcessKeyringController.getAccountKeyringType(hdAccount),
      ).toBe(KeyringTypes.hd);

      expect(
        await signProcessKeyringController.getAccountKeyringType(qrAccount),
      ).toBe(KeyringTypes.qr);
    });

    it("should call qr keyring's methods", async () => {
      await setupQRKeyring();
      const qrKeyring = await signProcessKeyringController.getOrAddQRKeyring();

      const submitCryptoHDKeyStub = sinon.stub(qrKeyring, 'submitCryptoHDKey');
      submitCryptoHDKeyStub.resolves();
      await signProcessKeyringController.submitQRCryptoHDKey('anything');
      expect(submitCryptoHDKeyStub.calledWith('anything')).toBe(true);

      const submitCryptoAccountStub = sinon.stub(
        qrKeyring,
        'submitCryptoAccount',
      );
      submitCryptoAccountStub.resolves();
      await signProcessKeyringController.submitQRCryptoAccount('anything');
      expect(submitCryptoAccountStub.calledWith('anything')).toBe(true);

      const submitSignatureStub = sinon.stub(qrKeyring, 'submitSignature');
      submitSignatureStub.resolves();
      await signProcessKeyringController.submitQRSignature(
        'anything',
        'anything',
      );
      expect(submitSignatureStub.calledWith('anything', 'anything')).toBe(true);

      const cancelSignRequestStub = sinon.stub(qrKeyring, 'cancelSignRequest');
      cancelSignRequestStub.resolves();
      await signProcessKeyringController.cancelQRSignRequest();
      expect(cancelSignRequestStub.called).toBe(true);
    });
  });
});<|MERGE_RESOLUTION|>--- conflicted
+++ resolved
@@ -137,15 +137,9 @@
   });
 
   it('should throw error if creating new vault and restore without password', async () => {
-<<<<<<< HEAD
-    await expect(async () => {
-      await keyringController.createNewVaultAndRestore('', seedWords);
-    }).rejects.toThrow('Invalid password');
-=======
     await expect(
       keyringController.createNewVaultAndRestore('', seedWords)
     ).rejects.toThrow('Invalid password');
->>>>>>> da977356
   });
 
   it('should throw error if creating new vault and restore without seedWord', async () => {
@@ -555,7 +549,6 @@
   it('should fail when sign typed message format is wrong', async () => {
     const msgParams = [{}];
     const account = initialState.keyrings[0].accounts[0];
-<<<<<<< HEAD
 
     await expect(
       keyringController.signTypedMessage(
@@ -566,20 +559,6 @@
 
     await expect(
       keyringController.signTypedMessage(
-=======
-    let error1: unknown = { message: '' };
-    try {
-      await keyringController.signTypedMessage(
-        { data: msgParams, from: account },
-        SignTypedDataVersion.V1,
-      );
-    } catch (e) {
-      error1 = e;
-    }
-    let error2: unknown = { message: '' };
-    try {
-      await keyringController.signTypedMessage(
->>>>>>> da977356
         { data: msgParams, from: account },
         SignTypedDataVersion.V3,
       ),
@@ -609,41 +588,6 @@
       error = e;
     }
 
-<<<<<<< HEAD
-=======
-    expect((error1 as ErrorMessageObject).message).toContain(
-      'Keyring Controller signTypedMessage:',
-    );
-
-    expect((error2 as ErrorMessageObject).message).toContain(
-      'Keyring Controller signTypedMessage:',
-    );
-  });
-
-  it('should fail in signing message when from address is not provided', async () => {
-    let error: unknown = { message: '' };
-    try {
-      const typedMsgParams = [
-        {
-          name: 'Message',
-          type: 'string',
-          value: 'Hi, Alice!',
-        },
-        {
-          name: 'A number',
-          type: 'uint32',
-          value: '1337',
-        },
-      ];
-      await keyringController.signTypedMessage(
-        { data: typedMsgParams, from: '' },
-        SignTypedDataVersion.V1,
-      );
-    } catch (e) {
-      error = e;
-    }
-
->>>>>>> da977356
     expect((error as ErrorMessageObject).message).toContain(
       'Keyring Controller signTypedMessage: Error: No keyring found for the requested account. Error info: The address passed in is invalid/empty; There are keyrings, but none match the address;',
     );
