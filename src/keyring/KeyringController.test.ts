--- conflicted
+++ resolved
@@ -185,44 +185,6 @@
   });
 
   it('should import account with strategy privateKey', async () => {
-<<<<<<< HEAD
-    const address = '0x51253087e6f8358b5f10c0a94315d69db3357859';
-    const newKeyring = { accounts: [address], type: 'Simple Key Pair' };
-    const obj = await keyringController.importAccountWithStrategy(
-      AccountImportStrategy.privateKey,
-      [privateKey],
-    );
-    const modifiedState = {
-      ...initialState,
-      keyrings: [initialState.keyrings[0], newKeyring],
-    };
-    expect(obj).toStrictEqual(modifiedState);
-  });
-
-  it('should not import account with strategy privateKey if wrong data is provided', async () => {
-    let error1 = { message: '' };
-    try {
-      await keyringController.importAccountWithStrategy(
-        AccountImportStrategy.privateKey,
-        [],
-      );
-    } catch (e) {
-      error1 = e;
-    }
-    let error2 = { message: '' };
-    try {
-      await keyringController.importAccountWithStrategy(
-        AccountImportStrategy.privateKey,
-        ['123'],
-      );
-    } catch (e) {
-      error2 = e;
-    }
-    expect(error1.message).toBe('Cannot import an empty key.');
-    expect(error2.message).toBe(
-      'Expected private key to be an Uint8Array with length 32',
-    );
-=======
     await expect(
       async () =>
         await keyringController.importAccountWithStrategy(
@@ -260,7 +222,31 @@
       keyrings: [initialState.keyrings[0], newKeyring],
     };
     expect(obj).toStrictEqual(modifiedState);
->>>>>>> afc6ee7f
+  });
+
+  it('should not import account with strategy privateKey if wrong data is provided', async () => {
+    let error1 = { message: '' };
+    try {
+      await keyringController.importAccountWithStrategy(
+        AccountImportStrategy.privateKey,
+        [],
+      );
+    } catch (e) {
+      error1 = e;
+    }
+    let error2 = { message: '' };
+    try {
+      await keyringController.importAccountWithStrategy(
+        AccountImportStrategy.privateKey,
+        ['123'],
+      );
+    } catch (e) {
+      error2 = e;
+    }
+    expect(error1.message).toBe('Cannot import an empty key.');
+    expect(error2.message).toBe(
+      'Expected private key to be an Uint8Array with length 32',
+    );
   });
 
   it('should import account with strategy json', async () => {
@@ -751,11 +737,11 @@
     expect(listenerUnlock.called).toBe(true);
   });
 
-<<<<<<< HEAD
   it('should return current seedphrase', async () => {
     const seedPhrase = await keyringController.verifySeedPhrase();
     expect(seedPhrase).toBeDefined();
-=======
+  });
+
   describe('QR keyring', () => {
     const composeMockSignature = (
       requestId: string,
@@ -1161,6 +1147,5 @@
       await signProcessKeyringController.cancelQRSignRequest();
       expect(cancelSignRequestStub.called).toBe(true);
     });
->>>>>>> afc6ee7f
   });
 });