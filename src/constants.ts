export const MAINNET = 'mainnet';
export const RPC = 'rpc';
export const FALL_BACK_VS_CURRENCY = 'ETH';
<<<<<<< HEAD
export const IPFS_DEFAULT_GATEWAY_URL = 'https://cloudflare-ipfs.com/ipfs/';
=======

export const ERC721 = 'ERC721';
export const ERC1155 = 'ERC1155';
>>>>>>> 7c9b8b1e
<|MERGE_RESOLUTION|>--- conflicted
+++ resolved
@@ -1,10 +1,7 @@
 export const MAINNET = 'mainnet';
 export const RPC = 'rpc';
 export const FALL_BACK_VS_CURRENCY = 'ETH';
-<<<<<<< HEAD
 export const IPFS_DEFAULT_GATEWAY_URL = 'https://cloudflare-ipfs.com/ipfs/';
-=======
 
 export const ERC721 = 'ERC721';
-export const ERC1155 = 'ERC1155';
->>>>>>> 7c9b8b1e
+export const ERC1155 = 'ERC1155';