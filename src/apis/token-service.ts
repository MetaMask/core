--- conflicted
+++ resolved
@@ -23,18 +23,6 @@
  */
 export async function fetchTokenList(chainId: string): Promise<unknown> {
   const tokenURL = getTokensURL(chainId);
-<<<<<<< HEAD
-  const fetchOptions: RequestInit = {
-    referrer: tokenURL,
-    referrerPolicy: 'no-referrer-when-downgrade',
-    method: 'GET',
-    mode: 'cors',
-  };
-  fetchOptions.headers = new window.Headers();
-  fetchOptions.headers.set('Content-Type', 'application/json');
-  const tokenResponse = await timeoutFetch(tokenURL, fetchOptions, timeout);
-  return await tokenResponse.json();
-=======
   const response = await queryApi(tokenURL);
   return parseJsonResponse(response);
 }
@@ -51,7 +39,6 @@
   const tokenMetadataURL = getTokenMetadataURL(chainId, tokenAddress);
   const response = await queryApi(tokenMetadataURL);
   return parseJsonResponse(response);
->>>>>>> 74867850
 }
 
 /**
@@ -61,19 +48,7 @@
  */
 export async function syncTokens(chainId: string): Promise<void> {
   const syncURL = syncTokensURL(chainId);
-<<<<<<< HEAD
-  const fetchOptions: RequestInit = {
-    referrer: syncURL,
-    referrerPolicy: 'no-referrer-when-downgrade',
-    method: 'GET',
-    mode: 'cors',
-  };
-  fetchOptions.headers = new window.Headers();
-  fetchOptions.headers.set('Content-Type', 'application/json');
-  await timeoutFetch(syncURL, fetchOptions, timeout);
-=======
   queryApi(syncURL);
->>>>>>> 74867850
 }
 
 /**
@@ -90,15 +65,7 @@
   };
   fetchOptions.headers = new window.Headers();
   fetchOptions.headers.set('Content-Type', 'application/json');
-<<<<<<< HEAD
-  const tokenResponse = await timeoutFetch(
-    tokenMetadataURL,
-    fetchOptions,
-    timeout,
-  );
-  return await tokenResponse.json();
-=======
-  return await timeoutFetch(apiURL, fetchOptions);
+  return await timeoutFetch(apiURL, fetchOptions, timeout);
 }
 
 /**
@@ -113,5 +80,4 @@
     throw new Error(`TokenService Error: ${responseObj.error}`);
   }
   return responseObj;
->>>>>>> 74867850
 }