--- conflicted
+++ resolved
@@ -244,13 +244,8 @@
 	 * @param messageParams - PersonalMessageParams object to sign
 	 * @returns - Promise resolving to a signed message string
 	 */
-<<<<<<< HEAD
 	signMessage(messageParams: PersonalMessageParams) {
-		return this.keyring.signMessage(messageParams);
-=======
-	signMessage(messageParams: MessageParams) {
 		return privates.get(this).keyring.signMessage(messageParams);
->>>>>>> 5f24a55b
 	}
 
 	/**
@@ -259,13 +254,8 @@
 	 * @param messageParams - PersonalMessageParams object to sign
 	 * @returns - Promise resolving to a signed message string
 	 */
-<<<<<<< HEAD
 	signPersonalMessage(messageParams: PersonalMessageParams) {
-		return this.keyring.signPersonalMessage(messageParams);
-=======
-	signPersonalMessage(messageParams: MessageParams) {
 		return privates.get(this).keyring.signPersonalMessage(messageParams);
->>>>>>> 5f24a55b
 	}
 
 	/**
