--- conflicted
+++ resolved
@@ -13,12 +13,9 @@
      * `jest.config.packages.js`.
      */
     "paths": {
-<<<<<<< HEAD
       "@metamask/base-controller/next": ["../base-controller/src/next"],
       "@metamask/intent-manager": ["../Intent-manager/dist/index"],
-=======
       "@metamask/json-rpc-engine/v2": ["../json-rpc-engine/src/v2/index.ts"],
->>>>>>> af8b97be
       "@metamask/*": ["../*/src"]
     },
     "strict": true,
