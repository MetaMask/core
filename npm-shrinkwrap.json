{
  "name": "gaba",
<<<<<<< HEAD
  "version": "1.3.0",
=======
  "version": "1.4.1",
>>>>>>> 593bf44a
  "lockfileVersion": 1,
  "requires": true,
  "dependencies": {
    "@babel/code-frame": {
      "version": "7.0.0",
      "resolved": "https://registry.npmjs.org/@babel/code-frame/-/code-frame-7.0.0.tgz",
      "integrity": "sha512-OfC2uemaknXr87bdLUkWog7nYuliM9Ij5HUcajsVcMCpQrcLmtxRbVFTIqmcSkSeYRBFBRxs2FiUqFJDLdiebA==",
      "dev": true,
      "requires": {
        "@babel/highlight": "^7.0.0"
      }
    },
    "@babel/highlight": {
      "version": "7.0.0",
      "resolved": "https://registry.npmjs.org/@babel/highlight/-/highlight-7.0.0.tgz",
      "integrity": "sha512-UFMC4ZeFC48Tpvj7C8UgLvtkaUuovQX+5xNWrsIoMG8o2z+XFKjKaN9iVmS84dPwVN00W4wPmqvYoZF3EGAsfw==",
      "dev": true,
      "requires": {
        "chalk": "^2.0.0",
        "esutils": "^2.0.2",
        "js-tokens": "^4.0.0"
      },
      "dependencies": {
        "ansi-styles": {
          "version": "3.2.1",
          "resolved": "https://registry.npmjs.org/ansi-styles/-/ansi-styles-3.2.1.tgz",
          "integrity": "sha512-VT0ZI6kZRdTh8YyJw3SMbYm/u+NqfsAxEpWO0Pf9sq8/e94WxxOpPKx9FR1FlyCtOVDNOQ+8ntlqFxiRc+r5qA==",
          "dev": true,
          "requires": {
            "color-convert": "^1.9.0"
          }
        },
        "chalk": {
          "version": "2.4.2",
          "resolved": "https://registry.npmjs.org/chalk/-/chalk-2.4.2.tgz",
          "integrity": "sha512-Mti+f9lpJNcwF4tWV8/OrTTtF1gZi+f8FqlyAdouralcFWFQWF2+NgCHShjkCb+IFBLq9buZwE1xckQU4peSuQ==",
          "dev": true,
          "requires": {
            "ansi-styles": "^3.2.1",
            "escape-string-regexp": "^1.0.5",
            "supports-color": "^5.3.0"
          }
        },
        "js-tokens": {
          "version": "4.0.0",
          "resolved": "https://registry.npmjs.org/js-tokens/-/js-tokens-4.0.0.tgz",
          "integrity": "sha512-RdJUflcE3cUzKiMqQgsCu06FPu9UdIJO0beYbPhHN4k6apgJtifcoCtT9bcxOpYBtpD2kCM6Sbzg4CausW/PKQ==",
          "dev": true
        },
        "supports-color": {
          "version": "5.5.0",
          "resolved": "https://registry.npmjs.org/supports-color/-/supports-color-5.5.0.tgz",
          "integrity": "sha512-QjVjwdXIt408MIiAqCX4oUKsgU2EqAGzs2Ppkm4aQYbjm+ZEWEcW4SfFNTr4uMNZma0ey4f5lgLrkB0aX0QMow==",
          "dev": true,
          "requires": {
            "has-flag": "^3.0.0"
          }
        }
      }
    },
    "@sinonjs/commons": {
      "version": "1.4.0",
      "resolved": "https://registry.npmjs.org/@sinonjs/commons/-/commons-1.4.0.tgz",
      "integrity": "sha512-9jHK3YF/8HtJ9wCAbG+j8cD0i0+ATS9A7gXFqS36TblLPNy6rEEc+SB0imo91eCboGaBYGV/MT1/br/J+EE7Tw==",
      "dev": true,
      "requires": {
        "type-detect": "4.0.8"
      }
    },
    "@sinonjs/formatio": {
      "version": "2.0.0",
      "resolved": "https://registry.npmjs.org/@sinonjs/formatio/-/formatio-2.0.0.tgz",
      "integrity": "sha512-ls6CAMA6/5gG+O/IdsBcblvnd8qcO/l1TYoNeAzp3wcISOxlPXQEus0mLcdwazEkWjaBdaJ3TaxmNgCLWwvWzg==",
      "dev": true,
      "requires": {
        "samsam": "1.3.0"
      }
    },
    "@sinonjs/samsam": {
      "version": "3.3.0",
      "resolved": "https://registry.npmjs.org/@sinonjs/samsam/-/samsam-3.3.0.tgz",
      "integrity": "sha512-beHeJM/RRAaLLsMJhsCvHK31rIqZuobfPLa/80yGH5hnD8PV1hyh9xJBJNFfNmO7yWqm+zomijHsXpI6iTQJfQ==",
      "dev": true,
      "requires": {
        "@sinonjs/commons": "^1.0.2",
        "array-from": "^2.1.1",
        "lodash": "^4.17.11"
      }
    },
    "@sinonjs/text-encoding": {
      "version": "0.7.1",
      "resolved": "https://registry.npmjs.org/@sinonjs/text-encoding/-/text-encoding-0.7.1.tgz",
      "integrity": "sha512-+iTbntw2IZPb/anVDbypzfQa+ay64MW0Zo8aJ8gZPWMMK6/OubMVb6lUPMagqjOPnmtauXnFCACVl3O7ogjeqQ==",
      "dev": true
    },
    "@types/bn.js": {
      "version": "4.11.4",
      "resolved": "https://registry.npmjs.org/@types/bn.js/-/bn.js-4.11.4.tgz",
      "integrity": "sha512-AO8WW+aRcKWKQAYTfKLzwnpL6U+TfPqS+haRrhCy5ff04Da8WZud3ZgVjspQXaEXJDcTlsjUEVvL39wegDek5w==",
      "dev": true,
      "requires": {
        "@types/node": "*"
      }
    },
    "@types/events": {
      "version": "3.0.0",
      "resolved": "https://registry.npmjs.org/@types/events/-/events-3.0.0.tgz",
      "integrity": "sha512-EaObqwIvayI5a8dCzhFrjKzVwKLxjoG9T6Ppd5CEo07LRKfQ8Yokw54r5+Wq7FaBQ+yXRvQAYPrHwya1/UFt9g==",
      "dev": true
    },
    "@types/fetch-mock": {
      "version": "6.0.5",
      "resolved": "https://registry.npmjs.org/@types/fetch-mock/-/fetch-mock-6.0.5.tgz",
      "integrity": "sha512-rV8O2j/TIi0PtFCOlK55JnfKpE8Hm6PKFgrUZY/3FNHw4uBEMHnM+5ZickDO1duOyKxbpY3VES5T4NIwZXvodA==",
      "dev": true
    },
    "@types/fs-extra": {
      "version": "5.0.1",
      "resolved": "https://registry.npmjs.org/@types/fs-extra/-/fs-extra-5.0.1.tgz",
      "integrity": "sha512-h3wnflb+jMTipvbbZnClgA2BexrT4w0GcfoCz5qyxd0IRsbqhLSyesM6mqZTAnhbVmhyTm5tuxfRu9R+8l+lGw==",
      "dev": true,
      "requires": {
        "@types/node": "*"
      }
    },
    "@types/glob": {
      "version": "7.1.1",
      "resolved": "https://registry.npmjs.org/@types/glob/-/glob-7.1.1.tgz",
      "integrity": "sha512-1Bh06cbWJUHMC97acuD6UMG29nMt0Aqz1vF3guLfG+kHHJhy3AyohZFFxYk2f7Q1SQIrNwvncxAE0N/9s70F2w==",
      "dev": true,
      "requires": {
        "@types/events": "*",
        "@types/minimatch": "*",
        "@types/node": "*"
      }
    },
    "@types/handlebars": {
      "version": "4.0.36",
      "resolved": "https://registry.npmjs.org/@types/handlebars/-/handlebars-4.0.36.tgz",
      "integrity": "sha512-LjNiTX7TY7wtuC6y3QwC93hKMuqYhgV9A1uXBKNvZtVC8ZvyWAjZkJ5BvT0K7RKqORRYRLMrqCxpw5RgS+MdrQ==",
      "dev": true
    },
    "@types/highlight.js": {
      "version": "9.12.2",
      "resolved": "https://registry.npmjs.org/@types/highlight.js/-/highlight.js-9.12.2.tgz",
      "integrity": "sha512-y5x0XD/WXDaGSyiTaTcKS4FurULJtSiYbGTeQd0m2LYZGBcZZ/7fM6t5H/DzeUF+kv8y6UfmF6yJABQsHcp9VQ==",
      "dev": true
    },
    "@types/jest": {
      "version": "22.2.3",
      "resolved": "https://registry.npmjs.org/@types/jest/-/jest-22.2.3.tgz",
      "integrity": "sha512-e74sM9W/4qqWB6D4TWV9FQk0WoHtX1X4FJpbjxucMSVJHtFjbQOH3H6yp+xno4br0AKG0wz/kPtaN599GUOvAg==",
      "dev": true
    },
    "@types/lodash": {
      "version": "4.14.104",
      "resolved": "https://registry.npmjs.org/@types/lodash/-/lodash-4.14.104.tgz",
      "integrity": "sha512-ufQcVg4daO8xQ5kopxRHanqFdL4AI7ondQkV+2f+7mz3gvp0LkBx2zBRC6hfs3T87mzQFmf5Fck7Fi145Ul6NQ==",
      "dev": true
    },
    "@types/marked": {
      "version": "0.3.0",
      "resolved": "https://registry.npmjs.org/@types/marked/-/marked-0.3.0.tgz",
      "integrity": "sha512-CSf9YWJdX1DkTNu9zcNtdCcn6hkRtB5ILjbhRId4ZOQqx30fXmdecuaXhugQL6eyrhuXtaHJ7PHI+Vm7k9ZJjg==",
      "dev": true
    },
    "@types/minimatch": {
      "version": "3.0.3",
      "resolved": "https://registry.npmjs.org/@types/minimatch/-/minimatch-3.0.3.tgz",
      "integrity": "sha512-tHq6qdbT9U1IRSGf14CL0pUlULksvY9OZ+5eEgl1N7t+OA3tGvNpxJCzuKQlsNgCVwbAs670L1vcVQi8j9HjnA==",
      "dev": true
    },
    "@types/node": {
      "version": "10.14.1",
      "resolved": "https://registry.npmjs.org/@types/node/-/node-10.14.1.tgz",
      "integrity": "sha512-Rymt08vh1GaW4vYB6QP61/5m/CFLGnFZP++bJpWbiNxceNa6RBipDmb413jvtSf/R1gg5a/jQVl2jY4XVRscEA==",
      "dev": true
    },
    "@types/shelljs": {
      "version": "0.7.8",
      "resolved": "https://registry.npmjs.org/@types/shelljs/-/shelljs-0.7.8.tgz",
      "integrity": "sha512-M2giRw93PxKS7YjU6GZjtdV9HASdB7TWqizBXe4Ju7AqbKlWvTr0gNO92XH56D/gMxqD/jNHLNfC5hA34yGqrQ==",
      "dev": true,
      "requires": {
        "@types/glob": "*",
        "@types/node": "*"
      }
    },
    "@types/sinon": {
      "version": "4.3.3",
      "resolved": "https://registry.npmjs.org/@types/sinon/-/sinon-4.3.3.tgz",
      "integrity": "sha512-Tt7w/ylBS/OEAlSCwzB0Db1KbxnkycP/1UkQpbvKFYoUuRn4uYsC3xh5TRPrOjTy0i8TIkSz1JdNL4GPVdf3KQ==",
      "dev": true
    },
    "@types/underscore": {
      "version": "1.8.13",
      "resolved": "https://registry.npmjs.org/@types/underscore/-/underscore-1.8.13.tgz",
      "integrity": "sha512-2YEdDHTYAv3YmSoQofzFnlWYDAAtMtVcQ0lOHoURuCt1aT9OgxhhjRRU1WVAiLchNWM7B3a8/iomxenfr9TwKA==",
      "dev": true
    },
    "@types/web3": {
      "version": "1.0.18",
      "resolved": "https://registry.npmjs.org/@types/web3/-/web3-1.0.18.tgz",
      "integrity": "sha512-uXQL0LDszt2f476LEmYM6AvSv9F4vU4hWQvlUhwfLHNlIB6OyBXoYsCzWAIhhnc5U0HA7ZBcPybxRJ/yfA6THg==",
      "dev": true,
      "requires": {
        "@types/bn.js": "*",
        "@types/underscore": "*"
      }
    },
    "@types/xtend": {
      "version": "4.0.2",
      "resolved": "https://registry.npmjs.org/@types/xtend/-/xtend-4.0.2.tgz",
      "integrity": "sha1-B7YCEvH5K2Y1y3Gci0pVIe8NaFw="
    },
    "abab": {
      "version": "1.0.4",
      "resolved": "https://registry.npmjs.org/abab/-/abab-1.0.4.tgz",
      "integrity": "sha1-X6rZwsB/YN12dw9xzwJbYqY8/U4=",
      "dev": true
    },
    "abstract-leveldown": {
      "version": "2.6.3",
      "resolved": "https://registry.npmjs.org/abstract-leveldown/-/abstract-leveldown-2.6.3.tgz",
      "integrity": "sha512-2++wDf/DYqkPR3o5tbfdhF96EfMApo1GpPfzOsR/ZYXdkSmELlvOOEAl9iKkRsktMPHdGjO4rtkBpf2I7TiTeA==",
      "requires": {
        "xtend": "~4.0.0"
      }
    },
    "acorn": {
      "version": "5.7.3",
      "resolved": "https://registry.npmjs.org/acorn/-/acorn-5.7.3.tgz",
      "integrity": "sha512-T/zvzYRfbVojPWahDsE5evJdHb3oJoQfFbsrKM7w5Zcs++Tr257tia3BmMP8XYVjp1S9RZXQMh7gao96BlqZOw==",
      "dev": true
    },
    "acorn-globals": {
      "version": "4.3.0",
      "resolved": "https://registry.npmjs.org/acorn-globals/-/acorn-globals-4.3.0.tgz",
      "integrity": "sha512-hMtHj3s5RnuhvHPowpBYvJVj3rAar82JiDQHvGs1zO0l10ocX/xEdBShNHTJaboucJUsScghp74pH3s7EnHHQw==",
      "dev": true,
      "requires": {
        "acorn": "^6.0.1",
        "acorn-walk": "^6.0.1"
      },
      "dependencies": {
        "acorn": {
          "version": "6.1.1",
          "resolved": "https://registry.npmjs.org/acorn/-/acorn-6.1.1.tgz",
          "integrity": "sha512-jPTiwtOxaHNaAPg/dmrJ/beuzLRnXtB0kQPQ8JpotKJgTB6rX6c8mlf315941pyjBSaPg8NHXS9fhP4u17DpGA==",
          "dev": true
        }
      }
    },
    "acorn-walk": {
      "version": "6.1.1",
      "resolved": "https://registry.npmjs.org/acorn-walk/-/acorn-walk-6.1.1.tgz",
      "integrity": "sha512-OtUw6JUTgxA2QoqqmrmQ7F2NYqiBPi/L2jqHyFtllhOUvXYQXf0Z1CYUinIfyT4bTCGmrA7gX9FvHA81uzCoVw==",
      "dev": true
    },
    "aes-js": {
      "version": "0.2.4",
      "resolved": "https://registry.npmjs.org/aes-js/-/aes-js-0.2.4.tgz",
      "integrity": "sha1-lLiBq3FyhtAV+iGeCPtmcJ3aWj0="
    },
    "ajv": {
      "version": "6.10.0",
      "resolved": "https://registry.npmjs.org/ajv/-/ajv-6.10.0.tgz",
      "integrity": "sha512-nffhOpkymDECQyR0mnsUtoCE8RlX38G0rYP+wgLWFyZuUyuuojSSvi/+euOiQBIn63whYwYVIIH1TvE3tu4OEg==",
      "requires": {
        "fast-deep-equal": "^2.0.1",
        "fast-json-stable-stringify": "^2.0.0",
        "json-schema-traverse": "^0.4.1",
        "uri-js": "^4.2.2"
      }
    },
    "ansi-escapes": {
      "version": "3.2.0",
      "resolved": "https://registry.npmjs.org/ansi-escapes/-/ansi-escapes-3.2.0.tgz",
      "integrity": "sha512-cBhpre4ma+U0T1oM5fXg7Dy1Jw7zzwv7lt/GoCpr+hDQJoYnKVPLL4dCvSEFMmQurOQvSrwT7SL/DAlhBI97RQ==",
      "dev": true
    },
    "ansi-regex": {
      "version": "2.1.1",
      "resolved": "https://registry.npmjs.org/ansi-regex/-/ansi-regex-2.1.1.tgz",
      "integrity": "sha1-w7M6te42DYbg5ijwRorn7yfWVN8="
    },
    "ansi-styles": {
      "version": "2.2.1",
      "resolved": "https://registry.npmjs.org/ansi-styles/-/ansi-styles-2.2.1.tgz",
      "integrity": "sha1-tDLdM1i2NM914eRmQ2gkBTPB3b4="
    },
    "any-observable": {
      "version": "0.2.0",
      "resolved": "https://registry.npmjs.org/any-observable/-/any-observable-0.2.0.tgz",
      "integrity": "sha1-xnhwBYADV5AJCD9UrAq6+1wz0kI=",
      "dev": true
    },
    "any-promise": {
      "version": "0.1.0",
      "resolved": "https://registry.npmjs.org/any-promise/-/any-promise-0.1.0.tgz",
      "integrity": "sha1-gwtoCqflbzNFHUsEnzvYBESY7ic="
    },
    "anymatch": {
      "version": "2.0.0",
      "resolved": "https://registry.npmjs.org/anymatch/-/anymatch-2.0.0.tgz",
      "integrity": "sha512-5teOsQWABXHHBFP9y3skS5P3d/WfWXpv3FUpy+LorMrNYaT9pI4oLMQX7jzQ2KklNpGpWHzdCXTDT2Y3XGlZBw==",
      "dev": true,
      "requires": {
        "micromatch": "^3.1.4",
        "normalize-path": "^2.1.1"
      },
      "dependencies": {
        "arr-diff": {
          "version": "4.0.0",
          "resolved": "https://registry.npmjs.org/arr-diff/-/arr-diff-4.0.0.tgz",
          "integrity": "sha1-1kYQdP6/7HHn4VI1dhoyml3HxSA=",
          "dev": true
        },
        "array-unique": {
          "version": "0.3.2",
          "resolved": "https://registry.npmjs.org/array-unique/-/array-unique-0.3.2.tgz",
          "integrity": "sha1-qJS3XUvE9s1nnvMkSp/Y9Gri1Cg=",
          "dev": true
        },
        "braces": {
          "version": "2.3.2",
          "resolved": "https://registry.npmjs.org/braces/-/braces-2.3.2.tgz",
          "integrity": "sha512-aNdbnj9P8PjdXU4ybaWLK2IF3jc/EoDYbC7AazW6to3TRsfXxscC9UXOB5iDiEQrkyIbWp2SLQda4+QAa7nc3w==",
          "dev": true,
          "requires": {
            "arr-flatten": "^1.1.0",
            "array-unique": "^0.3.2",
            "extend-shallow": "^2.0.1",
            "fill-range": "^4.0.0",
            "isobject": "^3.0.1",
            "repeat-element": "^1.1.2",
            "snapdragon": "^0.8.1",
            "snapdragon-node": "^2.0.1",
            "split-string": "^3.0.2",
            "to-regex": "^3.0.1"
          },
          "dependencies": {
            "extend-shallow": {
              "version": "2.0.1",
              "resolved": "https://registry.npmjs.org/extend-shallow/-/extend-shallow-2.0.1.tgz",
              "integrity": "sha1-Ua99YUrZqfYQ6huvu5idaxxWiQ8=",
              "dev": true,
              "requires": {
                "is-extendable": "^0.1.0"
              }
            }
          }
        },
        "expand-brackets": {
          "version": "2.1.4",
          "resolved": "https://registry.npmjs.org/expand-brackets/-/expand-brackets-2.1.4.tgz",
          "integrity": "sha1-t3c14xXOMPa27/D4OwQVGiJEliI=",
          "dev": true,
          "requires": {
            "debug": "^2.3.3",
            "define-property": "^0.2.5",
            "extend-shallow": "^2.0.1",
            "posix-character-classes": "^0.1.0",
            "regex-not": "^1.0.0",
            "snapdragon": "^0.8.1",
            "to-regex": "^3.0.1"
          },
          "dependencies": {
            "define-property": {
              "version": "0.2.5",
              "resolved": "https://registry.npmjs.org/define-property/-/define-property-0.2.5.tgz",
              "integrity": "sha1-w1se+RjsPJkPmlvFe+BKrOxcgRY=",
              "dev": true,
              "requires": {
                "is-descriptor": "^0.1.0"
              }
            },
            "extend-shallow": {
              "version": "2.0.1",
              "resolved": "https://registry.npmjs.org/extend-shallow/-/extend-shallow-2.0.1.tgz",
              "integrity": "sha1-Ua99YUrZqfYQ6huvu5idaxxWiQ8=",
              "dev": true,
              "requires": {
                "is-extendable": "^0.1.0"
              }
            },
            "is-accessor-descriptor": {
              "version": "0.1.6",
              "resolved": "https://registry.npmjs.org/is-accessor-descriptor/-/is-accessor-descriptor-0.1.6.tgz",
              "integrity": "sha1-qeEss66Nh2cn7u84Q/igiXtcmNY=",
              "dev": true,
              "requires": {
                "kind-of": "^3.0.2"
              },
              "dependencies": {
                "kind-of": {
                  "version": "3.2.2",
                  "resolved": "https://registry.npmjs.org/kind-of/-/kind-of-3.2.2.tgz",
                  "integrity": "sha1-MeohpzS6ubuw8yRm2JOupR5KPGQ=",
                  "dev": true,
                  "requires": {
                    "is-buffer": "^1.1.5"
                  }
                }
              }
            },
            "is-data-descriptor": {
              "version": "0.1.4",
              "resolved": "https://registry.npmjs.org/is-data-descriptor/-/is-data-descriptor-0.1.4.tgz",
              "integrity": "sha1-C17mSDiOLIYCgueT8YVv7D8wG1Y=",
              "dev": true,
              "requires": {
                "kind-of": "^3.0.2"
              },
              "dependencies": {
                "kind-of": {
                  "version": "3.2.2",
                  "resolved": "https://registry.npmjs.org/kind-of/-/kind-of-3.2.2.tgz",
                  "integrity": "sha1-MeohpzS6ubuw8yRm2JOupR5KPGQ=",
                  "dev": true,
                  "requires": {
                    "is-buffer": "^1.1.5"
                  }
                }
              }
            },
            "is-descriptor": {
              "version": "0.1.6",
              "resolved": "https://registry.npmjs.org/is-descriptor/-/is-descriptor-0.1.6.tgz",
              "integrity": "sha512-avDYr0SB3DwO9zsMov0gKCESFYqCnE4hq/4z3TdUlukEy5t9C0YRq7HLrsN52NAcqXKaepeCD0n+B0arnVG3Hg==",
              "dev": true,
              "requires": {
                "is-accessor-descriptor": "^0.1.6",
                "is-data-descriptor": "^0.1.4",
                "kind-of": "^5.0.0"
              }
            },
            "kind-of": {
              "version": "5.1.0",
              "resolved": "https://registry.npmjs.org/kind-of/-/kind-of-5.1.0.tgz",
              "integrity": "sha512-NGEErnH6F2vUuXDh+OlbcKW7/wOcfdRHaZ7VWtqCztfHri/++YKmP51OdWeGPuqCOba6kk2OTe5d02VmTB80Pw==",
              "dev": true
            }
          }
        },
        "extglob": {
          "version": "2.0.4",
          "resolved": "https://registry.npmjs.org/extglob/-/extglob-2.0.4.tgz",
          "integrity": "sha512-Nmb6QXkELsuBr24CJSkilo6UHHgbekK5UiZgfE6UHD3Eb27YC6oD+bhcT+tJ6cl8dmsgdQxnWlcry8ksBIBLpw==",
          "dev": true,
          "requires": {
            "array-unique": "^0.3.2",
            "define-property": "^1.0.0",
            "expand-brackets": "^2.1.4",
            "extend-shallow": "^2.0.1",
            "fragment-cache": "^0.2.1",
            "regex-not": "^1.0.0",
            "snapdragon": "^0.8.1",
            "to-regex": "^3.0.1"
          },
          "dependencies": {
            "define-property": {
              "version": "1.0.0",
              "resolved": "https://registry.npmjs.org/define-property/-/define-property-1.0.0.tgz",
              "integrity": "sha1-dp66rz9KY6rTr56NMEybvnm/sOY=",
              "dev": true,
              "requires": {
                "is-descriptor": "^1.0.0"
              }
            },
            "extend-shallow": {
              "version": "2.0.1",
              "resolved": "https://registry.npmjs.org/extend-shallow/-/extend-shallow-2.0.1.tgz",
              "integrity": "sha1-Ua99YUrZqfYQ6huvu5idaxxWiQ8=",
              "dev": true,
              "requires": {
                "is-extendable": "^0.1.0"
              }
            }
          }
        },
        "fill-range": {
          "version": "4.0.0",
          "resolved": "https://registry.npmjs.org/fill-range/-/fill-range-4.0.0.tgz",
          "integrity": "sha1-1USBHUKPmOsGpj3EAtJAPDKMOPc=",
          "dev": true,
          "requires": {
            "extend-shallow": "^2.0.1",
            "is-number": "^3.0.0",
            "repeat-string": "^1.6.1",
            "to-regex-range": "^2.1.0"
          },
          "dependencies": {
            "extend-shallow": {
              "version": "2.0.1",
              "resolved": "https://registry.npmjs.org/extend-shallow/-/extend-shallow-2.0.1.tgz",
              "integrity": "sha1-Ua99YUrZqfYQ6huvu5idaxxWiQ8=",
              "dev": true,
              "requires": {
                "is-extendable": "^0.1.0"
              }
            }
          }
        },
        "is-accessor-descriptor": {
          "version": "1.0.0",
          "resolved": "https://registry.npmjs.org/is-accessor-descriptor/-/is-accessor-descriptor-1.0.0.tgz",
          "integrity": "sha512-m5hnHTkcVsPfqx3AKlyttIPb7J+XykHvJP2B9bZDjlhLIoEq4XoK64Vg7boZlVWYK6LUY94dYPEE7Lh0ZkZKcQ==",
          "dev": true,
          "requires": {
            "kind-of": "^6.0.0"
          }
        },
        "is-data-descriptor": {
          "version": "1.0.0",
          "resolved": "https://registry.npmjs.org/is-data-descriptor/-/is-data-descriptor-1.0.0.tgz",
          "integrity": "sha512-jbRXy1FmtAoCjQkVmIVYwuuqDFUbaOeDjmed1tOGPrsMhtJA4rD9tkgA0F1qJ3gRFRXcHYVkdeaP50Q5rE/jLQ==",
          "dev": true,
          "requires": {
            "kind-of": "^6.0.0"
          }
        },
        "is-descriptor": {
          "version": "1.0.2",
          "resolved": "https://registry.npmjs.org/is-descriptor/-/is-descriptor-1.0.2.tgz",
          "integrity": "sha512-2eis5WqQGV7peooDyLmNEPUrps9+SXX5c9pL3xEB+4e9HnGuDa7mB7kHxHw4CbqS9k1T2hOH3miL8n8WtiYVtg==",
          "dev": true,
          "requires": {
            "is-accessor-descriptor": "^1.0.0",
            "is-data-descriptor": "^1.0.0",
            "kind-of": "^6.0.2"
          }
        },
        "is-number": {
          "version": "3.0.0",
          "resolved": "https://registry.npmjs.org/is-number/-/is-number-3.0.0.tgz",
          "integrity": "sha1-JP1iAaR4LPUFYcgQJ2r8fRLXEZU=",
          "dev": true,
          "requires": {
            "kind-of": "^3.0.2"
          },
          "dependencies": {
            "kind-of": {
              "version": "3.2.2",
              "resolved": "https://registry.npmjs.org/kind-of/-/kind-of-3.2.2.tgz",
              "integrity": "sha1-MeohpzS6ubuw8yRm2JOupR5KPGQ=",
              "dev": true,
              "requires": {
                "is-buffer": "^1.1.5"
              }
            }
          }
        },
        "isobject": {
          "version": "3.0.1",
          "resolved": "https://registry.npmjs.org/isobject/-/isobject-3.0.1.tgz",
          "integrity": "sha1-TkMekrEalzFjaqH5yNHMvP2reN8=",
          "dev": true
        },
        "kind-of": {
          "version": "6.0.2",
          "resolved": "https://registry.npmjs.org/kind-of/-/kind-of-6.0.2.tgz",
          "integrity": "sha512-s5kLOcnH0XqDO+FvuaLX8DDjZ18CGFk7VygH40QoKPUQhW4e2rvM0rwUq0t8IQDOwYSeLK01U90OjzBTme2QqA==",
          "dev": true
        },
        "micromatch": {
          "version": "3.1.10",
          "resolved": "https://registry.npmjs.org/micromatch/-/micromatch-3.1.10.tgz",
          "integrity": "sha512-MWikgl9n9M3w+bpsY3He8L+w9eF9338xRl8IAO5viDizwSzziFEyUzo2xrrloB64ADbTf8uA8vRqqttDTOmccg==",
          "dev": true,
          "requires": {
            "arr-diff": "^4.0.0",
            "array-unique": "^0.3.2",
            "braces": "^2.3.1",
            "define-property": "^2.0.2",
            "extend-shallow": "^3.0.2",
            "extglob": "^2.0.4",
            "fragment-cache": "^0.2.1",
            "kind-of": "^6.0.2",
            "nanomatch": "^1.2.9",
            "object.pick": "^1.3.0",
            "regex-not": "^1.0.0",
            "snapdragon": "^0.8.1",
            "to-regex": "^3.0.2"
          }
        },
        "normalize-path": {
          "version": "2.1.1",
          "resolved": "https://registry.npmjs.org/normalize-path/-/normalize-path-2.1.1.tgz",
          "integrity": "sha1-GrKLVW4Zg2Oowab35vogE3/mrtk=",
          "dev": true,
          "requires": {
            "remove-trailing-separator": "^1.0.1"
          }
        }
      }
    },
    "app-root-path": {
      "version": "2.1.0",
      "resolved": "https://registry.npmjs.org/app-root-path/-/app-root-path-2.1.0.tgz",
      "integrity": "sha1-mL9lmTJ+zqGZMJhm6BQDaP0uZGo=",
      "dev": true
    },
    "append-transform": {
      "version": "0.4.0",
      "resolved": "https://registry.npmjs.org/append-transform/-/append-transform-0.4.0.tgz",
      "integrity": "sha1-126/jKlNJ24keja61EpLdKthGZE=",
      "dev": true,
      "requires": {
        "default-require-extensions": "^1.0.0"
      }
    },
    "argparse": {
      "version": "1.0.10",
      "resolved": "https://registry.npmjs.org/argparse/-/argparse-1.0.10.tgz",
      "integrity": "sha512-o5Roy6tNG4SL/FOkCAN6RzjiakZS25RLYFrcMttJqbdd8BWrnA+fGz57iN5Pb06pvBGvl5gQ0B48dJlslXvoTg==",
      "dev": true,
      "requires": {
        "sprintf-js": "~1.0.2"
      }
    },
    "arr-diff": {
      "version": "2.0.0",
      "resolved": "https://registry.npmjs.org/arr-diff/-/arr-diff-2.0.0.tgz",
      "integrity": "sha1-jzuCf5Vai9ZpaX5KQlasPOrjVs8=",
      "dev": true,
      "requires": {
        "arr-flatten": "^1.0.1"
      }
    },
    "arr-flatten": {
      "version": "1.1.0",
      "resolved": "https://registry.npmjs.org/arr-flatten/-/arr-flatten-1.1.0.tgz",
      "integrity": "sha512-L3hKV5R/p5o81R7O02IGnwpDmkp6E982XhtbuwSe3O4qOtMMMtodicASA1Cny2U+aCXcNpml+m4dPsvsJ3jatg==",
      "dev": true
    },
    "arr-union": {
      "version": "3.1.0",
      "resolved": "https://registry.npmjs.org/arr-union/-/arr-union-3.1.0.tgz",
      "integrity": "sha1-45sJrqne+Gao8gbiiK9jkZuuOcQ=",
      "dev": true
    },
    "array-equal": {
      "version": "1.0.0",
      "resolved": "https://registry.npmjs.org/array-equal/-/array-equal-1.0.0.tgz",
      "integrity": "sha1-jCpe8kcv2ep0KwTHenUJO6J1fJM=",
      "dev": true
    },
    "array-from": {
      "version": "2.1.1",
      "resolved": "https://registry.npmjs.org/array-from/-/array-from-2.1.1.tgz",
      "integrity": "sha1-z+nYwmYoudxa7MYqn12PHzUsEZU=",
      "dev": true
    },
    "array-unique": {
      "version": "0.2.1",
      "resolved": "https://registry.npmjs.org/array-unique/-/array-unique-0.2.1.tgz",
      "integrity": "sha1-odl8yvy8JiXMcPrc6zalDFiwGlM=",
      "dev": true
    },
    "arrify": {
      "version": "1.0.1",
      "resolved": "https://registry.npmjs.org/arrify/-/arrify-1.0.1.tgz",
      "integrity": "sha1-iYUI2iIm84DfkEcoRWhJwVAaSw0=",
      "dev": true
    },
    "asn1": {
      "version": "0.2.4",
      "resolved": "https://registry.npmjs.org/asn1/-/asn1-0.2.4.tgz",
      "integrity": "sha512-jxwzQpLQjSmWXgwaCZE9Nz+glAG01yF1QnWgbhGwHI5A6FRIEY6IVqtHhIepHqI7/kyEyQEagBC5mBEFlIYvdg==",
      "requires": {
        "safer-buffer": "~2.1.0"
      }
    },
    "assert-plus": {
      "version": "1.0.0",
      "resolved": "https://registry.npmjs.org/assert-plus/-/assert-plus-1.0.0.tgz",
      "integrity": "sha1-8S4PPF13sLHN2RRpQuTpbB5N1SU="
    },
    "assign-symbols": {
      "version": "1.0.0",
      "resolved": "https://registry.npmjs.org/assign-symbols/-/assign-symbols-1.0.0.tgz",
      "integrity": "sha1-WWZ/QfrdTyDMvCu5a41Pf3jsA2c=",
      "dev": true
    },
    "astral-regex": {
      "version": "1.0.0",
      "resolved": "https://registry.npmjs.org/astral-regex/-/astral-regex-1.0.0.tgz",
      "integrity": "sha512-+Ryf6g3BKoRc7jfp7ad8tM4TtMiaWvbF/1/sQcZPkkS7ag3D5nMBCe2UfOTONtAkaG0tO0ij3C5Lwmf1EiyjHg==",
      "dev": true
    },
    "async": {
      "version": "2.6.2",
      "resolved": "https://registry.npmjs.org/async/-/async-2.6.2.tgz",
      "integrity": "sha512-H1qVYh1MYhEEFLsP97cVKqCGo7KfCyTt6uEWqsTBr9SO84oK9Uwbyd/yCW+6rKJLHksBNUVWZDAjfS+Ccx0Bbg==",
      "requires": {
        "lodash": "^4.17.11"
      }
    },
    "async-eventemitter": {
      "version": "0.2.4",
      "resolved": "https://registry.npmjs.org/async-eventemitter/-/async-eventemitter-0.2.4.tgz",
      "integrity": "sha512-pd20BwL7Yt1zwDFy+8MX8F1+WCT8aQeKj0kQnTrH9WaeRETlRamVhD0JtRPmrV4GfOJ2F9CvdQkZeZhnh2TuHw==",
      "requires": {
        "async": "^2.4.0"
      }
    },
    "async-limiter": {
      "version": "1.0.0",
      "resolved": "https://registry.npmjs.org/async-limiter/-/async-limiter-1.0.0.tgz",
      "integrity": "sha512-jp/uFnooOiO+L211eZOoSyzpOITMXx1rBITauYykG3BRYPu8h0UcxsPNB04RR5vo4Tyz3+ay17tR6JVf9qzYWg=="
    },
    "asynckit": {
      "version": "0.4.0",
      "resolved": "https://registry.npmjs.org/asynckit/-/asynckit-0.4.0.tgz",
      "integrity": "sha1-x57Zf380y48robyXkLzDZkdLS3k="
    },
    "atob": {
      "version": "2.1.2",
      "resolved": "https://registry.npmjs.org/atob/-/atob-2.1.2.tgz",
      "integrity": "sha512-Wm6ukoaOGJi/73p/cl2GvLjTI5JM1k/O14isD73YML8StrH/7/lRFgmg8nICZgD3bZZvjwCGxtMOD3wWNAu8cg==",
      "dev": true
    },
    "await-semaphore": {
      "version": "0.1.3",
      "resolved": "https://registry.npmjs.org/await-semaphore/-/await-semaphore-0.1.3.tgz",
      "integrity": "sha512-d1W2aNSYcz/sxYO4pMGX9vq65qOTu0P800epMud+6cYYX0QcT7zyqcxec3VWzpgvdXo57UWmVbZpLMjX2m1I7Q=="
    },
    "aws-sign2": {
      "version": "0.7.0",
      "resolved": "https://registry.npmjs.org/aws-sign2/-/aws-sign2-0.7.0.tgz",
      "integrity": "sha1-tG6JCTSpWR8tL2+G1+ap8bP+dqg="
    },
    "aws4": {
      "version": "1.8.0",
      "resolved": "https://registry.npmjs.org/aws4/-/aws4-1.8.0.tgz",
      "integrity": "sha512-ReZxvNHIOv88FlT7rxcXIIC0fPt4KZqZbOlivyWtXLt8ESx84zd3kMC6iK5jVeS2qt+g7ftS7ye4fi06X5rtRQ=="
    },
    "babel-code-frame": {
      "version": "6.26.0",
      "resolved": "https://registry.npmjs.org/babel-code-frame/-/babel-code-frame-6.26.0.tgz",
      "integrity": "sha1-Y/1D99weO7fONZR9uP42mj9Yx0s=",
      "requires": {
        "chalk": "^1.1.3",
        "esutils": "^2.0.2",
        "js-tokens": "^3.0.2"
      }
    },
    "babel-core": {
      "version": "6.26.3",
      "resolved": "https://registry.npmjs.org/babel-core/-/babel-core-6.26.3.tgz",
      "integrity": "sha512-6jyFLuDmeidKmUEb3NM+/yawG0M2bDZ9Z1qbZP59cyHLz8kYGKYwpJP0UwUKKUiTRNvxfLesJnTedqczP7cTDA==",
      "requires": {
        "babel-code-frame": "^6.26.0",
        "babel-generator": "^6.26.0",
        "babel-helpers": "^6.24.1",
        "babel-messages": "^6.23.0",
        "babel-register": "^6.26.0",
        "babel-runtime": "^6.26.0",
        "babel-template": "^6.26.0",
        "babel-traverse": "^6.26.0",
        "babel-types": "^6.26.0",
        "babylon": "^6.18.0",
        "convert-source-map": "^1.5.1",
        "debug": "^2.6.9",
        "json5": "^0.5.1",
        "lodash": "^4.17.4",
        "minimatch": "^3.0.4",
        "path-is-absolute": "^1.0.1",
        "private": "^0.1.8",
        "slash": "^1.0.0",
        "source-map": "^0.5.7"
      }
    },
    "babel-generator": {
      "version": "6.26.1",
      "resolved": "https://registry.npmjs.org/babel-generator/-/babel-generator-6.26.1.tgz",
      "integrity": "sha512-HyfwY6ApZj7BYTcJURpM5tznulaBvyio7/0d4zFOeMPUmfxkCjHocCuoLa2SAGzBI8AREcH3eP3758F672DppA==",
      "requires": {
        "babel-messages": "^6.23.0",
        "babel-runtime": "^6.26.0",
        "babel-types": "^6.26.0",
        "detect-indent": "^4.0.0",
        "jsesc": "^1.3.0",
        "lodash": "^4.17.4",
        "source-map": "^0.5.7",
        "trim-right": "^1.0.1"
      },
      "dependencies": {
        "jsesc": {
          "version": "1.3.0",
          "resolved": "https://registry.npmjs.org/jsesc/-/jsesc-1.3.0.tgz",
          "integrity": "sha1-RsP+yMGJKxKwgz25vHYiF226s0s="
        }
      }
    },
    "babel-helper-builder-binary-assignment-operator-visitor": {
      "version": "6.24.1",
      "resolved": "https://registry.npmjs.org/babel-helper-builder-binary-assignment-operator-visitor/-/babel-helper-builder-binary-assignment-operator-visitor-6.24.1.tgz",
      "integrity": "sha1-zORReto1b0IgvK6KAsKzRvmlZmQ=",
      "requires": {
        "babel-helper-explode-assignable-expression": "^6.24.1",
        "babel-runtime": "^6.22.0",
        "babel-types": "^6.24.1"
      }
    },
    "babel-helper-call-delegate": {
      "version": "6.24.1",
      "resolved": "https://registry.npmjs.org/babel-helper-call-delegate/-/babel-helper-call-delegate-6.24.1.tgz",
      "integrity": "sha1-7Oaqzdx25Bw0YfiL/Fdb0Nqi340=",
      "requires": {
        "babel-helper-hoist-variables": "^6.24.1",
        "babel-runtime": "^6.22.0",
        "babel-traverse": "^6.24.1",
        "babel-types": "^6.24.1"
      }
    },
    "babel-helper-define-map": {
      "version": "6.26.0",
      "resolved": "https://registry.npmjs.org/babel-helper-define-map/-/babel-helper-define-map-6.26.0.tgz",
      "integrity": "sha1-pfVtq0GiX5fstJjH66ypgZ+Vvl8=",
      "requires": {
        "babel-helper-function-name": "^6.24.1",
        "babel-runtime": "^6.26.0",
        "babel-types": "^6.26.0",
        "lodash": "^4.17.4"
      }
    },
    "babel-helper-explode-assignable-expression": {
      "version": "6.24.1",
      "resolved": "https://registry.npmjs.org/babel-helper-explode-assignable-expression/-/babel-helper-explode-assignable-expression-6.24.1.tgz",
      "integrity": "sha1-8luCz33BBDPFX3BZLVdGQArCLKo=",
      "requires": {
        "babel-runtime": "^6.22.0",
        "babel-traverse": "^6.24.1",
        "babel-types": "^6.24.1"
      }
    },
    "babel-helper-function-name": {
      "version": "6.24.1",
      "resolved": "https://registry.npmjs.org/babel-helper-function-name/-/babel-helper-function-name-6.24.1.tgz",
      "integrity": "sha1-00dbjAPtmCQqJbSDUasYOZ01gKk=",
      "requires": {
        "babel-helper-get-function-arity": "^6.24.1",
        "babel-runtime": "^6.22.0",
        "babel-template": "^6.24.1",
        "babel-traverse": "^6.24.1",
        "babel-types": "^6.24.1"
      }
    },
    "babel-helper-get-function-arity": {
      "version": "6.24.1",
      "resolved": "https://registry.npmjs.org/babel-helper-get-function-arity/-/babel-helper-get-function-arity-6.24.1.tgz",
      "integrity": "sha1-j3eCqpNAfEHTqlCQj4mwMbG2hT0=",
      "requires": {
        "babel-runtime": "^6.22.0",
        "babel-types": "^6.24.1"
      }
    },
    "babel-helper-hoist-variables": {
      "version": "6.24.1",
      "resolved": "https://registry.npmjs.org/babel-helper-hoist-variables/-/babel-helper-hoist-variables-6.24.1.tgz",
      "integrity": "sha1-HssnaJydJVE+rbyZFKc/VAi+enY=",
      "requires": {
        "babel-runtime": "^6.22.0",
        "babel-types": "^6.24.1"
      }
    },
    "babel-helper-optimise-call-expression": {
      "version": "6.24.1",
      "resolved": "https://registry.npmjs.org/babel-helper-optimise-call-expression/-/babel-helper-optimise-call-expression-6.24.1.tgz",
      "integrity": "sha1-96E0J7qfc/j0+pk8VKl4gtEkQlc=",
      "requires": {
        "babel-runtime": "^6.22.0",
        "babel-types": "^6.24.1"
      }
    },
    "babel-helper-regex": {
      "version": "6.26.0",
      "resolved": "https://registry.npmjs.org/babel-helper-regex/-/babel-helper-regex-6.26.0.tgz",
      "integrity": "sha1-MlxZ+QL4LyS3T6zu0DY5VPZJXnI=",
      "requires": {
        "babel-runtime": "^6.26.0",
        "babel-types": "^6.26.0",
        "lodash": "^4.17.4"
      }
    },
    "babel-helper-remap-async-to-generator": {
      "version": "6.24.1",
      "resolved": "https://registry.npmjs.org/babel-helper-remap-async-to-generator/-/babel-helper-remap-async-to-generator-6.24.1.tgz",
      "integrity": "sha1-XsWBgnrXI/7N04HxySg5BnbkVRs=",
      "requires": {
        "babel-helper-function-name": "^6.24.1",
        "babel-runtime": "^6.22.0",
        "babel-template": "^6.24.1",
        "babel-traverse": "^6.24.1",
        "babel-types": "^6.24.1"
      }
    },
    "babel-helper-replace-supers": {
      "version": "6.24.1",
      "resolved": "https://registry.npmjs.org/babel-helper-replace-supers/-/babel-helper-replace-supers-6.24.1.tgz",
      "integrity": "sha1-v22/5Dk40XNpohPKiov3S2qQqxo=",
      "requires": {
        "babel-helper-optimise-call-expression": "^6.24.1",
        "babel-messages": "^6.23.0",
        "babel-runtime": "^6.22.0",
        "babel-template": "^6.24.1",
        "babel-traverse": "^6.24.1",
        "babel-types": "^6.24.1"
      }
    },
    "babel-helpers": {
      "version": "6.24.1",
      "resolved": "https://registry.npmjs.org/babel-helpers/-/babel-helpers-6.24.1.tgz",
      "integrity": "sha1-NHHenK7DiOXIUOWX5Yom3fN2ArI=",
      "requires": {
        "babel-runtime": "^6.22.0",
        "babel-template": "^6.24.1"
      }
    },
    "babel-jest": {
      "version": "22.4.4",
      "resolved": "https://registry.npmjs.org/babel-jest/-/babel-jest-22.4.4.tgz",
      "integrity": "sha512-A9NB6/lZhYyypR9ATryOSDcqBaqNdzq4U+CN+/wcMsLcmKkPxQEoTKLajGfd3IkxNyVBT8NewUK2nWyGbSzHEQ==",
      "dev": true,
      "requires": {
        "babel-plugin-istanbul": "^4.1.5",
        "babel-preset-jest": "^22.4.4"
      }
    },
    "babel-messages": {
      "version": "6.23.0",
      "resolved": "https://registry.npmjs.org/babel-messages/-/babel-messages-6.23.0.tgz",
      "integrity": "sha1-8830cDhYA1sqKVHG7F7fbGLyYw4=",
      "requires": {
        "babel-runtime": "^6.22.0"
      }
    },
    "babel-plugin-check-es2015-constants": {
      "version": "6.22.0",
      "resolved": "https://registry.npmjs.org/babel-plugin-check-es2015-constants/-/babel-plugin-check-es2015-constants-6.22.0.tgz",
      "integrity": "sha1-NRV7EBQm/S/9PaP3XH0ekYNbv4o=",
      "requires": {
        "babel-runtime": "^6.22.0"
      }
    },
    "babel-plugin-istanbul": {
      "version": "4.1.6",
      "resolved": "https://registry.npmjs.org/babel-plugin-istanbul/-/babel-plugin-istanbul-4.1.6.tgz",
      "integrity": "sha512-PWP9FQ1AhZhS01T/4qLSKoHGY/xvkZdVBGlKM/HuxxS3+sC66HhTNR7+MpbO/so/cz/wY94MeSWJuP1hXIPfwQ==",
      "dev": true,
      "requires": {
        "babel-plugin-syntax-object-rest-spread": "^6.13.0",
        "find-up": "^2.1.0",
        "istanbul-lib-instrument": "^1.10.1",
        "test-exclude": "^4.2.1"
      }
    },
    "babel-plugin-jest-hoist": {
      "version": "22.4.4",
      "resolved": "https://registry.npmjs.org/babel-plugin-jest-hoist/-/babel-plugin-jest-hoist-22.4.4.tgz",
      "integrity": "sha512-DUvGfYaAIlkdnygVIEl0O4Av69NtuQWcrjMOv6DODPuhuGLDnbsARz3AwiiI/EkIMMlxQDUcrZ9yoyJvTNjcVQ==",
      "dev": true
    },
    "babel-plugin-syntax-async-functions": {
      "version": "6.13.0",
      "resolved": "https://registry.npmjs.org/babel-plugin-syntax-async-functions/-/babel-plugin-syntax-async-functions-6.13.0.tgz",
      "integrity": "sha1-ytnK0RkbWtY0vzCuCHI5HgZHvpU="
    },
    "babel-plugin-syntax-exponentiation-operator": {
      "version": "6.13.0",
      "resolved": "https://registry.npmjs.org/babel-plugin-syntax-exponentiation-operator/-/babel-plugin-syntax-exponentiation-operator-6.13.0.tgz",
      "integrity": "sha1-nufoM3KQ2pUoggGmpX9BcDF4MN4="
    },
    "babel-plugin-syntax-object-rest-spread": {
      "version": "6.13.0",
      "resolved": "https://registry.npmjs.org/babel-plugin-syntax-object-rest-spread/-/babel-plugin-syntax-object-rest-spread-6.13.0.tgz",
      "integrity": "sha1-/WU28rzhODb/o6VFjEkDpZe7O/U=",
      "dev": true
    },
    "babel-plugin-syntax-trailing-function-commas": {
      "version": "6.22.0",
      "resolved": "https://registry.npmjs.org/babel-plugin-syntax-trailing-function-commas/-/babel-plugin-syntax-trailing-function-commas-6.22.0.tgz",
      "integrity": "sha1-ugNgk3+NBuQBgKQ/4NVhb/9TLPM="
    },
    "babel-plugin-transform-async-to-generator": {
      "version": "6.24.1",
      "resolved": "https://registry.npmjs.org/babel-plugin-transform-async-to-generator/-/babel-plugin-transform-async-to-generator-6.24.1.tgz",
      "integrity": "sha1-ZTbjeK/2yx1VF6wOQOs+n8jQh2E=",
      "requires": {
        "babel-helper-remap-async-to-generator": "^6.24.1",
        "babel-plugin-syntax-async-functions": "^6.8.0",
        "babel-runtime": "^6.22.0"
      }
    },
    "babel-plugin-transform-es2015-arrow-functions": {
      "version": "6.22.0",
      "resolved": "https://registry.npmjs.org/babel-plugin-transform-es2015-arrow-functions/-/babel-plugin-transform-es2015-arrow-functions-6.22.0.tgz",
      "integrity": "sha1-RSaSy3EdX3ncf4XkQM5BufJE0iE=",
      "requires": {
        "babel-runtime": "^6.22.0"
      }
    },
    "babel-plugin-transform-es2015-block-scoped-functions": {
      "version": "6.22.0",
      "resolved": "https://registry.npmjs.org/babel-plugin-transform-es2015-block-scoped-functions/-/babel-plugin-transform-es2015-block-scoped-functions-6.22.0.tgz",
      "integrity": "sha1-u8UbSflk1wy42OC5ToICRs46YUE=",
      "requires": {
        "babel-runtime": "^6.22.0"
      }
    },
    "babel-plugin-transform-es2015-block-scoping": {
      "version": "6.26.0",
      "resolved": "https://registry.npmjs.org/babel-plugin-transform-es2015-block-scoping/-/babel-plugin-transform-es2015-block-scoping-6.26.0.tgz",
      "integrity": "sha1-1w9SmcEwjQXBL0Y4E7CgnnOxiV8=",
      "requires": {
        "babel-runtime": "^6.26.0",
        "babel-template": "^6.26.0",
        "babel-traverse": "^6.26.0",
        "babel-types": "^6.26.0",
        "lodash": "^4.17.4"
      }
    },
    "babel-plugin-transform-es2015-classes": {
      "version": "6.24.1",
      "resolved": "https://registry.npmjs.org/babel-plugin-transform-es2015-classes/-/babel-plugin-transform-es2015-classes-6.24.1.tgz",
      "integrity": "sha1-WkxYpQyclGHlZLSyo7+ryXolhNs=",
      "requires": {
        "babel-helper-define-map": "^6.24.1",
        "babel-helper-function-name": "^6.24.1",
        "babel-helper-optimise-call-expression": "^6.24.1",
        "babel-helper-replace-supers": "^6.24.1",
        "babel-messages": "^6.23.0",
        "babel-runtime": "^6.22.0",
        "babel-template": "^6.24.1",
        "babel-traverse": "^6.24.1",
        "babel-types": "^6.24.1"
      }
    },
    "babel-plugin-transform-es2015-computed-properties": {
      "version": "6.24.1",
      "resolved": "https://registry.npmjs.org/babel-plugin-transform-es2015-computed-properties/-/babel-plugin-transform-es2015-computed-properties-6.24.1.tgz",
      "integrity": "sha1-b+Ko0WiV1WNPTNmZttNICjCBWbM=",
      "requires": {
        "babel-runtime": "^6.22.0",
        "babel-template": "^6.24.1"
      }
    },
    "babel-plugin-transform-es2015-destructuring": {
      "version": "6.23.0",
      "resolved": "https://registry.npmjs.org/babel-plugin-transform-es2015-destructuring/-/babel-plugin-transform-es2015-destructuring-6.23.0.tgz",
      "integrity": "sha1-mXux8auWf2gtKwh2/jWNYOdlxW0=",
      "requires": {
        "babel-runtime": "^6.22.0"
      }
    },
    "babel-plugin-transform-es2015-duplicate-keys": {
      "version": "6.24.1",
      "resolved": "https://registry.npmjs.org/babel-plugin-transform-es2015-duplicate-keys/-/babel-plugin-transform-es2015-duplicate-keys-6.24.1.tgz",
      "integrity": "sha1-c+s9MQypaePvnskcU3QabxV2Qj4=",
      "requires": {
        "babel-runtime": "^6.22.0",
        "babel-types": "^6.24.1"
      }
    },
    "babel-plugin-transform-es2015-for-of": {
      "version": "6.23.0",
      "resolved": "https://registry.npmjs.org/babel-plugin-transform-es2015-for-of/-/babel-plugin-transform-es2015-for-of-6.23.0.tgz",
      "integrity": "sha1-9HyVsrYT3x0+zC/bdXNiPHUkhpE=",
      "requires": {
        "babel-runtime": "^6.22.0"
      }
    },
    "babel-plugin-transform-es2015-function-name": {
      "version": "6.24.1",
      "resolved": "https://registry.npmjs.org/babel-plugin-transform-es2015-function-name/-/babel-plugin-transform-es2015-function-name-6.24.1.tgz",
      "integrity": "sha1-g0yJhTvDaxrw86TF26qU/Y6sqos=",
      "requires": {
        "babel-helper-function-name": "^6.24.1",
        "babel-runtime": "^6.22.0",
        "babel-types": "^6.24.1"
      }
    },
    "babel-plugin-transform-es2015-literals": {
      "version": "6.22.0",
      "resolved": "https://registry.npmjs.org/babel-plugin-transform-es2015-literals/-/babel-plugin-transform-es2015-literals-6.22.0.tgz",
      "integrity": "sha1-T1SgLWzWbPkVKAAZox0xklN3yi4=",
      "requires": {
        "babel-runtime": "^6.22.0"
      }
    },
    "babel-plugin-transform-es2015-modules-amd": {
      "version": "6.24.1",
      "resolved": "https://registry.npmjs.org/babel-plugin-transform-es2015-modules-amd/-/babel-plugin-transform-es2015-modules-amd-6.24.1.tgz",
      "integrity": "sha1-Oz5UAXI5hC1tGcMBHEvS8AoA0VQ=",
      "requires": {
        "babel-plugin-transform-es2015-modules-commonjs": "^6.24.1",
        "babel-runtime": "^6.22.0",
        "babel-template": "^6.24.1"
      }
    },
    "babel-plugin-transform-es2015-modules-commonjs": {
      "version": "6.26.2",
      "resolved": "https://registry.npmjs.org/babel-plugin-transform-es2015-modules-commonjs/-/babel-plugin-transform-es2015-modules-commonjs-6.26.2.tgz",
      "integrity": "sha512-CV9ROOHEdrjcwhIaJNBGMBCodN+1cfkwtM1SbUHmvyy35KGT7fohbpOxkE2uLz1o6odKK2Ck/tz47z+VqQfi9Q==",
      "requires": {
        "babel-plugin-transform-strict-mode": "^6.24.1",
        "babel-runtime": "^6.26.0",
        "babel-template": "^6.26.0",
        "babel-types": "^6.26.0"
      }
    },
    "babel-plugin-transform-es2015-modules-systemjs": {
      "version": "6.24.1",
      "resolved": "https://registry.npmjs.org/babel-plugin-transform-es2015-modules-systemjs/-/babel-plugin-transform-es2015-modules-systemjs-6.24.1.tgz",
      "integrity": "sha1-/4mhQrkRmpBhlfXxBuzzBdlAfSM=",
      "requires": {
        "babel-helper-hoist-variables": "^6.24.1",
        "babel-runtime": "^6.22.0",
        "babel-template": "^6.24.1"
      }
    },
    "babel-plugin-transform-es2015-modules-umd": {
      "version": "6.24.1",
      "resolved": "https://registry.npmjs.org/babel-plugin-transform-es2015-modules-umd/-/babel-plugin-transform-es2015-modules-umd-6.24.1.tgz",
      "integrity": "sha1-rJl+YoXNGO1hdq22B9YCNErThGg=",
      "requires": {
        "babel-plugin-transform-es2015-modules-amd": "^6.24.1",
        "babel-runtime": "^6.22.0",
        "babel-template": "^6.24.1"
      }
    },
    "babel-plugin-transform-es2015-object-super": {
      "version": "6.24.1",
      "resolved": "https://registry.npmjs.org/babel-plugin-transform-es2015-object-super/-/babel-plugin-transform-es2015-object-super-6.24.1.tgz",
      "integrity": "sha1-JM72muIcuDp/hgPa0CH1cusnj40=",
      "requires": {
        "babel-helper-replace-supers": "^6.24.1",
        "babel-runtime": "^6.22.0"
      }
    },
    "babel-plugin-transform-es2015-parameters": {
      "version": "6.24.1",
      "resolved": "https://registry.npmjs.org/babel-plugin-transform-es2015-parameters/-/babel-plugin-transform-es2015-parameters-6.24.1.tgz",
      "integrity": "sha1-V6w1GrScrxSpfNE7CfZv3wpiXys=",
      "requires": {
        "babel-helper-call-delegate": "^6.24.1",
        "babel-helper-get-function-arity": "^6.24.1",
        "babel-runtime": "^6.22.0",
        "babel-template": "^6.24.1",
        "babel-traverse": "^6.24.1",
        "babel-types": "^6.24.1"
      }
    },
    "babel-plugin-transform-es2015-shorthand-properties": {
      "version": "6.24.1",
      "resolved": "https://registry.npmjs.org/babel-plugin-transform-es2015-shorthand-properties/-/babel-plugin-transform-es2015-shorthand-properties-6.24.1.tgz",
      "integrity": "sha1-JPh11nIch2YbvZmkYi5R8U3jiqA=",
      "requires": {
        "babel-runtime": "^6.22.0",
        "babel-types": "^6.24.1"
      }
    },
    "babel-plugin-transform-es2015-spread": {
      "version": "6.22.0",
      "resolved": "https://registry.npmjs.org/babel-plugin-transform-es2015-spread/-/babel-plugin-transform-es2015-spread-6.22.0.tgz",
      "integrity": "sha1-1taKmfia7cRTbIGlQujdnxdG+NE=",
      "requires": {
        "babel-runtime": "^6.22.0"
      }
    },
    "babel-plugin-transform-es2015-sticky-regex": {
      "version": "6.24.1",
      "resolved": "https://registry.npmjs.org/babel-plugin-transform-es2015-sticky-regex/-/babel-plugin-transform-es2015-sticky-regex-6.24.1.tgz",
      "integrity": "sha1-AMHNsaynERLN8M9hJsLta0V8zbw=",
      "requires": {
        "babel-helper-regex": "^6.24.1",
        "babel-runtime": "^6.22.0",
        "babel-types": "^6.24.1"
      }
    },
    "babel-plugin-transform-es2015-template-literals": {
      "version": "6.22.0",
      "resolved": "https://registry.npmjs.org/babel-plugin-transform-es2015-template-literals/-/babel-plugin-transform-es2015-template-literals-6.22.0.tgz",
      "integrity": "sha1-qEs0UPfp+PH2g51taH2oS7EjbY0=",
      "requires": {
        "babel-runtime": "^6.22.0"
      }
    },
    "babel-plugin-transform-es2015-typeof-symbol": {
      "version": "6.23.0",
      "resolved": "https://registry.npmjs.org/babel-plugin-transform-es2015-typeof-symbol/-/babel-plugin-transform-es2015-typeof-symbol-6.23.0.tgz",
      "integrity": "sha1-3sCfHN3/lLUqxz1QXITfWdzOs3I=",
      "requires": {
        "babel-runtime": "^6.22.0"
      }
    },
    "babel-plugin-transform-es2015-unicode-regex": {
      "version": "6.24.1",
      "resolved": "https://registry.npmjs.org/babel-plugin-transform-es2015-unicode-regex/-/babel-plugin-transform-es2015-unicode-regex-6.24.1.tgz",
      "integrity": "sha1-04sS9C6nMj9yk4fxinxa4frrNek=",
      "requires": {
        "babel-helper-regex": "^6.24.1",
        "babel-runtime": "^6.22.0",
        "regexpu-core": "^2.0.0"
      }
    },
    "babel-plugin-transform-exponentiation-operator": {
      "version": "6.24.1",
      "resolved": "https://registry.npmjs.org/babel-plugin-transform-exponentiation-operator/-/babel-plugin-transform-exponentiation-operator-6.24.1.tgz",
      "integrity": "sha1-KrDJx/MJj6SJB3cruBP+QejeOg4=",
      "requires": {
        "babel-helper-builder-binary-assignment-operator-visitor": "^6.24.1",
        "babel-plugin-syntax-exponentiation-operator": "^6.8.0",
        "babel-runtime": "^6.22.0"
      }
    },
    "babel-plugin-transform-regenerator": {
      "version": "6.26.0",
      "resolved": "https://registry.npmjs.org/babel-plugin-transform-regenerator/-/babel-plugin-transform-regenerator-6.26.0.tgz",
      "integrity": "sha1-4HA2lvveJ/Cj78rPi03KL3s6jy8=",
      "requires": {
        "regenerator-transform": "^0.10.0"
      }
    },
    "babel-plugin-transform-strict-mode": {
      "version": "6.24.1",
      "resolved": "https://registry.npmjs.org/babel-plugin-transform-strict-mode/-/babel-plugin-transform-strict-mode-6.24.1.tgz",
      "integrity": "sha1-1fr3qleKZbvlkc9e2uBKDGcCB1g=",
      "requires": {
        "babel-runtime": "^6.22.0",
        "babel-types": "^6.24.1"
      }
    },
    "babel-polyfill": {
      "version": "6.26.0",
      "resolved": "https://registry.npmjs.org/babel-polyfill/-/babel-polyfill-6.26.0.tgz",
      "integrity": "sha1-N5k3q8Z9eJWXCtxiHyhM2WbPIVM=",
      "dev": true,
      "requires": {
        "babel-runtime": "^6.26.0",
        "core-js": "^2.5.0",
        "regenerator-runtime": "^0.10.5"
      },
      "dependencies": {
        "regenerator-runtime": {
          "version": "0.10.5",
          "resolved": "https://registry.npmjs.org/regenerator-runtime/-/regenerator-runtime-0.10.5.tgz",
          "integrity": "sha1-M2w+/BIgrc7dosn6tntaeVWjNlg=",
          "dev": true
        }
      }
    },
    "babel-preset-env": {
      "version": "1.7.0",
      "resolved": "https://registry.npmjs.org/babel-preset-env/-/babel-preset-env-1.7.0.tgz",
      "integrity": "sha512-9OR2afuKDneX2/q2EurSftUYM0xGu4O2D9adAhVfADDhrYDaxXV0rBbevVYoY9n6nyX1PmQW/0jtpJvUNr9CHg==",
      "requires": {
        "babel-plugin-check-es2015-constants": "^6.22.0",
        "babel-plugin-syntax-trailing-function-commas": "^6.22.0",
        "babel-plugin-transform-async-to-generator": "^6.22.0",
        "babel-plugin-transform-es2015-arrow-functions": "^6.22.0",
        "babel-plugin-transform-es2015-block-scoped-functions": "^6.22.0",
        "babel-plugin-transform-es2015-block-scoping": "^6.23.0",
        "babel-plugin-transform-es2015-classes": "^6.23.0",
        "babel-plugin-transform-es2015-computed-properties": "^6.22.0",
        "babel-plugin-transform-es2015-destructuring": "^6.23.0",
        "babel-plugin-transform-es2015-duplicate-keys": "^6.22.0",
        "babel-plugin-transform-es2015-for-of": "^6.23.0",
        "babel-plugin-transform-es2015-function-name": "^6.22.0",
        "babel-plugin-transform-es2015-literals": "^6.22.0",
        "babel-plugin-transform-es2015-modules-amd": "^6.22.0",
        "babel-plugin-transform-es2015-modules-commonjs": "^6.23.0",
        "babel-plugin-transform-es2015-modules-systemjs": "^6.23.0",
        "babel-plugin-transform-es2015-modules-umd": "^6.23.0",
        "babel-plugin-transform-es2015-object-super": "^6.22.0",
        "babel-plugin-transform-es2015-parameters": "^6.23.0",
        "babel-plugin-transform-es2015-shorthand-properties": "^6.22.0",
        "babel-plugin-transform-es2015-spread": "^6.22.0",
        "babel-plugin-transform-es2015-sticky-regex": "^6.22.0",
        "babel-plugin-transform-es2015-template-literals": "^6.22.0",
        "babel-plugin-transform-es2015-typeof-symbol": "^6.23.0",
        "babel-plugin-transform-es2015-unicode-regex": "^6.22.0",
        "babel-plugin-transform-exponentiation-operator": "^6.22.0",
        "babel-plugin-transform-regenerator": "^6.22.0",
        "browserslist": "^3.2.6",
        "invariant": "^2.2.2",
        "semver": "^5.3.0"
      }
    },
    "babel-preset-es2015": {
      "version": "6.24.1",
      "resolved": "https://registry.npmjs.org/babel-preset-es2015/-/babel-preset-es2015-6.24.1.tgz",
      "integrity": "sha1-1EBQ1rwsn+6nAqrzjXJ6AhBTiTk=",
      "requires": {
        "babel-plugin-check-es2015-constants": "^6.22.0",
        "babel-plugin-transform-es2015-arrow-functions": "^6.22.0",
        "babel-plugin-transform-es2015-block-scoped-functions": "^6.22.0",
        "babel-plugin-transform-es2015-block-scoping": "^6.24.1",
        "babel-plugin-transform-es2015-classes": "^6.24.1",
        "babel-plugin-transform-es2015-computed-properties": "^6.24.1",
        "babel-plugin-transform-es2015-destructuring": "^6.22.0",
        "babel-plugin-transform-es2015-duplicate-keys": "^6.24.1",
        "babel-plugin-transform-es2015-for-of": "^6.22.0",
        "babel-plugin-transform-es2015-function-name": "^6.24.1",
        "babel-plugin-transform-es2015-literals": "^6.22.0",
        "babel-plugin-transform-es2015-modules-amd": "^6.24.1",
        "babel-plugin-transform-es2015-modules-commonjs": "^6.24.1",
        "babel-plugin-transform-es2015-modules-systemjs": "^6.24.1",
        "babel-plugin-transform-es2015-modules-umd": "^6.24.1",
        "babel-plugin-transform-es2015-object-super": "^6.24.1",
        "babel-plugin-transform-es2015-parameters": "^6.24.1",
        "babel-plugin-transform-es2015-shorthand-properties": "^6.24.1",
        "babel-plugin-transform-es2015-spread": "^6.22.0",
        "babel-plugin-transform-es2015-sticky-regex": "^6.24.1",
        "babel-plugin-transform-es2015-template-literals": "^6.22.0",
        "babel-plugin-transform-es2015-typeof-symbol": "^6.22.0",
        "babel-plugin-transform-es2015-unicode-regex": "^6.24.1",
        "babel-plugin-transform-regenerator": "^6.24.1"
      }
    },
    "babel-preset-jest": {
      "version": "22.4.4",
      "resolved": "https://registry.npmjs.org/babel-preset-jest/-/babel-preset-jest-22.4.4.tgz",
      "integrity": "sha512-+dxMtOFwnSYWfum0NaEc0O03oSdwBsjx4tMSChRDPGwu/4wSY6Q6ANW3wkjKpJzzguaovRs/DODcT4hbSN8yiA==",
      "dev": true,
      "requires": {
        "babel-plugin-jest-hoist": "^22.4.4",
        "babel-plugin-syntax-object-rest-spread": "^6.13.0"
      }
    },
    "babel-register": {
      "version": "6.26.0",
      "resolved": "https://registry.npmjs.org/babel-register/-/babel-register-6.26.0.tgz",
      "integrity": "sha1-btAhFz4vy0htestFxgCahW9kcHE=",
      "requires": {
        "babel-core": "^6.26.0",
        "babel-runtime": "^6.26.0",
        "core-js": "^2.5.0",
        "home-or-tmp": "^2.0.0",
        "lodash": "^4.17.4",
        "mkdirp": "^0.5.1",
        "source-map-support": "^0.4.15"
      }
    },
    "babel-runtime": {
      "version": "6.26.0",
      "resolved": "https://registry.npmjs.org/babel-runtime/-/babel-runtime-6.26.0.tgz",
      "integrity": "sha1-llxwWGaOgrVde/4E/yM3vItWR/4=",
      "requires": {
        "core-js": "^2.4.0",
        "regenerator-runtime": "^0.11.0"
      }
    },
    "babel-template": {
      "version": "6.26.0",
      "resolved": "https://registry.npmjs.org/babel-template/-/babel-template-6.26.0.tgz",
      "integrity": "sha1-3gPi0WOWsGn0bdn/+FIfsaDjXgI=",
      "requires": {
        "babel-runtime": "^6.26.0",
        "babel-traverse": "^6.26.0",
        "babel-types": "^6.26.0",
        "babylon": "^6.18.0",
        "lodash": "^4.17.4"
      }
    },
    "babel-traverse": {
      "version": "6.26.0",
      "resolved": "https://registry.npmjs.org/babel-traverse/-/babel-traverse-6.26.0.tgz",
      "integrity": "sha1-RqnL1+3MYsjlwGTi0tjQ9ANXZu4=",
      "requires": {
        "babel-code-frame": "^6.26.0",
        "babel-messages": "^6.23.0",
        "babel-runtime": "^6.26.0",
        "babel-types": "^6.26.0",
        "babylon": "^6.18.0",
        "debug": "^2.6.8",
        "globals": "^9.18.0",
        "invariant": "^2.2.2",
        "lodash": "^4.17.4"
      }
    },
    "babel-types": {
      "version": "6.26.0",
      "resolved": "https://registry.npmjs.org/babel-types/-/babel-types-6.26.0.tgz",
      "integrity": "sha1-o7Bz+Uq0nrb6Vc1lInozQ4BjJJc=",
      "requires": {
        "babel-runtime": "^6.26.0",
        "esutils": "^2.0.2",
        "lodash": "^4.17.4",
        "to-fast-properties": "^1.0.3"
      }
    },
    "babelify": {
      "version": "7.3.0",
      "resolved": "https://registry.npmjs.org/babelify/-/babelify-7.3.0.tgz",
      "integrity": "sha1-qlau3nBn/XvVSWZu4W3ChQh+iOU=",
      "requires": {
        "babel-core": "^6.0.14",
        "object-assign": "^4.0.0"
      }
    },
    "babylon": {
      "version": "6.18.0",
      "resolved": "https://registry.npmjs.org/babylon/-/babylon-6.18.0.tgz",
      "integrity": "sha512-q/UEjfGJ2Cm3oKV71DJz9d25TPnq5rhBVL2Q4fA5wcC3jcrdn7+SssEybFIxwAvvP+YCsCYNKughoF33GxgycQ=="
    },
    "backoff": {
      "version": "2.5.0",
      "resolved": "https://registry.npmjs.org/backoff/-/backoff-2.5.0.tgz",
      "integrity": "sha1-9hbtqdPktmuMp/ynn2lXIsX44m8=",
      "requires": {
        "precond": "0.2"
      }
    },
    "balanced-match": {
      "version": "1.0.0",
      "resolved": "https://registry.npmjs.org/balanced-match/-/balanced-match-1.0.0.tgz",
      "integrity": "sha1-ibTRmasr7kneFk6gK4nORi1xt2c="
    },
    "base": {
      "version": "0.11.2",
      "resolved": "https://registry.npmjs.org/base/-/base-0.11.2.tgz",
      "integrity": "sha512-5T6P4xPgpp0YDFvSWwEZ4NoE3aM4QBQXDzmVbraCkFj8zHM+mba8SyqB5DbZWyR7mYHo6Y7BdQo3MoA4m0TeQg==",
      "dev": true,
      "requires": {
        "cache-base": "^1.0.1",
        "class-utils": "^0.3.5",
        "component-emitter": "^1.2.1",
        "define-property": "^1.0.0",
        "isobject": "^3.0.1",
        "mixin-deep": "^1.2.0",
        "pascalcase": "^0.1.1"
      },
      "dependencies": {
        "define-property": {
          "version": "1.0.0",
          "resolved": "https://registry.npmjs.org/define-property/-/define-property-1.0.0.tgz",
          "integrity": "sha1-dp66rz9KY6rTr56NMEybvnm/sOY=",
          "dev": true,
          "requires": {
            "is-descriptor": "^1.0.0"
          }
        },
        "is-accessor-descriptor": {
          "version": "1.0.0",
          "resolved": "https://registry.npmjs.org/is-accessor-descriptor/-/is-accessor-descriptor-1.0.0.tgz",
          "integrity": "sha512-m5hnHTkcVsPfqx3AKlyttIPb7J+XykHvJP2B9bZDjlhLIoEq4XoK64Vg7boZlVWYK6LUY94dYPEE7Lh0ZkZKcQ==",
          "dev": true,
          "requires": {
            "kind-of": "^6.0.0"
          }
        },
        "is-data-descriptor": {
          "version": "1.0.0",
          "resolved": "https://registry.npmjs.org/is-data-descriptor/-/is-data-descriptor-1.0.0.tgz",
          "integrity": "sha512-jbRXy1FmtAoCjQkVmIVYwuuqDFUbaOeDjmed1tOGPrsMhtJA4rD9tkgA0F1qJ3gRFRXcHYVkdeaP50Q5rE/jLQ==",
          "dev": true,
          "requires": {
            "kind-of": "^6.0.0"
          }
        },
        "is-descriptor": {
          "version": "1.0.2",
          "resolved": "https://registry.npmjs.org/is-descriptor/-/is-descriptor-1.0.2.tgz",
          "integrity": "sha512-2eis5WqQGV7peooDyLmNEPUrps9+SXX5c9pL3xEB+4e9HnGuDa7mB7kHxHw4CbqS9k1T2hOH3miL8n8WtiYVtg==",
          "dev": true,
          "requires": {
            "is-accessor-descriptor": "^1.0.0",
            "is-data-descriptor": "^1.0.0",
            "kind-of": "^6.0.2"
          }
        },
        "isobject": {
          "version": "3.0.1",
          "resolved": "https://registry.npmjs.org/isobject/-/isobject-3.0.1.tgz",
          "integrity": "sha1-TkMekrEalzFjaqH5yNHMvP2reN8=",
          "dev": true
        },
        "kind-of": {
          "version": "6.0.2",
          "resolved": "https://registry.npmjs.org/kind-of/-/kind-of-6.0.2.tgz",
          "integrity": "sha512-s5kLOcnH0XqDO+FvuaLX8DDjZ18CGFk7VygH40QoKPUQhW4e2rvM0rwUq0t8IQDOwYSeLK01U90OjzBTme2QqA==",
          "dev": true
        }
      }
    },
    "base-x": {
      "version": "1.1.0",
      "resolved": "https://registry.npmjs.org/base-x/-/base-x-1.1.0.tgz",
      "integrity": "sha1-QtPXF0dPnqAiB/bRqh9CaRPut6w="
    },
    "base64-js": {
      "version": "1.3.0",
      "resolved": "https://registry.npmjs.org/base64-js/-/base64-js-1.3.0.tgz",
      "integrity": "sha512-ccav/yGvoa80BQDljCxsmmQ3Xvx60/UpBIij5QN21W3wBi/hhIC9OoO+KLpu9IJTS9j4DRVJ3aDDF9cMSoa2lw=="
    },
    "bcrypt-pbkdf": {
      "version": "1.0.2",
      "resolved": "https://registry.npmjs.org/bcrypt-pbkdf/-/bcrypt-pbkdf-1.0.2.tgz",
      "integrity": "sha1-pDAdOJtqQ/m2f/PKEaP2Y342Dp4=",
      "requires": {
        "tweetnacl": "^0.14.3"
      },
      "dependencies": {
        "tweetnacl": {
          "version": "0.14.5",
          "resolved": "https://registry.npmjs.org/tweetnacl/-/tweetnacl-0.14.5.tgz",
          "integrity": "sha1-WuaBd/GS1EViadEIr6k/+HQ/T2Q="
        }
      }
    },
    "bignumber.js": {
      "version": "git+https://github.com/frozeman/bignumber.js-nolookahead.git#57692b3ecfc98bbdd6b3a516cb2353652ea49934",
      "from": "git+https://github.com/frozeman/bignumber.js-nolookahead.git"
    },
    "bindings": {
      "version": "1.5.0",
      "resolved": "https://registry.npmjs.org/bindings/-/bindings-1.5.0.tgz",
      "integrity": "sha512-p2q/t/mhvuOj/UeLlV6566GD/guowlr0hHxClI0W9m7MWYkL1F0hLo+0Aexs9HSPCtR1SXQ0TD3MMKrXZajbiQ==",
      "requires": {
        "file-uri-to-path": "1.0.0"
      }
    },
    "bip39": {
      "version": "2.5.0",
      "resolved": "https://registry.npmjs.org/bip39/-/bip39-2.5.0.tgz",
      "integrity": "sha512-xwIx/8JKoT2+IPJpFEfXoWdYwP7UVAoUxxLNfGCfVowaJE7yg1Y5B1BVPqlUNsBq5/nGwmFkwRJ8xDW4sX8OdA==",
      "requires": {
        "create-hash": "^1.1.0",
        "pbkdf2": "^3.0.9",
        "randombytes": "^2.0.1",
        "safe-buffer": "^5.0.1",
        "unorm": "^1.3.3"
      }
    },
    "bip66": {
      "version": "1.1.5",
      "resolved": "https://registry.npmjs.org/bip66/-/bip66-1.1.5.tgz",
      "integrity": "sha1-AfqHSHhcpwlV1QESF9GzE5lpyiI=",
      "requires": {
        "safe-buffer": "^5.0.1"
      }
    },
    "bluebird": {
      "version": "3.5.3",
      "resolved": "https://registry.npmjs.org/bluebird/-/bluebird-3.5.3.tgz",
      "integrity": "sha512-/qKPUQlaW1OyR51WeCPBvRnAlnZFUJkCSG5HzGnuIqhgyJtF+T94lFnn33eiazjRm2LAHVy2guNnaq48X9SJuw=="
    },
    "bn.js": {
      "version": "4.11.8",
      "resolved": "https://registry.npmjs.org/bn.js/-/bn.js-4.11.8.tgz",
      "integrity": "sha512-ItfYfPLkWHUjckQCk8xC+LwxgK8NYcXywGigJgSwOP8Y2iyWT4f2vsZnoOXTTbo+o5yXmIUJ4gn5538SO5S3gA=="
    },
    "brace-expansion": {
      "version": "1.1.11",
      "resolved": "https://registry.npmjs.org/brace-expansion/-/brace-expansion-1.1.11.tgz",
      "integrity": "sha512-iCuPHDFgrHX7H2vEI/5xpz07zSHB00TpugqhmYtVmMO6518mCuRMoOYFldEBl0g187ufozdaHgWKcYFb61qGiA==",
      "requires": {
        "balanced-match": "^1.0.0",
        "concat-map": "0.0.1"
      }
    },
    "braces": {
      "version": "1.8.5",
      "resolved": "https://registry.npmjs.org/braces/-/braces-1.8.5.tgz",
      "integrity": "sha1-uneWLhLf+WnWt2cR6RS3N4V79qc=",
      "dev": true,
      "requires": {
        "expand-range": "^1.8.1",
        "preserve": "^0.2.0",
        "repeat-element": "^1.1.2"
      }
    },
    "brorand": {
      "version": "1.1.0",
      "resolved": "https://registry.npmjs.org/brorand/-/brorand-1.1.0.tgz",
      "integrity": "sha1-EsJe/kCkXjwyPrhnWgoM5XsiNx8="
    },
    "browser-passworder": {
      "version": "2.0.3",
      "resolved": "https://registry.npmjs.org/browser-passworder/-/browser-passworder-2.0.3.tgz",
      "integrity": "sha1-b90gguUWoXbtvLPc7gt/n85PeRc=",
      "requires": {
        "browserify-unibabel": "^3.0.0"
      }
    },
    "browser-process-hrtime": {
      "version": "0.1.3",
      "resolved": "https://registry.npmjs.org/browser-process-hrtime/-/browser-process-hrtime-0.1.3.tgz",
      "integrity": "sha512-bRFnI4NnjO6cnyLmOV/7PVoDEMJChlcfN0z4s1YMBY989/SvlfMI1lgCnkFUs53e9gQF+w7qu7XdllSTiSl8Aw==",
      "dev": true
    },
    "browser-resolve": {
      "version": "1.11.3",
      "resolved": "https://registry.npmjs.org/browser-resolve/-/browser-resolve-1.11.3.tgz",
      "integrity": "sha512-exDi1BYWB/6raKHmDTCicQfTkqwN5fioMFV4j8BsfMU4R2DK/QfZfK7kOVkmWCNANf0snkBzqGqAJBao9gZMdQ==",
      "dev": true,
      "requires": {
        "resolve": "1.1.7"
      },
      "dependencies": {
        "resolve": {
          "version": "1.1.7",
          "resolved": "https://registry.npmjs.org/resolve/-/resolve-1.1.7.tgz",
          "integrity": "sha1-IDEU2CrSxe2ejgQRs5ModeiJ6Xs=",
          "dev": true
        }
      }
    },
    "browserify-aes": {
      "version": "1.2.0",
      "resolved": "https://registry.npmjs.org/browserify-aes/-/browserify-aes-1.2.0.tgz",
      "integrity": "sha512-+7CHXqGuspUn/Sl5aO7Ea0xWGAtETPXNSAjHo48JfLdPWcMng33Xe4znFvQweqc/uzk5zSOI3H52CYnjCfb5hA==",
      "requires": {
        "buffer-xor": "^1.0.3",
        "cipher-base": "^1.0.0",
        "create-hash": "^1.1.0",
        "evp_bytestokey": "^1.0.3",
        "inherits": "^2.0.1",
        "safe-buffer": "^5.0.1"
      }
    },
    "browserify-sha3": {
      "version": "0.0.4",
      "resolved": "https://registry.npmjs.org/browserify-sha3/-/browserify-sha3-0.0.4.tgz",
      "integrity": "sha1-CGxHuMgjFsnUcCLCYYWVRXbdjiY=",
      "requires": {
        "js-sha3": "^0.6.1",
        "safe-buffer": "^5.1.1"
      }
    },
    "browserify-unibabel": {
      "version": "3.0.0",
      "resolved": "https://registry.npmjs.org/browserify-unibabel/-/browserify-unibabel-3.0.0.tgz",
      "integrity": "sha1-WmuPD3BM44jTkn30czfiWDD3Hdo="
    },
    "browserslist": {
      "version": "3.2.8",
      "resolved": "https://registry.npmjs.org/browserslist/-/browserslist-3.2.8.tgz",
      "integrity": "sha512-WHVocJYavUwVgVViC0ORikPHQquXwVh939TaelZ4WDqpWgTX/FsGhl/+P4qBUAGcRvtOgDgC+xftNWWp2RUTAQ==",
      "requires": {
        "caniuse-lite": "^1.0.30000844",
        "electron-to-chromium": "^1.3.47"
      }
    },
    "bs-logger": {
      "version": "0.2.6",
      "resolved": "https://registry.npmjs.org/bs-logger/-/bs-logger-0.2.6.tgz",
      "integrity": "sha512-pd8DCoxmbgc7hyPKOvxtqNcjYoOsABPQdcCUjGp3d42VR2CX1ORhk2A87oqqu5R1kk+76nsxZupkmyd+MVtCog==",
      "dev": true,
      "requires": {
        "fast-json-stable-stringify": "2.x"
      }
    },
    "bs58": {
      "version": "3.1.0",
      "resolved": "https://registry.npmjs.org/bs58/-/bs58-3.1.0.tgz",
      "integrity": "sha1-1MJjiL9IBMrHFBQbGUWqR+XrJI4=",
      "requires": {
        "base-x": "^1.1.0"
      }
    },
    "bs58check": {
      "version": "1.3.4",
      "resolved": "https://registry.npmjs.org/bs58check/-/bs58check-1.3.4.tgz",
      "integrity": "sha1-xSVABzdJEXcU+gQsMEfrj5FRy/g=",
      "requires": {
        "bs58": "^3.1.0",
        "create-hash": "^1.1.0"
      }
    },
    "bser": {
      "version": "2.0.0",
      "resolved": "https://registry.npmjs.org/bser/-/bser-2.0.0.tgz",
      "integrity": "sha1-mseNPtXZFYBP2HrLFYvHlxR6Fxk=",
      "dev": true,
      "requires": {
        "node-int64": "^0.4.0"
      }
    },
    "buffer": {
      "version": "5.2.1",
      "resolved": "https://registry.npmjs.org/buffer/-/buffer-5.2.1.tgz",
      "integrity": "sha512-c+Ko0loDaFfuPWiL02ls9Xd3GO3cPVmUobQ6t3rXNUk304u6hGq+8N/kFi+QEIKhzK3uwolVhLzszmfLmMLnqg==",
      "requires": {
        "base64-js": "^1.0.2",
        "ieee754": "^1.1.4"
      }
    },
    "buffer-from": {
      "version": "1.1.1",
      "resolved": "https://registry.npmjs.org/buffer-from/-/buffer-from-1.1.1.tgz",
      "integrity": "sha512-MQcXEUbCKtEo7bhqEs6560Hyd4XaovZlO/k9V3hjVUF/zwW7KBVdSK4gIt/bzwS9MbR5qob+F5jusZsb0YQK2A=="
    },
    "buffer-xor": {
      "version": "1.0.3",
      "resolved": "https://registry.npmjs.org/buffer-xor/-/buffer-xor-1.0.3.tgz",
      "integrity": "sha1-JuYe0UIvtw3ULm42cp7VHYVf6Nk="
    },
    "builtin-modules": {
      "version": "1.1.1",
      "resolved": "https://registry.npmjs.org/builtin-modules/-/builtin-modules-1.1.1.tgz",
      "integrity": "sha1-Jw8HbFpywC9bZaR9+Uxf46J4iS8=",
      "dev": true
    },
    "cache-base": {
      "version": "1.0.1",
      "resolved": "https://registry.npmjs.org/cache-base/-/cache-base-1.0.1.tgz",
      "integrity": "sha512-AKcdTnFSWATd5/GCPRxr2ChwIJ85CeyrEyjRHlKxQ56d4XJMGym0uAiKn0xbLOGOl3+yRpOTi484dVCEc5AUzQ==",
      "dev": true,
      "requires": {
        "collection-visit": "^1.0.0",
        "component-emitter": "^1.2.1",
        "get-value": "^2.0.6",
        "has-value": "^1.0.0",
        "isobject": "^3.0.1",
        "set-value": "^2.0.0",
        "to-object-path": "^0.3.0",
        "union-value": "^1.0.0",
        "unset-value": "^1.0.0"
      },
      "dependencies": {
        "isobject": {
          "version": "3.0.1",
          "resolved": "https://registry.npmjs.org/isobject/-/isobject-3.0.1.tgz",
          "integrity": "sha1-TkMekrEalzFjaqH5yNHMvP2reN8=",
          "dev": true
        }
      }
    },
    "callsites": {
      "version": "2.0.0",
      "resolved": "https://registry.npmjs.org/callsites/-/callsites-2.0.0.tgz",
      "integrity": "sha1-BuuE8A7qQT2oav/vrL/7Ngk7PFA=",
      "dev": true
    },
    "camelcase": {
      "version": "4.1.0",
      "resolved": "https://registry.npmjs.org/camelcase/-/camelcase-4.1.0.tgz",
      "integrity": "sha1-1UVjW+HjPFQmScaRc+Xeas+uNN0=",
      "dev": true
    },
    "caniuse-lite": {
      "version": "1.0.30000951",
      "resolved": "https://registry.npmjs.org/caniuse-lite/-/caniuse-lite-1.0.30000951.tgz",
      "integrity": "sha512-eRhP+nQ6YUkIcNQ6hnvdhMkdc7n3zadog0KXNRxAZTT2kHjUb1yGn71OrPhSn8MOvlX97g5CR97kGVj8fMsXWg=="
    },
    "capture-exit": {
      "version": "1.2.0",
      "resolved": "https://registry.npmjs.org/capture-exit/-/capture-exit-1.2.0.tgz",
      "integrity": "sha1-HF/MSJ/QqwDU8ax64QcuMXP7q28=",
      "dev": true,
      "requires": {
        "rsvp": "^3.3.3"
      }
    },
    "caseless": {
      "version": "0.12.0",
      "resolved": "https://registry.npmjs.org/caseless/-/caseless-0.12.0.tgz",
      "integrity": "sha1-G2gcIf+EAzyCZUMJBolCDRhxUdw="
    },
    "chalk": {
      "version": "1.1.3",
      "resolved": "https://registry.npmjs.org/chalk/-/chalk-1.1.3.tgz",
      "integrity": "sha1-qBFcVeSnAv5NFQq9OHKCKn4J/Jg=",
      "requires": {
        "ansi-styles": "^2.2.1",
        "escape-string-regexp": "^1.0.2",
        "has-ansi": "^2.0.0",
        "strip-ansi": "^3.0.0",
        "supports-color": "^2.0.0"
      }
    },
    "checkpoint-store": {
      "version": "1.1.0",
      "resolved": "https://registry.npmjs.org/checkpoint-store/-/checkpoint-store-1.1.0.tgz",
      "integrity": "sha1-BOTLUWuRQziTWB5tRgGnjpVS6gY=",
      "requires": {
        "functional-red-black-tree": "^1.0.1"
      }
    },
    "ci-info": {
      "version": "1.6.0",
      "resolved": "https://registry.npmjs.org/ci-info/-/ci-info-1.6.0.tgz",
      "integrity": "sha512-vsGdkwSCDpWmP80ncATX7iea5DWQemg1UgCW5J8tqjU3lYw4FBYuj89J0CTVomA7BEfvSZd84GmHko+MxFQU2A==",
      "dev": true
    },
    "cipher-base": {
      "version": "1.0.4",
      "resolved": "https://registry.npmjs.org/cipher-base/-/cipher-base-1.0.4.tgz",
      "integrity": "sha512-Kkht5ye6ZGmwv40uUDZztayT2ThLQGfnj/T71N/XzeZeo3nf8foyW7zGTsPYkEya3m5f3cAypH+qe7YOrM1U2Q==",
      "requires": {
        "inherits": "^2.0.1",
        "safe-buffer": "^5.0.1"
      }
    },
    "class-utils": {
      "version": "0.3.6",
      "resolved": "https://registry.npmjs.org/class-utils/-/class-utils-0.3.6.tgz",
      "integrity": "sha512-qOhPa/Fj7s6TY8H8esGu5QNpMMQxz79h+urzrNYN6mn+9BnxlDGf5QZ+XeCDsxSjPqsSR56XOZOJmpeurnLMeg==",
      "dev": true,
      "requires": {
        "arr-union": "^3.1.0",
        "define-property": "^0.2.5",
        "isobject": "^3.0.0",
        "static-extend": "^0.1.1"
      },
      "dependencies": {
        "define-property": {
          "version": "0.2.5",
          "resolved": "https://registry.npmjs.org/define-property/-/define-property-0.2.5.tgz",
          "integrity": "sha1-w1se+RjsPJkPmlvFe+BKrOxcgRY=",
          "dev": true,
          "requires": {
            "is-descriptor": "^0.1.0"
          }
        },
        "isobject": {
          "version": "3.0.1",
          "resolved": "https://registry.npmjs.org/isobject/-/isobject-3.0.1.tgz",
          "integrity": "sha1-TkMekrEalzFjaqH5yNHMvP2reN8=",
          "dev": true
        }
      }
    },
    "cli-cursor": {
      "version": "1.0.2",
      "resolved": "https://registry.npmjs.org/cli-cursor/-/cli-cursor-1.0.2.tgz",
      "integrity": "sha1-ZNo/fValRBLll5S9Ytw1KV6PKYc=",
      "dev": true,
      "requires": {
        "restore-cursor": "^1.0.1"
      }
    },
    "cli-spinners": {
      "version": "0.1.2",
      "resolved": "https://registry.npmjs.org/cli-spinners/-/cli-spinners-0.1.2.tgz",
      "integrity": "sha1-u3ZNiOGF+54eaiofGXcjGPYF4xw=",
      "dev": true
    },
    "cli-truncate": {
      "version": "0.2.1",
      "resolved": "https://registry.npmjs.org/cli-truncate/-/cli-truncate-0.2.1.tgz",
      "integrity": "sha1-nxXPuwcFAFNpIWxiasfQWrkN1XQ=",
      "dev": true,
      "requires": {
        "slice-ansi": "0.0.4",
        "string-width": "^1.0.1"
      },
      "dependencies": {
        "is-fullwidth-code-point": {
          "version": "1.0.0",
          "resolved": "https://registry.npmjs.org/is-fullwidth-code-point/-/is-fullwidth-code-point-1.0.0.tgz",
          "integrity": "sha1-754xOG8DGn8NZDr4L95QxFfvAMs=",
          "dev": true,
          "requires": {
            "number-is-nan": "^1.0.0"
          }
        },
        "string-width": {
          "version": "1.0.2",
          "resolved": "https://registry.npmjs.org/string-width/-/string-width-1.0.2.tgz",
          "integrity": "sha1-EYvfW4zcUaKn5w0hHgfisLmxB9M=",
          "dev": true,
          "requires": {
            "code-point-at": "^1.0.0",
            "is-fullwidth-code-point": "^1.0.0",
            "strip-ansi": "^3.0.0"
          }
        }
      }
    },
    "cliui": {
      "version": "4.1.0",
      "resolved": "https://registry.npmjs.org/cliui/-/cliui-4.1.0.tgz",
      "integrity": "sha512-4FG+RSG9DL7uEwRUZXZn3SS34DiDPfzP0VOiEwtUWlE+AR2EIg+hSyvrIgUUfhdgR/UkAeW2QHgeP+hWrXs7jQ==",
      "dev": true,
      "requires": {
        "string-width": "^2.1.1",
        "strip-ansi": "^4.0.0",
        "wrap-ansi": "^2.0.0"
      },
      "dependencies": {
        "ansi-regex": {
          "version": "3.0.0",
          "resolved": "https://registry.npmjs.org/ansi-regex/-/ansi-regex-3.0.0.tgz",
          "integrity": "sha1-7QMXwyIGT3lGbAKWa922Bas32Zg=",
          "dev": true
        },
        "strip-ansi": {
          "version": "4.0.0",
          "resolved": "https://registry.npmjs.org/strip-ansi/-/strip-ansi-4.0.0.tgz",
          "integrity": "sha1-qEeQIusaw2iocTibY1JixQXuNo8=",
          "dev": true,
          "requires": {
            "ansi-regex": "^3.0.0"
          }
        }
      }
    },
    "clone": {
      "version": "2.1.2",
      "resolved": "https://registry.npmjs.org/clone/-/clone-2.1.2.tgz",
      "integrity": "sha1-G39Ln1kfHo+DZwQBYANFoCiHQ18="
    },
    "co": {
      "version": "4.6.0",
      "resolved": "https://registry.npmjs.org/co/-/co-4.6.0.tgz",
      "integrity": "sha1-bqa989hTrlTMuOR7+gvz+QMfsYQ=",
      "dev": true
    },
    "code-point-at": {
      "version": "1.1.0",
      "resolved": "https://registry.npmjs.org/code-point-at/-/code-point-at-1.1.0.tgz",
      "integrity": "sha1-DQcLTQQ6W+ozovGkDi7bPZpMz3c=",
      "dev": true
    },
    "coinstring": {
      "version": "2.3.0",
      "resolved": "https://registry.npmjs.org/coinstring/-/coinstring-2.3.0.tgz",
      "integrity": "sha1-zbYzY6lhUCQEolr7gsLibV/2J6Q=",
      "requires": {
        "bs58": "^2.0.1",
        "create-hash": "^1.1.1"
      },
      "dependencies": {
        "bs58": {
          "version": "2.0.1",
          "resolved": "https://registry.npmjs.org/bs58/-/bs58-2.0.1.tgz",
          "integrity": "sha1-VZCNWPGYKrogCPob7Y+RmYopv40="
        }
      }
    },
    "collection-visit": {
      "version": "1.0.0",
      "resolved": "https://registry.npmjs.org/collection-visit/-/collection-visit-1.0.0.tgz",
      "integrity": "sha1-S8A3PBZLwykbTTaMgpzxqApZ3KA=",
      "dev": true,
      "requires": {
        "map-visit": "^1.0.0",
        "object-visit": "^1.0.0"
      }
    },
    "color-convert": {
      "version": "1.9.3",
      "resolved": "https://registry.npmjs.org/color-convert/-/color-convert-1.9.3.tgz",
      "integrity": "sha512-QfAUtd+vFdAtFQcC8CCyYt1fYWxSqAiK2cSD6zDB8N3cpsEBAvRxp9zOGg6G/SHHJYAT88/az/IuDGALsNVbGg==",
      "dev": true,
      "requires": {
        "color-name": "1.1.3"
      }
    },
    "color-name": {
      "version": "1.1.3",
      "resolved": "https://registry.npmjs.org/color-name/-/color-name-1.1.3.tgz",
      "integrity": "sha1-p9BVi9icQveV3UIyj3QIMcpTvCU=",
      "dev": true
    },
    "combined-stream": {
      "version": "1.0.7",
      "resolved": "https://registry.npmjs.org/combined-stream/-/combined-stream-1.0.7.tgz",
      "integrity": "sha512-brWl9y6vOB1xYPZcpZde3N9zDByXTosAeMDo4p1wzo6UMOX4vumB+TP1RZ76sfE6Md68Q0NJSrE/gbezd4Ul+w==",
      "requires": {
        "delayed-stream": "~1.0.0"
      }
    },
    "commander": {
      "version": "2.19.0",
      "resolved": "https://registry.npmjs.org/commander/-/commander-2.19.0.tgz",
      "integrity": "sha512-6tvAOO+D6OENvRAh524Dh9jcfKTYDQAqvqezbCW82xj5X0pSrcpxtvRKHLG0yBY6SD7PSDrJaj+0AiOcKVd1Xg==",
      "dev": true
    },
    "component-emitter": {
      "version": "1.2.1",
      "resolved": "https://registry.npmjs.org/component-emitter/-/component-emitter-1.2.1.tgz",
      "integrity": "sha1-E3kY1teCg/ffemt8WmPhQOaUJeY=",
      "dev": true
    },
    "concat-map": {
      "version": "0.0.1",
      "resolved": "https://registry.npmjs.org/concat-map/-/concat-map-0.0.1.tgz",
      "integrity": "sha1-2Klr13/Wjfd5OnMDajug1UBdR3s="
    },
    "concat-stream": {
      "version": "1.6.2",
      "resolved": "https://registry.npmjs.org/concat-stream/-/concat-stream-1.6.2.tgz",
      "integrity": "sha512-27HBghJxjiZtIk3Ycvn/4kbJk/1uZuJFfuPEns6LaEvpvG1f0hTea8lilrouyo9mVc2GWdcEZ8OLoGmSADlrCw==",
      "requires": {
        "buffer-from": "^1.0.0",
        "inherits": "^2.0.3",
        "readable-stream": "^2.2.2",
        "typedarray": "^0.0.6"
      }
    },
    "convert-source-map": {
      "version": "1.6.0",
      "resolved": "https://registry.npmjs.org/convert-source-map/-/convert-source-map-1.6.0.tgz",
      "integrity": "sha512-eFu7XigvxdZ1ETfbgPBohgyQ/Z++C0eEhTor0qRwBw9unw+L0/6V8wkSuGgzdThkiS5lSpdptOQPD8Ak40a+7A==",
      "requires": {
        "safe-buffer": "~5.1.1"
      }
    },
    "cookiejar": {
      "version": "2.1.2",
      "resolved": "https://registry.npmjs.org/cookiejar/-/cookiejar-2.1.2.tgz",
      "integrity": "sha512-Mw+adcfzPxcPeI+0WlvRrr/3lGVO0bD75SxX6811cxSh1Wbxx7xZBGK1eVtDf6si8rg2lhnUjsVLMFMfbRIuwA=="
    },
    "copy-descriptor": {
      "version": "0.1.1",
      "resolved": "https://registry.npmjs.org/copy-descriptor/-/copy-descriptor-0.1.1.tgz",
      "integrity": "sha1-Z29us8OZl8LuGsOpJP1hJHSPV40=",
      "dev": true
    },
    "core-js": {
      "version": "2.6.5",
      "resolved": "https://registry.npmjs.org/core-js/-/core-js-2.6.5.tgz",
      "integrity": "sha512-klh/kDpwX8hryYL14M9w/xei6vrv6sE8gTHDG7/T/+SEovB/G4ejwcfE/CBzO6Edsu+OETZMZ3wcX/EjUkrl5A=="
    },
    "core-util-is": {
      "version": "1.0.2",
      "resolved": "https://registry.npmjs.org/core-util-is/-/core-util-is-1.0.2.tgz",
      "integrity": "sha1-tf1UIgqivFq1eqtxQMlAdUUDwac="
    },
    "cosmiconfig": {
      "version": "4.0.0",
      "resolved": "https://registry.npmjs.org/cosmiconfig/-/cosmiconfig-4.0.0.tgz",
      "integrity": "sha512-6e5vDdrXZD+t5v0L8CrurPeybg4Fmf+FCSYxXKYVAqLUtyCSbuyqE059d0kDthTNRzKVjL7QMgNpEUlsoYH3iQ==",
      "dev": true,
      "requires": {
        "is-directory": "^0.3.1",
        "js-yaml": "^3.9.0",
        "parse-json": "^4.0.0",
        "require-from-string": "^2.0.1"
      },
      "dependencies": {
        "parse-json": {
          "version": "4.0.0",
          "resolved": "https://registry.npmjs.org/parse-json/-/parse-json-4.0.0.tgz",
          "integrity": "sha1-vjX1Qlvh9/bHRxhPmKeIy5lHfuA=",
          "dev": true,
          "requires": {
            "error-ex": "^1.3.1",
            "json-parse-better-errors": "^1.0.1"
          }
        }
      }
    },
    "create-hash": {
      "version": "1.2.0",
      "resolved": "https://registry.npmjs.org/create-hash/-/create-hash-1.2.0.tgz",
      "integrity": "sha512-z00bCGNHDG8mHAkP7CtT1qVu+bFQUPjYq/4Iv3C3kWjTFV10zIjfSoeqXo9Asws8gwSHDGj/hl2u4OGIjapeCg==",
      "requires": {
        "cipher-base": "^1.0.1",
        "inherits": "^2.0.1",
        "md5.js": "^1.3.4",
        "ripemd160": "^2.0.1",
        "sha.js": "^2.4.0"
      }
    },
    "create-hmac": {
      "version": "1.1.7",
      "resolved": "https://registry.npmjs.org/create-hmac/-/create-hmac-1.1.7.tgz",
      "integrity": "sha512-MJG9liiZ+ogc4TzUwuvbER1JRdgvUFSB5+VR/g5h82fGaIRWMWddtKBHi7/sVhfjQZ6SehlyhvQYrcYkaUIpLg==",
      "requires": {
        "cipher-base": "^1.0.3",
        "create-hash": "^1.1.0",
        "inherits": "^2.0.1",
        "ripemd160": "^2.0.0",
        "safe-buffer": "^5.0.1",
        "sha.js": "^2.4.8"
      }
    },
    "cross-fetch": {
      "version": "2.2.3",
      "resolved": "https://registry.npmjs.org/cross-fetch/-/cross-fetch-2.2.3.tgz",
      "integrity": "sha512-PrWWNH3yL2NYIb/7WF/5vFG3DCQiXDOVf8k3ijatbrtnwNuhMWLC7YF7uqf53tbTFDzHIUD8oITw4Bxt8ST3Nw==",
      "requires": {
        "node-fetch": "2.1.2",
        "whatwg-fetch": "2.0.4"
      }
    },
    "cross-spawn": {
      "version": "5.1.0",
      "resolved": "https://registry.npmjs.org/cross-spawn/-/cross-spawn-5.1.0.tgz",
      "integrity": "sha1-6L0O/uWPz/b4+UUQoKVUu/ojVEk=",
      "dev": true,
      "requires": {
        "lru-cache": "^4.0.1",
        "shebang-command": "^1.2.0",
        "which": "^1.2.9"
      }
    },
    "crypto-js": {
      "version": "3.1.8",
      "resolved": "https://registry.npmjs.org/crypto-js/-/crypto-js-3.1.8.tgz",
      "integrity": "sha1-cV8HC/YBTyrpkqmLOSkli3E/CNU="
    },
    "cssom": {
      "version": "0.3.6",
      "resolved": "https://registry.npmjs.org/cssom/-/cssom-0.3.6.tgz",
      "integrity": "sha512-DtUeseGk9/GBW0hl0vVPpU22iHL6YB5BUX7ml1hB+GMpo0NX5G4voX3kdWiMSEguFtcW3Vh3djqNF4aIe6ne0A==",
      "dev": true
    },
    "cssstyle": {
      "version": "0.3.1",
      "resolved": "https://registry.npmjs.org/cssstyle/-/cssstyle-0.3.1.tgz",
      "integrity": "sha512-tNvaxM5blOnxanyxI6panOsnfiyLRj3HV4qjqqS45WPNS1usdYWRUQjqTEEELK73lpeP/1KoIGYUwrBn/VcECA==",
      "dev": true,
      "requires": {
        "cssom": "0.3.x"
      }
    },
    "dashdash": {
      "version": "1.14.1",
      "resolved": "https://registry.npmjs.org/dashdash/-/dashdash-1.14.1.tgz",
      "integrity": "sha1-hTz6D3y+L+1d4gMmuN1YEDX24vA=",
      "requires": {
        "assert-plus": "^1.0.0"
      }
    },
    "data-urls": {
      "version": "1.1.0",
      "resolved": "https://registry.npmjs.org/data-urls/-/data-urls-1.1.0.tgz",
      "integrity": "sha512-YTWYI9se1P55u58gL5GkQHW4P6VJBJ5iBT+B5a7i2Tjadhv52paJG0qHX4A0OR6/t52odI64KP2YvFpkDOi3eQ==",
      "dev": true,
      "requires": {
        "abab": "^2.0.0",
        "whatwg-mimetype": "^2.2.0",
        "whatwg-url": "^7.0.0"
      },
      "dependencies": {
        "abab": {
          "version": "2.0.0",
          "resolved": "https://registry.npmjs.org/abab/-/abab-2.0.0.tgz",
          "integrity": "sha512-sY5AXXVZv4Y1VACTtR11UJCPHHudgY5i26Qj5TypE6DKlIApbwb5uqhXcJ5UUGbvZNRh7EeIoW+LrJumBsKp7w==",
          "dev": true
        },
        "whatwg-url": {
          "version": "7.0.0",
          "resolved": "https://registry.npmjs.org/whatwg-url/-/whatwg-url-7.0.0.tgz",
          "integrity": "sha512-37GeVSIJ3kn1JgKyjiYNmSLP1yzbpb29jdmwBSgkD9h40/hyrR/OifpVUndji3tmwGgD8qpw7iQu3RSbCrBpsQ==",
          "dev": true,
          "requires": {
            "lodash.sortby": "^4.7.0",
            "tr46": "^1.0.1",
            "webidl-conversions": "^4.0.2"
          }
        }
      }
    },
    "date-fns": {
      "version": "1.30.1",
      "resolved": "https://registry.npmjs.org/date-fns/-/date-fns-1.30.1.tgz",
      "integrity": "sha512-hBSVCvSmWC+QypYObzwGOd9wqdDpOt+0wl0KbU+R+uuZBS1jN8VsD1ss3irQDknRj5NvxiTF6oj/nDRnN/UQNw==",
      "dev": true
    },
    "debug": {
      "version": "2.6.9",
      "resolved": "https://registry.npmjs.org/debug/-/debug-2.6.9.tgz",
      "integrity": "sha512-bC7ElrdJaJnPbAP+1EotYvqZsb3ecl5wi6Bfi6BJTUcNowp6cvspg0jXznRTKDjm/E7AdgFBVeAPVMNcKGsHMA==",
      "requires": {
        "ms": "2.0.0"
      }
    },
    "decamelize": {
      "version": "1.2.0",
      "resolved": "https://registry.npmjs.org/decamelize/-/decamelize-1.2.0.tgz",
      "integrity": "sha1-9lNNFRSCabIDUue+4m9QH5oZEpA=",
      "dev": true
    },
    "decode-uri-component": {
      "version": "0.2.0",
      "resolved": "https://registry.npmjs.org/decode-uri-component/-/decode-uri-component-0.2.0.tgz",
      "integrity": "sha1-6zkTMzRYd1y4TNGh+uBiEGu4dUU=",
      "dev": true
    },
    "dedent": {
      "version": "0.7.0",
      "resolved": "https://registry.npmjs.org/dedent/-/dedent-0.7.0.tgz",
      "integrity": "sha1-JJXduvbrh0q7Dhvp3yLS5aVEMmw=",
      "dev": true
    },
    "deep-equal": {
      "version": "1.0.1",
      "resolved": "https://registry.npmjs.org/deep-equal/-/deep-equal-1.0.1.tgz",
      "integrity": "sha1-9dJgKStmDghO/0zbyfCK0yR0SLU="
    },
    "deep-is": {
      "version": "0.1.3",
      "resolved": "https://registry.npmjs.org/deep-is/-/deep-is-0.1.3.tgz",
      "integrity": "sha1-s2nW+128E+7PUk+RsHD+7cNXzzQ=",
      "dev": true
    },
    "default-require-extensions": {
      "version": "1.0.0",
      "resolved": "https://registry.npmjs.org/default-require-extensions/-/default-require-extensions-1.0.0.tgz",
      "integrity": "sha1-836hXT4T/9m0N9M+GnW1+5eHTLg=",
      "dev": true,
      "requires": {
        "strip-bom": "^2.0.0"
      }
    },
    "deferred-leveldown": {
      "version": "1.2.2",
      "resolved": "https://registry.npmjs.org/deferred-leveldown/-/deferred-leveldown-1.2.2.tgz",
      "integrity": "sha512-uukrWD2bguRtXilKt6cAWKyoXrTSMo5m7crUdLfWQmu8kIm88w3QZoUL+6nhpfKVmhHANER6Re3sKoNoZ3IKMA==",
      "requires": {
        "abstract-leveldown": "~2.6.0"
      }
    },
    "define-properties": {
      "version": "1.1.3",
      "resolved": "https://registry.npmjs.org/define-properties/-/define-properties-1.1.3.tgz",
      "integrity": "sha512-3MqfYKj2lLzdMSf8ZIZE/V+Zuy+BgD6f164e8K2w7dgnpKArBDerGYpM46IYYcjnkdPNMjPk9A6VFB8+3SKlXQ==",
      "requires": {
        "object-keys": "^1.0.12"
      },
      "dependencies": {
        "object-keys": {
          "version": "1.1.0",
          "resolved": "https://registry.npmjs.org/object-keys/-/object-keys-1.1.0.tgz",
          "integrity": "sha512-6OO5X1+2tYkNyNEx6TsCxEqFfRWaqx6EtMiSbGrw8Ob8v9Ne+Hl8rBAgLBZn5wjEz3s/s6U1WXFUFOcxxAwUpg=="
        }
      }
    },
    "define-property": {
      "version": "2.0.2",
      "resolved": "https://registry.npmjs.org/define-property/-/define-property-2.0.2.tgz",
      "integrity": "sha512-jwK2UV4cnPpbcG7+VRARKTZPUWowwXA8bzH5NP6ud0oeAxyYPuGZUAC7hMugpCdz4BeSZl2Dl9k66CHJ/46ZYQ==",
      "dev": true,
      "requires": {
        "is-descriptor": "^1.0.2",
        "isobject": "^3.0.1"
      },
      "dependencies": {
        "is-accessor-descriptor": {
          "version": "1.0.0",
          "resolved": "https://registry.npmjs.org/is-accessor-descriptor/-/is-accessor-descriptor-1.0.0.tgz",
          "integrity": "sha512-m5hnHTkcVsPfqx3AKlyttIPb7J+XykHvJP2B9bZDjlhLIoEq4XoK64Vg7boZlVWYK6LUY94dYPEE7Lh0ZkZKcQ==",
          "dev": true,
          "requires": {
            "kind-of": "^6.0.0"
          }
        },
        "is-data-descriptor": {
          "version": "1.0.0",
          "resolved": "https://registry.npmjs.org/is-data-descriptor/-/is-data-descriptor-1.0.0.tgz",
          "integrity": "sha512-jbRXy1FmtAoCjQkVmIVYwuuqDFUbaOeDjmed1tOGPrsMhtJA4rD9tkgA0F1qJ3gRFRXcHYVkdeaP50Q5rE/jLQ==",
          "dev": true,
          "requires": {
            "kind-of": "^6.0.0"
          }
        },
        "is-descriptor": {
          "version": "1.0.2",
          "resolved": "https://registry.npmjs.org/is-descriptor/-/is-descriptor-1.0.2.tgz",
          "integrity": "sha512-2eis5WqQGV7peooDyLmNEPUrps9+SXX5c9pL3xEB+4e9HnGuDa7mB7kHxHw4CbqS9k1T2hOH3miL8n8WtiYVtg==",
          "dev": true,
          "requires": {
            "is-accessor-descriptor": "^1.0.0",
            "is-data-descriptor": "^1.0.0",
            "kind-of": "^6.0.2"
          }
        },
        "isobject": {
          "version": "3.0.1",
          "resolved": "https://registry.npmjs.org/isobject/-/isobject-3.0.1.tgz",
          "integrity": "sha1-TkMekrEalzFjaqH5yNHMvP2reN8=",
          "dev": true
        },
        "kind-of": {
          "version": "6.0.2",
          "resolved": "https://registry.npmjs.org/kind-of/-/kind-of-6.0.2.tgz",
          "integrity": "sha512-s5kLOcnH0XqDO+FvuaLX8DDjZ18CGFk7VygH40QoKPUQhW4e2rvM0rwUq0t8IQDOwYSeLK01U90OjzBTme2QqA==",
          "dev": true
        }
      }
    },
    "defined": {
      "version": "1.0.0",
      "resolved": "https://registry.npmjs.org/defined/-/defined-1.0.0.tgz",
      "integrity": "sha1-yY2bzvdWdBiOEQlpFRGZ45sfppM="
    },
    "delayed-stream": {
      "version": "1.0.0",
      "resolved": "https://registry.npmjs.org/delayed-stream/-/delayed-stream-1.0.0.tgz",
      "integrity": "sha1-3zrhmayt+31ECqrgsp4icrJOxhk="
    },
    "detect-indent": {
      "version": "4.0.0",
      "resolved": "https://registry.npmjs.org/detect-indent/-/detect-indent-4.0.0.tgz",
      "integrity": "sha1-920GQ1LN9Docts5hnE7jqUdd4gg=",
      "requires": {
        "repeating": "^2.0.0"
      }
    },
    "detect-newline": {
      "version": "2.1.0",
      "resolved": "https://registry.npmjs.org/detect-newline/-/detect-newline-2.1.0.tgz",
      "integrity": "sha1-9B8cEL5LAOh7XxPaaAdZ8sW/0+I=",
      "dev": true
    },
    "diff": {
      "version": "3.5.0",
      "resolved": "https://registry.npmjs.org/diff/-/diff-3.5.0.tgz",
      "integrity": "sha512-A46qtFgd+g7pDZinpnwiRJtxbC1hpgf0uzP3iG89scHk0AUC7A1TGxf5OiiOUv/JMZR8GOt8hL900hV0bOy5xA==",
      "dev": true
    },
    "dom-walk": {
      "version": "0.1.1",
      "resolved": "https://registry.npmjs.org/dom-walk/-/dom-walk-0.1.1.tgz",
      "integrity": "sha1-ZyIm3HTI95mtNTB9+TaroRrNYBg="
    },
    "domexception": {
      "version": "1.0.1",
      "resolved": "https://registry.npmjs.org/domexception/-/domexception-1.0.1.tgz",
      "integrity": "sha512-raigMkn7CJNNo6Ihro1fzG7wr3fHuYVytzquZKX5n0yizGsTcYgzdIUwj1X9pK0VvjeihV+XiclP+DjwbsSKug==",
      "dev": true,
      "requires": {
        "webidl-conversions": "^4.0.2"
      }
    },
    "drbg.js": {
      "version": "1.0.1",
      "resolved": "https://registry.npmjs.org/drbg.js/-/drbg.js-1.0.1.tgz",
      "integrity": "sha1-Pja2xCs3BDgjzbwzLVjzHiRFSAs=",
      "requires": {
        "browserify-aes": "^1.0.6",
        "create-hash": "^1.1.2",
        "create-hmac": "^1.1.4"
      }
    },
    "ecc-jsbn": {
      "version": "0.1.2",
      "resolved": "https://registry.npmjs.org/ecc-jsbn/-/ecc-jsbn-0.1.2.tgz",
      "integrity": "sha1-OoOpBOVDUyh4dMVkt1SThoSamMk=",
      "requires": {
        "jsbn": "~0.1.0",
        "safer-buffer": "^2.1.0"
      }
    },
    "electron-to-chromium": {
      "version": "1.3.116",
      "resolved": "https://registry.npmjs.org/electron-to-chromium/-/electron-to-chromium-1.3.116.tgz",
      "integrity": "sha512-NKwKAXzur5vFCZYBHpdWjTMO8QptNLNP80nItkSIgUOapPAo9Uia+RvkCaZJtO7fhQaVElSvBPWEc2ku6cKsPA=="
    },
    "elegant-spinner": {
      "version": "1.0.1",
      "resolved": "https://registry.npmjs.org/elegant-spinner/-/elegant-spinner-1.0.1.tgz",
      "integrity": "sha1-2wQ1IcldfjA/2PNFvtwzSc+wcp4=",
      "dev": true
    },
    "elliptic": {
      "version": "6.4.1",
      "resolved": "https://registry.npmjs.org/elliptic/-/elliptic-6.4.1.tgz",
      "integrity": "sha512-BsXLz5sqX8OHcsh7CqBMztyXARmGQ3LWPtGjJi6DiJHq5C/qvi9P3OqgswKSDftbu8+IoI/QDTAm2fFnQ9SZSQ==",
      "requires": {
        "bn.js": "^4.4.0",
        "brorand": "^1.0.1",
        "hash.js": "^1.0.0",
        "hmac-drbg": "^1.0.0",
        "inherits": "^2.0.1",
        "minimalistic-assert": "^1.0.0",
        "minimalistic-crypto-utils": "^1.0.0"
      }
    },
    "encoding": {
      "version": "0.1.12",
      "resolved": "https://registry.npmjs.org/encoding/-/encoding-0.1.12.tgz",
      "integrity": "sha1-U4tm8+5izRq1HsMjgp0flIDHS+s=",
      "requires": {
        "iconv-lite": "~0.4.13"
      }
    },
    "end-of-stream": {
      "version": "1.4.1",
      "resolved": "https://registry.npmjs.org/end-of-stream/-/end-of-stream-1.4.1.tgz",
      "integrity": "sha512-1MkrZNvWTKCaigbn+W15elq2BB/L22nqrSY5DKlo3X6+vclJm8Bb5djXJBmEX6fS3+zCh/F4VBK5Z2KxJt4s2Q==",
      "requires": {
        "once": "^1.4.0"
      }
    },
    "errno": {
      "version": "0.1.7",
      "resolved": "https://registry.npmjs.org/errno/-/errno-0.1.7.tgz",
      "integrity": "sha512-MfrRBDWzIWifgq6tJj60gkAwtLNb6sQPlcFrSOflcP1aFmmruKQ2wRnze/8V6kgyz7H3FF8Npzv78mZ7XLLflg==",
      "requires": {
        "prr": "~1.0.1"
      }
    },
    "error-ex": {
      "version": "1.3.2",
      "resolved": "https://registry.npmjs.org/error-ex/-/error-ex-1.3.2.tgz",
      "integrity": "sha512-7dFHNmqeFSEt2ZBsCriorKnn3Z2pj+fd9kmI6QoWw4//DL+icEBfc0U7qJCisqrTsKTjw4fNFy2pW9OqStD84g==",
      "dev": true,
      "requires": {
        "is-arrayish": "^0.2.1"
      }
    },
    "es-abstract": {
      "version": "1.13.0",
      "resolved": "https://registry.npmjs.org/es-abstract/-/es-abstract-1.13.0.tgz",
      "integrity": "sha512-vDZfg/ykNxQVwup/8E1BZhVzFfBxs9NqMzGcvIJrqg5k2/5Za2bWo40dK2J1pgLngZ7c+Shh8lwYtLGyrwPutg==",
      "requires": {
        "es-to-primitive": "^1.2.0",
        "function-bind": "^1.1.1",
        "has": "^1.0.3",
        "is-callable": "^1.1.4",
        "is-regex": "^1.0.4",
        "object-keys": "^1.0.12"
      },
      "dependencies": {
        "object-keys": {
          "version": "1.1.0",
          "resolved": "https://registry.npmjs.org/object-keys/-/object-keys-1.1.0.tgz",
          "integrity": "sha512-6OO5X1+2tYkNyNEx6TsCxEqFfRWaqx6EtMiSbGrw8Ob8v9Ne+Hl8rBAgLBZn5wjEz3s/s6U1WXFUFOcxxAwUpg=="
        }
      }
    },
    "es-to-primitive": {
      "version": "1.2.0",
      "resolved": "https://registry.npmjs.org/es-to-primitive/-/es-to-primitive-1.2.0.tgz",
      "integrity": "sha512-qZryBOJjV//LaxLTV6UC//WewneB3LcXOL9NP++ozKVXsIIIpm/2c13UDiD9Jp2eThsecw9m3jPqDwTyobcdbg==",
      "requires": {
        "is-callable": "^1.1.4",
        "is-date-object": "^1.0.1",
        "is-symbol": "^1.0.2"
      }
    },
    "escape-string-regexp": {
      "version": "1.0.5",
      "resolved": "https://registry.npmjs.org/escape-string-regexp/-/escape-string-regexp-1.0.5.tgz",
      "integrity": "sha1-G2HAViGQqN/2rjuyzwIAyhMLhtQ="
    },
    "escodegen": {
      "version": "1.11.1",
      "resolved": "https://registry.npmjs.org/escodegen/-/escodegen-1.11.1.tgz",
      "integrity": "sha512-JwiqFD9KdGVVpeuRa68yU3zZnBEOcPs0nKW7wZzXky8Z7tffdYUHbe11bPCV5jYlK6DVdKLWLm0f5I/QlL0Kmw==",
      "dev": true,
      "requires": {
        "esprima": "^3.1.3",
        "estraverse": "^4.2.0",
        "esutils": "^2.0.2",
        "optionator": "^0.8.1",
        "source-map": "~0.6.1"
      },
      "dependencies": {
        "esprima": {
          "version": "3.1.3",
          "resolved": "https://registry.npmjs.org/esprima/-/esprima-3.1.3.tgz",
          "integrity": "sha1-/cpRzuYTOJXjyI1TXOSdv/YqRjM=",
          "dev": true
        },
        "source-map": {
          "version": "0.6.1",
          "resolved": "https://registry.npmjs.org/source-map/-/source-map-0.6.1.tgz",
          "integrity": "sha512-UjgapumWlbMhkBgzT7Ykc5YXUT46F0iKu8SGXq0bcwP5dz/h0Plj6enJqjz1Zbq2l5WaqYnrVbwWOWMyF3F47g==",
          "dev": true,
          "optional": true
        }
      }
    },
    "esprima": {
      "version": "4.0.1",
      "resolved": "https://registry.npmjs.org/esprima/-/esprima-4.0.1.tgz",
      "integrity": "sha512-eGuFFw7Upda+g4p+QHvnW0RyTX/SVeJBDM/gCtMARO0cLuT2HcEKnTPvhjV6aGeqrCB/sbNop0Kszm0jsaWU4A==",
      "dev": true
    },
    "estraverse": {
      "version": "4.2.0",
      "resolved": "https://registry.npmjs.org/estraverse/-/estraverse-4.2.0.tgz",
      "integrity": "sha1-De4/7TH81GlhjOc0IJn8GvoL2xM=",
      "dev": true
    },
    "esutils": {
      "version": "2.0.2",
      "resolved": "https://registry.npmjs.org/esutils/-/esutils-2.0.2.tgz",
      "integrity": "sha1-Cr9PHKpbyx96nYrMbepPqqBLrJs="
    },
    "eth-block-tracker": {
      "version": "3.0.1",
      "resolved": "https://registry.npmjs.org/eth-block-tracker/-/eth-block-tracker-3.0.1.tgz",
      "integrity": "sha512-WUVxWLuhMmsfenfZvFO5sbl1qFY2IqUlw/FPVmjjdElpqLsZtSG+wPe9Dz7W/sB6e80HgFKknOmKk2eNlznHug==",
      "requires": {
        "eth-query": "^2.1.0",
        "ethereumjs-tx": "^1.3.3",
        "ethereumjs-util": "^5.1.3",
        "ethjs-util": "^0.1.3",
        "json-rpc-engine": "^3.6.0",
        "pify": "^2.3.0",
        "tape": "^4.6.3"
      }
    },
    "eth-contract-metadata": {
      "version": "1.9.1",
      "resolved": "https://registry.npmjs.org/eth-contract-metadata/-/eth-contract-metadata-1.9.1.tgz",
      "integrity": "sha512-eF02fIKf/8iGL/6SwhEQbmZIzNsQcJloA4r+QrxG/TfwqJAD/ECYxshpaU7hjO0ATPQPpMaNhNvL/p/Rc/B83A=="
    },
    "eth-hd-keyring": {
      "version": "2.0.0",
      "resolved": "https://registry.npmjs.org/eth-hd-keyring/-/eth-hd-keyring-2.0.0.tgz",
      "integrity": "sha512-lTeANNPNj/j08sWU7LUQZTsx9NUJaUsiOdVxeP0UI5kke7L+Sd7zJWBmCShudEVG8PkqKLE1KJo08o430sl6rw==",
      "requires": {
        "bip39": "^2.2.0",
        "eth-sig-util": "^2.0.1",
        "ethereumjs-abi": "^0.6.5",
        "ethereumjs-util": "^5.1.1",
        "ethereumjs-wallet": "^0.6.0",
        "events": "^1.1.1",
        "xtend": "^4.0.1"
      },
      "dependencies": {
        "events": {
          "version": "1.1.1",
          "resolved": "https://registry.npmjs.org/events/-/events-1.1.1.tgz",
          "integrity": "sha1-nr23Y1rQmccNzEwqH1AEKI6L2SQ="
        }
      }
    },
    "eth-json-rpc-infura": {
      "version": "3.2.0",
      "resolved": "https://registry.npmjs.org/eth-json-rpc-infura/-/eth-json-rpc-infura-3.2.0.tgz",
      "integrity": "sha512-FLcpdxPRVBCUc7yoE+wHGvyYg2lATedP+/q7PsKvaSzQpJbgTG4ZjLnyrLanxDr6M1k/dSNa6V5QnILwjUKJcw==",
      "requires": {
        "cross-fetch": "^2.1.1",
        "eth-json-rpc-middleware": "^1.5.0",
        "json-rpc-engine": "^3.4.0",
        "json-rpc-error": "^2.0.0",
        "tape": "^4.8.0"
      }
    },
    "eth-json-rpc-middleware": {
      "version": "1.6.0",
      "resolved": "https://registry.npmjs.org/eth-json-rpc-middleware/-/eth-json-rpc-middleware-1.6.0.tgz",
      "integrity": "sha512-tDVCTlrUvdqHKqivYMjtFZsdD7TtpNLBCfKAcOpaVs7orBMS/A8HWro6dIzNtTZIR05FAbJ3bioFOnZpuCew9Q==",
      "requires": {
        "async": "^2.5.0",
        "eth-query": "^2.1.2",
        "eth-tx-summary": "^3.1.2",
        "ethereumjs-block": "^1.6.0",
        "ethereumjs-tx": "^1.3.3",
        "ethereumjs-util": "^5.1.2",
        "ethereumjs-vm": "^2.1.0",
        "fetch-ponyfill": "^4.0.0",
        "json-rpc-engine": "^3.6.0",
        "json-rpc-error": "^2.0.0",
        "json-stable-stringify": "^1.0.1",
        "promise-to-callback": "^1.0.0",
        "tape": "^4.6.3"
      }
    },
    "eth-keyring-controller": {
      "version": "4.0.1",
      "resolved": "https://registry.npmjs.org/eth-keyring-controller/-/eth-keyring-controller-4.0.1.tgz",
      "integrity": "sha512-i+aff88wsDdgf99iPNE1/RwNos1EtMk0vmc1nsiaCBxrMJSMyNrqEB0njrv2TYWiJj5TnUaZ63vSUYoUYp2eHg==",
      "requires": {
        "bip39": "^2.4.0",
        "bluebird": "^3.5.0",
        "browser-passworder": "^2.0.3",
        "eth-hd-keyring": "^2.0.0",
        "eth-sig-util": "^1.4.0",
        "eth-simple-keyring": "^2.0.0",
        "ethereumjs-util": "^5.1.2",
        "loglevel": "^1.5.0",
        "obs-store": "^2.4.1",
        "promise-filter": "^1.1.0"
      },
      "dependencies": {
        "eth-sig-util": {
          "version": "1.4.2",
          "resolved": "https://registry.npmjs.org/eth-sig-util/-/eth-sig-util-1.4.2.tgz",
          "integrity": "sha1-jZWCAsftuq6Dlwf7pvCf8ydgYhA=",
          "requires": {
            "ethereumjs-abi": "git+https://github.com/ethereumjs/ethereumjs-abi.git#572d4bafe08a8a231137e1f9daeb0f8a23f197d2",
            "ethereumjs-util": "^5.1.1"
          },
          "dependencies": {
            "ethereumjs-abi": {
              "version": "git+https://github.com/ethereumjs/ethereumjs-abi.git#572d4bafe08a8a231137e1f9daeb0f8a23f197d2",
              "from": "git+https://github.com/ethereumjs/ethereumjs-abi.git#572d4bafe08a8a231137e1f9daeb0f8a23f197d2",
              "requires": {
                "bn.js": "^4.11.8",
                "ethereumjs-util": "^6.0.0"
              },
              "dependencies": {
                "ethereumjs-util": {
                  "version": "6.1.0",
                  "resolved": "https://registry.npmjs.org/ethereumjs-util/-/ethereumjs-util-6.1.0.tgz",
                  "integrity": "sha512-URESKMFbDeJxnAxPppnk2fN6Y3BIatn9fwn76Lm8bQlt+s52TpG8dN9M66MLPuRAiAOIqL3dfwqWJf0sd0fL0Q==",
                  "requires": {
                    "bn.js": "^4.11.0",
                    "create-hash": "^1.1.2",
                    "ethjs-util": "0.1.6",
                    "keccak": "^1.0.2",
                    "rlp": "^2.0.0",
                    "safe-buffer": "^5.1.1",
                    "secp256k1": "^3.0.1"
                  }
                }
              }
            }
          }
        },
        "ethereumjs-abi": {
          "version": "git+https://github.com/ethereumjs/ethereumjs-abi.git#572d4bafe08a8a231137e1f9daeb0f8a23f197d2",
          "from": "git+https://github.com/ethereumjs/ethereumjs-abi.git",
          "requires": {
            "bn.js": "^4.11.8",
            "ethereumjs-util": "^6.0.0"
          },
          "dependencies": {
            "ethereumjs-util": {
              "version": "6.1.0",
              "resolved": "https://registry.npmjs.org/ethereumjs-util/-/ethereumjs-util-6.1.0.tgz",
              "integrity": "sha512-URESKMFbDeJxnAxPppnk2fN6Y3BIatn9fwn76Lm8bQlt+s52TpG8dN9M66MLPuRAiAOIqL3dfwqWJf0sd0fL0Q==",
              "requires": {
                "bn.js": "^4.11.0",
                "create-hash": "^1.1.2",
                "ethjs-util": "0.1.6",
                "keccak": "^1.0.2",
                "rlp": "^2.0.0",
                "safe-buffer": "^5.1.1",
                "secp256k1": "^3.0.1"
              }
            }
          }
        }
      }
    },
    "eth-method-registry": {
      "version": "1.1.0",
      "resolved": "https://registry.npmjs.org/eth-method-registry/-/eth-method-registry-1.1.0.tgz",
      "integrity": "sha512-jGbbGYd19XJCtoGFtUD2qJYWefKCCbFcu7F/AQ5sJXvqTIVAHnFn3paaV2zhN5t7iyKYp1qxc+ugOky+72xcbg==",
      "requires": {
        "ethjs": "^0.3.0"
      }
    },
    "eth-phishing-detect": {
      "version": "1.1.13",
      "resolved": "https://registry.npmjs.org/eth-phishing-detect/-/eth-phishing-detect-1.1.13.tgz",
      "integrity": "sha512-1KQcKvAQIjJgFMVwxaw2+BlzM9Momzl0e+/torPdMjg7WGq6LmCIS7ddg84diH5zIQp9quGyRVIEawCCuErgVQ==",
      "requires": {
        "fast-levenshtein": "^2.0.6"
      }
    },
    "eth-query": {
      "version": "2.1.2",
      "resolved": "https://registry.npmjs.org/eth-query/-/eth-query-2.1.2.tgz",
      "integrity": "sha1-1nQdkAAQa1FRDHLbktY2VFam2l4=",
      "requires": {
        "json-rpc-random-id": "^1.0.0",
        "xtend": "^4.0.1"
      }
    },
    "eth-sig-util": {
      "version": "2.1.2",
      "resolved": "https://registry.npmjs.org/eth-sig-util/-/eth-sig-util-2.1.2.tgz",
      "integrity": "sha512-bNgt7txkEmaNlLf+PrbwYIdp4KRkB3E7hW0/QwlBpgv920pVVyQnF0evoovfiRveNKM4OrtPYZTojjmsfuCUOw==",
      "requires": {
        "buffer": "^5.2.1",
        "elliptic": "^6.4.0",
        "ethereumjs-abi": "0.6.5",
        "ethereumjs-util": "^5.1.1",
        "tweetnacl": "^1.0.0",
        "tweetnacl-util": "^0.15.0"
      },
      "dependencies": {
        "ethereumjs-abi": {
          "version": "0.6.5",
          "resolved": "https://registry.npmjs.org/ethereumjs-abi/-/ethereumjs-abi-0.6.5.tgz",
          "integrity": "sha1-WmN+8Wq0NHP6cqKa2QhxQFs/UkE=",
          "requires": {
            "bn.js": "^4.10.0",
            "ethereumjs-util": "^4.3.0"
          },
          "dependencies": {
            "ethereumjs-util": {
              "version": "4.5.0",
              "resolved": "https://registry.npmjs.org/ethereumjs-util/-/ethereumjs-util-4.5.0.tgz",
              "integrity": "sha1-PpQosxfuvaPXJg2FT93alUsfG8Y=",
              "requires": {
                "bn.js": "^4.8.0",
                "create-hash": "^1.1.2",
                "keccakjs": "^0.2.0",
                "rlp": "^2.0.0",
                "secp256k1": "^3.0.1"
              }
            }
          }
        }
      }
    },
    "eth-simple-keyring": {
      "version": "2.0.0",
      "resolved": "https://registry.npmjs.org/eth-simple-keyring/-/eth-simple-keyring-2.0.0.tgz",
      "integrity": "sha512-4dMbkIy2k1qotDTjWINvXG+7tBmofp0YUhlXgcG0+I3w684V46+MAHEkBtD2Y09iEeIB07RDXrezKP9WxOpynA==",
      "requires": {
        "eth-sig-util": "^2.0.1",
        "ethereumjs-abi": "^0.6.5",
        "ethereumjs-util": "^5.1.1",
        "ethereumjs-wallet": "^0.6.0",
        "events": "^1.1.1",
        "xtend": "^4.0.1"
      },
      "dependencies": {
        "events": {
          "version": "1.1.1",
          "resolved": "https://registry.npmjs.org/events/-/events-1.1.1.tgz",
          "integrity": "sha1-nr23Y1rQmccNzEwqH1AEKI6L2SQ="
        }
      }
    },
    "eth-tx-summary": {
      "version": "3.2.4",
      "resolved": "https://registry.npmjs.org/eth-tx-summary/-/eth-tx-summary-3.2.4.tgz",
      "integrity": "sha512-NtlDnaVZah146Rm8HMRUNMgIwG/ED4jiqk0TME9zFheMl1jOp6jL1m0NKGjJwehXQ6ZKCPr16MTr+qspKpEXNg==",
      "requires": {
        "async": "^2.1.2",
        "clone": "^2.0.0",
        "concat-stream": "^1.5.1",
        "end-of-stream": "^1.1.0",
        "eth-query": "^2.0.2",
        "ethereumjs-block": "^1.4.1",
        "ethereumjs-tx": "^1.1.1",
        "ethereumjs-util": "^5.0.1",
        "ethereumjs-vm": "^2.6.0",
        "through2": "^2.0.3"
      }
    },
    "ethereum-common": {
      "version": "0.2.0",
      "resolved": "https://registry.npmjs.org/ethereum-common/-/ethereum-common-0.2.0.tgz",
      "integrity": "sha512-XOnAR/3rntJgbCdGhqdaLIxDLWKLmsZOGhHdBKadEr6gEnJLH52k93Ou+TUdFaPN3hJc3isBZBal3U/XZ15abA=="
    },
    "ethereumjs-abi": {
      "version": "0.6.7",
      "resolved": "https://registry.npmjs.org/ethereumjs-abi/-/ethereumjs-abi-0.6.7.tgz",
      "integrity": "sha512-EMLOA8ICO5yAaXDhjVEfYjsJIXYutY8ufTE93eEKwsVtp2usQreKwsDTJ9zvam3omYqNuffr8IONIqb2uUslGQ==",
      "requires": {
        "bn.js": "^4.11.8",
        "ethereumjs-util": "^6.0.0"
      },
      "dependencies": {
        "ethereumjs-util": {
          "version": "6.1.0",
          "resolved": "https://registry.npmjs.org/ethereumjs-util/-/ethereumjs-util-6.1.0.tgz",
          "integrity": "sha512-URESKMFbDeJxnAxPppnk2fN6Y3BIatn9fwn76Lm8bQlt+s52TpG8dN9M66MLPuRAiAOIqL3dfwqWJf0sd0fL0Q==",
          "requires": {
            "bn.js": "^4.11.0",
            "create-hash": "^1.1.2",
            "ethjs-util": "0.1.6",
            "keccak": "^1.0.2",
            "rlp": "^2.0.0",
            "safe-buffer": "^5.1.1",
            "secp256k1": "^3.0.1"
          }
        }
      }
    },
    "ethereumjs-account": {
      "version": "2.0.5",
      "resolved": "https://registry.npmjs.org/ethereumjs-account/-/ethereumjs-account-2.0.5.tgz",
      "integrity": "sha512-bgDojnXGjhMwo6eXQC0bY6UK2liSFUSMwwylOmQvZbSl/D7NXQ3+vrGO46ZeOgjGfxXmgIeVNDIiHw7fNZM4VA==",
      "requires": {
        "ethereumjs-util": "^5.0.0",
        "rlp": "^2.0.0",
        "safe-buffer": "^5.1.1"
      }
    },
    "ethereumjs-block": {
      "version": "1.7.1",
      "resolved": "https://registry.npmjs.org/ethereumjs-block/-/ethereumjs-block-1.7.1.tgz",
      "integrity": "sha512-B+sSdtqm78fmKkBq78/QLKJbu/4Ts4P2KFISdgcuZUPDm9x+N7qgBPIIFUGbaakQh8bzuquiRVbdmvPKqbILRg==",
      "requires": {
        "async": "^2.0.1",
        "ethereum-common": "0.2.0",
        "ethereumjs-tx": "^1.2.2",
        "ethereumjs-util": "^5.0.0",
        "merkle-patricia-tree": "^2.1.2"
      }
    },
    "ethereumjs-common": {
      "version": "1.1.0",
      "resolved": "https://registry.npmjs.org/ethereumjs-common/-/ethereumjs-common-1.1.0.tgz",
      "integrity": "sha512-LUmYkKV/HcZbWRyu3OU9YOevsH3VJDXtI6kEd8VZweQec+JjDGKCmAVKUyzhYUHqxRJu7JNALZ3A/b3NXOP6tA=="
    },
    "ethereumjs-tx": {
      "version": "1.3.7",
      "resolved": "https://registry.npmjs.org/ethereumjs-tx/-/ethereumjs-tx-1.3.7.tgz",
      "integrity": "sha512-wvLMxzt1RPhAQ9Yi3/HKZTn0FZYpnsmQdbKYfUUpi4j1SEIcbkd9tndVjcPrufY3V7j2IebOpC00Zp2P/Ay2kA==",
      "requires": {
        "ethereum-common": "^0.0.18",
        "ethereumjs-util": "^5.0.0"
      },
      "dependencies": {
        "ethereum-common": {
          "version": "0.0.18",
          "resolved": "https://registry.npmjs.org/ethereum-common/-/ethereum-common-0.0.18.tgz",
          "integrity": "sha1-L9w1dvIykDNYl26znaeDIT/5Uj8="
        }
      }
    },
    "ethereumjs-util": {
      "version": "5.2.0",
      "resolved": "https://registry.npmjs.org/ethereumjs-util/-/ethereumjs-util-5.2.0.tgz",
      "integrity": "sha512-CJAKdI0wgMbQFLlLRtZKGcy/L6pzVRgelIZqRqNbuVFM3K9VEnyfbcvz0ncWMRNCe4kaHWjwRYQcYMucmwsnWA==",
      "requires": {
        "bn.js": "^4.11.0",
        "create-hash": "^1.1.2",
        "ethjs-util": "^0.1.3",
        "keccak": "^1.0.2",
        "rlp": "^2.0.0",
        "safe-buffer": "^5.1.1",
        "secp256k1": "^3.0.1"
      }
    },
    "ethereumjs-vm": {
      "version": "2.6.0",
      "resolved": "https://registry.npmjs.org/ethereumjs-vm/-/ethereumjs-vm-2.6.0.tgz",
      "integrity": "sha512-r/XIUik/ynGbxS3y+mvGnbOKnuLo40V5Mj1J25+HEO63aWYREIqvWeRO/hnROlMBE5WoniQmPmhiaN0ctiHaXw==",
      "requires": {
        "async": "^2.1.2",
        "async-eventemitter": "^0.2.2",
        "ethereumjs-account": "^2.0.3",
        "ethereumjs-block": "~2.2.0",
        "ethereumjs-common": "^1.1.0",
        "ethereumjs-util": "^6.0.0",
        "fake-merkle-patricia-tree": "^1.0.1",
        "functional-red-black-tree": "^1.0.1",
        "merkle-patricia-tree": "^2.3.2",
        "rustbn.js": "~0.2.0",
        "safe-buffer": "^5.1.1"
      },
      "dependencies": {
        "ethereumjs-block": {
          "version": "2.2.0",
          "resolved": "https://registry.npmjs.org/ethereumjs-block/-/ethereumjs-block-2.2.0.tgz",
          "integrity": "sha512-Ye+uG/L2wrp364Zihdlr/GfC3ft+zG8PdHcRtsBFNNH1CkOhxOwdB8friBU85n89uRZ9eIMAywCq0F4CwT1wAw==",
          "requires": {
            "async": "^2.0.1",
            "ethereumjs-common": "^1.1.0",
            "ethereumjs-tx": "^1.2.2",
            "ethereumjs-util": "^5.0.0",
            "merkle-patricia-tree": "^2.1.2"
          },
          "dependencies": {
            "ethereumjs-util": {
              "version": "5.2.0",
              "resolved": "https://registry.npmjs.org/ethereumjs-util/-/ethereumjs-util-5.2.0.tgz",
              "integrity": "sha512-CJAKdI0wgMbQFLlLRtZKGcy/L6pzVRgelIZqRqNbuVFM3K9VEnyfbcvz0ncWMRNCe4kaHWjwRYQcYMucmwsnWA==",
              "requires": {
                "bn.js": "^4.11.0",
                "create-hash": "^1.1.2",
                "ethjs-util": "^0.1.3",
                "keccak": "^1.0.2",
                "rlp": "^2.0.0",
                "safe-buffer": "^5.1.1",
                "secp256k1": "^3.0.1"
              }
            }
          }
        },
        "ethereumjs-util": {
          "version": "6.1.0",
          "resolved": "https://registry.npmjs.org/ethereumjs-util/-/ethereumjs-util-6.1.0.tgz",
          "integrity": "sha512-URESKMFbDeJxnAxPppnk2fN6Y3BIatn9fwn76Lm8bQlt+s52TpG8dN9M66MLPuRAiAOIqL3dfwqWJf0sd0fL0Q==",
          "requires": {
            "bn.js": "^4.11.0",
            "create-hash": "^1.1.2",
            "ethjs-util": "0.1.6",
            "keccak": "^1.0.2",
            "rlp": "^2.0.0",
            "safe-buffer": "^5.1.1",
            "secp256k1": "^3.0.1"
          }
        }
      }
    },
    "ethereumjs-wallet": {
      "version": "0.6.0",
      "resolved": "https://registry.npmjs.org/ethereumjs-wallet/-/ethereumjs-wallet-0.6.0.tgz",
      "integrity": "sha1-gnY7Fpfuenlr5xVdqd+0my+Yz9s=",
      "requires": {
        "aes-js": "^0.2.3",
        "bs58check": "^1.0.8",
        "ethereumjs-util": "^4.4.0",
        "hdkey": "^0.7.0",
        "scrypt.js": "^0.2.0",
        "utf8": "^2.1.1",
        "uuid": "^2.0.1"
      },
      "dependencies": {
        "ethereumjs-util": {
          "version": "4.5.0",
          "resolved": "https://registry.npmjs.org/ethereumjs-util/-/ethereumjs-util-4.5.0.tgz",
          "integrity": "sha1-PpQosxfuvaPXJg2FT93alUsfG8Y=",
          "requires": {
            "bn.js": "^4.8.0",
            "create-hash": "^1.1.2",
            "keccakjs": "^0.2.0",
            "rlp": "^2.0.0",
            "secp256k1": "^3.0.1"
          }
        },
        "uuid": {
          "version": "2.0.3",
          "resolved": "https://registry.npmjs.org/uuid/-/uuid-2.0.3.tgz",
          "integrity": "sha1-Z+LoY3lyFVMN/zGOW/nc6/1Hsho="
        }
      }
    },
    "ethjs": {
      "version": "0.3.9",
      "resolved": "https://registry.npmjs.org/ethjs/-/ethjs-0.3.9.tgz",
      "integrity": "sha512-gOQzA3tDUjoLpNONSOALJ/rUFtHi5tXl2mholHasF1cvXhoddqi06yU4OJFJu9AGd6n9v9ywzHlYeIKg1t1hdw==",
      "requires": {
        "bn.js": "4.11.6",
        "ethjs-abi": "0.2.1",
        "ethjs-contract": "0.2.2",
        "ethjs-filter": "0.1.8",
        "ethjs-provider-http": "0.1.6",
        "ethjs-query": "0.3.7",
        "ethjs-unit": "0.1.6",
        "ethjs-util": "0.1.3",
        "js-sha3": "0.5.5",
        "number-to-bn": "1.7.0"
      },
      "dependencies": {
        "bn.js": {
          "version": "4.11.6",
          "resolved": "https://registry.npmjs.org/bn.js/-/bn.js-4.11.6.tgz",
          "integrity": "sha1-UzRK2xRhehP26N0s4okF0cC6MhU="
        },
        "ethjs-query": {
          "version": "0.3.7",
          "resolved": "https://registry.npmjs.org/ethjs-query/-/ethjs-query-0.3.7.tgz",
          "integrity": "sha512-TZnKUwfkWjy0SowFdPLtmsytCorHi0i4vvkQn7Jg8rZt33cRzKhuzOwKr/G3vdigCc+ePXOhUGMcJSAPlOG44A==",
          "requires": {
            "ethjs-format": "0.2.7",
            "ethjs-rpc": "0.2.0",
            "promise-to-callback": "^1.0.0"
          }
        },
        "ethjs-util": {
          "version": "0.1.3",
          "resolved": "https://registry.npmjs.org/ethjs-util/-/ethjs-util-0.1.3.tgz",
          "integrity": "sha1-39XqSkANxeQhqInK9H4IGtp4u1U=",
          "requires": {
            "is-hex-prefixed": "1.0.0",
            "strip-hex-prefix": "1.0.0"
          }
        },
        "js-sha3": {
          "version": "0.5.5",
          "resolved": "https://registry.npmjs.org/js-sha3/-/js-sha3-0.5.5.tgz",
          "integrity": "sha1-uvDA6MVK1ZA0R9+Wreekobynmko="
        }
      }
    },
    "ethjs-abi": {
      "version": "0.2.1",
      "resolved": "https://registry.npmjs.org/ethjs-abi/-/ethjs-abi-0.2.1.tgz",
      "integrity": "sha1-4KepOn6BFjqUR3utVu3lJKtt5TM=",
      "requires": {
        "bn.js": "4.11.6",
        "js-sha3": "0.5.5",
        "number-to-bn": "1.7.0"
      },
      "dependencies": {
        "bn.js": {
          "version": "4.11.6",
          "resolved": "https://registry.npmjs.org/bn.js/-/bn.js-4.11.6.tgz",
          "integrity": "sha1-UzRK2xRhehP26N0s4okF0cC6MhU="
        },
        "js-sha3": {
          "version": "0.5.5",
          "resolved": "https://registry.npmjs.org/js-sha3/-/js-sha3-0.5.5.tgz",
          "integrity": "sha1-uvDA6MVK1ZA0R9+Wreekobynmko="
        }
      }
    },
    "ethjs-contract": {
      "version": "0.2.2",
      "resolved": "https://registry.npmjs.org/ethjs-contract/-/ethjs-contract-0.2.2.tgz",
      "integrity": "sha512-xxPqEjsULQ/QNWuvX6Ako0PGs5RxALA8N/H3+boLvnaXDFZVGpD7H63H1gBCRTZyYqCldPpVlVHuw/rD45vazw==",
      "requires": {
        "ethjs-abi": "0.2.0",
        "ethjs-filter": "0.1.8",
        "ethjs-util": "0.1.3",
        "js-sha3": "0.5.5"
      },
      "dependencies": {
        "bn.js": {
          "version": "4.11.6",
          "resolved": "https://registry.npmjs.org/bn.js/-/bn.js-4.11.6.tgz",
          "integrity": "sha1-UzRK2xRhehP26N0s4okF0cC6MhU="
        },
        "ethjs-abi": {
          "version": "0.2.0",
          "resolved": "https://registry.npmjs.org/ethjs-abi/-/ethjs-abi-0.2.0.tgz",
          "integrity": "sha1-0+LCIQEVIPxJm3FoIDbBT8wvWyU=",
          "requires": {
            "bn.js": "4.11.6",
            "js-sha3": "0.5.5",
            "number-to-bn": "1.7.0"
          }
        },
        "ethjs-util": {
          "version": "0.1.3",
          "resolved": "https://registry.npmjs.org/ethjs-util/-/ethjs-util-0.1.3.tgz",
          "integrity": "sha1-39XqSkANxeQhqInK9H4IGtp4u1U=",
          "requires": {
            "is-hex-prefixed": "1.0.0",
            "strip-hex-prefix": "1.0.0"
          }
        },
        "js-sha3": {
          "version": "0.5.5",
          "resolved": "https://registry.npmjs.org/js-sha3/-/js-sha3-0.5.5.tgz",
          "integrity": "sha1-uvDA6MVK1ZA0R9+Wreekobynmko="
        }
      }
    },
    "ethjs-filter": {
      "version": "0.1.8",
      "resolved": "https://registry.npmjs.org/ethjs-filter/-/ethjs-filter-0.1.8.tgz",
      "integrity": "sha512-qTDPskDL2UadHwjvM8A+WG9HwM4/FoSY3p3rMJORkHltYcAuiQZd2otzOYKcL5w2Q3sbAkW/E3yt/FPFL/AVXA=="
    },
    "ethjs-format": {
      "version": "0.2.7",
      "resolved": "https://registry.npmjs.org/ethjs-format/-/ethjs-format-0.2.7.tgz",
      "integrity": "sha512-uNYAi+r3/mvR3xYu2AfSXx5teP4ovy9z2FrRsblU+h2logsaIKZPi9V3bn3V7wuRcnG0HZ3QydgZuVaRo06C4Q==",
      "requires": {
        "bn.js": "4.11.6",
        "ethjs-schema": "0.2.1",
        "ethjs-util": "0.1.3",
        "is-hex-prefixed": "1.0.0",
        "number-to-bn": "1.7.0",
        "strip-hex-prefix": "1.0.0"
      },
      "dependencies": {
        "bn.js": {
          "version": "4.11.6",
          "resolved": "https://registry.npmjs.org/bn.js/-/bn.js-4.11.6.tgz",
          "integrity": "sha1-UzRK2xRhehP26N0s4okF0cC6MhU="
        },
        "ethjs-util": {
          "version": "0.1.3",
          "resolved": "https://registry.npmjs.org/ethjs-util/-/ethjs-util-0.1.3.tgz",
          "integrity": "sha1-39XqSkANxeQhqInK9H4IGtp4u1U=",
          "requires": {
            "is-hex-prefixed": "1.0.0",
            "strip-hex-prefix": "1.0.0"
          }
        }
      }
    },
    "ethjs-provider-http": {
      "version": "0.1.6",
      "resolved": "https://registry.npmjs.org/ethjs-provider-http/-/ethjs-provider-http-0.1.6.tgz",
      "integrity": "sha1-HsXZtL4lfvHValALIqdBmF6IlCA=",
      "requires": {
        "xhr2": "0.1.3"
      }
    },
    "ethjs-query": {
      "version": "0.3.8",
      "resolved": "https://registry.npmjs.org/ethjs-query/-/ethjs-query-0.3.8.tgz",
      "integrity": "sha512-/J5JydqrOzU8O7VBOwZKUWXxHDGr46VqNjBCJgBVNNda+tv7Xc8Y2uJc6aMHHVbeN3YOQ7YRElgIc0q1CI02lQ==",
      "requires": {
        "babel-runtime": "^6.26.0",
        "ethjs-format": "0.2.7",
        "ethjs-rpc": "0.2.0",
        "promise-to-callback": "^1.0.0"
      }
    },
    "ethjs-rpc": {
      "version": "0.2.0",
      "resolved": "https://registry.npmjs.org/ethjs-rpc/-/ethjs-rpc-0.2.0.tgz",
      "integrity": "sha512-RINulkNZTKnj4R/cjYYtYMnFFaBcVALzbtEJEONrrka8IeoarNB9Jbzn+2rT00Cv8y/CxAI+GgY1d0/i2iQeOg==",
      "requires": {
        "promise-to-callback": "^1.0.0"
      }
    },
    "ethjs-schema": {
      "version": "0.2.1",
      "resolved": "https://registry.npmjs.org/ethjs-schema/-/ethjs-schema-0.2.1.tgz",
      "integrity": "sha512-DXd8lwNrhT9sjsh/Vd2Z+4pfyGxhc0POVnLBUfwk5udtdoBzADyq+sK39dcb48+ZU+2VgtwHxtGWnLnCfmfW5g=="
    },
    "ethjs-unit": {
      "version": "0.1.6",
      "resolved": "https://registry.npmjs.org/ethjs-unit/-/ethjs-unit-0.1.6.tgz",
      "integrity": "sha1-xmWSHkduh7ziqdWIpv4EBbLEFpk=",
      "requires": {
        "bn.js": "4.11.6",
        "number-to-bn": "1.7.0"
      },
      "dependencies": {
        "bn.js": {
          "version": "4.11.6",
          "resolved": "https://registry.npmjs.org/bn.js/-/bn.js-4.11.6.tgz",
          "integrity": "sha1-UzRK2xRhehP26N0s4okF0cC6MhU="
        }
      }
    },
    "ethjs-util": {
      "version": "0.1.6",
      "resolved": "https://registry.npmjs.org/ethjs-util/-/ethjs-util-0.1.6.tgz",
      "integrity": "sha512-CUnVOQq7gSpDHZVVrQW8ExxUETWrnrvXYvYz55wOU8Uj4VCgw56XC2B/fVqQN+f7gmrnRHSLVnFAwsCuNwji8w==",
      "requires": {
        "is-hex-prefixed": "1.0.0",
        "strip-hex-prefix": "1.0.0"
      }
    },
    "events": {
      "version": "3.0.0",
      "resolved": "https://registry.npmjs.org/events/-/events-3.0.0.tgz",
      "integrity": "sha512-Dc381HFWJzEOhQ+d8pkNon++bk9h6cdAoAj4iE6Q4y6xgTzySWXlKn05/TVNpjnfRqi/X0EpJEJohPjNI3zpVA=="
    },
    "evp_bytestokey": {
      "version": "1.0.3",
      "resolved": "https://registry.npmjs.org/evp_bytestokey/-/evp_bytestokey-1.0.3.tgz",
      "integrity": "sha512-/f2Go4TognH/KvCISP7OUsHn85hT9nUkxxA9BEWxFn+Oj9o8ZNLm/40hdlgSLyuOimsrTKLUMEorQexp/aPQeA==",
      "requires": {
        "md5.js": "^1.3.4",
        "safe-buffer": "^5.1.1"
      }
    },
    "exec-sh": {
      "version": "0.2.2",
      "resolved": "https://registry.npmjs.org/exec-sh/-/exec-sh-0.2.2.tgz",
      "integrity": "sha512-FIUCJz1RbuS0FKTdaAafAByGS0CPvU3R0MeHxgtl+djzCc//F8HakL8GzmVNZanasTbTAY/3DRFA0KpVqj/eAw==",
      "dev": true,
      "requires": {
        "merge": "^1.2.0"
      }
    },
    "execa": {
      "version": "0.7.0",
      "resolved": "https://registry.npmjs.org/execa/-/execa-0.7.0.tgz",
      "integrity": "sha1-lEvs00zEHuMqY6n68nrVpl/Fl3c=",
      "dev": true,
      "requires": {
        "cross-spawn": "^5.0.1",
        "get-stream": "^3.0.0",
        "is-stream": "^1.1.0",
        "npm-run-path": "^2.0.0",
        "p-finally": "^1.0.0",
        "signal-exit": "^3.0.0",
        "strip-eof": "^1.0.0"
      }
    },
    "exit": {
      "version": "0.1.2",
      "resolved": "https://registry.npmjs.org/exit/-/exit-0.1.2.tgz",
      "integrity": "sha1-BjJjj42HfMghB9MKD/8aF8uhzQw=",
      "dev": true
    },
    "exit-hook": {
      "version": "1.1.1",
      "resolved": "https://registry.npmjs.org/exit-hook/-/exit-hook-1.1.1.tgz",
      "integrity": "sha1-8FyiM7SMBdVP/wd2XfhQfpXAL/g=",
      "dev": true
    },
    "expand-brackets": {
      "version": "0.1.5",
      "resolved": "https://registry.npmjs.org/expand-brackets/-/expand-brackets-0.1.5.tgz",
      "integrity": "sha1-3wcoTjQqgHzXM6xa9yQR5YHRF3s=",
      "dev": true,
      "requires": {
        "is-posix-bracket": "^0.1.0"
      }
    },
    "expand-range": {
      "version": "1.8.2",
      "resolved": "https://registry.npmjs.org/expand-range/-/expand-range-1.8.2.tgz",
      "integrity": "sha1-opnv/TNf4nIeuujiV+x5ZE/IUzc=",
      "dev": true,
      "requires": {
        "fill-range": "^2.1.0"
      }
    },
    "expect": {
      "version": "22.4.3",
      "resolved": "https://registry.npmjs.org/expect/-/expect-22.4.3.tgz",
      "integrity": "sha512-XcNXEPehqn8b/jm8FYotdX0YrXn36qp4HWlrVT4ktwQas1l1LPxiVWncYnnL2eyMtKAmVIaG0XAp0QlrqJaxaA==",
      "dev": true,
      "requires": {
        "ansi-styles": "^3.2.0",
        "jest-diff": "^22.4.3",
        "jest-get-type": "^22.4.3",
        "jest-matcher-utils": "^22.4.3",
        "jest-message-util": "^22.4.3",
        "jest-regex-util": "^22.4.3"
      },
      "dependencies": {
        "ansi-styles": {
          "version": "3.2.1",
          "resolved": "https://registry.npmjs.org/ansi-styles/-/ansi-styles-3.2.1.tgz",
          "integrity": "sha512-VT0ZI6kZRdTh8YyJw3SMbYm/u+NqfsAxEpWO0Pf9sq8/e94WxxOpPKx9FR1FlyCtOVDNOQ+8ntlqFxiRc+r5qA==",
          "dev": true,
          "requires": {
            "color-convert": "^1.9.0"
          }
        }
      }
    },
    "extend": {
      "version": "3.0.2",
      "resolved": "https://registry.npmjs.org/extend/-/extend-3.0.2.tgz",
      "integrity": "sha512-fjquC59cD7CyW6urNXK0FBufkZcoiGG80wTuPujX590cB5Ttln20E2UB4S/WARVqhXffZl2LNgS+gQdPIIim/g=="
    },
    "extend-shallow": {
      "version": "3.0.2",
      "resolved": "https://registry.npmjs.org/extend-shallow/-/extend-shallow-3.0.2.tgz",
      "integrity": "sha1-Jqcarwc7OfshJxcnRhMcJwQCjbg=",
      "dev": true,
      "requires": {
        "assign-symbols": "^1.0.0",
        "is-extendable": "^1.0.1"
      },
      "dependencies": {
        "is-extendable": {
          "version": "1.0.1",
          "resolved": "https://registry.npmjs.org/is-extendable/-/is-extendable-1.0.1.tgz",
          "integrity": "sha512-arnXMxT1hhoKo9k1LZdmlNyJdDDfy2v0fXjFlmok4+i8ul/6WlbVge9bhM74OpNPQPMGUToDtz+KXa1PneJxOA==",
          "dev": true,
          "requires": {
            "is-plain-object": "^2.0.4"
          }
        }
      }
    },
    "extglob": {
      "version": "0.3.2",
      "resolved": "https://registry.npmjs.org/extglob/-/extglob-0.3.2.tgz",
      "integrity": "sha1-Lhj/PS9JqydlzskCPwEdqo2DSaE=",
      "dev": true,
      "requires": {
        "is-extglob": "^1.0.0"
      }
    },
    "extsprintf": {
      "version": "1.3.0",
      "resolved": "https://registry.npmjs.org/extsprintf/-/extsprintf-1.3.0.tgz",
      "integrity": "sha1-lpGEQOMEGnpBT4xS48V06zw+HgU="
    },
    "fake-merkle-patricia-tree": {
      "version": "1.0.1",
      "resolved": "https://registry.npmjs.org/fake-merkle-patricia-tree/-/fake-merkle-patricia-tree-1.0.1.tgz",
      "integrity": "sha1-S4w6z7Ugr635hgsfFM2M40As3dM=",
      "requires": {
        "checkpoint-store": "^1.1.0"
      }
    },
    "fast-deep-equal": {
      "version": "2.0.1",
      "resolved": "https://registry.npmjs.org/fast-deep-equal/-/fast-deep-equal-2.0.1.tgz",
      "integrity": "sha1-ewUhjd+WZ79/Nwv3/bLLFf3Qqkk="
    },
    "fast-json-stable-stringify": {
      "version": "2.0.0",
      "resolved": "https://registry.npmjs.org/fast-json-stable-stringify/-/fast-json-stable-stringify-2.0.0.tgz",
      "integrity": "sha1-1RQsDK7msRifh9OnYREGT4bIu/I="
    },
    "fast-levenshtein": {
      "version": "2.0.6",
      "resolved": "https://registry.npmjs.org/fast-levenshtein/-/fast-levenshtein-2.0.6.tgz",
      "integrity": "sha1-PYpcZog6FqMMqGQ+hR8Zuqd5eRc="
    },
    "fb-watchman": {
      "version": "2.0.0",
      "resolved": "https://registry.npmjs.org/fb-watchman/-/fb-watchman-2.0.0.tgz",
      "integrity": "sha1-VOmr99+i8mzZsWNsWIwa/AXeXVg=",
      "dev": true,
      "requires": {
        "bser": "^2.0.0"
      }
    },
    "fetch-mock": {
      "version": "6.5.2",
      "resolved": "https://registry.npmjs.org/fetch-mock/-/fetch-mock-6.5.2.tgz",
      "integrity": "sha512-EIvbpCLBTYyDLu4HJiqD7wC8psDwTUaPaWXNKZbhNO/peUYKiNp5PkZGKRJtnTxaPQu71ivqafvjpM7aL+MofQ==",
      "dev": true,
      "requires": {
        "babel-polyfill": "^6.26.0",
        "glob-to-regexp": "^0.4.0",
        "path-to-regexp": "^2.2.1"
      }
    },
    "fetch-ponyfill": {
      "version": "4.1.0",
      "resolved": "https://registry.npmjs.org/fetch-ponyfill/-/fetch-ponyfill-4.1.0.tgz",
      "integrity": "sha1-rjzl9zLGReq4fkroeTQUcJsjmJM=",
      "requires": {
        "node-fetch": "~1.7.1"
      },
      "dependencies": {
        "node-fetch": {
          "version": "1.7.3",
          "resolved": "https://registry.npmjs.org/node-fetch/-/node-fetch-1.7.3.tgz",
          "integrity": "sha512-NhZ4CsKx7cYm2vSrBAr2PvFOe6sWDf0UYLRqA6svUYg7+/TSfVAu49jYC4BvQ4Sms9SZgdqGBgroqfDhJdTyKQ==",
          "requires": {
            "encoding": "^0.1.11",
            "is-stream": "^1.0.1"
          }
        }
      }
    },
    "figures": {
      "version": "1.7.0",
      "resolved": "https://registry.npmjs.org/figures/-/figures-1.7.0.tgz",
      "integrity": "sha1-y+Hjr/zxzUS4DK3+0o3Hk6lwHS4=",
      "dev": true,
      "requires": {
        "escape-string-regexp": "^1.0.5",
        "object-assign": "^4.1.0"
      }
    },
    "file-uri-to-path": {
      "version": "1.0.0",
      "resolved": "https://registry.npmjs.org/file-uri-to-path/-/file-uri-to-path-1.0.0.tgz",
      "integrity": "sha512-0Zt+s3L7Vf1biwWZ29aARiVYLx7iMGnEUl9x33fbB/j3jR81u/O2LbqK+Bm1CDSNDKVtJ/YjwY7TUd5SkeLQLw=="
    },
    "filename-regex": {
      "version": "2.0.1",
      "resolved": "https://registry.npmjs.org/filename-regex/-/filename-regex-2.0.1.tgz",
      "integrity": "sha1-wcS5vuPglyXdsQa3XB4wH+LxiyY=",
      "dev": true
    },
    "fileset": {
      "version": "2.0.3",
      "resolved": "https://registry.npmjs.org/fileset/-/fileset-2.0.3.tgz",
      "integrity": "sha1-jnVIqW08wjJ+5eZ0FocjozO7oqA=",
      "dev": true,
      "requires": {
        "glob": "^7.0.3",
        "minimatch": "^3.0.3"
      }
    },
    "fill-range": {
      "version": "2.2.4",
      "resolved": "https://registry.npmjs.org/fill-range/-/fill-range-2.2.4.tgz",
      "integrity": "sha512-cnrcCbj01+j2gTG921VZPnHbjmdAf8oQV/iGeV2kZxGSyfYjjTyY79ErsK1WJWMpw6DaApEX72binqJE+/d+5Q==",
      "dev": true,
      "requires": {
        "is-number": "^2.1.0",
        "isobject": "^2.0.0",
        "randomatic": "^3.0.0",
        "repeat-element": "^1.1.2",
        "repeat-string": "^1.5.2"
      }
    },
    "find-parent-dir": {
      "version": "0.3.0",
      "resolved": "https://registry.npmjs.org/find-parent-dir/-/find-parent-dir-0.3.0.tgz",
      "integrity": "sha1-M8RLQpqysvBkYpnF+fcY83b/jVQ=",
      "dev": true
    },
    "find-up": {
      "version": "2.1.0",
      "resolved": "https://registry.npmjs.org/find-up/-/find-up-2.1.0.tgz",
      "integrity": "sha1-RdG35QbHF93UgndaK3eSCjwMV6c=",
      "dev": true,
      "requires": {
        "locate-path": "^2.0.0"
      }
    },
    "for-each": {
      "version": "0.3.3",
      "resolved": "https://registry.npmjs.org/for-each/-/for-each-0.3.3.tgz",
      "integrity": "sha512-jqYfLp7mo9vIyQf8ykW2v7A+2N4QjeCeI5+Dz9XraiO1ign81wjiH7Fb9vSOWvQfNtmSa4H2RoQTrrXivdUZmw==",
      "requires": {
        "is-callable": "^1.1.3"
      }
    },
    "for-in": {
      "version": "1.0.2",
      "resolved": "https://registry.npmjs.org/for-in/-/for-in-1.0.2.tgz",
      "integrity": "sha1-gQaNKVqBQuwKxybG4iAMMPttXoA=",
      "dev": true
    },
    "for-own": {
      "version": "0.1.5",
      "resolved": "https://registry.npmjs.org/for-own/-/for-own-0.1.5.tgz",
      "integrity": "sha1-UmXGgaTylNq78XyVCbZ2OqhFEM4=",
      "dev": true,
      "requires": {
        "for-in": "^1.0.1"
      }
    },
    "forever-agent": {
      "version": "0.6.1",
      "resolved": "https://registry.npmjs.org/forever-agent/-/forever-agent-0.6.1.tgz",
      "integrity": "sha1-+8cfDEGt6zf5bFd60e1C2P2sypE="
    },
    "form-data": {
      "version": "2.3.3",
      "resolved": "https://registry.npmjs.org/form-data/-/form-data-2.3.3.tgz",
      "integrity": "sha512-1lLKB2Mu3aGP1Q/2eCOx0fNbRMe7XdwktwOruhfqqd0rIJWwN4Dh+E3hrPSlDCXnSR7UtZ1N38rVXm+6+MEhJQ==",
      "requires": {
        "asynckit": "^0.4.0",
        "combined-stream": "^1.0.6",
        "mime-types": "^2.1.12"
      }
    },
    "fragment-cache": {
      "version": "0.2.1",
      "resolved": "https://registry.npmjs.org/fragment-cache/-/fragment-cache-0.2.1.tgz",
      "integrity": "sha1-QpD60n8T6Jvn8zeZxrxaCr//DRk=",
      "dev": true,
      "requires": {
        "map-cache": "^0.2.2"
      }
    },
    "fs-extra": {
      "version": "5.0.0",
      "resolved": "https://registry.npmjs.org/fs-extra/-/fs-extra-5.0.0.tgz",
      "integrity": "sha512-66Pm4RYbjzdyeuqudYqhFiNBbCIuI9kgRqLPSHIlXHidW8NIQtVdkM1yeZ4lXwuhbTETv3EUGMNHAAw6hiundQ==",
      "dev": true,
      "requires": {
        "graceful-fs": "^4.1.2",
        "jsonfile": "^4.0.0",
        "universalify": "^0.1.0"
      }
    },
    "fs.realpath": {
      "version": "1.0.0",
      "resolved": "https://registry.npmjs.org/fs.realpath/-/fs.realpath-1.0.0.tgz",
      "integrity": "sha1-FQStJSMVjKpA20onh8sBQRmU6k8="
    },
    "fsevents": {
      "version": "1.2.7",
      "resolved": "https://registry.npmjs.org/fsevents/-/fsevents-1.2.7.tgz",
      "integrity": "sha512-Pxm6sI2MeBD7RdD12RYsqaP0nMiwx8eZBXCa6z2L+mRHm2DYrOYwihmhjpkdjUHwQhslWQjRpEgNq4XvBmaAuw==",
      "dev": true,
      "optional": true,
      "requires": {
        "nan": "^2.9.2",
        "node-pre-gyp": "^0.10.0"
      },
      "dependencies": {
        "abbrev": {
          "version": "1.1.1",
          "bundled": true,
          "dev": true,
          "optional": true
        },
        "ansi-regex": {
          "version": "2.1.1",
          "bundled": true,
          "dev": true
        },
        "aproba": {
          "version": "1.2.0",
          "bundled": true,
          "dev": true,
          "optional": true
        },
        "are-we-there-yet": {
          "version": "1.1.5",
          "bundled": true,
          "dev": true,
          "optional": true,
          "requires": {
            "delegates": "^1.0.0",
            "readable-stream": "^2.0.6"
          }
        },
        "balanced-match": {
          "version": "1.0.0",
          "bundled": true,
          "dev": true
        },
        "brace-expansion": {
          "version": "1.1.11",
          "bundled": true,
          "dev": true,
          "requires": {
            "balanced-match": "^1.0.0",
            "concat-map": "0.0.1"
          }
        },
        "chownr": {
          "version": "1.1.1",
          "bundled": true,
          "dev": true,
          "optional": true
        },
        "code-point-at": {
          "version": "1.1.0",
          "bundled": true,
          "dev": true
        },
        "concat-map": {
          "version": "0.0.1",
          "bundled": true,
          "dev": true
        },
        "console-control-strings": {
          "version": "1.1.0",
          "bundled": true,
          "dev": true
        },
        "core-util-is": {
          "version": "1.0.2",
          "bundled": true,
          "dev": true,
          "optional": true
        },
        "debug": {
          "version": "2.6.9",
          "bundled": true,
          "dev": true,
          "optional": true,
          "requires": {
            "ms": "2.0.0"
          }
        },
        "deep-extend": {
          "version": "0.6.0",
          "bundled": true,
          "dev": true,
          "optional": true
        },
        "delegates": {
          "version": "1.0.0",
          "bundled": true,
          "dev": true,
          "optional": true
        },
        "detect-libc": {
          "version": "1.0.3",
          "bundled": true,
          "dev": true,
          "optional": true
        },
        "fs-minipass": {
          "version": "1.2.5",
          "bundled": true,
          "dev": true,
          "optional": true,
          "requires": {
            "minipass": "^2.2.1"
          }
        },
        "fs.realpath": {
          "version": "1.0.0",
          "bundled": true,
          "dev": true,
          "optional": true
        },
        "gauge": {
          "version": "2.7.4",
          "bundled": true,
          "dev": true,
          "optional": true,
          "requires": {
            "aproba": "^1.0.3",
            "console-control-strings": "^1.0.0",
            "has-unicode": "^2.0.0",
            "object-assign": "^4.1.0",
            "signal-exit": "^3.0.0",
            "string-width": "^1.0.1",
            "strip-ansi": "^3.0.1",
            "wide-align": "^1.1.0"
          }
        },
        "glob": {
          "version": "7.1.3",
          "bundled": true,
          "dev": true,
          "optional": true,
          "requires": {
            "fs.realpath": "^1.0.0",
            "inflight": "^1.0.4",
            "inherits": "2",
            "minimatch": "^3.0.4",
            "once": "^1.3.0",
            "path-is-absolute": "^1.0.0"
          }
        },
        "has-unicode": {
          "version": "2.0.1",
          "bundled": true,
          "dev": true,
          "optional": true
        },
        "iconv-lite": {
          "version": "0.4.24",
          "bundled": true,
          "dev": true,
          "optional": true,
          "requires": {
            "safer-buffer": ">= 2.1.2 < 3"
          }
        },
        "ignore-walk": {
          "version": "3.0.1",
          "bundled": true,
          "dev": true,
          "optional": true,
          "requires": {
            "minimatch": "^3.0.4"
          }
        },
        "inflight": {
          "version": "1.0.6",
          "bundled": true,
          "dev": true,
          "optional": true,
          "requires": {
            "once": "^1.3.0",
            "wrappy": "1"
          }
        },
        "inherits": {
          "version": "2.0.3",
          "bundled": true,
          "dev": true
        },
        "ini": {
          "version": "1.3.5",
          "bundled": true,
          "dev": true,
          "optional": true
        },
        "is-fullwidth-code-point": {
          "version": "1.0.0",
          "bundled": true,
          "dev": true,
          "requires": {
            "number-is-nan": "^1.0.0"
          }
        },
        "isarray": {
          "version": "1.0.0",
          "bundled": true,
          "dev": true,
          "optional": true
        },
        "minimatch": {
          "version": "3.0.4",
          "bundled": true,
          "dev": true,
          "requires": {
            "brace-expansion": "^1.1.7"
          }
        },
        "minimist": {
          "version": "0.0.8",
          "bundled": true,
          "dev": true
        },
        "minipass": {
          "version": "2.3.5",
          "bundled": true,
          "dev": true,
          "requires": {
            "safe-buffer": "^5.1.2",
            "yallist": "^3.0.0"
          }
        },
        "minizlib": {
          "version": "1.2.1",
          "bundled": true,
          "dev": true,
          "optional": true,
          "requires": {
            "minipass": "^2.2.1"
          }
        },
        "mkdirp": {
          "version": "0.5.1",
          "bundled": true,
          "dev": true,
          "requires": {
            "minimist": "0.0.8"
          }
        },
        "ms": {
          "version": "2.0.0",
          "bundled": true,
          "dev": true,
          "optional": true
        },
        "needle": {
          "version": "2.2.4",
          "bundled": true,
          "dev": true,
          "optional": true,
          "requires": {
            "debug": "^2.1.2",
            "iconv-lite": "^0.4.4",
            "sax": "^1.2.4"
          }
        },
        "node-pre-gyp": {
          "version": "0.10.3",
          "bundled": true,
          "dev": true,
          "optional": true,
          "requires": {
            "detect-libc": "^1.0.2",
            "mkdirp": "^0.5.1",
            "needle": "^2.2.1",
            "nopt": "^4.0.1",
            "npm-packlist": "^1.1.6",
            "npmlog": "^4.0.2",
            "rc": "^1.2.7",
            "rimraf": "^2.6.1",
            "semver": "^5.3.0",
            "tar": "^4"
          }
        },
        "nopt": {
          "version": "4.0.1",
          "bundled": true,
          "dev": true,
          "optional": true,
          "requires": {
            "abbrev": "1",
            "osenv": "^0.1.4"
          }
        },
        "npm-bundled": {
          "version": "1.0.5",
          "bundled": true,
          "dev": true,
          "optional": true
        },
        "npm-packlist": {
          "version": "1.2.0",
          "bundled": true,
          "dev": true,
          "optional": true,
          "requires": {
            "ignore-walk": "^3.0.1",
            "npm-bundled": "^1.0.1"
          }
        },
        "npmlog": {
          "version": "4.1.2",
          "bundled": true,
          "dev": true,
          "optional": true,
          "requires": {
            "are-we-there-yet": "~1.1.2",
            "console-control-strings": "~1.1.0",
            "gauge": "~2.7.3",
            "set-blocking": "~2.0.0"
          }
        },
        "number-is-nan": {
          "version": "1.0.1",
          "bundled": true,
          "dev": true
        },
        "object-assign": {
          "version": "4.1.1",
          "bundled": true,
          "dev": true,
          "optional": true
        },
        "once": {
          "version": "1.4.0",
          "bundled": true,
          "dev": true,
          "requires": {
            "wrappy": "1"
          }
        },
        "os-homedir": {
          "version": "1.0.2",
          "bundled": true,
          "dev": true,
          "optional": true
        },
        "os-tmpdir": {
          "version": "1.0.2",
          "bundled": true,
          "dev": true,
          "optional": true
        },
        "osenv": {
          "version": "0.1.5",
          "bundled": true,
          "dev": true,
          "optional": true,
          "requires": {
            "os-homedir": "^1.0.0",
            "os-tmpdir": "^1.0.0"
          }
        },
        "path-is-absolute": {
          "version": "1.0.1",
          "bundled": true,
          "dev": true,
          "optional": true
        },
        "process-nextick-args": {
          "version": "2.0.0",
          "bundled": true,
          "dev": true,
          "optional": true
        },
        "rc": {
          "version": "1.2.8",
          "bundled": true,
          "dev": true,
          "optional": true,
          "requires": {
            "deep-extend": "^0.6.0",
            "ini": "~1.3.0",
            "minimist": "^1.2.0",
            "strip-json-comments": "~2.0.1"
          },
          "dependencies": {
            "minimist": {
              "version": "1.2.0",
              "bundled": true,
              "dev": true,
              "optional": true
            }
          }
        },
        "readable-stream": {
          "version": "2.3.6",
          "bundled": true,
          "dev": true,
          "optional": true,
          "requires": {
            "core-util-is": "~1.0.0",
            "inherits": "~2.0.3",
            "isarray": "~1.0.0",
            "process-nextick-args": "~2.0.0",
            "safe-buffer": "~5.1.1",
            "string_decoder": "~1.1.1",
            "util-deprecate": "~1.0.1"
          }
        },
        "rimraf": {
          "version": "2.6.3",
          "bundled": true,
          "dev": true,
          "optional": true,
          "requires": {
            "glob": "^7.1.3"
          }
        },
        "safe-buffer": {
          "version": "5.1.2",
          "bundled": true,
          "dev": true
        },
        "safer-buffer": {
          "version": "2.1.2",
          "bundled": true,
          "dev": true,
          "optional": true
        },
        "sax": {
          "version": "1.2.4",
          "bundled": true,
          "dev": true,
          "optional": true
        },
        "semver": {
          "version": "5.6.0",
          "bundled": true,
          "dev": true,
          "optional": true
        },
        "set-blocking": {
          "version": "2.0.0",
          "bundled": true,
          "dev": true,
          "optional": true
        },
        "signal-exit": {
          "version": "3.0.2",
          "bundled": true,
          "dev": true,
          "optional": true
        },
        "string-width": {
          "version": "1.0.2",
          "bundled": true,
          "dev": true,
          "requires": {
            "code-point-at": "^1.0.0",
            "is-fullwidth-code-point": "^1.0.0",
            "strip-ansi": "^3.0.0"
          }
        },
        "string_decoder": {
          "version": "1.1.1",
          "bundled": true,
          "dev": true,
          "optional": true,
          "requires": {
            "safe-buffer": "~5.1.0"
          }
        },
        "strip-ansi": {
          "version": "3.0.1",
          "bundled": true,
          "dev": true,
          "requires": {
            "ansi-regex": "^2.0.0"
          }
        },
        "strip-json-comments": {
          "version": "2.0.1",
          "bundled": true,
          "dev": true,
          "optional": true
        },
        "tar": {
          "version": "4.4.8",
          "bundled": true,
          "dev": true,
          "optional": true,
          "requires": {
            "chownr": "^1.1.1",
            "fs-minipass": "^1.2.5",
            "minipass": "^2.3.4",
            "minizlib": "^1.1.1",
            "mkdirp": "^0.5.0",
            "safe-buffer": "^5.1.2",
            "yallist": "^3.0.2"
          }
        },
        "util-deprecate": {
          "version": "1.0.2",
          "bundled": true,
          "dev": true,
          "optional": true
        },
        "wide-align": {
          "version": "1.1.3",
          "bundled": true,
          "dev": true,
          "optional": true,
          "requires": {
            "string-width": "^1.0.2 || 2"
          }
        },
        "wrappy": {
          "version": "1.0.2",
          "bundled": true,
          "dev": true
        },
        "yallist": {
          "version": "3.0.3",
          "bundled": true,
          "dev": true
        }
      }
    },
    "function-bind": {
      "version": "1.1.1",
      "resolved": "https://registry.npmjs.org/function-bind/-/function-bind-1.1.1.tgz",
      "integrity": "sha512-yIovAzMX49sF8Yl58fSCWJ5svSLuaibPxXQJFLmBObTuCr0Mf1KiPopGM9NiFjiYBCbfaa2Fh6breQ6ANVTI0A=="
    },
    "functional-red-black-tree": {
      "version": "1.0.1",
      "resolved": "https://registry.npmjs.org/functional-red-black-tree/-/functional-red-black-tree-1.0.1.tgz",
      "integrity": "sha1-GwqzvVU7Kg1jmdKcDj6gslIHgyc="
    },
    "get-caller-file": {
      "version": "1.0.3",
      "resolved": "https://registry.npmjs.org/get-caller-file/-/get-caller-file-1.0.3.tgz",
      "integrity": "sha512-3t6rVToeoZfYSGd8YoLFR2DJkiQrIiUrGcjvFX2mDw3bn6k2OtwHN0TNCLbBO+w8qTvimhDkv+LSscbJY1vE6w==",
      "dev": true
    },
    "get-own-enumerable-property-symbols": {
      "version": "3.0.0",
      "resolved": "https://registry.npmjs.org/get-own-enumerable-property-symbols/-/get-own-enumerable-property-symbols-3.0.0.tgz",
      "integrity": "sha512-CIJYJC4GGF06TakLg8z4GQKvDsx9EMspVxOYih7LerEL/WosUnFIww45CGfxfeKHqlg3twgUrYRT1O3WQqjGCg==",
      "dev": true
    },
    "get-stream": {
      "version": "3.0.0",
      "resolved": "https://registry.npmjs.org/get-stream/-/get-stream-3.0.0.tgz",
      "integrity": "sha1-jpQ9E1jcN1VQVOy+LtsFqhdO3hQ=",
      "dev": true
    },
    "get-value": {
      "version": "2.0.6",
      "resolved": "https://registry.npmjs.org/get-value/-/get-value-2.0.6.tgz",
      "integrity": "sha1-3BXKHGcjh8p2vTesCjlbogQqLCg=",
      "dev": true
    },
    "getpass": {
      "version": "0.1.7",
      "resolved": "https://registry.npmjs.org/getpass/-/getpass-0.1.7.tgz",
      "integrity": "sha1-Xv+OPmhNVprkyysSgmBOi6YhSfo=",
      "requires": {
        "assert-plus": "^1.0.0"
      }
    },
    "glob": {
      "version": "7.1.3",
      "resolved": "https://registry.npmjs.org/glob/-/glob-7.1.3.tgz",
      "integrity": "sha512-vcfuiIxogLV4DlGBHIUOwI0IbrJ8HWPc4MU7HzviGeNho/UJDfi6B5p3sHeWIQ0KGIU0Jpxi5ZHxemQfLkkAwQ==",
      "requires": {
        "fs.realpath": "^1.0.0",
        "inflight": "^1.0.4",
        "inherits": "2",
        "minimatch": "^3.0.4",
        "once": "^1.3.0",
        "path-is-absolute": "^1.0.0"
      }
    },
    "glob-base": {
      "version": "0.3.0",
      "resolved": "https://registry.npmjs.org/glob-base/-/glob-base-0.3.0.tgz",
      "integrity": "sha1-27Fk9iIbHAscz4Kuoyi0l98Oo8Q=",
      "dev": true,
      "requires": {
        "glob-parent": "^2.0.0",
        "is-glob": "^2.0.0"
      }
    },
    "glob-parent": {
      "version": "2.0.0",
      "resolved": "https://registry.npmjs.org/glob-parent/-/glob-parent-2.0.0.tgz",
      "integrity": "sha1-gTg9ctsFT8zPUzbaqQLxgvbtuyg=",
      "dev": true,
      "requires": {
        "is-glob": "^2.0.0"
      }
    },
    "glob-to-regexp": {
      "version": "0.4.0",
      "resolved": "https://registry.npmjs.org/glob-to-regexp/-/glob-to-regexp-0.4.0.tgz",
      "integrity": "sha512-fyPCII4vn9Gvjq2U/oDAfP433aiE64cyP/CJjRJcpVGjqqNdioUYn9+r0cSzT1XPwmGAHuTT7iv+rQT8u/YHKQ==",
      "dev": true
    },
    "global": {
      "version": "4.3.2",
      "resolved": "https://registry.npmjs.org/global/-/global-4.3.2.tgz",
      "integrity": "sha1-52mJJopsdMOJCLEwWxD8DjlOnQ8=",
      "requires": {
        "min-document": "^2.19.0",
        "process": "~0.5.1"
      }
    },
    "globals": {
      "version": "9.18.0",
      "resolved": "https://registry.npmjs.org/globals/-/globals-9.18.0.tgz",
      "integrity": "sha512-S0nG3CLEQiY/ILxqtztTWH/3iRRdyBLw6KMDxnKMchrtbj2OFmehVh0WUCfW3DUrIgx/qFrJPICrq4Z4sTR9UQ=="
    },
    "graceful-fs": {
      "version": "4.1.15",
      "resolved": "https://registry.npmjs.org/graceful-fs/-/graceful-fs-4.1.15.tgz",
      "integrity": "sha512-6uHUhOPEBgQ24HM+r6b/QwWfZq+yiFcipKFrOFiBEnWdy5sdzYoi+pJeQaPI5qOLRFqWmAXUPQNsielzdLoecA==",
      "dev": true
    },
    "growly": {
      "version": "1.3.0",
      "resolved": "https://registry.npmjs.org/growly/-/growly-1.3.0.tgz",
      "integrity": "sha1-8QdIy+dq+WS3yWyTxrzCivEgwIE=",
      "dev": true
    },
    "handlebars": {
      "version": "4.1.1",
      "resolved": "https://registry.npmjs.org/handlebars/-/handlebars-4.1.1.tgz",
      "integrity": "sha512-3Zhi6C0euYZL5sM0Zcy7lInLXKQ+YLcF/olbN010mzGQ4XVm50JeyBnMqofHh696GrciGruC7kCcApPDJvVgwA==",
      "dev": true,
      "requires": {
        "neo-async": "^2.6.0",
        "optimist": "^0.6.1",
        "source-map": "^0.6.1",
        "uglify-js": "^3.1.4"
      },
      "dependencies": {
        "source-map": {
          "version": "0.6.1",
          "resolved": "https://registry.npmjs.org/source-map/-/source-map-0.6.1.tgz",
          "integrity": "sha512-UjgapumWlbMhkBgzT7Ykc5YXUT46F0iKu8SGXq0bcwP5dz/h0Plj6enJqjz1Zbq2l5WaqYnrVbwWOWMyF3F47g==",
          "dev": true
        }
      }
    },
    "har-schema": {
      "version": "2.0.0",
      "resolved": "https://registry.npmjs.org/har-schema/-/har-schema-2.0.0.tgz",
      "integrity": "sha1-qUwiJOvKwEeCoNkDVSHyRzW37JI="
    },
    "har-validator": {
      "version": "5.1.3",
      "resolved": "https://registry.npmjs.org/har-validator/-/har-validator-5.1.3.tgz",
      "integrity": "sha512-sNvOCzEQNr/qrvJgc3UG/kD4QtlHycrzwS+6mfTrrSq97BvaYcPZZI1ZSqGSPR73Cxn4LKTD4PttRwfU7jWq5g==",
      "requires": {
        "ajv": "^6.5.5",
        "har-schema": "^2.0.0"
      }
    },
    "has": {
      "version": "1.0.3",
      "resolved": "https://registry.npmjs.org/has/-/has-1.0.3.tgz",
      "integrity": "sha512-f2dvO0VU6Oej7RkWJGrehjbzMAjFp5/VKPp5tTpWIV4JHHZK1/BxbFRtf/siA2SWTe09caDmVtYYzWEIbBS4zw==",
      "requires": {
        "function-bind": "^1.1.1"
      }
    },
    "has-ansi": {
      "version": "2.0.0",
      "resolved": "https://registry.npmjs.org/has-ansi/-/has-ansi-2.0.0.tgz",
      "integrity": "sha1-NPUEnOHs3ysGSa8+8k5F7TVBbZE=",
      "requires": {
        "ansi-regex": "^2.0.0"
      }
    },
    "has-flag": {
      "version": "3.0.0",
      "resolved": "https://registry.npmjs.org/has-flag/-/has-flag-3.0.0.tgz",
      "integrity": "sha1-tdRU3CGZriJWmfNGfloH87lVuv0=",
      "dev": true
    },
    "has-symbols": {
      "version": "1.0.0",
      "resolved": "https://registry.npmjs.org/has-symbols/-/has-symbols-1.0.0.tgz",
      "integrity": "sha1-uhqPGvKg/DllD1yFA2dwQSIGO0Q="
    },
    "has-value": {
      "version": "1.0.0",
      "resolved": "https://registry.npmjs.org/has-value/-/has-value-1.0.0.tgz",
      "integrity": "sha1-GLKB2lhbHFxR3vJMkw7SmgvmsXc=",
      "dev": true,
      "requires": {
        "get-value": "^2.0.6",
        "has-values": "^1.0.0",
        "isobject": "^3.0.0"
      },
      "dependencies": {
        "isobject": {
          "version": "3.0.1",
          "resolved": "https://registry.npmjs.org/isobject/-/isobject-3.0.1.tgz",
          "integrity": "sha1-TkMekrEalzFjaqH5yNHMvP2reN8=",
          "dev": true
        }
      }
    },
    "has-values": {
      "version": "1.0.0",
      "resolved": "https://registry.npmjs.org/has-values/-/has-values-1.0.0.tgz",
      "integrity": "sha1-lbC2P+whRmGab+V/51Yo1aOe/k8=",
      "dev": true,
      "requires": {
        "is-number": "^3.0.0",
        "kind-of": "^4.0.0"
      },
      "dependencies": {
        "is-number": {
          "version": "3.0.0",
          "resolved": "https://registry.npmjs.org/is-number/-/is-number-3.0.0.tgz",
          "integrity": "sha1-JP1iAaR4LPUFYcgQJ2r8fRLXEZU=",
          "dev": true,
          "requires": {
            "kind-of": "^3.0.2"
          },
          "dependencies": {
            "kind-of": {
              "version": "3.2.2",
              "resolved": "https://registry.npmjs.org/kind-of/-/kind-of-3.2.2.tgz",
              "integrity": "sha1-MeohpzS6ubuw8yRm2JOupR5KPGQ=",
              "dev": true,
              "requires": {
                "is-buffer": "^1.1.5"
              }
            }
          }
        },
        "kind-of": {
          "version": "4.0.0",
          "resolved": "https://registry.npmjs.org/kind-of/-/kind-of-4.0.0.tgz",
          "integrity": "sha1-IIE989cSkosgc3hpGkUGb65y3Vc=",
          "dev": true,
          "requires": {
            "is-buffer": "^1.1.5"
          }
        }
      }
    },
    "hash-base": {
      "version": "3.0.4",
      "resolved": "https://registry.npmjs.org/hash-base/-/hash-base-3.0.4.tgz",
      "integrity": "sha1-X8hoaEfs1zSZQDMZprCj8/auSRg=",
      "requires": {
        "inherits": "^2.0.1",
        "safe-buffer": "^5.0.1"
      }
    },
    "hash.js": {
      "version": "1.1.7",
      "resolved": "https://registry.npmjs.org/hash.js/-/hash.js-1.1.7.tgz",
      "integrity": "sha512-taOaskGt4z4SOANNseOviYDvjEJinIkRgmp7LbKP2YTTmVxWBl87s/uzK9r+44BclBSp2X7K1hqeNfz9JbBeXA==",
      "requires": {
        "inherits": "^2.0.3",
        "minimalistic-assert": "^1.0.1"
      }
    },
    "hdkey": {
      "version": "0.7.1",
      "resolved": "https://registry.npmjs.org/hdkey/-/hdkey-0.7.1.tgz",
      "integrity": "sha1-yu5L6BqneSHpCbjSKN0PKayu5jI=",
      "requires": {
        "coinstring": "^2.0.0",
        "secp256k1": "^3.0.1"
      }
    },
    "highlight.js": {
      "version": "9.15.6",
      "resolved": "https://registry.npmjs.org/highlight.js/-/highlight.js-9.15.6.tgz",
      "integrity": "sha512-zozTAWM1D6sozHo8kqhfYgsac+B+q0PmsjXeyDrYIHHcBN0zTVT66+s2GW1GZv7DbyaROdLXKdabwS/WqPyIdQ==",
      "dev": true
    },
    "hmac-drbg": {
      "version": "1.0.1",
      "resolved": "https://registry.npmjs.org/hmac-drbg/-/hmac-drbg-1.0.1.tgz",
      "integrity": "sha1-0nRXAQJabHdabFRXk+1QL8DGSaE=",
      "requires": {
        "hash.js": "^1.0.3",
        "minimalistic-assert": "^1.0.0",
        "minimalistic-crypto-utils": "^1.0.1"
      }
    },
    "home-or-tmp": {
      "version": "2.0.0",
      "resolved": "https://registry.npmjs.org/home-or-tmp/-/home-or-tmp-2.0.0.tgz",
      "integrity": "sha1-42w/LSyufXRqhX440Y1fMqeILbg=",
      "requires": {
        "os-homedir": "^1.0.0",
        "os-tmpdir": "^1.0.1"
      }
    },
    "hosted-git-info": {
      "version": "2.7.1",
      "resolved": "https://registry.npmjs.org/hosted-git-info/-/hosted-git-info-2.7.1.tgz",
      "integrity": "sha512-7T/BxH19zbcCTa8XkMlbK5lTo1WtgkFi3GvdWEyNuc4Vex7/9Dqbnpsf4JMydcfj9HCg4zUWFTL3Za6lapg5/w==",
      "dev": true
    },
    "html-encoding-sniffer": {
      "version": "1.0.2",
      "resolved": "https://registry.npmjs.org/html-encoding-sniffer/-/html-encoding-sniffer-1.0.2.tgz",
      "integrity": "sha512-71lZziiDnsuabfdYiUeWdCVyKuqwWi23L8YeIgV9jSSZHCtb6wB1BKWooH7L3tn4/FuZJMVWyNaIDr4RGmaSYw==",
      "dev": true,
      "requires": {
        "whatwg-encoding": "^1.0.1"
      }
    },
    "http-signature": {
      "version": "1.2.0",
      "resolved": "https://registry.npmjs.org/http-signature/-/http-signature-1.2.0.tgz",
      "integrity": "sha1-muzZJRFHcvPZW2WmCruPfBj7rOE=",
      "requires": {
        "assert-plus": "^1.0.0",
        "jsprim": "^1.2.2",
        "sshpk": "^1.7.0"
      }
    },
    "human-standard-collectible-abi": {
      "version": "1.0.2",
      "resolved": "https://registry.npmjs.org/human-standard-collectible-abi/-/human-standard-collectible-abi-1.0.2.tgz",
      "integrity": "sha512-nD3ITUuSAIBgkaCm9J2BGwlHL8iEzFjJfTleDAC5Wi8RBJEXXhxV0JeJjd95o+rTwf98uTE5MW+VoBKOIYQh0g=="
    },
    "human-standard-token-abi": {
      "version": "2.0.0",
      "resolved": "https://registry.npmjs.org/human-standard-token-abi/-/human-standard-token-abi-2.0.0.tgz",
      "integrity": "sha512-m1f5DiIvqaNmpgphNqx2OziyTCj4Lvmmk28uMSxGWrOc9/lMpAKH8UcMPhvb13DMNZPzxn07WYFhxOGKuPLryg=="
    },
    "husky": {
      "version": "0.14.3",
      "resolved": "https://registry.npmjs.org/husky/-/husky-0.14.3.tgz",
      "integrity": "sha512-e21wivqHpstpoiWA/Yi8eFti8E+sQDSS53cpJsPptPs295QTOQR0ZwnHo2TXy1XOpZFD9rPOd3NpmqTK6uMLJA==",
      "dev": true,
      "requires": {
        "is-ci": "^1.0.10",
        "normalize-path": "^1.0.0",
        "strip-indent": "^2.0.0"
      }
    },
    "iconv-lite": {
      "version": "0.4.24",
      "resolved": "https://registry.npmjs.org/iconv-lite/-/iconv-lite-0.4.24.tgz",
      "integrity": "sha512-v3MXnZAcvnywkTUEZomIActle7RXXeedOR31wwl7VlyoXO4Qi9arvSenNQWne1TcRwhCL1HwLI21bEqdpj8/rA==",
      "requires": {
        "safer-buffer": ">= 2.1.2 < 3"
      }
    },
    "ieee754": {
      "version": "1.1.12",
      "resolved": "https://registry.npmjs.org/ieee754/-/ieee754-1.1.12.tgz",
      "integrity": "sha512-GguP+DRY+pJ3soyIiGPTvdiVXjZ+DbXOxGpXn3eMvNW4x4irjqXm4wHKscC+TfxSJ0yw/S1F24tqdMNsMZTiLA=="
    },
    "immediate": {
      "version": "3.2.3",
      "resolved": "https://registry.npmjs.org/immediate/-/immediate-3.2.3.tgz",
      "integrity": "sha1-0UD6j2FGWb1lQSMwl92qwlzdmRw="
    },
    "import-local": {
      "version": "1.0.0",
      "resolved": "https://registry.npmjs.org/import-local/-/import-local-1.0.0.tgz",
      "integrity": "sha512-vAaZHieK9qjGo58agRBg+bhHX3hoTZU/Oa3GESWLz7t1U62fk63aHuDJJEteXoDeTCcPmUT+z38gkHPZkkmpmQ==",
      "dev": true,
      "requires": {
        "pkg-dir": "^2.0.0",
        "resolve-cwd": "^2.0.0"
      }
    },
    "imurmurhash": {
      "version": "0.1.4",
      "resolved": "https://registry.npmjs.org/imurmurhash/-/imurmurhash-0.1.4.tgz",
      "integrity": "sha1-khi5srkoojixPcT7a21XbyMUU+o=",
      "dev": true
    },
    "indent-string": {
      "version": "2.1.0",
      "resolved": "https://registry.npmjs.org/indent-string/-/indent-string-2.1.0.tgz",
      "integrity": "sha1-ji1INIdCEhtKghi3oTfppSBJ3IA=",
      "dev": true,
      "requires": {
        "repeating": "^2.0.0"
      }
    },
    "inflight": {
      "version": "1.0.6",
      "resolved": "https://registry.npmjs.org/inflight/-/inflight-1.0.6.tgz",
      "integrity": "sha1-Sb1jMdfQLQwJvJEKEHW6gWW1bfk=",
      "requires": {
        "once": "^1.3.0",
        "wrappy": "1"
      }
    },
    "inherits": {
      "version": "2.0.3",
      "resolved": "https://registry.npmjs.org/inherits/-/inherits-2.0.3.tgz",
      "integrity": "sha1-Yzwsg+PaQqUC9SRmAiSA9CCCYd4="
    },
    "interpret": {
      "version": "1.2.0",
      "resolved": "https://registry.npmjs.org/interpret/-/interpret-1.2.0.tgz",
      "integrity": "sha512-mT34yGKMNceBQUoVn7iCDKDntA7SC6gycMAWzGx1z/CMCTV7b2AAtXlo3nRyHZ1FelRkQbQjprHSYGwzLtkVbw==",
      "dev": true
    },
    "invariant": {
      "version": "2.2.4",
      "resolved": "https://registry.npmjs.org/invariant/-/invariant-2.2.4.tgz",
      "integrity": "sha512-phJfQVBuaJM5raOpJjSfkiD6BpbCE4Ns//LaXl6wGYtUBY83nWS6Rf9tXm2e8VaK60JEjYldbPif/A2B1C2gNA==",
      "requires": {
        "loose-envify": "^1.0.0"
      }
    },
    "invert-kv": {
      "version": "1.0.0",
      "resolved": "https://registry.npmjs.org/invert-kv/-/invert-kv-1.0.0.tgz",
      "integrity": "sha1-EEqOSqym09jNFXqO+L+rLXo//bY=",
      "dev": true
    },
    "is-accessor-descriptor": {
      "version": "0.1.6",
      "resolved": "https://registry.npmjs.org/is-accessor-descriptor/-/is-accessor-descriptor-0.1.6.tgz",
      "integrity": "sha1-qeEss66Nh2cn7u84Q/igiXtcmNY=",
      "dev": true,
      "requires": {
        "kind-of": "^3.0.2"
      }
    },
    "is-arrayish": {
      "version": "0.2.1",
      "resolved": "https://registry.npmjs.org/is-arrayish/-/is-arrayish-0.2.1.tgz",
      "integrity": "sha1-d8mYQFJ6qOyxqLppe4BkWnqSap0=",
      "dev": true
    },
    "is-buffer": {
      "version": "1.1.6",
      "resolved": "https://registry.npmjs.org/is-buffer/-/is-buffer-1.1.6.tgz",
      "integrity": "sha512-NcdALwpXkTm5Zvvbk7owOUSvVvBKDgKP5/ewfXEznmQFfs4ZRmanOeKBTjRVjka3QFoN6XJ+9F3USqfHqTaU5w==",
      "dev": true
    },
    "is-callable": {
      "version": "1.1.4",
      "resolved": "https://registry.npmjs.org/is-callable/-/is-callable-1.1.4.tgz",
      "integrity": "sha512-r5p9sxJjYnArLjObpjA4xu5EKI3CuKHkJXMhT7kwbpUyIFD1n5PMAsoPvWnvtZiNz7LjkYDRZhd7FlI0eMijEA=="
    },
    "is-ci": {
      "version": "1.2.1",
      "resolved": "https://registry.npmjs.org/is-ci/-/is-ci-1.2.1.tgz",
      "integrity": "sha512-s6tfsaQaQi3JNciBH6shVqEDvhGut0SUXr31ag8Pd8BBbVVlcGfWhpPmEOoM6RJ5TFhbypvf5yyRw/VXW1IiWg==",
      "dev": true,
      "requires": {
        "ci-info": "^1.5.0"
      }
    },
    "is-data-descriptor": {
      "version": "0.1.4",
      "resolved": "https://registry.npmjs.org/is-data-descriptor/-/is-data-descriptor-0.1.4.tgz",
      "integrity": "sha1-C17mSDiOLIYCgueT8YVv7D8wG1Y=",
      "dev": true,
      "requires": {
        "kind-of": "^3.0.2"
      }
    },
    "is-date-object": {
      "version": "1.0.1",
      "resolved": "https://registry.npmjs.org/is-date-object/-/is-date-object-1.0.1.tgz",
      "integrity": "sha1-mqIOtq7rv/d/vTPnTKAbM1gdOhY="
    },
    "is-descriptor": {
      "version": "0.1.6",
      "resolved": "https://registry.npmjs.org/is-descriptor/-/is-descriptor-0.1.6.tgz",
      "integrity": "sha512-avDYr0SB3DwO9zsMov0gKCESFYqCnE4hq/4z3TdUlukEy5t9C0YRq7HLrsN52NAcqXKaepeCD0n+B0arnVG3Hg==",
      "dev": true,
      "requires": {
        "is-accessor-descriptor": "^0.1.6",
        "is-data-descriptor": "^0.1.4",
        "kind-of": "^5.0.0"
      },
      "dependencies": {
        "kind-of": {
          "version": "5.1.0",
          "resolved": "https://registry.npmjs.org/kind-of/-/kind-of-5.1.0.tgz",
          "integrity": "sha512-NGEErnH6F2vUuXDh+OlbcKW7/wOcfdRHaZ7VWtqCztfHri/++YKmP51OdWeGPuqCOba6kk2OTe5d02VmTB80Pw==",
          "dev": true
        }
      }
    },
    "is-directory": {
      "version": "0.3.1",
      "resolved": "https://registry.npmjs.org/is-directory/-/is-directory-0.3.1.tgz",
      "integrity": "sha1-YTObbyR1/Hcv2cnYP1yFddwVSuE=",
      "dev": true
    },
    "is-dotfile": {
      "version": "1.0.3",
      "resolved": "https://registry.npmjs.org/is-dotfile/-/is-dotfile-1.0.3.tgz",
      "integrity": "sha1-pqLzL/0t+wT1yiXs0Pa4PPeYoeE=",
      "dev": true
    },
    "is-equal-shallow": {
      "version": "0.1.3",
      "resolved": "https://registry.npmjs.org/is-equal-shallow/-/is-equal-shallow-0.1.3.tgz",
      "integrity": "sha1-IjgJj8Ih3gvPpdnqxMRdY4qhxTQ=",
      "dev": true,
      "requires": {
        "is-primitive": "^2.0.0"
      }
    },
    "is-extendable": {
      "version": "0.1.1",
      "resolved": "https://registry.npmjs.org/is-extendable/-/is-extendable-0.1.1.tgz",
      "integrity": "sha1-YrEQ4omkcUGOPsNqYX1HLjAd/Ik=",
      "dev": true
    },
    "is-extglob": {
      "version": "1.0.0",
      "resolved": "https://registry.npmjs.org/is-extglob/-/is-extglob-1.0.0.tgz",
      "integrity": "sha1-rEaBd8SUNAWgkvyPKXYMb/xiBsA=",
      "dev": true
    },
    "is-finite": {
      "version": "1.0.2",
      "resolved": "https://registry.npmjs.org/is-finite/-/is-finite-1.0.2.tgz",
      "integrity": "sha1-zGZ3aVYCvlUO8R6LSqYwU0K20Ko=",
      "requires": {
        "number-is-nan": "^1.0.0"
      }
    },
    "is-fn": {
      "version": "1.0.0",
      "resolved": "https://registry.npmjs.org/is-fn/-/is-fn-1.0.0.tgz",
      "integrity": "sha1-lUPV3nvPWwiiLsiiC65uKG1RDYw="
    },
    "is-fullwidth-code-point": {
      "version": "2.0.0",
      "resolved": "https://registry.npmjs.org/is-fullwidth-code-point/-/is-fullwidth-code-point-2.0.0.tgz",
      "integrity": "sha1-o7MKXE8ZkYMWeqq5O+764937ZU8=",
      "dev": true
    },
    "is-function": {
      "version": "1.0.1",
      "resolved": "https://registry.npmjs.org/is-function/-/is-function-1.0.1.tgz",
      "integrity": "sha1-Es+5i2W1fdPRk6MSH19uL0N2ArU="
    },
    "is-generator-fn": {
      "version": "1.0.0",
      "resolved": "https://registry.npmjs.org/is-generator-fn/-/is-generator-fn-1.0.0.tgz",
      "integrity": "sha1-lp1J4bszKfa7fwkIm+JleLLd1Go=",
      "dev": true
    },
    "is-glob": {
      "version": "2.0.1",
      "resolved": "https://registry.npmjs.org/is-glob/-/is-glob-2.0.1.tgz",
      "integrity": "sha1-0Jb5JqPe1WAPP9/ZEZjLCIjC2GM=",
      "dev": true,
      "requires": {
        "is-extglob": "^1.0.0"
      }
    },
    "is-hex-prefixed": {
      "version": "1.0.0",
      "resolved": "https://registry.npmjs.org/is-hex-prefixed/-/is-hex-prefixed-1.0.0.tgz",
      "integrity": "sha1-fY035q135dEnFIkTxXPggtd39VQ="
    },
    "is-number": {
      "version": "2.1.0",
      "resolved": "https://registry.npmjs.org/is-number/-/is-number-2.1.0.tgz",
      "integrity": "sha1-Afy7s5NGOlSPL0ZszhbezknbkI8=",
      "dev": true,
      "requires": {
        "kind-of": "^3.0.2"
      }
    },
    "is-obj": {
      "version": "1.0.1",
      "resolved": "https://registry.npmjs.org/is-obj/-/is-obj-1.0.1.tgz",
      "integrity": "sha1-PkcprB9f3gJc19g6iW2rn09n2w8=",
      "dev": true
    },
    "is-observable": {
      "version": "0.2.0",
      "resolved": "https://registry.npmjs.org/is-observable/-/is-observable-0.2.0.tgz",
      "integrity": "sha1-s2ExHYPG5dcmyr9eJQsCNxBvWuI=",
      "dev": true,
      "requires": {
        "symbol-observable": "^0.2.2"
      }
    },
    "is-plain-object": {
      "version": "2.0.4",
      "resolved": "https://registry.npmjs.org/is-plain-object/-/is-plain-object-2.0.4.tgz",
      "integrity": "sha512-h5PpgXkWitc38BBMYawTYMWJHFZJVnBquFE57xFpjB8pJFiF6gZ+bU+WyI/yqXiFR5mdLsgYNaPe8uao6Uv9Og==",
      "dev": true,
      "requires": {
        "isobject": "^3.0.1"
      },
      "dependencies": {
        "isobject": {
          "version": "3.0.1",
          "resolved": "https://registry.npmjs.org/isobject/-/isobject-3.0.1.tgz",
          "integrity": "sha1-TkMekrEalzFjaqH5yNHMvP2reN8=",
          "dev": true
        }
      }
    },
    "is-posix-bracket": {
      "version": "0.1.1",
      "resolved": "https://registry.npmjs.org/is-posix-bracket/-/is-posix-bracket-0.1.1.tgz",
      "integrity": "sha1-MzTceXdDaOkvAW5vvAqI9c1ua8Q=",
      "dev": true
    },
    "is-primitive": {
      "version": "2.0.0",
      "resolved": "https://registry.npmjs.org/is-primitive/-/is-primitive-2.0.0.tgz",
      "integrity": "sha1-IHurkWOEmcB7Kt8kCkGochADRXU=",
      "dev": true
    },
    "is-promise": {
      "version": "2.1.0",
      "resolved": "https://registry.npmjs.org/is-promise/-/is-promise-2.1.0.tgz",
      "integrity": "sha1-eaKp7OfwlugPNtKy87wWwf9L8/o=",
      "dev": true
    },
    "is-regex": {
      "version": "1.0.4",
      "resolved": "https://registry.npmjs.org/is-regex/-/is-regex-1.0.4.tgz",
      "integrity": "sha1-VRdIm1RwkbCTDglWVM7SXul+lJE=",
      "requires": {
        "has": "^1.0.1"
      }
    },
    "is-regexp": {
      "version": "1.0.0",
      "resolved": "https://registry.npmjs.org/is-regexp/-/is-regexp-1.0.0.tgz",
      "integrity": "sha1-/S2INUXEa6xaYz57mgnof6LLUGk=",
      "dev": true
    },
    "is-stream": {
      "version": "1.1.0",
      "resolved": "https://registry.npmjs.org/is-stream/-/is-stream-1.1.0.tgz",
      "integrity": "sha1-EtSj3U5o4Lec6428hBc66A2RykQ="
    },
    "is-symbol": {
      "version": "1.0.2",
      "resolved": "https://registry.npmjs.org/is-symbol/-/is-symbol-1.0.2.tgz",
      "integrity": "sha512-HS8bZ9ox60yCJLH9snBpIwv9pYUAkcuLhSA1oero1UB5y9aiQpRA8y2ex945AOtCZL1lJDeIk3G5LthswI46Lw==",
      "requires": {
        "has-symbols": "^1.0.0"
      }
    },
    "is-typedarray": {
      "version": "1.0.0",
      "resolved": "https://registry.npmjs.org/is-typedarray/-/is-typedarray-1.0.0.tgz",
      "integrity": "sha1-5HnICFjfDBsR3dppQPlgEfzaSpo="
    },
    "is-utf8": {
      "version": "0.2.1",
      "resolved": "https://registry.npmjs.org/is-utf8/-/is-utf8-0.2.1.tgz",
      "integrity": "sha1-Sw2hRCEE0bM2NA6AeX6GXPOffXI=",
      "dev": true
    },
    "is-windows": {
      "version": "1.0.2",
      "resolved": "https://registry.npmjs.org/is-windows/-/is-windows-1.0.2.tgz",
      "integrity": "sha512-eXK1UInq2bPmjyX6e3VHIzMLobc4J94i4AWn+Hpq3OU5KkrRC96OAcR3PRJ/pGu6m8TRnBHP9dkXQVsT/COVIA==",
      "dev": true
    },
    "is-wsl": {
      "version": "1.1.0",
      "resolved": "https://registry.npmjs.org/is-wsl/-/is-wsl-1.1.0.tgz",
      "integrity": "sha1-HxbkqiKwTRM2tmGIpmrzxgDDpm0=",
      "dev": true
    },
    "isarray": {
      "version": "1.0.0",
      "resolved": "https://registry.npmjs.org/isarray/-/isarray-1.0.0.tgz",
      "integrity": "sha1-u5NdSFgsuhaMBoNJV6VKPgcSTxE="
    },
    "isexe": {
      "version": "2.0.0",
      "resolved": "https://registry.npmjs.org/isexe/-/isexe-2.0.0.tgz",
      "integrity": "sha1-6PvzdNxVb/iUehDcsFctYz8s+hA=",
      "dev": true
    },
    "isobject": {
      "version": "2.1.0",
      "resolved": "https://registry.npmjs.org/isobject/-/isobject-2.1.0.tgz",
      "integrity": "sha1-8GVWEJaj8dou9GJy+BXIQNh+DIk=",
      "dev": true,
      "requires": {
        "isarray": "1.0.0"
      }
    },
    "isomorphic-fetch": {
      "version": "2.2.1",
      "resolved": "https://registry.npmjs.org/isomorphic-fetch/-/isomorphic-fetch-2.2.1.tgz",
      "integrity": "sha1-YRrhrPFPXoH3KVB0coGf6XM1WKk=",
      "requires": {
        "node-fetch": "^1.0.1",
        "whatwg-fetch": ">=0.10.0"
      },
      "dependencies": {
        "node-fetch": {
          "version": "1.7.3",
          "resolved": "https://registry.npmjs.org/node-fetch/-/node-fetch-1.7.3.tgz",
          "integrity": "sha512-NhZ4CsKx7cYm2vSrBAr2PvFOe6sWDf0UYLRqA6svUYg7+/TSfVAu49jYC4BvQ4Sms9SZgdqGBgroqfDhJdTyKQ==",
          "requires": {
            "encoding": "^0.1.11",
            "is-stream": "^1.0.1"
          }
        }
      }
    },
    "isstream": {
      "version": "0.1.2",
      "resolved": "https://registry.npmjs.org/isstream/-/isstream-0.1.2.tgz",
      "integrity": "sha1-R+Y/evVa+m+S4VAOaQ64uFKcCZo="
    },
    "istanbul-api": {
      "version": "1.3.7",
      "resolved": "https://registry.npmjs.org/istanbul-api/-/istanbul-api-1.3.7.tgz",
      "integrity": "sha512-4/ApBnMVeEPG3EkSzcw25wDe4N66wxwn+KKn6b47vyek8Xb3NBAcg4xfuQbS7BqcZuTX4wxfD5lVagdggR3gyA==",
      "dev": true,
      "requires": {
        "async": "^2.1.4",
        "fileset": "^2.0.2",
        "istanbul-lib-coverage": "^1.2.1",
        "istanbul-lib-hook": "^1.2.2",
        "istanbul-lib-instrument": "^1.10.2",
        "istanbul-lib-report": "^1.1.5",
        "istanbul-lib-source-maps": "^1.2.6",
        "istanbul-reports": "^1.5.1",
        "js-yaml": "^3.7.0",
        "mkdirp": "^0.5.1",
        "once": "^1.4.0"
      }
    },
    "istanbul-lib-coverage": {
      "version": "1.2.1",
      "resolved": "https://registry.npmjs.org/istanbul-lib-coverage/-/istanbul-lib-coverage-1.2.1.tgz",
      "integrity": "sha512-PzITeunAgyGbtY1ibVIUiV679EFChHjoMNRibEIobvmrCRaIgwLxNucOSimtNWUhEib/oO7QY2imD75JVgCJWQ==",
      "dev": true
    },
    "istanbul-lib-hook": {
      "version": "1.2.2",
      "resolved": "https://registry.npmjs.org/istanbul-lib-hook/-/istanbul-lib-hook-1.2.2.tgz",
      "integrity": "sha512-/Jmq7Y1VeHnZEQ3TL10VHyb564mn6VrQXHchON9Jf/AEcmQ3ZIiyD1BVzNOKTZf/G3gE+kiGK6SmpF9y3qGPLw==",
      "dev": true,
      "requires": {
        "append-transform": "^0.4.0"
      }
    },
    "istanbul-lib-instrument": {
      "version": "1.10.2",
      "resolved": "https://registry.npmjs.org/istanbul-lib-instrument/-/istanbul-lib-instrument-1.10.2.tgz",
      "integrity": "sha512-aWHxfxDqvh/ZlxR8BBaEPVSWDPUkGD63VjGQn3jcw8jCp7sHEMKcrj4xfJn/ABzdMEHiQNyvDQhqm5o8+SQg7A==",
      "dev": true,
      "requires": {
        "babel-generator": "^6.18.0",
        "babel-template": "^6.16.0",
        "babel-traverse": "^6.18.0",
        "babel-types": "^6.18.0",
        "babylon": "^6.18.0",
        "istanbul-lib-coverage": "^1.2.1",
        "semver": "^5.3.0"
      }
    },
    "istanbul-lib-report": {
      "version": "1.1.5",
      "resolved": "https://registry.npmjs.org/istanbul-lib-report/-/istanbul-lib-report-1.1.5.tgz",
      "integrity": "sha512-UsYfRMoi6QO/doUshYNqcKJqVmFe9w51GZz8BS3WB0lYxAllQYklka2wP9+dGZeHYaWIdcXUx8JGdbqaoXRXzw==",
      "dev": true,
      "requires": {
        "istanbul-lib-coverage": "^1.2.1",
        "mkdirp": "^0.5.1",
        "path-parse": "^1.0.5",
        "supports-color": "^3.1.2"
      },
      "dependencies": {
        "has-flag": {
          "version": "1.0.0",
          "resolved": "https://registry.npmjs.org/has-flag/-/has-flag-1.0.0.tgz",
          "integrity": "sha1-nZ55MWXOAXoA8AQYxD+UKnsdEfo=",
          "dev": true
        },
        "supports-color": {
          "version": "3.2.3",
          "resolved": "https://registry.npmjs.org/supports-color/-/supports-color-3.2.3.tgz",
          "integrity": "sha1-ZawFBLOVQXHYpklGsq48u4pfVPY=",
          "dev": true,
          "requires": {
            "has-flag": "^1.0.0"
          }
        }
      }
    },
    "istanbul-lib-source-maps": {
      "version": "1.2.6",
      "resolved": "https://registry.npmjs.org/istanbul-lib-source-maps/-/istanbul-lib-source-maps-1.2.6.tgz",
      "integrity": "sha512-TtbsY5GIHgbMsMiRw35YBHGpZ1DVFEO19vxxeiDMYaeOFOCzfnYVxvl6pOUIZR4dtPhAGpSMup8OyF8ubsaqEg==",
      "dev": true,
      "requires": {
        "debug": "^3.1.0",
        "istanbul-lib-coverage": "^1.2.1",
        "mkdirp": "^0.5.1",
        "rimraf": "^2.6.1",
        "source-map": "^0.5.3"
      },
      "dependencies": {
        "debug": {
          "version": "3.2.6",
          "resolved": "https://registry.npmjs.org/debug/-/debug-3.2.6.tgz",
          "integrity": "sha512-mel+jf7nrtEl5Pn1Qx46zARXKDpBbvzezse7p7LqINmdoIk8PYP5SySaxEmYv6TZ0JyEKA1hsCId6DIhgITtWQ==",
          "dev": true,
          "requires": {
            "ms": "^2.1.1"
          }
        },
        "ms": {
          "version": "2.1.1",
          "resolved": "https://registry.npmjs.org/ms/-/ms-2.1.1.tgz",
          "integrity": "sha512-tgp+dl5cGk28utYktBsrFqA7HKgrhgPsg6Z/EfhWI4gl1Hwq8B/GmY/0oXZ6nF8hDVesS/FpnYaD/kOWhYQvyg==",
          "dev": true
        }
      }
    },
    "istanbul-reports": {
      "version": "1.5.1",
      "resolved": "https://registry.npmjs.org/istanbul-reports/-/istanbul-reports-1.5.1.tgz",
      "integrity": "sha512-+cfoZ0UXzWjhAdzosCPP3AN8vvef8XDkWtTfgaN+7L3YTpNYITnCaEkceo5SEYy644VkHka/P1FvkWvrG/rrJw==",
      "dev": true,
      "requires": {
        "handlebars": "^4.0.3"
      }
    },
    "jest": {
      "version": "22.4.4",
      "resolved": "https://registry.npmjs.org/jest/-/jest-22.4.4.tgz",
      "integrity": "sha512-eBhhW8OS/UuX3HxgzNBSVEVhSuRDh39Z1kdYkQVWna+scpgsrD7vSeBI7tmEvsguPDMnfJodW28YBnhv/BzSew==",
      "dev": true,
      "requires": {
        "import-local": "^1.0.0",
        "jest-cli": "^22.4.4"
      },
      "dependencies": {
        "ansi-regex": {
          "version": "3.0.0",
          "resolved": "https://registry.npmjs.org/ansi-regex/-/ansi-regex-3.0.0.tgz",
          "integrity": "sha1-7QMXwyIGT3lGbAKWa922Bas32Zg=",
          "dev": true
        },
        "ansi-styles": {
          "version": "3.2.1",
          "resolved": "https://registry.npmjs.org/ansi-styles/-/ansi-styles-3.2.1.tgz",
          "integrity": "sha512-VT0ZI6kZRdTh8YyJw3SMbYm/u+NqfsAxEpWO0Pf9sq8/e94WxxOpPKx9FR1FlyCtOVDNOQ+8ntlqFxiRc+r5qA==",
          "dev": true,
          "requires": {
            "color-convert": "^1.9.0"
          }
        },
        "chalk": {
          "version": "2.4.2",
          "resolved": "https://registry.npmjs.org/chalk/-/chalk-2.4.2.tgz",
          "integrity": "sha512-Mti+f9lpJNcwF4tWV8/OrTTtF1gZi+f8FqlyAdouralcFWFQWF2+NgCHShjkCb+IFBLq9buZwE1xckQU4peSuQ==",
          "dev": true,
          "requires": {
            "ansi-styles": "^3.2.1",
            "escape-string-regexp": "^1.0.5",
            "supports-color": "^5.3.0"
          }
        },
        "jest-cli": {
          "version": "22.4.4",
          "resolved": "https://registry.npmjs.org/jest-cli/-/jest-cli-22.4.4.tgz",
          "integrity": "sha512-I9dsgkeyjVEEZj9wrGrqlH+8OlNob9Iptyl+6L5+ToOLJmHm4JwOPatin1b2Bzp5R5YRQJ+oiedx7o1H7wJzhA==",
          "dev": true,
          "requires": {
            "ansi-escapes": "^3.0.0",
            "chalk": "^2.0.1",
            "exit": "^0.1.2",
            "glob": "^7.1.2",
            "graceful-fs": "^4.1.11",
            "import-local": "^1.0.0",
            "is-ci": "^1.0.10",
            "istanbul-api": "^1.1.14",
            "istanbul-lib-coverage": "^1.1.1",
            "istanbul-lib-instrument": "^1.8.0",
            "istanbul-lib-source-maps": "^1.2.1",
            "jest-changed-files": "^22.2.0",
            "jest-config": "^22.4.4",
            "jest-environment-jsdom": "^22.4.1",
            "jest-get-type": "^22.1.0",
            "jest-haste-map": "^22.4.2",
            "jest-message-util": "^22.4.0",
            "jest-regex-util": "^22.1.0",
            "jest-resolve-dependencies": "^22.1.0",
            "jest-runner": "^22.4.4",
            "jest-runtime": "^22.4.4",
            "jest-snapshot": "^22.4.0",
            "jest-util": "^22.4.1",
            "jest-validate": "^22.4.4",
            "jest-worker": "^22.2.2",
            "micromatch": "^2.3.11",
            "node-notifier": "^5.2.1",
            "realpath-native": "^1.0.0",
            "rimraf": "^2.5.4",
            "slash": "^1.0.0",
            "string-length": "^2.0.0",
            "strip-ansi": "^4.0.0",
            "which": "^1.2.12",
            "yargs": "^10.0.3"
          }
        },
        "strip-ansi": {
          "version": "4.0.0",
          "resolved": "https://registry.npmjs.org/strip-ansi/-/strip-ansi-4.0.0.tgz",
          "integrity": "sha1-qEeQIusaw2iocTibY1JixQXuNo8=",
          "dev": true,
          "requires": {
            "ansi-regex": "^3.0.0"
          }
        },
        "supports-color": {
          "version": "5.5.0",
          "resolved": "https://registry.npmjs.org/supports-color/-/supports-color-5.5.0.tgz",
          "integrity": "sha512-QjVjwdXIt408MIiAqCX4oUKsgU2EqAGzs2Ppkm4aQYbjm+ZEWEcW4SfFNTr4uMNZma0ey4f5lgLrkB0aX0QMow==",
          "dev": true,
          "requires": {
            "has-flag": "^3.0.0"
          }
        }
      }
    },
    "jest-changed-files": {
      "version": "22.4.3",
      "resolved": "https://registry.npmjs.org/jest-changed-files/-/jest-changed-files-22.4.3.tgz",
      "integrity": "sha512-83Dh0w1aSkUNFhy5d2dvqWxi/y6weDwVVLU6vmK0cV9VpRxPzhTeGimbsbRDSnEoszhF937M4sDLLeS7Cu/Tmw==",
      "dev": true,
      "requires": {
        "throat": "^4.0.0"
      }
    },
    "jest-config": {
      "version": "22.4.4",
      "resolved": "https://registry.npmjs.org/jest-config/-/jest-config-22.4.4.tgz",
      "integrity": "sha512-9CKfo1GC4zrXSoMLcNeDvQBfgtqGTB1uP8iDIZ97oB26RCUb886KkKWhVcpyxVDOUxbhN+uzcBCeFe7w+Iem4A==",
      "dev": true,
      "requires": {
        "chalk": "^2.0.1",
        "glob": "^7.1.1",
        "jest-environment-jsdom": "^22.4.1",
        "jest-environment-node": "^22.4.1",
        "jest-get-type": "^22.1.0",
        "jest-jasmine2": "^22.4.4",
        "jest-regex-util": "^22.1.0",
        "jest-resolve": "^22.4.2",
        "jest-util": "^22.4.1",
        "jest-validate": "^22.4.4",
        "pretty-format": "^22.4.0"
      },
      "dependencies": {
        "ansi-styles": {
          "version": "3.2.1",
          "resolved": "https://registry.npmjs.org/ansi-styles/-/ansi-styles-3.2.1.tgz",
          "integrity": "sha512-VT0ZI6kZRdTh8YyJw3SMbYm/u+NqfsAxEpWO0Pf9sq8/e94WxxOpPKx9FR1FlyCtOVDNOQ+8ntlqFxiRc+r5qA==",
          "dev": true,
          "requires": {
            "color-convert": "^1.9.0"
          }
        },
        "chalk": {
          "version": "2.4.2",
          "resolved": "https://registry.npmjs.org/chalk/-/chalk-2.4.2.tgz",
          "integrity": "sha512-Mti+f9lpJNcwF4tWV8/OrTTtF1gZi+f8FqlyAdouralcFWFQWF2+NgCHShjkCb+IFBLq9buZwE1xckQU4peSuQ==",
          "dev": true,
          "requires": {
            "ansi-styles": "^3.2.1",
            "escape-string-regexp": "^1.0.5",
            "supports-color": "^5.3.0"
          }
        },
        "supports-color": {
          "version": "5.5.0",
          "resolved": "https://registry.npmjs.org/supports-color/-/supports-color-5.5.0.tgz",
          "integrity": "sha512-QjVjwdXIt408MIiAqCX4oUKsgU2EqAGzs2Ppkm4aQYbjm+ZEWEcW4SfFNTr4uMNZma0ey4f5lgLrkB0aX0QMow==",
          "dev": true,
          "requires": {
            "has-flag": "^3.0.0"
          }
        }
      }
    },
    "jest-diff": {
      "version": "22.4.3",
      "resolved": "https://registry.npmjs.org/jest-diff/-/jest-diff-22.4.3.tgz",
      "integrity": "sha512-/QqGvCDP5oZOF6PebDuLwrB2BMD8ffJv6TAGAdEVuDx1+uEgrHpSFrfrOiMRx2eJ1hgNjlQrOQEHetVwij90KA==",
      "dev": true,
      "requires": {
        "chalk": "^2.0.1",
        "diff": "^3.2.0",
        "jest-get-type": "^22.4.3",
        "pretty-format": "^22.4.3"
      },
      "dependencies": {
        "ansi-styles": {
          "version": "3.2.1",
          "resolved": "https://registry.npmjs.org/ansi-styles/-/ansi-styles-3.2.1.tgz",
          "integrity": "sha512-VT0ZI6kZRdTh8YyJw3SMbYm/u+NqfsAxEpWO0Pf9sq8/e94WxxOpPKx9FR1FlyCtOVDNOQ+8ntlqFxiRc+r5qA==",
          "dev": true,
          "requires": {
            "color-convert": "^1.9.0"
          }
        },
        "chalk": {
          "version": "2.4.2",
          "resolved": "https://registry.npmjs.org/chalk/-/chalk-2.4.2.tgz",
          "integrity": "sha512-Mti+f9lpJNcwF4tWV8/OrTTtF1gZi+f8FqlyAdouralcFWFQWF2+NgCHShjkCb+IFBLq9buZwE1xckQU4peSuQ==",
          "dev": true,
          "requires": {
            "ansi-styles": "^3.2.1",
            "escape-string-regexp": "^1.0.5",
            "supports-color": "^5.3.0"
          }
        },
        "supports-color": {
          "version": "5.5.0",
          "resolved": "https://registry.npmjs.org/supports-color/-/supports-color-5.5.0.tgz",
          "integrity": "sha512-QjVjwdXIt408MIiAqCX4oUKsgU2EqAGzs2Ppkm4aQYbjm+ZEWEcW4SfFNTr4uMNZma0ey4f5lgLrkB0aX0QMow==",
          "dev": true,
          "requires": {
            "has-flag": "^3.0.0"
          }
        }
      }
    },
    "jest-docblock": {
      "version": "22.4.3",
      "resolved": "https://registry.npmjs.org/jest-docblock/-/jest-docblock-22.4.3.tgz",
      "integrity": "sha512-uPKBEAw7YrEMcXueMKZXn/rbMxBiSv48fSqy3uEnmgOlQhSX+lthBqHb1fKWNVmFqAp9E/RsSdBfiV31LbzaOg==",
      "dev": true,
      "requires": {
        "detect-newline": "^2.1.0"
      }
    },
    "jest-environment-jsdom": {
      "version": "22.4.3",
      "resolved": "https://registry.npmjs.org/jest-environment-jsdom/-/jest-environment-jsdom-22.4.3.tgz",
      "integrity": "sha512-FviwfR+VyT3Datf13+ULjIMO5CSeajlayhhYQwpzgunswoaLIPutdbrnfUHEMyJCwvqQFaVtTmn9+Y8WCt6n1w==",
      "dev": true,
      "requires": {
        "jest-mock": "^22.4.3",
        "jest-util": "^22.4.3",
        "jsdom": "^11.5.1"
      }
    },
    "jest-environment-node": {
      "version": "22.4.3",
      "resolved": "https://registry.npmjs.org/jest-environment-node/-/jest-environment-node-22.4.3.tgz",
      "integrity": "sha512-reZl8XF6t/lMEuPWwo9OLfttyC26A5AMgDyEQ6DBgZuyfyeNUzYT8BFo6uxCCP/Av/b7eb9fTi3sIHFPBzmlRA==",
      "dev": true,
      "requires": {
        "jest-mock": "^22.4.3",
        "jest-util": "^22.4.3"
      }
    },
    "jest-get-type": {
      "version": "22.4.3",
      "resolved": "https://registry.npmjs.org/jest-get-type/-/jest-get-type-22.4.3.tgz",
      "integrity": "sha512-/jsz0Y+V29w1chdXVygEKSz2nBoHoYqNShPe+QgxSNjAuP1i8+k4LbQNrfoliKej0P45sivkSCh7yiD6ubHS3w==",
      "dev": true
    },
    "jest-haste-map": {
      "version": "22.4.3",
      "resolved": "https://registry.npmjs.org/jest-haste-map/-/jest-haste-map-22.4.3.tgz",
      "integrity": "sha512-4Q9fjzuPVwnaqGKDpIsCSoTSnG3cteyk2oNVjBX12HHOaF1oxql+uUiqZb5Ndu7g/vTZfdNwwy4WwYogLh29DQ==",
      "dev": true,
      "requires": {
        "fb-watchman": "^2.0.0",
        "graceful-fs": "^4.1.11",
        "jest-docblock": "^22.4.3",
        "jest-serializer": "^22.4.3",
        "jest-worker": "^22.4.3",
        "micromatch": "^2.3.11",
        "sane": "^2.0.0"
      }
    },
    "jest-jasmine2": {
      "version": "22.4.4",
      "resolved": "https://registry.npmjs.org/jest-jasmine2/-/jest-jasmine2-22.4.4.tgz",
      "integrity": "sha512-nK3vdUl50MuH7vj/8at7EQVjPGWCi3d5+6aCi7Gxy/XMWdOdbH1qtO/LjKbqD8+8dUAEH+BVVh7HkjpCWC1CSw==",
      "dev": true,
      "requires": {
        "chalk": "^2.0.1",
        "co": "^4.6.0",
        "expect": "^22.4.0",
        "graceful-fs": "^4.1.11",
        "is-generator-fn": "^1.0.0",
        "jest-diff": "^22.4.0",
        "jest-matcher-utils": "^22.4.0",
        "jest-message-util": "^22.4.0",
        "jest-snapshot": "^22.4.0",
        "jest-util": "^22.4.1",
        "source-map-support": "^0.5.0"
      },
      "dependencies": {
        "ansi-styles": {
          "version": "3.2.1",
          "resolved": "https://registry.npmjs.org/ansi-styles/-/ansi-styles-3.2.1.tgz",
          "integrity": "sha512-VT0ZI6kZRdTh8YyJw3SMbYm/u+NqfsAxEpWO0Pf9sq8/e94WxxOpPKx9FR1FlyCtOVDNOQ+8ntlqFxiRc+r5qA==",
          "dev": true,
          "requires": {
            "color-convert": "^1.9.0"
          }
        },
        "chalk": {
          "version": "2.4.2",
          "resolved": "https://registry.npmjs.org/chalk/-/chalk-2.4.2.tgz",
          "integrity": "sha512-Mti+f9lpJNcwF4tWV8/OrTTtF1gZi+f8FqlyAdouralcFWFQWF2+NgCHShjkCb+IFBLq9buZwE1xckQU4peSuQ==",
          "dev": true,
          "requires": {
            "ansi-styles": "^3.2.1",
            "escape-string-regexp": "^1.0.5",
            "supports-color": "^5.3.0"
          }
        },
        "source-map": {
          "version": "0.6.1",
          "resolved": "https://registry.npmjs.org/source-map/-/source-map-0.6.1.tgz",
          "integrity": "sha512-UjgapumWlbMhkBgzT7Ykc5YXUT46F0iKu8SGXq0bcwP5dz/h0Plj6enJqjz1Zbq2l5WaqYnrVbwWOWMyF3F47g==",
          "dev": true
        },
        "source-map-support": {
          "version": "0.5.11",
          "resolved": "https://registry.npmjs.org/source-map-support/-/source-map-support-0.5.11.tgz",
          "integrity": "sha512-//sajEx/fGL3iw6fltKMdPvy8kL3kJ2O3iuYlRoT3k9Kb4BjOoZ+BZzaNHeuaruSt+Kf3Zk9tnfAQg9/AJqUVQ==",
          "dev": true,
          "requires": {
            "buffer-from": "^1.0.0",
            "source-map": "^0.6.0"
          }
        },
        "supports-color": {
          "version": "5.5.0",
          "resolved": "https://registry.npmjs.org/supports-color/-/supports-color-5.5.0.tgz",
          "integrity": "sha512-QjVjwdXIt408MIiAqCX4oUKsgU2EqAGzs2Ppkm4aQYbjm+ZEWEcW4SfFNTr4uMNZma0ey4f5lgLrkB0aX0QMow==",
          "dev": true,
          "requires": {
            "has-flag": "^3.0.0"
          }
        }
      }
    },
    "jest-leak-detector": {
      "version": "22.4.3",
      "resolved": "https://registry.npmjs.org/jest-leak-detector/-/jest-leak-detector-22.4.3.tgz",
      "integrity": "sha512-NZpR/Ls7+ndO57LuXROdgCGz2RmUdC541tTImL9bdUtU3WadgFGm0yV+Ok4Fuia/1rLAn5KaJ+i76L6e3zGJYQ==",
      "dev": true,
      "requires": {
        "pretty-format": "^22.4.3"
      }
    },
    "jest-matcher-utils": {
      "version": "22.4.3",
      "resolved": "https://registry.npmjs.org/jest-matcher-utils/-/jest-matcher-utils-22.4.3.tgz",
      "integrity": "sha512-lsEHVaTnKzdAPR5t4B6OcxXo9Vy4K+kRRbG5gtddY8lBEC+Mlpvm1CJcsMESRjzUhzkz568exMV1hTB76nAKbA==",
      "dev": true,
      "requires": {
        "chalk": "^2.0.1",
        "jest-get-type": "^22.4.3",
        "pretty-format": "^22.4.3"
      },
      "dependencies": {
        "ansi-styles": {
          "version": "3.2.1",
          "resolved": "https://registry.npmjs.org/ansi-styles/-/ansi-styles-3.2.1.tgz",
          "integrity": "sha512-VT0ZI6kZRdTh8YyJw3SMbYm/u+NqfsAxEpWO0Pf9sq8/e94WxxOpPKx9FR1FlyCtOVDNOQ+8ntlqFxiRc+r5qA==",
          "dev": true,
          "requires": {
            "color-convert": "^1.9.0"
          }
        },
        "chalk": {
          "version": "2.4.2",
          "resolved": "https://registry.npmjs.org/chalk/-/chalk-2.4.2.tgz",
          "integrity": "sha512-Mti+f9lpJNcwF4tWV8/OrTTtF1gZi+f8FqlyAdouralcFWFQWF2+NgCHShjkCb+IFBLq9buZwE1xckQU4peSuQ==",
          "dev": true,
          "requires": {
            "ansi-styles": "^3.2.1",
            "escape-string-regexp": "^1.0.5",
            "supports-color": "^5.3.0"
          }
        },
        "supports-color": {
          "version": "5.5.0",
          "resolved": "https://registry.npmjs.org/supports-color/-/supports-color-5.5.0.tgz",
          "integrity": "sha512-QjVjwdXIt408MIiAqCX4oUKsgU2EqAGzs2Ppkm4aQYbjm+ZEWEcW4SfFNTr4uMNZma0ey4f5lgLrkB0aX0QMow==",
          "dev": true,
          "requires": {
            "has-flag": "^3.0.0"
          }
        }
      }
    },
    "jest-message-util": {
      "version": "22.4.3",
      "resolved": "https://registry.npmjs.org/jest-message-util/-/jest-message-util-22.4.3.tgz",
      "integrity": "sha512-iAMeKxhB3Se5xkSjU0NndLLCHtP4n+GtCqV0bISKA5dmOXQfEbdEmYiu2qpnWBDCQdEafNDDU6Q+l6oBMd/+BA==",
      "dev": true,
      "requires": {
        "@babel/code-frame": "^7.0.0-beta.35",
        "chalk": "^2.0.1",
        "micromatch": "^2.3.11",
        "slash": "^1.0.0",
        "stack-utils": "^1.0.1"
      },
      "dependencies": {
        "ansi-styles": {
          "version": "3.2.1",
          "resolved": "https://registry.npmjs.org/ansi-styles/-/ansi-styles-3.2.1.tgz",
          "integrity": "sha512-VT0ZI6kZRdTh8YyJw3SMbYm/u+NqfsAxEpWO0Pf9sq8/e94WxxOpPKx9FR1FlyCtOVDNOQ+8ntlqFxiRc+r5qA==",
          "dev": true,
          "requires": {
            "color-convert": "^1.9.0"
          }
        },
        "chalk": {
          "version": "2.4.2",
          "resolved": "https://registry.npmjs.org/chalk/-/chalk-2.4.2.tgz",
          "integrity": "sha512-Mti+f9lpJNcwF4tWV8/OrTTtF1gZi+f8FqlyAdouralcFWFQWF2+NgCHShjkCb+IFBLq9buZwE1xckQU4peSuQ==",
          "dev": true,
          "requires": {
            "ansi-styles": "^3.2.1",
            "escape-string-regexp": "^1.0.5",
            "supports-color": "^5.3.0"
          }
        },
        "supports-color": {
          "version": "5.5.0",
          "resolved": "https://registry.npmjs.org/supports-color/-/supports-color-5.5.0.tgz",
          "integrity": "sha512-QjVjwdXIt408MIiAqCX4oUKsgU2EqAGzs2Ppkm4aQYbjm+ZEWEcW4SfFNTr4uMNZma0ey4f5lgLrkB0aX0QMow==",
          "dev": true,
          "requires": {
            "has-flag": "^3.0.0"
          }
        }
      }
    },
    "jest-mock": {
      "version": "22.4.3",
      "resolved": "https://registry.npmjs.org/jest-mock/-/jest-mock-22.4.3.tgz",
      "integrity": "sha512-+4R6mH5M1G4NK16CKg9N1DtCaFmuxhcIqF4lQK/Q1CIotqMs/XBemfpDPeVZBFow6iyUNu6EBT9ugdNOTT5o5Q==",
      "dev": true
    },
    "jest-regex-util": {
      "version": "22.4.3",
      "resolved": "https://registry.npmjs.org/jest-regex-util/-/jest-regex-util-22.4.3.tgz",
      "integrity": "sha512-LFg1gWr3QinIjb8j833bq7jtQopiwdAs67OGfkPrvy7uNUbVMfTXXcOKXJaeY5GgjobELkKvKENqq1xrUectWg==",
      "dev": true
    },
    "jest-resolve": {
      "version": "22.4.3",
      "resolved": "https://registry.npmjs.org/jest-resolve/-/jest-resolve-22.4.3.tgz",
      "integrity": "sha512-u3BkD/MQBmwrOJDzDIaxpyqTxYH+XqAXzVJP51gt29H8jpj3QgKof5GGO2uPGKGeA1yTMlpbMs1gIQ6U4vcRhw==",
      "dev": true,
      "requires": {
        "browser-resolve": "^1.11.2",
        "chalk": "^2.0.1"
      },
      "dependencies": {
        "ansi-styles": {
          "version": "3.2.1",
          "resolved": "https://registry.npmjs.org/ansi-styles/-/ansi-styles-3.2.1.tgz",
          "integrity": "sha512-VT0ZI6kZRdTh8YyJw3SMbYm/u+NqfsAxEpWO0Pf9sq8/e94WxxOpPKx9FR1FlyCtOVDNOQ+8ntlqFxiRc+r5qA==",
          "dev": true,
          "requires": {
            "color-convert": "^1.9.0"
          }
        },
        "chalk": {
          "version": "2.4.2",
          "resolved": "https://registry.npmjs.org/chalk/-/chalk-2.4.2.tgz",
          "integrity": "sha512-Mti+f9lpJNcwF4tWV8/OrTTtF1gZi+f8FqlyAdouralcFWFQWF2+NgCHShjkCb+IFBLq9buZwE1xckQU4peSuQ==",
          "dev": true,
          "requires": {
            "ansi-styles": "^3.2.1",
            "escape-string-regexp": "^1.0.5",
            "supports-color": "^5.3.0"
          }
        },
        "supports-color": {
          "version": "5.5.0",
          "resolved": "https://registry.npmjs.org/supports-color/-/supports-color-5.5.0.tgz",
          "integrity": "sha512-QjVjwdXIt408MIiAqCX4oUKsgU2EqAGzs2Ppkm4aQYbjm+ZEWEcW4SfFNTr4uMNZma0ey4f5lgLrkB0aX0QMow==",
          "dev": true,
          "requires": {
            "has-flag": "^3.0.0"
          }
        }
      }
    },
    "jest-resolve-dependencies": {
      "version": "22.4.3",
      "resolved": "https://registry.npmjs.org/jest-resolve-dependencies/-/jest-resolve-dependencies-22.4.3.tgz",
      "integrity": "sha512-06czCMVToSN8F2U4EvgSB1Bv/56gc7MpCftZ9z9fBgUQM7dzHGCMBsyfVA6dZTx8v0FDcnALf7hupeQxaBCvpA==",
      "dev": true,
      "requires": {
        "jest-regex-util": "^22.4.3"
      }
    },
    "jest-runner": {
      "version": "22.4.4",
      "resolved": "https://registry.npmjs.org/jest-runner/-/jest-runner-22.4.4.tgz",
      "integrity": "sha512-5S/OpB51igQW9xnkM5Tgd/7ZjiAuIoiJAVtvVTBcEBiXBIFzWM3BAMPBM19FX68gRV0KWyFuGKj0EY3M3aceeQ==",
      "dev": true,
      "requires": {
        "exit": "^0.1.2",
        "jest-config": "^22.4.4",
        "jest-docblock": "^22.4.0",
        "jest-haste-map": "^22.4.2",
        "jest-jasmine2": "^22.4.4",
        "jest-leak-detector": "^22.4.0",
        "jest-message-util": "^22.4.0",
        "jest-runtime": "^22.4.4",
        "jest-util": "^22.4.1",
        "jest-worker": "^22.2.2",
        "throat": "^4.0.0"
      }
    },
    "jest-runtime": {
      "version": "22.4.4",
      "resolved": "https://registry.npmjs.org/jest-runtime/-/jest-runtime-22.4.4.tgz",
      "integrity": "sha512-WRTj9m///npte1YjuphCYX7GRY/c2YvJImU9t7qOwFcqHr4YMzmX6evP/3Sehz5DKW2Vi8ONYPCFWe36JVXxfw==",
      "dev": true,
      "requires": {
        "babel-core": "^6.0.0",
        "babel-jest": "^22.4.4",
        "babel-plugin-istanbul": "^4.1.5",
        "chalk": "^2.0.1",
        "convert-source-map": "^1.4.0",
        "exit": "^0.1.2",
        "graceful-fs": "^4.1.11",
        "jest-config": "^22.4.4",
        "jest-haste-map": "^22.4.2",
        "jest-regex-util": "^22.1.0",
        "jest-resolve": "^22.4.2",
        "jest-util": "^22.4.1",
        "jest-validate": "^22.4.4",
        "json-stable-stringify": "^1.0.1",
        "micromatch": "^2.3.11",
        "realpath-native": "^1.0.0",
        "slash": "^1.0.0",
        "strip-bom": "3.0.0",
        "write-file-atomic": "^2.1.0",
        "yargs": "^10.0.3"
      },
      "dependencies": {
        "ansi-styles": {
          "version": "3.2.1",
          "resolved": "https://registry.npmjs.org/ansi-styles/-/ansi-styles-3.2.1.tgz",
          "integrity": "sha512-VT0ZI6kZRdTh8YyJw3SMbYm/u+NqfsAxEpWO0Pf9sq8/e94WxxOpPKx9FR1FlyCtOVDNOQ+8ntlqFxiRc+r5qA==",
          "dev": true,
          "requires": {
            "color-convert": "^1.9.0"
          }
        },
        "chalk": {
          "version": "2.4.2",
          "resolved": "https://registry.npmjs.org/chalk/-/chalk-2.4.2.tgz",
          "integrity": "sha512-Mti+f9lpJNcwF4tWV8/OrTTtF1gZi+f8FqlyAdouralcFWFQWF2+NgCHShjkCb+IFBLq9buZwE1xckQU4peSuQ==",
          "dev": true,
          "requires": {
            "ansi-styles": "^3.2.1",
            "escape-string-regexp": "^1.0.5",
            "supports-color": "^5.3.0"
          }
        },
        "strip-bom": {
          "version": "3.0.0",
          "resolved": "https://registry.npmjs.org/strip-bom/-/strip-bom-3.0.0.tgz",
          "integrity": "sha1-IzTBjpx1n3vdVv3vfprj1YjmjtM=",
          "dev": true
        },
        "supports-color": {
          "version": "5.5.0",
          "resolved": "https://registry.npmjs.org/supports-color/-/supports-color-5.5.0.tgz",
          "integrity": "sha512-QjVjwdXIt408MIiAqCX4oUKsgU2EqAGzs2Ppkm4aQYbjm+ZEWEcW4SfFNTr4uMNZma0ey4f5lgLrkB0aX0QMow==",
          "dev": true,
          "requires": {
            "has-flag": "^3.0.0"
          }
        }
      }
    },
    "jest-serializer": {
      "version": "22.4.3",
      "resolved": "https://registry.npmjs.org/jest-serializer/-/jest-serializer-22.4.3.tgz",
      "integrity": "sha512-uPaUAppx4VUfJ0QDerpNdF43F68eqKWCzzhUlKNDsUPhjOon7ZehR4C809GCqh765FoMRtTVUVnGvIoskkYHiw==",
      "dev": true
    },
    "jest-snapshot": {
      "version": "22.4.3",
      "resolved": "https://registry.npmjs.org/jest-snapshot/-/jest-snapshot-22.4.3.tgz",
      "integrity": "sha512-JXA0gVs5YL0HtLDCGa9YxcmmV2LZbwJ+0MfyXBBc5qpgkEYITQFJP7XNhcHFbUvRiniRpRbGVfJrOoYhhGE0RQ==",
      "dev": true,
      "requires": {
        "chalk": "^2.0.1",
        "jest-diff": "^22.4.3",
        "jest-matcher-utils": "^22.4.3",
        "mkdirp": "^0.5.1",
        "natural-compare": "^1.4.0",
        "pretty-format": "^22.4.3"
      },
      "dependencies": {
        "ansi-styles": {
          "version": "3.2.1",
          "resolved": "https://registry.npmjs.org/ansi-styles/-/ansi-styles-3.2.1.tgz",
          "integrity": "sha512-VT0ZI6kZRdTh8YyJw3SMbYm/u+NqfsAxEpWO0Pf9sq8/e94WxxOpPKx9FR1FlyCtOVDNOQ+8ntlqFxiRc+r5qA==",
          "dev": true,
          "requires": {
            "color-convert": "^1.9.0"
          }
        },
        "chalk": {
          "version": "2.4.2",
          "resolved": "https://registry.npmjs.org/chalk/-/chalk-2.4.2.tgz",
          "integrity": "sha512-Mti+f9lpJNcwF4tWV8/OrTTtF1gZi+f8FqlyAdouralcFWFQWF2+NgCHShjkCb+IFBLq9buZwE1xckQU4peSuQ==",
          "dev": true,
          "requires": {
            "ansi-styles": "^3.2.1",
            "escape-string-regexp": "^1.0.5",
            "supports-color": "^5.3.0"
          }
        },
        "supports-color": {
          "version": "5.5.0",
          "resolved": "https://registry.npmjs.org/supports-color/-/supports-color-5.5.0.tgz",
          "integrity": "sha512-QjVjwdXIt408MIiAqCX4oUKsgU2EqAGzs2Ppkm4aQYbjm+ZEWEcW4SfFNTr4uMNZma0ey4f5lgLrkB0aX0QMow==",
          "dev": true,
          "requires": {
            "has-flag": "^3.0.0"
          }
        }
      }
    },
    "jest-util": {
      "version": "22.4.3",
      "resolved": "https://registry.npmjs.org/jest-util/-/jest-util-22.4.3.tgz",
      "integrity": "sha512-rfDfG8wyC5pDPNdcnAlZgwKnzHvZDu8Td2NJI/jAGKEGxJPYiE4F0ss/gSAkG4778Y23Hvbz+0GMrDJTeo7RjQ==",
      "dev": true,
      "requires": {
        "callsites": "^2.0.0",
        "chalk": "^2.0.1",
        "graceful-fs": "^4.1.11",
        "is-ci": "^1.0.10",
        "jest-message-util": "^22.4.3",
        "mkdirp": "^0.5.1",
        "source-map": "^0.6.0"
      },
      "dependencies": {
        "ansi-styles": {
          "version": "3.2.1",
          "resolved": "https://registry.npmjs.org/ansi-styles/-/ansi-styles-3.2.1.tgz",
          "integrity": "sha512-VT0ZI6kZRdTh8YyJw3SMbYm/u+NqfsAxEpWO0Pf9sq8/e94WxxOpPKx9FR1FlyCtOVDNOQ+8ntlqFxiRc+r5qA==",
          "dev": true,
          "requires": {
            "color-convert": "^1.9.0"
          }
        },
        "chalk": {
          "version": "2.4.2",
          "resolved": "https://registry.npmjs.org/chalk/-/chalk-2.4.2.tgz",
          "integrity": "sha512-Mti+f9lpJNcwF4tWV8/OrTTtF1gZi+f8FqlyAdouralcFWFQWF2+NgCHShjkCb+IFBLq9buZwE1xckQU4peSuQ==",
          "dev": true,
          "requires": {
            "ansi-styles": "^3.2.1",
            "escape-string-regexp": "^1.0.5",
            "supports-color": "^5.3.0"
          }
        },
        "source-map": {
          "version": "0.6.1",
          "resolved": "https://registry.npmjs.org/source-map/-/source-map-0.6.1.tgz",
          "integrity": "sha512-UjgapumWlbMhkBgzT7Ykc5YXUT46F0iKu8SGXq0bcwP5dz/h0Plj6enJqjz1Zbq2l5WaqYnrVbwWOWMyF3F47g==",
          "dev": true
        },
        "supports-color": {
          "version": "5.5.0",
          "resolved": "https://registry.npmjs.org/supports-color/-/supports-color-5.5.0.tgz",
          "integrity": "sha512-QjVjwdXIt408MIiAqCX4oUKsgU2EqAGzs2Ppkm4aQYbjm+ZEWEcW4SfFNTr4uMNZma0ey4f5lgLrkB0aX0QMow==",
          "dev": true,
          "requires": {
            "has-flag": "^3.0.0"
          }
        }
      }
    },
    "jest-validate": {
      "version": "22.4.4",
      "resolved": "https://registry.npmjs.org/jest-validate/-/jest-validate-22.4.4.tgz",
      "integrity": "sha512-dmlf4CIZRGvkaVg3fa0uetepcua44DHtktHm6rcoNVtYlpwe6fEJRkMFsaUVcFHLzbuBJ2cPw9Gl9TKfnzMVwg==",
      "dev": true,
      "requires": {
        "chalk": "^2.0.1",
        "jest-config": "^22.4.4",
        "jest-get-type": "^22.1.0",
        "leven": "^2.1.0",
        "pretty-format": "^22.4.0"
      },
      "dependencies": {
        "ansi-styles": {
          "version": "3.2.1",
          "resolved": "https://registry.npmjs.org/ansi-styles/-/ansi-styles-3.2.1.tgz",
          "integrity": "sha512-VT0ZI6kZRdTh8YyJw3SMbYm/u+NqfsAxEpWO0Pf9sq8/e94WxxOpPKx9FR1FlyCtOVDNOQ+8ntlqFxiRc+r5qA==",
          "dev": true,
          "requires": {
            "color-convert": "^1.9.0"
          }
        },
        "chalk": {
          "version": "2.4.2",
          "resolved": "https://registry.npmjs.org/chalk/-/chalk-2.4.2.tgz",
          "integrity": "sha512-Mti+f9lpJNcwF4tWV8/OrTTtF1gZi+f8FqlyAdouralcFWFQWF2+NgCHShjkCb+IFBLq9buZwE1xckQU4peSuQ==",
          "dev": true,
          "requires": {
            "ansi-styles": "^3.2.1",
            "escape-string-regexp": "^1.0.5",
            "supports-color": "^5.3.0"
          }
        },
        "supports-color": {
          "version": "5.5.0",
          "resolved": "https://registry.npmjs.org/supports-color/-/supports-color-5.5.0.tgz",
          "integrity": "sha512-QjVjwdXIt408MIiAqCX4oUKsgU2EqAGzs2Ppkm4aQYbjm+ZEWEcW4SfFNTr4uMNZma0ey4f5lgLrkB0aX0QMow==",
          "dev": true,
          "requires": {
            "has-flag": "^3.0.0"
          }
        }
      }
    },
    "jest-worker": {
      "version": "22.4.3",
      "resolved": "https://registry.npmjs.org/jest-worker/-/jest-worker-22.4.3.tgz",
      "integrity": "sha512-B1ucW4fI8qVAuZmicFxI1R3kr2fNeYJyvIQ1rKcuLYnenFV5K5aMbxFj6J0i00Ju83S8jP2d7Dz14+AvbIHRYQ==",
      "dev": true,
      "requires": {
        "merge-stream": "^1.0.1"
      }
    },
    "js-sha3": {
      "version": "0.6.1",
      "resolved": "https://registry.npmjs.org/js-sha3/-/js-sha3-0.6.1.tgz",
      "integrity": "sha1-W4n3enR3Z5h39YxKB1JAk0sflcA="
    },
    "js-tokens": {
      "version": "3.0.2",
      "resolved": "https://registry.npmjs.org/js-tokens/-/js-tokens-3.0.2.tgz",
      "integrity": "sha1-mGbfOVECEw449/mWvOtlRDIJwls="
    },
    "js-yaml": {
      "version": "3.12.2",
      "resolved": "https://registry.npmjs.org/js-yaml/-/js-yaml-3.12.2.tgz",
      "integrity": "sha512-QHn/Lh/7HhZ/Twc7vJYQTkjuCa0kaCcDcjK5Zlk2rvnUpy7DxMJ23+Jc2dcyvltwQVg1nygAVlB2oRDFHoRS5Q==",
      "dev": true,
      "requires": {
        "argparse": "^1.0.7",
        "esprima": "^4.0.0"
      }
    },
    "jsbn": {
      "version": "0.1.1",
      "resolved": "https://registry.npmjs.org/jsbn/-/jsbn-0.1.1.tgz",
      "integrity": "sha1-peZUwuWi3rXyAdls77yoDA7y9RM="
    },
    "jsdom": {
      "version": "11.11.0",
      "resolved": "https://registry.npmjs.org/jsdom/-/jsdom-11.11.0.tgz",
      "integrity": "sha512-ou1VyfjwsSuWkudGxb03FotDajxAto6USAlmMZjE2lc0jCznt7sBWkhfRBRaWwbnmDqdMSTKTLT5d9sBFkkM7A==",
      "dev": true,
      "requires": {
        "abab": "^1.0.4",
        "acorn": "^5.3.0",
        "acorn-globals": "^4.1.0",
        "array-equal": "^1.0.0",
        "cssom": ">= 0.3.2 < 0.4.0",
        "cssstyle": ">= 0.3.1 < 0.4.0",
        "data-urls": "^1.0.0",
        "domexception": "^1.0.0",
        "escodegen": "^1.9.0",
        "html-encoding-sniffer": "^1.0.2",
        "left-pad": "^1.2.0",
        "nwsapi": "^2.0.0",
        "parse5": "4.0.0",
        "pn": "^1.1.0",
        "request": "^2.83.0",
        "request-promise-native": "^1.0.5",
        "sax": "^1.2.4",
        "symbol-tree": "^3.2.2",
        "tough-cookie": "^2.3.3",
        "w3c-hr-time": "^1.0.1",
        "webidl-conversions": "^4.0.2",
        "whatwg-encoding": "^1.0.3",
        "whatwg-mimetype": "^2.1.0",
        "whatwg-url": "^6.4.1",
        "ws": "^4.0.0",
        "xml-name-validator": "^3.0.0"
      },
      "dependencies": {
        "ws": {
          "version": "4.1.0",
          "resolved": "https://registry.npmjs.org/ws/-/ws-4.1.0.tgz",
          "integrity": "sha512-ZGh/8kF9rrRNffkLFV4AzhvooEclrOH0xaugmqGsIfFgOE/pIz4fMc4Ef+5HSQqTEug2S9JZIWDR47duDSLfaA==",
          "dev": true,
          "requires": {
            "async-limiter": "~1.0.0",
            "safe-buffer": "~5.1.0"
          }
        }
      }
    },
    "jsesc": {
      "version": "0.5.0",
      "resolved": "https://registry.npmjs.org/jsesc/-/jsesc-0.5.0.tgz",
      "integrity": "sha1-597mbjXW/Bb3EP6R1c9p9w8IkR0="
    },
    "json-parse-better-errors": {
      "version": "1.0.2",
      "resolved": "https://registry.npmjs.org/json-parse-better-errors/-/json-parse-better-errors-1.0.2.tgz",
      "integrity": "sha512-mrqyZKfX5EhL7hvqcV6WG1yYjnjeuYDzDhhcAAUrq8Po85NBQBJP+ZDUT75qZQ98IkUoBqdkExkukOU7Ts2wrw==",
      "dev": true
    },
    "json-rpc-engine": {
      "version": "3.8.0",
      "resolved": "https://registry.npmjs.org/json-rpc-engine/-/json-rpc-engine-3.8.0.tgz",
      "integrity": "sha512-6QNcvm2gFuuK4TKU1uwfH0Qd/cOSb9c1lls0gbnIhciktIUQJwz6NQNAW4B1KiGPenv7IKu97V222Yo1bNhGuA==",
      "requires": {
        "async": "^2.0.1",
        "babel-preset-env": "^1.7.0",
        "babelify": "^7.3.0",
        "json-rpc-error": "^2.0.0",
        "promise-to-callback": "^1.0.0",
        "safe-event-emitter": "^1.0.1"
      }
    },
    "json-rpc-error": {
      "version": "2.0.0",
      "resolved": "https://registry.npmjs.org/json-rpc-error/-/json-rpc-error-2.0.0.tgz",
      "integrity": "sha1-p6+cICg4tekFxyUOVH8a/3cligI=",
      "requires": {
        "inherits": "^2.0.1"
      }
    },
    "json-rpc-random-id": {
      "version": "1.0.1",
      "resolved": "https://registry.npmjs.org/json-rpc-random-id/-/json-rpc-random-id-1.0.1.tgz",
      "integrity": "sha1-uknZat7RRE27jaPSA3SKy7zeyMg="
    },
    "json-schema": {
      "version": "0.2.3",
      "resolved": "https://registry.npmjs.org/json-schema/-/json-schema-0.2.3.tgz",
      "integrity": "sha1-tIDIkuWaLwWVTOcnvT8qTogvnhM="
    },
    "json-schema-traverse": {
      "version": "0.4.1",
      "resolved": "https://registry.npmjs.org/json-schema-traverse/-/json-schema-traverse-0.4.1.tgz",
      "integrity": "sha512-xbbCH5dCYU5T8LcEhhuh7HJ88HXuW3qsI3Y0zOZFKfZEHcpWiHU/Jxzk629Brsab/mMiHQti9wMP+845RPe3Vg=="
    },
    "json-stable-stringify": {
      "version": "1.0.1",
      "resolved": "https://registry.npmjs.org/json-stable-stringify/-/json-stable-stringify-1.0.1.tgz",
      "integrity": "sha1-mnWdOcXy/1A/1TAGRu1EX4jE+a8=",
      "requires": {
        "jsonify": "~0.0.0"
      }
    },
    "json-stringify-safe": {
      "version": "5.0.1",
      "resolved": "https://registry.npmjs.org/json-stringify-safe/-/json-stringify-safe-5.0.1.tgz",
      "integrity": "sha1-Epai1Y/UXxmg9s4B1lcB4sc1tus="
    },
    "json5": {
      "version": "0.5.1",
      "resolved": "https://registry.npmjs.org/json5/-/json5-0.5.1.tgz",
      "integrity": "sha1-Hq3nrMASA0rYTiOWdn6tn6VJWCE="
    },
    "jsonfile": {
      "version": "4.0.0",
      "resolved": "https://registry.npmjs.org/jsonfile/-/jsonfile-4.0.0.tgz",
      "integrity": "sha1-h3Gq4HmbZAdrdmQPygWPnBDjPss=",
      "dev": true,
      "requires": {
        "graceful-fs": "^4.1.6"
      }
    },
    "jsonify": {
      "version": "0.0.0",
      "resolved": "https://registry.npmjs.org/jsonify/-/jsonify-0.0.0.tgz",
      "integrity": "sha1-LHS27kHZPKUbe1qu6PUDYx0lKnM="
    },
    "jsonschema": {
      "version": "1.2.4",
      "resolved": "https://registry.npmjs.org/jsonschema/-/jsonschema-1.2.4.tgz",
      "integrity": "sha512-lz1nOH69GbsVHeVgEdvyavc/33oymY1AZwtePMiMj4HZPMbP5OIKK3zT9INMWjwua/V4Z4yq7wSlBbSG+g4AEw=="
    },
    "jsprim": {
      "version": "1.4.1",
      "resolved": "https://registry.npmjs.org/jsprim/-/jsprim-1.4.1.tgz",
      "integrity": "sha1-MT5mvB5cwG5Di8G3SZwuXFastqI=",
      "requires": {
        "assert-plus": "1.0.0",
        "extsprintf": "1.3.0",
        "json-schema": "0.2.3",
        "verror": "1.10.0"
      }
    },
    "just-extend": {
      "version": "4.0.2",
      "resolved": "https://registry.npmjs.org/just-extend/-/just-extend-4.0.2.tgz",
      "integrity": "sha512-FrLwOgm+iXrPV+5zDU6Jqu4gCRXbWEQg2O3SKONsWE4w7AXFRkryS53bpWdaL9cNol+AmR3AEYz6kn+o0fCPnw==",
      "dev": true
    },
    "keccak": {
      "version": "1.4.0",
      "resolved": "https://registry.npmjs.org/keccak/-/keccak-1.4.0.tgz",
      "integrity": "sha512-eZVaCpblK5formjPjeTBik7TAg+pqnDrMHIffSvi9Lh7PQgM1+hSzakUeZFCk9DVVG0dacZJuaz2ntwlzZUIBw==",
      "requires": {
        "bindings": "^1.2.1",
        "inherits": "^2.0.3",
        "nan": "^2.2.1",
        "safe-buffer": "^5.1.0"
      }
    },
    "keccakjs": {
      "version": "0.2.3",
      "resolved": "https://registry.npmjs.org/keccakjs/-/keccakjs-0.2.3.tgz",
      "integrity": "sha512-BjLkNDcfaZ6l8HBG9tH0tpmDv3sS2mA7FNQxFHpCdzP3Gb2MVruXBSuoM66SnVxKJpAr5dKGdkHD+bDokt8fTg==",
      "requires": {
        "browserify-sha3": "^0.0.4",
        "sha3": "^1.2.2"
      }
    },
    "kind-of": {
      "version": "3.2.2",
      "resolved": "https://registry.npmjs.org/kind-of/-/kind-of-3.2.2.tgz",
      "integrity": "sha1-MeohpzS6ubuw8yRm2JOupR5KPGQ=",
      "dev": true,
      "requires": {
        "is-buffer": "^1.1.5"
      }
    },
    "lcid": {
      "version": "1.0.0",
      "resolved": "https://registry.npmjs.org/lcid/-/lcid-1.0.0.tgz",
      "integrity": "sha1-MIrMr6C8SDo4Z7S28rlQYlHRuDU=",
      "dev": true,
      "requires": {
        "invert-kv": "^1.0.0"
      }
    },
    "left-pad": {
      "version": "1.3.0",
      "resolved": "https://registry.npmjs.org/left-pad/-/left-pad-1.3.0.tgz",
      "integrity": "sha512-XI5MPzVNApjAyhQzphX8BkmKsKUxD4LdyK24iZeQGinBN9yTQT3bFlCBy/aVx2HrNcqQGsdot8ghrjyrvMCoEA==",
      "dev": true
    },
    "level-codec": {
      "version": "7.0.1",
      "resolved": "https://registry.npmjs.org/level-codec/-/level-codec-7.0.1.tgz",
      "integrity": "sha512-Ua/R9B9r3RasXdRmOtd+t9TCOEIIlts+TN/7XTT2unhDaL6sJn83S3rUyljbr6lVtw49N3/yA0HHjpV6Kzb2aQ=="
    },
    "level-errors": {
      "version": "1.0.5",
      "resolved": "https://registry.npmjs.org/level-errors/-/level-errors-1.0.5.tgz",
      "integrity": "sha512-/cLUpQduF6bNrWuAC4pwtUKA5t669pCsCi2XbmojG2tFeOr9j6ShtdDCtFFQO1DRt+EVZhx9gPzP9G2bUaG4ig==",
      "requires": {
        "errno": "~0.1.1"
      }
    },
    "level-iterator-stream": {
      "version": "1.3.1",
      "resolved": "https://registry.npmjs.org/level-iterator-stream/-/level-iterator-stream-1.3.1.tgz",
      "integrity": "sha1-5Dt4sagUPm+pek9IXrjqUwNS8u0=",
      "requires": {
        "inherits": "^2.0.1",
        "level-errors": "^1.0.3",
        "readable-stream": "^1.0.33",
        "xtend": "^4.0.0"
      },
      "dependencies": {
        "isarray": {
          "version": "0.0.1",
          "resolved": "https://registry.npmjs.org/isarray/-/isarray-0.0.1.tgz",
          "integrity": "sha1-ihis/Kmo9Bd+Cav8YDiTmwXR7t8="
        },
        "readable-stream": {
          "version": "1.1.14",
          "resolved": "https://registry.npmjs.org/readable-stream/-/readable-stream-1.1.14.tgz",
          "integrity": "sha1-fPTFTvZI44EwhMY23SB54WbAgdk=",
          "requires": {
            "core-util-is": "~1.0.0",
            "inherits": "~2.0.1",
            "isarray": "0.0.1",
            "string_decoder": "~0.10.x"
          }
        },
        "string_decoder": {
          "version": "0.10.31",
          "resolved": "https://registry.npmjs.org/string_decoder/-/string_decoder-0.10.31.tgz",
          "integrity": "sha1-YuIDvEF2bGwoyfyEMB2rHFMQ+pQ="
        }
      }
    },
    "level-ws": {
      "version": "0.0.0",
      "resolved": "https://registry.npmjs.org/level-ws/-/level-ws-0.0.0.tgz",
      "integrity": "sha1-Ny5RIXeSSgBCSwtDrvK7QkltIos=",
      "requires": {
        "readable-stream": "~1.0.15",
        "xtend": "~2.1.1"
      },
      "dependencies": {
        "isarray": {
          "version": "0.0.1",
          "resolved": "https://registry.npmjs.org/isarray/-/isarray-0.0.1.tgz",
          "integrity": "sha1-ihis/Kmo9Bd+Cav8YDiTmwXR7t8="
        },
        "readable-stream": {
          "version": "1.0.34",
          "resolved": "https://registry.npmjs.org/readable-stream/-/readable-stream-1.0.34.tgz",
          "integrity": "sha1-Elgg40vIQtLyqq+v5MKRbuMsFXw=",
          "requires": {
            "core-util-is": "~1.0.0",
            "inherits": "~2.0.1",
            "isarray": "0.0.1",
            "string_decoder": "~0.10.x"
          }
        },
        "string_decoder": {
          "version": "0.10.31",
          "resolved": "https://registry.npmjs.org/string_decoder/-/string_decoder-0.10.31.tgz",
          "integrity": "sha1-YuIDvEF2bGwoyfyEMB2rHFMQ+pQ="
        },
        "xtend": {
          "version": "2.1.2",
          "resolved": "https://registry.npmjs.org/xtend/-/xtend-2.1.2.tgz",
          "integrity": "sha1-bv7MKk2tjmlixJAbM3znuoe10os=",
          "requires": {
            "object-keys": "~0.4.0"
          }
        }
      }
    },
    "levelup": {
      "version": "1.3.9",
      "resolved": "https://registry.npmjs.org/levelup/-/levelup-1.3.9.tgz",
      "integrity": "sha512-VVGHfKIlmw8w1XqpGOAGwq6sZm2WwWLmlDcULkKWQXEA5EopA8OBNJ2Ck2v6bdk8HeEZSbCSEgzXadyQFm76sQ==",
      "requires": {
        "deferred-leveldown": "~1.2.1",
        "level-codec": "~7.0.0",
        "level-errors": "~1.0.3",
        "level-iterator-stream": "~1.3.0",
        "prr": "~1.0.1",
        "semver": "~5.4.1",
        "xtend": "~4.0.0"
      }
    },
    "leven": {
      "version": "2.1.0",
      "resolved": "https://registry.npmjs.org/leven/-/leven-2.1.0.tgz",
      "integrity": "sha1-wuep93IJTe6dNCAq6KzORoeHVYA=",
      "dev": true
    },
    "levn": {
      "version": "0.3.0",
      "resolved": "https://registry.npmjs.org/levn/-/levn-0.3.0.tgz",
      "integrity": "sha1-OwmSTt+fCDwEkP3UwLxEIeBHZO4=",
      "dev": true,
      "requires": {
        "prelude-ls": "~1.1.2",
        "type-check": "~0.3.2"
      }
    },
    "lint-staged": {
      "version": "6.1.1",
      "resolved": "https://registry.npmjs.org/lint-staged/-/lint-staged-6.1.1.tgz",
      "integrity": "sha512-M/7bwLdXbeG7ZNLcasGeLMBDg60/w6obj3KOtINwJyxAxb53XGY0yH5FSZlWklEzuVbTtqtIfAajh6jYIN90AA==",
      "dev": true,
      "requires": {
        "app-root-path": "^2.0.0",
        "chalk": "^2.1.0",
        "commander": "^2.11.0",
        "cosmiconfig": "^4.0.0",
        "debug": "^3.1.0",
        "dedent": "^0.7.0",
        "execa": "^0.8.0",
        "find-parent-dir": "^0.3.0",
        "is-glob": "^4.0.0",
        "jest-validate": "^21.1.0",
        "listr": "^0.13.0",
        "lodash": "^4.17.4",
        "log-symbols": "^2.0.0",
        "minimatch": "^3.0.0",
        "npm-which": "^3.0.1",
        "p-map": "^1.1.1",
        "path-is-inside": "^1.0.2",
        "pify": "^3.0.0",
        "staged-git-files": "1.0.0",
        "stringify-object": "^3.2.0"
      },
      "dependencies": {
        "ansi-regex": {
          "version": "3.0.0",
          "resolved": "https://registry.npmjs.org/ansi-regex/-/ansi-regex-3.0.0.tgz",
          "integrity": "sha1-7QMXwyIGT3lGbAKWa922Bas32Zg=",
          "dev": true
        },
        "ansi-styles": {
          "version": "3.2.1",
          "resolved": "https://registry.npmjs.org/ansi-styles/-/ansi-styles-3.2.1.tgz",
          "integrity": "sha512-VT0ZI6kZRdTh8YyJw3SMbYm/u+NqfsAxEpWO0Pf9sq8/e94WxxOpPKx9FR1FlyCtOVDNOQ+8ntlqFxiRc+r5qA==",
          "dev": true,
          "requires": {
            "color-convert": "^1.9.0"
          }
        },
        "chalk": {
          "version": "2.4.2",
          "resolved": "https://registry.npmjs.org/chalk/-/chalk-2.4.2.tgz",
          "integrity": "sha512-Mti+f9lpJNcwF4tWV8/OrTTtF1gZi+f8FqlyAdouralcFWFQWF2+NgCHShjkCb+IFBLq9buZwE1xckQU4peSuQ==",
          "dev": true,
          "requires": {
            "ansi-styles": "^3.2.1",
            "escape-string-regexp": "^1.0.5",
            "supports-color": "^5.3.0"
          }
        },
        "debug": {
          "version": "3.2.6",
          "resolved": "https://registry.npmjs.org/debug/-/debug-3.2.6.tgz",
          "integrity": "sha512-mel+jf7nrtEl5Pn1Qx46zARXKDpBbvzezse7p7LqINmdoIk8PYP5SySaxEmYv6TZ0JyEKA1hsCId6DIhgITtWQ==",
          "dev": true,
          "requires": {
            "ms": "^2.1.1"
          }
        },
        "execa": {
          "version": "0.8.0",
          "resolved": "https://registry.npmjs.org/execa/-/execa-0.8.0.tgz",
          "integrity": "sha1-2NdrvBtVIX7RkP1t1J08d07PyNo=",
          "dev": true,
          "requires": {
            "cross-spawn": "^5.0.1",
            "get-stream": "^3.0.0",
            "is-stream": "^1.1.0",
            "npm-run-path": "^2.0.0",
            "p-finally": "^1.0.0",
            "signal-exit": "^3.0.0",
            "strip-eof": "^1.0.0"
          }
        },
        "is-extglob": {
          "version": "2.1.1",
          "resolved": "https://registry.npmjs.org/is-extglob/-/is-extglob-2.1.1.tgz",
          "integrity": "sha1-qIwCU1eR8C7TfHahueqXc8gz+MI=",
          "dev": true
        },
        "is-glob": {
          "version": "4.0.0",
          "resolved": "https://registry.npmjs.org/is-glob/-/is-glob-4.0.0.tgz",
          "integrity": "sha1-lSHHaEXMJhCoUgPd8ICpWML/q8A=",
          "dev": true,
          "requires": {
            "is-extglob": "^2.1.1"
          }
        },
        "jest-get-type": {
          "version": "21.2.0",
          "resolved": "https://registry.npmjs.org/jest-get-type/-/jest-get-type-21.2.0.tgz",
          "integrity": "sha512-y2fFw3C+D0yjNSDp7ab1kcd6NUYfy3waPTlD8yWkAtiocJdBRQqNoRqVfMNxgj+IjT0V5cBIHJO0z9vuSSZ43Q==",
          "dev": true
        },
        "jest-validate": {
          "version": "21.2.1",
          "resolved": "https://registry.npmjs.org/jest-validate/-/jest-validate-21.2.1.tgz",
          "integrity": "sha512-k4HLI1rZQjlU+EC682RlQ6oZvLrE5SCh3brseQc24vbZTxzT/k/3urar5QMCVgjadmSO7lECeGdc6YxnM3yEGg==",
          "dev": true,
          "requires": {
            "chalk": "^2.0.1",
            "jest-get-type": "^21.2.0",
            "leven": "^2.1.0",
            "pretty-format": "^21.2.1"
          }
        },
        "ms": {
          "version": "2.1.1",
          "resolved": "https://registry.npmjs.org/ms/-/ms-2.1.1.tgz",
          "integrity": "sha512-tgp+dl5cGk28utYktBsrFqA7HKgrhgPsg6Z/EfhWI4gl1Hwq8B/GmY/0oXZ6nF8hDVesS/FpnYaD/kOWhYQvyg==",
          "dev": true
        },
        "pify": {
          "version": "3.0.0",
          "resolved": "https://registry.npmjs.org/pify/-/pify-3.0.0.tgz",
          "integrity": "sha1-5aSs0sEB/fPZpNB/DbxNtJ3SgXY=",
          "dev": true
        },
        "pretty-format": {
          "version": "21.2.1",
          "resolved": "https://registry.npmjs.org/pretty-format/-/pretty-format-21.2.1.tgz",
          "integrity": "sha512-ZdWPGYAnYfcVP8yKA3zFjCn8s4/17TeYH28MXuC8vTp0o21eXjbFGcOAXZEaDaOFJjc3h2qa7HQNHNshhvoh2A==",
          "dev": true,
          "requires": {
            "ansi-regex": "^3.0.0",
            "ansi-styles": "^3.2.0"
          }
        },
        "supports-color": {
          "version": "5.5.0",
          "resolved": "https://registry.npmjs.org/supports-color/-/supports-color-5.5.0.tgz",
          "integrity": "sha512-QjVjwdXIt408MIiAqCX4oUKsgU2EqAGzs2Ppkm4aQYbjm+ZEWEcW4SfFNTr4uMNZma0ey4f5lgLrkB0aX0QMow==",
          "dev": true,
          "requires": {
            "has-flag": "^3.0.0"
          }
        }
      }
    },
    "listr": {
      "version": "0.13.0",
      "resolved": "https://registry.npmjs.org/listr/-/listr-0.13.0.tgz",
      "integrity": "sha1-ILsLowuuZg7oTMBQPfS+PVYjiH0=",
      "dev": true,
      "requires": {
        "chalk": "^1.1.3",
        "cli-truncate": "^0.2.1",
        "figures": "^1.7.0",
        "indent-string": "^2.1.0",
        "is-observable": "^0.2.0",
        "is-promise": "^2.1.0",
        "is-stream": "^1.1.0",
        "listr-silent-renderer": "^1.1.1",
        "listr-update-renderer": "^0.4.0",
        "listr-verbose-renderer": "^0.4.0",
        "log-symbols": "^1.0.2",
        "log-update": "^1.0.2",
        "ora": "^0.2.3",
        "p-map": "^1.1.1",
        "rxjs": "^5.4.2",
        "stream-to-observable": "^0.2.0",
        "strip-ansi": "^3.0.1"
      },
      "dependencies": {
        "log-symbols": {
          "version": "1.0.2",
          "resolved": "https://registry.npmjs.org/log-symbols/-/log-symbols-1.0.2.tgz",
          "integrity": "sha1-N2/3tY6jCGoPCfrMdGF+ylAeGhg=",
          "dev": true,
          "requires": {
            "chalk": "^1.0.0"
          }
        }
      }
    },
    "listr-silent-renderer": {
      "version": "1.1.1",
      "resolved": "https://registry.npmjs.org/listr-silent-renderer/-/listr-silent-renderer-1.1.1.tgz",
      "integrity": "sha1-kktaN1cVN3C/Go4/v3S4u/P5JC4=",
      "dev": true
    },
    "listr-update-renderer": {
      "version": "0.4.0",
      "resolved": "https://registry.npmjs.org/listr-update-renderer/-/listr-update-renderer-0.4.0.tgz",
      "integrity": "sha1-NE2YDaLKLosUW6MFkI8yrj9MyKc=",
      "dev": true,
      "requires": {
        "chalk": "^1.1.3",
        "cli-truncate": "^0.2.1",
        "elegant-spinner": "^1.0.1",
        "figures": "^1.7.0",
        "indent-string": "^3.0.0",
        "log-symbols": "^1.0.2",
        "log-update": "^1.0.2",
        "strip-ansi": "^3.0.1"
      },
      "dependencies": {
        "indent-string": {
          "version": "3.2.0",
          "resolved": "https://registry.npmjs.org/indent-string/-/indent-string-3.2.0.tgz",
          "integrity": "sha1-Sl/W0nzDMvN+VBmlBNu4NxBckok=",
          "dev": true
        },
        "log-symbols": {
          "version": "1.0.2",
          "resolved": "https://registry.npmjs.org/log-symbols/-/log-symbols-1.0.2.tgz",
          "integrity": "sha1-N2/3tY6jCGoPCfrMdGF+ylAeGhg=",
          "dev": true,
          "requires": {
            "chalk": "^1.0.0"
          }
        }
      }
    },
    "listr-verbose-renderer": {
      "version": "0.4.1",
      "resolved": "https://registry.npmjs.org/listr-verbose-renderer/-/listr-verbose-renderer-0.4.1.tgz",
      "integrity": "sha1-ggb0z21S3cWCfl/RSYng6WWTOjU=",
      "dev": true,
      "requires": {
        "chalk": "^1.1.3",
        "cli-cursor": "^1.0.2",
        "date-fns": "^1.27.2",
        "figures": "^1.7.0"
      }
    },
    "load-json-file": {
      "version": "1.1.0",
      "resolved": "https://registry.npmjs.org/load-json-file/-/load-json-file-1.1.0.tgz",
      "integrity": "sha1-lWkFcI1YtLq0wiYbBPWfMcmTdMA=",
      "dev": true,
      "requires": {
        "graceful-fs": "^4.1.2",
        "parse-json": "^2.2.0",
        "pify": "^2.0.0",
        "pinkie-promise": "^2.0.0",
        "strip-bom": "^2.0.0"
      }
    },
    "locate-path": {
      "version": "2.0.0",
      "resolved": "https://registry.npmjs.org/locate-path/-/locate-path-2.0.0.tgz",
      "integrity": "sha1-K1aLJl7slExtnA3pw9u7ygNUzY4=",
      "dev": true,
      "requires": {
        "p-locate": "^2.0.0",
        "path-exists": "^3.0.0"
      }
    },
    "lodash": {
      "version": "4.17.11",
      "resolved": "https://registry.npmjs.org/lodash/-/lodash-4.17.11.tgz",
      "integrity": "sha512-cQKh8igo5QUhZ7lg38DYWAxMvjSAKG0A8wGSVimP07SIUEK2UO+arSRKbRZWtelMtN5V0Hkwh5ryOto/SshYIg=="
    },
    "lodash.get": {
      "version": "4.4.2",
      "resolved": "https://registry.npmjs.org/lodash.get/-/lodash.get-4.4.2.tgz",
      "integrity": "sha1-LRd/ZS+jHpObRDjVNBSZ36OCXpk=",
      "dev": true
    },
    "lodash.sortby": {
      "version": "4.7.0",
      "resolved": "https://registry.npmjs.org/lodash.sortby/-/lodash.sortby-4.7.0.tgz",
      "integrity": "sha1-7dFMgk4sycHgsKG0K7UhBRakJDg=",
      "dev": true
    },
    "log-symbols": {
      "version": "2.2.0",
      "resolved": "https://registry.npmjs.org/log-symbols/-/log-symbols-2.2.0.tgz",
      "integrity": "sha512-VeIAFslyIerEJLXHziedo2basKbMKtTw3vfn5IzG0XTjhAVEJyNHnL2p7vc+wBDSdQuUpNw3M2u6xb9QsAY5Eg==",
      "dev": true,
      "requires": {
        "chalk": "^2.0.1"
      },
      "dependencies": {
        "ansi-styles": {
          "version": "3.2.1",
          "resolved": "https://registry.npmjs.org/ansi-styles/-/ansi-styles-3.2.1.tgz",
          "integrity": "sha512-VT0ZI6kZRdTh8YyJw3SMbYm/u+NqfsAxEpWO0Pf9sq8/e94WxxOpPKx9FR1FlyCtOVDNOQ+8ntlqFxiRc+r5qA==",
          "dev": true,
          "requires": {
            "color-convert": "^1.9.0"
          }
        },
        "chalk": {
          "version": "2.4.2",
          "resolved": "https://registry.npmjs.org/chalk/-/chalk-2.4.2.tgz",
          "integrity": "sha512-Mti+f9lpJNcwF4tWV8/OrTTtF1gZi+f8FqlyAdouralcFWFQWF2+NgCHShjkCb+IFBLq9buZwE1xckQU4peSuQ==",
          "dev": true,
          "requires": {
            "ansi-styles": "^3.2.1",
            "escape-string-regexp": "^1.0.5",
            "supports-color": "^5.3.0"
          }
        },
        "supports-color": {
          "version": "5.5.0",
          "resolved": "https://registry.npmjs.org/supports-color/-/supports-color-5.5.0.tgz",
          "integrity": "sha512-QjVjwdXIt408MIiAqCX4oUKsgU2EqAGzs2Ppkm4aQYbjm+ZEWEcW4SfFNTr4uMNZma0ey4f5lgLrkB0aX0QMow==",
          "dev": true,
          "requires": {
            "has-flag": "^3.0.0"
          }
        }
      }
    },
    "log-update": {
      "version": "1.0.2",
      "resolved": "https://registry.npmjs.org/log-update/-/log-update-1.0.2.tgz",
      "integrity": "sha1-GZKfZMQJPS0ucHWh2tivWcKWuNE=",
      "dev": true,
      "requires": {
        "ansi-escapes": "^1.0.0",
        "cli-cursor": "^1.0.2"
      },
      "dependencies": {
        "ansi-escapes": {
          "version": "1.4.0",
          "resolved": "https://registry.npmjs.org/ansi-escapes/-/ansi-escapes-1.4.0.tgz",
          "integrity": "sha1-06ioOzGapneTZisT52HHkRQiMG4=",
          "dev": true
        }
      }
    },
    "loglevel": {
      "version": "1.6.1",
      "resolved": "https://registry.npmjs.org/loglevel/-/loglevel-1.6.1.tgz",
      "integrity": "sha1-4PyVEztu8nbNyIh82vJKpvFW+Po="
    },
    "lolex": {
      "version": "2.7.5",
      "resolved": "https://registry.npmjs.org/lolex/-/lolex-2.7.5.tgz",
      "integrity": "sha512-l9x0+1offnKKIzYVjyXU2SiwhXDLekRzKyhnbyldPHvC7BvLPVpdNUNR2KeMAiCN2D/kLNttZgQD5WjSxuBx3Q==",
      "dev": true
    },
    "loose-envify": {
      "version": "1.4.0",
      "resolved": "https://registry.npmjs.org/loose-envify/-/loose-envify-1.4.0.tgz",
      "integrity": "sha512-lyuxPGr/Wfhrlem2CL/UcnUc1zcqKAImBDzukY7Y5F/yQiNdko6+fRLevlw1HgMySw7f611UIY408EtxRSoK3Q==",
      "requires": {
        "js-tokens": "^3.0.0 || ^4.0.0"
      }
    },
    "lru-cache": {
      "version": "4.1.5",
      "resolved": "https://registry.npmjs.org/lru-cache/-/lru-cache-4.1.5.tgz",
      "integrity": "sha512-sWZlbEP2OsHNkXrMl5GYk/jKk70MBng6UU4YI/qGDYbgf6YbP4EvmqISbXCoJiRKs+1bSpFHVgQxvJ17F2li5g==",
      "dev": true,
      "requires": {
        "pseudomap": "^1.0.2",
        "yallist": "^2.1.2"
      }
    },
    "ltgt": {
      "version": "2.2.1",
      "resolved": "https://registry.npmjs.org/ltgt/-/ltgt-2.2.1.tgz",
      "integrity": "sha1-81ypHEk/e3PaDgdJUwTxezH4fuU="
    },
    "make-error": {
      "version": "1.3.5",
      "resolved": "https://registry.npmjs.org/make-error/-/make-error-1.3.5.tgz",
      "integrity": "sha512-c3sIjNUow0+8swNwVpqoH4YCShKNFkMaw6oH1mNS2haDZQqkeZFlHS3dhoeEbKKmJB4vXpJucU6oH75aDYeE9g==",
      "dev": true
    },
    "makeerror": {
      "version": "1.0.11",
      "resolved": "https://registry.npmjs.org/makeerror/-/makeerror-1.0.11.tgz",
      "integrity": "sha1-4BpckQnyr3lmDk6LlYd5AYT1qWw=",
      "dev": true,
      "requires": {
        "tmpl": "1.0.x"
      }
    },
    "map-cache": {
      "version": "0.2.2",
      "resolved": "https://registry.npmjs.org/map-cache/-/map-cache-0.2.2.tgz",
      "integrity": "sha1-wyq9C9ZSXZsFFkW7TyasXcmKDb8=",
      "dev": true
    },
    "map-visit": {
      "version": "1.0.0",
      "resolved": "https://registry.npmjs.org/map-visit/-/map-visit-1.0.0.tgz",
      "integrity": "sha1-7Nyo8TFE5mDxtb1B8S80edmN+48=",
      "dev": true,
      "requires": {
        "object-visit": "^1.0.0"
      }
    },
    "marked": {
      "version": "0.3.19",
      "resolved": "https://registry.npmjs.org/marked/-/marked-0.3.19.tgz",
      "integrity": "sha512-ea2eGWOqNxPcXv8dyERdSr/6FmzvWwzjMxpfGB/sbMccXoct+xY+YukPD+QTUZwyvK7BZwcr4m21WBOW41pAkg==",
      "dev": true
    },
    "math-random": {
      "version": "1.0.4",
      "resolved": "https://registry.npmjs.org/math-random/-/math-random-1.0.4.tgz",
      "integrity": "sha512-rUxjysqif/BZQH2yhd5Aaq7vXMSx9NdEsQcyA07uEzIvxgI7zIr33gGsh+RU0/XjmQpCW7RsVof1vlkvQVCK5A==",
      "dev": true
    },
    "md5.js": {
      "version": "1.3.5",
      "resolved": "https://registry.npmjs.org/md5.js/-/md5.js-1.3.5.tgz",
      "integrity": "sha512-xitP+WxNPcTTOgnTJcrhM0xvdPepipPSf3I8EIpGKeFLjt3PlJLIDG3u8EX53ZIubkb+5U2+3rELYpEhHhzdkg==",
      "requires": {
        "hash-base": "^3.0.0",
        "inherits": "^2.0.1",
        "safe-buffer": "^5.1.2"
      }
    },
    "mem": {
      "version": "1.1.0",
      "resolved": "https://registry.npmjs.org/mem/-/mem-1.1.0.tgz",
      "integrity": "sha1-Xt1StIXKHZAP5kiVUFOZoN+kX3Y=",
      "dev": true,
      "requires": {
        "mimic-fn": "^1.0.0"
      }
    },
    "memdown": {
      "version": "1.4.1",
      "resolved": "https://registry.npmjs.org/memdown/-/memdown-1.4.1.tgz",
      "integrity": "sha1-tOThkhdGZP+65BNhqlAPMRnv4hU=",
      "requires": {
        "abstract-leveldown": "~2.7.1",
        "functional-red-black-tree": "^1.0.1",
        "immediate": "^3.2.3",
        "inherits": "~2.0.1",
        "ltgt": "~2.2.0",
        "safe-buffer": "~5.1.1"
      },
      "dependencies": {
        "abstract-leveldown": {
          "version": "2.7.2",
          "resolved": "https://registry.npmjs.org/abstract-leveldown/-/abstract-leveldown-2.7.2.tgz",
          "integrity": "sha512-+OVvxH2rHVEhWLdbudP6p0+dNMXu8JA1CbhP19T8paTYAcX7oJ4OVjT+ZUVpv7mITxXHqDMej+GdqXBmXkw09w==",
          "requires": {
            "xtend": "~4.0.0"
          }
        }
      }
    },
    "merge": {
      "version": "1.2.1",
      "resolved": "https://registry.npmjs.org/merge/-/merge-1.2.1.tgz",
      "integrity": "sha512-VjFo4P5Whtj4vsLzsYBu5ayHhoHJ0UqNm7ibvShmbmoz7tGi0vXaoJbGdB+GmDMLUdg8DpQXEIeVDAe8MaABvQ==",
      "dev": true
    },
    "merge-stream": {
      "version": "1.0.1",
      "resolved": "https://registry.npmjs.org/merge-stream/-/merge-stream-1.0.1.tgz",
      "integrity": "sha1-QEEgLVCKNCugAXQAjfDCUbjBNeE=",
      "dev": true,
      "requires": {
        "readable-stream": "^2.0.1"
      }
    },
    "merkle-patricia-tree": {
      "version": "2.3.2",
      "resolved": "https://registry.npmjs.org/merkle-patricia-tree/-/merkle-patricia-tree-2.3.2.tgz",
      "integrity": "sha512-81PW5m8oz/pz3GvsAwbauj7Y00rqm81Tzad77tHBwU7pIAtN+TJnMSOJhxBKflSVYhptMMb9RskhqHqrSm1V+g==",
      "requires": {
        "async": "^1.4.2",
        "ethereumjs-util": "^5.0.0",
        "level-ws": "0.0.0",
        "levelup": "^1.2.1",
        "memdown": "^1.0.0",
        "readable-stream": "^2.0.0",
        "rlp": "^2.0.0",
        "semaphore": ">=1.0.1"
      },
      "dependencies": {
        "async": {
          "version": "1.5.2",
          "resolved": "https://registry.npmjs.org/async/-/async-1.5.2.tgz",
          "integrity": "sha1-7GphrlZIDAw8skHJVhjiCJL5Zyo="
        }
      }
    },
    "micromatch": {
      "version": "2.3.11",
      "resolved": "https://registry.npmjs.org/micromatch/-/micromatch-2.3.11.tgz",
      "integrity": "sha1-hmd8l9FyCzY0MdBNDRUpO9OMFWU=",
      "dev": true,
      "requires": {
        "arr-diff": "^2.0.0",
        "array-unique": "^0.2.1",
        "braces": "^1.8.2",
        "expand-brackets": "^0.1.4",
        "extglob": "^0.3.1",
        "filename-regex": "^2.0.0",
        "is-extglob": "^1.0.0",
        "is-glob": "^2.0.1",
        "kind-of": "^3.0.2",
        "normalize-path": "^2.0.1",
        "object.omit": "^2.0.0",
        "parse-glob": "^3.0.4",
        "regex-cache": "^0.4.2"
      },
      "dependencies": {
        "normalize-path": {
          "version": "2.1.1",
          "resolved": "https://registry.npmjs.org/normalize-path/-/normalize-path-2.1.1.tgz",
          "integrity": "sha1-GrKLVW4Zg2Oowab35vogE3/mrtk=",
          "dev": true,
          "requires": {
            "remove-trailing-separator": "^1.0.1"
          }
        }
      }
    },
    "mime-db": {
      "version": "1.38.0",
      "resolved": "https://registry.npmjs.org/mime-db/-/mime-db-1.38.0.tgz",
      "integrity": "sha512-bqVioMFFzc2awcdJZIzR3HjZFX20QhilVS7hytkKrv7xFAn8bM1gzc/FOX2awLISvWe0PV8ptFKcon+wZ5qYkg=="
    },
    "mime-types": {
      "version": "2.1.22",
      "resolved": "https://registry.npmjs.org/mime-types/-/mime-types-2.1.22.tgz",
      "integrity": "sha512-aGl6TZGnhm/li6F7yx82bJiBZwgiEa4Hf6CNr8YO+r5UHr53tSTYZb102zyU50DOWWKeOv0uQLRL0/9EiKWCog==",
      "requires": {
        "mime-db": "~1.38.0"
      }
    },
    "mimic-fn": {
      "version": "1.2.0",
      "resolved": "https://registry.npmjs.org/mimic-fn/-/mimic-fn-1.2.0.tgz",
      "integrity": "sha512-jf84uxzwiuiIVKiOLpfYk7N46TSy8ubTonmneY9vrpHNAnp0QBt2BxWV9dO3/j+BoVAb+a5G6YDPW3M5HOdMWQ==",
      "dev": true
    },
    "min-document": {
      "version": "2.19.0",
      "resolved": "https://registry.npmjs.org/min-document/-/min-document-2.19.0.tgz",
      "integrity": "sha1-e9KC4/WELtKVu3SM3Z8f+iyCRoU=",
      "requires": {
        "dom-walk": "^0.1.0"
      }
    },
    "minimalistic-assert": {
      "version": "1.0.1",
      "resolved": "https://registry.npmjs.org/minimalistic-assert/-/minimalistic-assert-1.0.1.tgz",
      "integrity": "sha512-UtJcAD4yEaGtjPezWuO9wC4nwUnVH/8/Im3yEHQP4b67cXlD/Qr9hdITCU1xDbSEXg2XKNaP8jsReV7vQd00/A=="
    },
    "minimalistic-crypto-utils": {
      "version": "1.0.1",
      "resolved": "https://registry.npmjs.org/minimalistic-crypto-utils/-/minimalistic-crypto-utils-1.0.1.tgz",
      "integrity": "sha1-9sAMHAsIIkblxNmd+4x8CDsrWCo="
    },
    "minimatch": {
      "version": "3.0.4",
      "resolved": "https://registry.npmjs.org/minimatch/-/minimatch-3.0.4.tgz",
      "integrity": "sha512-yJHVQEhyqPLUTgt9B83PXu6W3rx4MvvHvSUvToogpwoGDOUQ+yDrR0HRot+yOCdCO7u4hX3pWft6kWBBcqh0UA==",
      "requires": {
        "brace-expansion": "^1.1.7"
      }
    },
    "minimist": {
      "version": "0.0.8",
      "resolved": "https://registry.npmjs.org/minimist/-/minimist-0.0.8.tgz",
      "integrity": "sha1-hX/Kv8M5fSYluCKCYuhqp6ARsF0="
    },
    "mixin-deep": {
      "version": "1.3.1",
      "resolved": "https://registry.npmjs.org/mixin-deep/-/mixin-deep-1.3.1.tgz",
      "integrity": "sha512-8ZItLHeEgaqEvd5lYBXfm4EZSFCX29Jb9K+lAHhDKzReKBQKj3R+7NOF6tjqYi9t4oI8VUfaWITJQm86wnXGNQ==",
      "dev": true,
      "requires": {
        "for-in": "^1.0.2",
        "is-extendable": "^1.0.1"
      },
      "dependencies": {
        "is-extendable": {
          "version": "1.0.1",
          "resolved": "https://registry.npmjs.org/is-extendable/-/is-extendable-1.0.1.tgz",
          "integrity": "sha512-arnXMxT1hhoKo9k1LZdmlNyJdDDfy2v0fXjFlmok4+i8ul/6WlbVge9bhM74OpNPQPMGUToDtz+KXa1PneJxOA==",
          "dev": true,
          "requires": {
            "is-plain-object": "^2.0.4"
          }
        }
      }
    },
    "mkdirp": {
      "version": "0.5.1",
      "resolved": "https://registry.npmjs.org/mkdirp/-/mkdirp-0.5.1.tgz",
      "integrity": "sha1-MAV0OOrGz3+MR2fzhkjWaX11yQM=",
      "requires": {
        "minimist": "0.0.8"
      }
    },
    "ms": {
      "version": "2.0.0",
      "resolved": "https://registry.npmjs.org/ms/-/ms-2.0.0.tgz",
      "integrity": "sha1-VgiurfwAvmwpAd9fmGF4jeDVl8g="
    },
    "nan": {
      "version": "2.13.1",
      "resolved": "https://registry.npmjs.org/nan/-/nan-2.13.1.tgz",
      "integrity": "sha512-I6YB/YEuDeUZMmhscXKxGgZlFnhsn5y0hgOZBadkzfTRrZBtJDZeg6eQf7PYMIEclwmorTKK8GztsyOUSVBREA=="
    },
    "nanomatch": {
      "version": "1.2.13",
      "resolved": "https://registry.npmjs.org/nanomatch/-/nanomatch-1.2.13.tgz",
      "integrity": "sha512-fpoe2T0RbHwBTBUOftAfBPaDEi06ufaUai0mE6Yn1kacc3SnTErfb/h+X94VXzI64rKFHYImXSvdwGGCmwOqCA==",
      "dev": true,
      "requires": {
        "arr-diff": "^4.0.0",
        "array-unique": "^0.3.2",
        "define-property": "^2.0.2",
        "extend-shallow": "^3.0.2",
        "fragment-cache": "^0.2.1",
        "is-windows": "^1.0.2",
        "kind-of": "^6.0.2",
        "object.pick": "^1.3.0",
        "regex-not": "^1.0.0",
        "snapdragon": "^0.8.1",
        "to-regex": "^3.0.1"
      },
      "dependencies": {
        "arr-diff": {
          "version": "4.0.0",
          "resolved": "https://registry.npmjs.org/arr-diff/-/arr-diff-4.0.0.tgz",
          "integrity": "sha1-1kYQdP6/7HHn4VI1dhoyml3HxSA=",
          "dev": true
        },
        "array-unique": {
          "version": "0.3.2",
          "resolved": "https://registry.npmjs.org/array-unique/-/array-unique-0.3.2.tgz",
          "integrity": "sha1-qJS3XUvE9s1nnvMkSp/Y9Gri1Cg=",
          "dev": true
        },
        "kind-of": {
          "version": "6.0.2",
          "resolved": "https://registry.npmjs.org/kind-of/-/kind-of-6.0.2.tgz",
          "integrity": "sha512-s5kLOcnH0XqDO+FvuaLX8DDjZ18CGFk7VygH40QoKPUQhW4e2rvM0rwUq0t8IQDOwYSeLK01U90OjzBTme2QqA==",
          "dev": true
        }
      }
    },
    "natural-compare": {
      "version": "1.4.0",
      "resolved": "https://registry.npmjs.org/natural-compare/-/natural-compare-1.4.0.tgz",
      "integrity": "sha1-Sr6/7tdUHywnrPspvbvRXI1bpPc=",
      "dev": true
    },
    "neo-async": {
      "version": "2.6.0",
      "resolved": "https://registry.npmjs.org/neo-async/-/neo-async-2.6.0.tgz",
      "integrity": "sha512-MFh0d/Wa7vkKO3Y3LlacqAEeHK0mckVqzDieUKTT+KGxi+zIpeVsFxymkIiRpbpDziHc290Xr9A1O4Om7otoRA==",
      "dev": true
    },
    "nise": {
      "version": "1.4.10",
      "resolved": "https://registry.npmjs.org/nise/-/nise-1.4.10.tgz",
      "integrity": "sha512-sa0RRbj53dovjc7wombHmVli9ZihXbXCQ2uH3TNm03DyvOSIQbxg+pbqDKrk2oxMK1rtLGVlKxcB9rrc6X5YjA==",
      "dev": true,
      "requires": {
        "@sinonjs/formatio": "^3.1.0",
        "@sinonjs/text-encoding": "^0.7.1",
        "just-extend": "^4.0.2",
        "lolex": "^2.3.2",
        "path-to-regexp": "^1.7.0"
      },
      "dependencies": {
        "@sinonjs/formatio": {
          "version": "3.2.1",
          "resolved": "https://registry.npmjs.org/@sinonjs/formatio/-/formatio-3.2.1.tgz",
          "integrity": "sha512-tsHvOB24rvyvV2+zKMmPkZ7dXX6LSLKZ7aOtXY6Edklp0uRcgGpOsQTTGTcWViFyx4uhWc6GV8QdnALbIbIdeQ==",
          "dev": true,
          "requires": {
            "@sinonjs/commons": "^1",
            "@sinonjs/samsam": "^3.1.0"
          }
        },
        "isarray": {
          "version": "0.0.1",
          "resolved": "https://registry.npmjs.org/isarray/-/isarray-0.0.1.tgz",
          "integrity": "sha1-ihis/Kmo9Bd+Cav8YDiTmwXR7t8=",
          "dev": true
        },
        "path-to-regexp": {
          "version": "1.7.0",
          "resolved": "https://registry.npmjs.org/path-to-regexp/-/path-to-regexp-1.7.0.tgz",
          "integrity": "sha1-Wf3g9DW62suhA6hOnTvGTpa5k30=",
          "dev": true,
          "requires": {
            "isarray": "0.0.1"
          }
        }
      }
    },
    "node-fetch": {
      "version": "2.1.2",
      "resolved": "https://registry.npmjs.org/node-fetch/-/node-fetch-2.1.2.tgz",
      "integrity": "sha1-q4hOjn5X44qUR1POxwb3iNF2i7U="
    },
    "node-int64": {
      "version": "0.4.0",
      "resolved": "https://registry.npmjs.org/node-int64/-/node-int64-0.4.0.tgz",
      "integrity": "sha1-h6kGXNs1XTGC2PlM4RGIuCXGijs=",
      "dev": true
    },
    "node-notifier": {
      "version": "5.4.0",
      "resolved": "https://registry.npmjs.org/node-notifier/-/node-notifier-5.4.0.tgz",
      "integrity": "sha512-SUDEb+o71XR5lXSTyivXd9J7fCloE3SyP4lSgt3lU2oSANiox+SxlNRGPjDKrwU1YN3ix2KN/VGGCg0t01rttQ==",
      "dev": true,
      "requires": {
        "growly": "^1.3.0",
        "is-wsl": "^1.1.0",
        "semver": "^5.5.0",
        "shellwords": "^0.1.1",
        "which": "^1.3.0"
      },
      "dependencies": {
        "semver": {
          "version": "5.6.0",
          "resolved": "https://registry.npmjs.org/semver/-/semver-5.6.0.tgz",
          "integrity": "sha512-RS9R6R35NYgQn++fkDWaOmqGoj4Ek9gGs+DPxNUZKuwE183xjJroKvyo1IzVFeXvUrvmALy6FWD5xrdJT25gMg==",
          "dev": true
        }
      }
    },
    "normalize-package-data": {
      "version": "2.5.0",
      "resolved": "https://registry.npmjs.org/normalize-package-data/-/normalize-package-data-2.5.0.tgz",
      "integrity": "sha512-/5CMN3T0R4XTj4DcGaexo+roZSdSFW/0AOOTROrjxzCG1wrWXEsGbRKevjlIL+ZDE4sZlJr5ED4YW0yqmkK+eA==",
      "dev": true,
      "requires": {
        "hosted-git-info": "^2.1.4",
        "resolve": "^1.10.0",
        "semver": "2 || 3 || 4 || 5",
        "validate-npm-package-license": "^3.0.1"
      }
    },
    "normalize-path": {
      "version": "1.0.0",
      "resolved": "https://registry.npmjs.org/normalize-path/-/normalize-path-1.0.0.tgz",
      "integrity": "sha1-MtDkcvkf80VwHBWoMRAY07CpA3k=",
      "dev": true
    },
    "npm-path": {
      "version": "2.0.4",
      "resolved": "https://registry.npmjs.org/npm-path/-/npm-path-2.0.4.tgz",
      "integrity": "sha512-IFsj0R9C7ZdR5cP+ET342q77uSRdtWOlWpih5eC+lu29tIDbNEgDbzgVJ5UFvYHWhxDZ5TFkJafFioO0pPQjCw==",
      "dev": true,
      "requires": {
        "which": "^1.2.10"
      }
    },
    "npm-run-path": {
      "version": "2.0.2",
      "resolved": "https://registry.npmjs.org/npm-run-path/-/npm-run-path-2.0.2.tgz",
      "integrity": "sha1-NakjLfo11wZ7TLLd8jV7GHFTbF8=",
      "dev": true,
      "requires": {
        "path-key": "^2.0.0"
      }
    },
    "npm-which": {
      "version": "3.0.1",
      "resolved": "https://registry.npmjs.org/npm-which/-/npm-which-3.0.1.tgz",
      "integrity": "sha1-kiXybsOihcIJyuZ8OxGmtKtxQKo=",
      "dev": true,
      "requires": {
        "commander": "^2.9.0",
        "npm-path": "^2.0.2",
        "which": "^1.2.10"
      }
    },
    "number-is-nan": {
      "version": "1.0.1",
      "resolved": "https://registry.npmjs.org/number-is-nan/-/number-is-nan-1.0.1.tgz",
      "integrity": "sha1-CXtgK1NCKlIsGvuHkDGDNpQaAR0="
    },
    "number-to-bn": {
      "version": "1.7.0",
      "resolved": "https://registry.npmjs.org/number-to-bn/-/number-to-bn-1.7.0.tgz",
      "integrity": "sha1-uzYjWS9+X54AMLGXe9QaDFP+HqA=",
      "requires": {
        "bn.js": "4.11.6",
        "strip-hex-prefix": "1.0.0"
      },
      "dependencies": {
        "bn.js": {
          "version": "4.11.6",
          "resolved": "https://registry.npmjs.org/bn.js/-/bn.js-4.11.6.tgz",
          "integrity": "sha1-UzRK2xRhehP26N0s4okF0cC6MhU="
        }
      }
    },
    "nwsapi": {
      "version": "2.1.1",
      "resolved": "https://registry.npmjs.org/nwsapi/-/nwsapi-2.1.1.tgz",
      "integrity": "sha512-T5GaA1J/d34AC8mkrFD2O0DR17kwJ702ZOtJOsS8RpbsQZVOC2/xYFb1i/cw+xdM54JIlMuojjDOYct8GIWtwg==",
      "dev": true
    },
    "oauth-sign": {
      "version": "0.9.0",
      "resolved": "https://registry.npmjs.org/oauth-sign/-/oauth-sign-0.9.0.tgz",
      "integrity": "sha512-fexhUFFPTGV8ybAtSIGbV6gOkSv8UtRbDBnAyLQw4QPKkgNlsH2ByPGtMUqdWkos6YCRmAqViwgZrJc/mRDzZQ=="
    },
    "object-assign": {
      "version": "4.1.1",
      "resolved": "https://registry.npmjs.org/object-assign/-/object-assign-4.1.1.tgz",
      "integrity": "sha1-IQmtx5ZYh8/AXLvUQsrIv7s2CGM="
    },
    "object-copy": {
      "version": "0.1.0",
      "resolved": "https://registry.npmjs.org/object-copy/-/object-copy-0.1.0.tgz",
      "integrity": "sha1-fn2Fi3gb18mRpBupde04EnVOmYw=",
      "dev": true,
      "requires": {
        "copy-descriptor": "^0.1.0",
        "define-property": "^0.2.5",
        "kind-of": "^3.0.3"
      },
      "dependencies": {
        "define-property": {
          "version": "0.2.5",
          "resolved": "https://registry.npmjs.org/define-property/-/define-property-0.2.5.tgz",
          "integrity": "sha1-w1se+RjsPJkPmlvFe+BKrOxcgRY=",
          "dev": true,
          "requires": {
            "is-descriptor": "^0.1.0"
          }
        }
      }
    },
    "object-inspect": {
      "version": "1.6.0",
      "resolved": "https://registry.npmjs.org/object-inspect/-/object-inspect-1.6.0.tgz",
      "integrity": "sha512-GJzfBZ6DgDAmnuaM3104jR4s1Myxr3Y3zfIyN4z3UdqN69oSRacNK8UhnobDdC+7J2AHCjGwxQubNJfE70SXXQ=="
    },
    "object-keys": {
      "version": "0.4.0",
      "resolved": "https://registry.npmjs.org/object-keys/-/object-keys-0.4.0.tgz",
      "integrity": "sha1-KKaq50KN0sOpLz2V8hM13SBOAzY="
    },
    "object-visit": {
      "version": "1.0.1",
      "resolved": "https://registry.npmjs.org/object-visit/-/object-visit-1.0.1.tgz",
      "integrity": "sha1-95xEk68MU3e1n+OdOV5BBC3QRbs=",
      "dev": true,
      "requires": {
        "isobject": "^3.0.0"
      },
      "dependencies": {
        "isobject": {
          "version": "3.0.1",
          "resolved": "https://registry.npmjs.org/isobject/-/isobject-3.0.1.tgz",
          "integrity": "sha1-TkMekrEalzFjaqH5yNHMvP2reN8=",
          "dev": true
        }
      }
    },
    "object.getownpropertydescriptors": {
      "version": "2.0.3",
      "resolved": "https://registry.npmjs.org/object.getownpropertydescriptors/-/object.getownpropertydescriptors-2.0.3.tgz",
      "integrity": "sha1-h1jIRvW0B62rDyNuCYbxSwUcqhY=",
      "dev": true,
      "requires": {
        "define-properties": "^1.1.2",
        "es-abstract": "^1.5.1"
      }
    },
    "object.omit": {
      "version": "2.0.1",
      "resolved": "https://registry.npmjs.org/object.omit/-/object.omit-2.0.1.tgz",
      "integrity": "sha1-Gpx0SCnznbuFjHbKNXmuKlTr0fo=",
      "dev": true,
      "requires": {
        "for-own": "^0.1.4",
        "is-extendable": "^0.1.1"
      }
    },
    "object.pick": {
      "version": "1.3.0",
      "resolved": "https://registry.npmjs.org/object.pick/-/object.pick-1.3.0.tgz",
      "integrity": "sha1-h6EKxMFpS9Lhy/U1kaZhQftd10c=",
      "dev": true,
      "requires": {
        "isobject": "^3.0.1"
      },
      "dependencies": {
        "isobject": {
          "version": "3.0.1",
          "resolved": "https://registry.npmjs.org/isobject/-/isobject-3.0.1.tgz",
          "integrity": "sha1-TkMekrEalzFjaqH5yNHMvP2reN8=",
          "dev": true
        }
      }
    },
    "obs-store": {
      "version": "2.4.1",
      "resolved": "https://registry.npmjs.org/obs-store/-/obs-store-2.4.1.tgz",
      "integrity": "sha512-wpA8G4uSn8cnCKZ0pFTvqsamvy0Sm1hR2ot0Qonbfj5yBMwdAp/eD4vDI+U/ZCbV1hb2V5GapL8YKUdGCvahgg==",
      "requires": {
        "babel-preset-es2015": "^6.22.0",
        "babelify": "^7.3.0",
        "readable-stream": "^2.2.2",
        "through2": "^2.0.3",
        "xtend": "^4.0.1"
      }
    },
    "once": {
      "version": "1.4.0",
      "resolved": "https://registry.npmjs.org/once/-/once-1.4.0.tgz",
      "integrity": "sha1-WDsap3WWHUsROsF9nFC6753Xa9E=",
      "requires": {
        "wrappy": "1"
      }
    },
    "onetime": {
      "version": "1.1.0",
      "resolved": "https://registry.npmjs.org/onetime/-/onetime-1.1.0.tgz",
      "integrity": "sha1-ofeDj4MUxRbwXs78vEzP4EtO14k=",
      "dev": true
    },
    "optimist": {
      "version": "0.6.1",
      "resolved": "https://registry.npmjs.org/optimist/-/optimist-0.6.1.tgz",
      "integrity": "sha1-2j6nRob6IaGaERwybpDrFaAZZoY=",
      "dev": true,
      "requires": {
        "minimist": "~0.0.1",
        "wordwrap": "~0.0.2"
      }
    },
    "optionator": {
      "version": "0.8.2",
      "resolved": "https://registry.npmjs.org/optionator/-/optionator-0.8.2.tgz",
      "integrity": "sha1-NkxeQJ0/TWMB1sC0wFu6UBgK62Q=",
      "dev": true,
      "requires": {
        "deep-is": "~0.1.3",
        "fast-levenshtein": "~2.0.4",
        "levn": "~0.3.0",
        "prelude-ls": "~1.1.2",
        "type-check": "~0.3.2",
        "wordwrap": "~1.0.0"
      },
      "dependencies": {
        "wordwrap": {
          "version": "1.0.0",
          "resolved": "https://registry.npmjs.org/wordwrap/-/wordwrap-1.0.0.tgz",
          "integrity": "sha1-J1hIEIkUVqQXHI0CJkQa3pDLyus=",
          "dev": true
        }
      }
    },
    "ora": {
      "version": "0.2.3",
      "resolved": "https://registry.npmjs.org/ora/-/ora-0.2.3.tgz",
      "integrity": "sha1-N1J9Igrc1Tw5tzVx11QVbV22V6Q=",
      "dev": true,
      "requires": {
        "chalk": "^1.1.1",
        "cli-cursor": "^1.0.2",
        "cli-spinners": "^0.1.2",
        "object-assign": "^4.0.1"
      }
    },
    "os-homedir": {
      "version": "1.0.2",
      "resolved": "https://registry.npmjs.org/os-homedir/-/os-homedir-1.0.2.tgz",
      "integrity": "sha1-/7xJiDNuDoM94MFox+8VISGqf7M="
    },
    "os-locale": {
      "version": "2.1.0",
      "resolved": "https://registry.npmjs.org/os-locale/-/os-locale-2.1.0.tgz",
      "integrity": "sha512-3sslG3zJbEYcaC4YVAvDorjGxc7tv6KVATnLPZONiljsUncvihe9BQoVCEs0RZ1kmf4Hk9OBqlZfJZWI4GanKA==",
      "dev": true,
      "requires": {
        "execa": "^0.7.0",
        "lcid": "^1.0.0",
        "mem": "^1.1.0"
      }
    },
    "os-tmpdir": {
      "version": "1.0.2",
      "resolved": "https://registry.npmjs.org/os-tmpdir/-/os-tmpdir-1.0.2.tgz",
      "integrity": "sha1-u+Z0BseaqFxc/sdm/lc0VV36EnQ="
    },
    "p-finally": {
      "version": "1.0.0",
      "resolved": "https://registry.npmjs.org/p-finally/-/p-finally-1.0.0.tgz",
      "integrity": "sha1-P7z7FbiZpEEjs0ttzBi3JDNqLK4=",
      "dev": true
    },
    "p-limit": {
      "version": "1.3.0",
      "resolved": "https://registry.npmjs.org/p-limit/-/p-limit-1.3.0.tgz",
      "integrity": "sha512-vvcXsLAJ9Dr5rQOPk7toZQZJApBl2K4J6dANSsEuh6QI41JYcsS/qhTGa9ErIUUgK3WNQoJYvylxvjqmiqEA9Q==",
      "dev": true,
      "requires": {
        "p-try": "^1.0.0"
      }
    },
    "p-locate": {
      "version": "2.0.0",
      "resolved": "https://registry.npmjs.org/p-locate/-/p-locate-2.0.0.tgz",
      "integrity": "sha1-IKAQOyIqcMj9OcwuWAaA893l7EM=",
      "dev": true,
      "requires": {
        "p-limit": "^1.1.0"
      }
    },
    "p-map": {
      "version": "1.2.0",
      "resolved": "https://registry.npmjs.org/p-map/-/p-map-1.2.0.tgz",
      "integrity": "sha512-r6zKACMNhjPJMTl8KcFH4li//gkrXWfbD6feV8l6doRHlzljFWGJ2AP6iKaCJXyZmAUMOPtvbW7EXkbWO/pLEA==",
      "dev": true
    },
    "p-try": {
      "version": "1.0.0",
      "resolved": "https://registry.npmjs.org/p-try/-/p-try-1.0.0.tgz",
      "integrity": "sha1-y8ec26+P1CKOE/Yh8rGiN8GyB7M=",
      "dev": true
    },
    "parse-glob": {
      "version": "3.0.4",
      "resolved": "https://registry.npmjs.org/parse-glob/-/parse-glob-3.0.4.tgz",
      "integrity": "sha1-ssN2z7EfNVE7rdFz7wu246OIORw=",
      "dev": true,
      "requires": {
        "glob-base": "^0.3.0",
        "is-dotfile": "^1.0.0",
        "is-extglob": "^1.0.0",
        "is-glob": "^2.0.0"
      }
    },
    "parse-headers": {
      "version": "2.0.2",
      "resolved": "https://registry.npmjs.org/parse-headers/-/parse-headers-2.0.2.tgz",
      "integrity": "sha512-/LypJhzFmyBIDYP9aDVgeyEb5sQfbfY5mnDq4hVhlQ69js87wXfmEI5V3xI6vvXasqebp0oCytYFLxsBVfCzSg==",
      "requires": {
        "for-each": "^0.3.3",
        "string.prototype.trim": "^1.1.2"
      }
    },
    "parse-json": {
      "version": "2.2.0",
      "resolved": "https://registry.npmjs.org/parse-json/-/parse-json-2.2.0.tgz",
      "integrity": "sha1-9ID0BDTvgHQfhGkJn43qGPVaTck=",
      "dev": true,
      "requires": {
        "error-ex": "^1.2.0"
      }
    },
    "parse5": {
      "version": "4.0.0",
      "resolved": "https://registry.npmjs.org/parse5/-/parse5-4.0.0.tgz",
      "integrity": "sha512-VrZ7eOd3T1Fk4XWNXMgiGBK/z0MG48BWG2uQNU4I72fkQuKUTZpl+u9k+CxEG0twMVzSmXEEz12z5Fnw1jIQFA==",
      "dev": true
    },
    "pascalcase": {
      "version": "0.1.1",
      "resolved": "https://registry.npmjs.org/pascalcase/-/pascalcase-0.1.1.tgz",
      "integrity": "sha1-s2PlXoAGym/iF4TS2yK9FdeRfxQ=",
      "dev": true
    },
    "path-exists": {
      "version": "3.0.0",
      "resolved": "https://registry.npmjs.org/path-exists/-/path-exists-3.0.0.tgz",
      "integrity": "sha1-zg6+ql94yxiSXqfYENe1mwEP1RU=",
      "dev": true
    },
    "path-is-absolute": {
      "version": "1.0.1",
      "resolved": "https://registry.npmjs.org/path-is-absolute/-/path-is-absolute-1.0.1.tgz",
      "integrity": "sha1-F0uSaHNVNP+8es5r9TpanhtcX18="
    },
    "path-is-inside": {
      "version": "1.0.2",
      "resolved": "https://registry.npmjs.org/path-is-inside/-/path-is-inside-1.0.2.tgz",
      "integrity": "sha1-NlQX3t5EQw0cEa9hAn+s8HS9/FM=",
      "dev": true
    },
    "path-key": {
      "version": "2.0.1",
      "resolved": "https://registry.npmjs.org/path-key/-/path-key-2.0.1.tgz",
      "integrity": "sha1-QRyttXTFoUDTpLGRDUDYDMn0C0A=",
      "dev": true
    },
    "path-parse": {
      "version": "1.0.6",
      "resolved": "https://registry.npmjs.org/path-parse/-/path-parse-1.0.6.tgz",
      "integrity": "sha512-GSmOT2EbHrINBf9SR7CDELwlJ8AENk3Qn7OikK4nFYAu3Ote2+JYNVvkpAEQm3/TLNEJFD/xZJjzyxg3KBWOzw=="
    },
    "path-to-regexp": {
      "version": "2.4.0",
      "resolved": "https://registry.npmjs.org/path-to-regexp/-/path-to-regexp-2.4.0.tgz",
      "integrity": "sha512-G6zHoVqC6GGTQkZwF4lkuEyMbVOjoBKAEybQUypI1WTkqinCOrq2x6U2+phkJ1XsEMTy4LjtwPI7HW+NVrRR2w==",
      "dev": true
    },
    "path-type": {
      "version": "1.1.0",
      "resolved": "https://registry.npmjs.org/path-type/-/path-type-1.1.0.tgz",
      "integrity": "sha1-WcRPfuSR2nBNpBXaWkBwuk+P5EE=",
      "dev": true,
      "requires": {
        "graceful-fs": "^4.1.2",
        "pify": "^2.0.0",
        "pinkie-promise": "^2.0.0"
      }
    },
    "pbkdf2": {
      "version": "3.0.17",
      "resolved": "https://registry.npmjs.org/pbkdf2/-/pbkdf2-3.0.17.tgz",
      "integrity": "sha512-U/il5MsrZp7mGg3mSQfn742na2T+1/vHDCG5/iTI3X9MKUuYUZVLQhyRsg06mCgDBTd57TxzgZt7P+fYfjRLtA==",
      "requires": {
        "create-hash": "^1.1.2",
        "create-hmac": "^1.1.4",
        "ripemd160": "^2.0.1",
        "safe-buffer": "^5.0.1",
        "sha.js": "^2.4.8"
      }
    },
    "percentile": {
      "version": "1.2.1",
      "resolved": "https://registry.npmjs.org/percentile/-/percentile-1.2.1.tgz",
      "integrity": "sha512-lZtxLEQeDfWtYZf84T/qw3QqfbnKujhxKqTzHIfFAmcfYYcjUFwf3NuCnG3DDqBPjrESgNAhLI15SnSOALBQXw=="
    },
    "performance-now": {
      "version": "2.1.0",
      "resolved": "https://registry.npmjs.org/performance-now/-/performance-now-2.1.0.tgz",
      "integrity": "sha1-Ywn04OX6kT7BxpMHrjZLSzd8nns="
    },
    "pify": {
      "version": "2.3.0",
      "resolved": "https://registry.npmjs.org/pify/-/pify-2.3.0.tgz",
      "integrity": "sha1-7RQaasBDqEnqWISY59yosVMw6Qw="
    },
    "pinkie": {
      "version": "2.0.4",
      "resolved": "https://registry.npmjs.org/pinkie/-/pinkie-2.0.4.tgz",
      "integrity": "sha1-clVrgM+g1IqXToDnckjoDtT3+HA=",
      "dev": true
    },
    "pinkie-promise": {
      "version": "2.0.1",
      "resolved": "https://registry.npmjs.org/pinkie-promise/-/pinkie-promise-2.0.1.tgz",
      "integrity": "sha1-ITXW36ejWMBprJsXh3YogihFD/o=",
      "dev": true,
      "requires": {
        "pinkie": "^2.0.0"
      }
    },
    "pkg-dir": {
      "version": "2.0.0",
      "resolved": "https://registry.npmjs.org/pkg-dir/-/pkg-dir-2.0.0.tgz",
      "integrity": "sha1-9tXREJ4Z1j7fQo4L1X4Sd3YVM0s=",
      "dev": true,
      "requires": {
        "find-up": "^2.1.0"
      }
    },
    "pn": {
      "version": "1.1.0",
      "resolved": "https://registry.npmjs.org/pn/-/pn-1.1.0.tgz",
      "integrity": "sha512-2qHaIQr2VLRFoxe2nASzsV6ef4yOOH+Fi9FBOVH6cqeSgUnoyySPZkxzLuzd+RYOQTRpROA0ztTMqxROKSb/nA==",
      "dev": true
    },
    "posix-character-classes": {
      "version": "0.1.1",
      "resolved": "https://registry.npmjs.org/posix-character-classes/-/posix-character-classes-0.1.1.tgz",
      "integrity": "sha1-AerA/jta9xoqbAL+q7jB/vfgDqs=",
      "dev": true
    },
    "precond": {
      "version": "0.2.3",
      "resolved": "https://registry.npmjs.org/precond/-/precond-0.2.3.tgz",
      "integrity": "sha1-qpWRvKokkj8eD0hJ0kD0fvwQdaw="
    },
    "prelude-ls": {
      "version": "1.1.2",
      "resolved": "https://registry.npmjs.org/prelude-ls/-/prelude-ls-1.1.2.tgz",
      "integrity": "sha1-IZMqVJ9eUv/ZqCf1cOBL5iqX2lQ=",
      "dev": true
    },
    "preserve": {
      "version": "0.2.0",
      "resolved": "https://registry.npmjs.org/preserve/-/preserve-0.2.0.tgz",
      "integrity": "sha1-gV7R9uvGWSb4ZbMQwHE7yzMVzks=",
      "dev": true
    },
    "prettier": {
      "version": "1.16.4",
      "resolved": "https://registry.npmjs.org/prettier/-/prettier-1.16.4.tgz",
      "integrity": "sha512-ZzWuos7TI5CKUeQAtFd6Zhm2s6EpAD/ZLApIhsF9pRvRtM1RFo61dM/4MSRUA0SuLugA/zgrZD8m0BaY46Og7g==",
      "dev": true
    },
    "pretty-format": {
      "version": "22.4.3",
      "resolved": "https://registry.npmjs.org/pretty-format/-/pretty-format-22.4.3.tgz",
      "integrity": "sha512-S4oT9/sT6MN7/3COoOy+ZJeA92VmOnveLHgrwBE3Z1W5N9S2A1QGNYiE1z75DAENbJrXXUb+OWXhpJcg05QKQQ==",
      "dev": true,
      "requires": {
        "ansi-regex": "^3.0.0",
        "ansi-styles": "^3.2.0"
      },
      "dependencies": {
        "ansi-regex": {
          "version": "3.0.0",
          "resolved": "https://registry.npmjs.org/ansi-regex/-/ansi-regex-3.0.0.tgz",
          "integrity": "sha1-7QMXwyIGT3lGbAKWa922Bas32Zg=",
          "dev": true
        },
        "ansi-styles": {
          "version": "3.2.1",
          "resolved": "https://registry.npmjs.org/ansi-styles/-/ansi-styles-3.2.1.tgz",
          "integrity": "sha512-VT0ZI6kZRdTh8YyJw3SMbYm/u+NqfsAxEpWO0Pf9sq8/e94WxxOpPKx9FR1FlyCtOVDNOQ+8ntlqFxiRc+r5qA==",
          "dev": true,
          "requires": {
            "color-convert": "^1.9.0"
          }
        }
      }
    },
    "private": {
      "version": "0.1.8",
      "resolved": "https://registry.npmjs.org/private/-/private-0.1.8.tgz",
      "integrity": "sha512-VvivMrbvd2nKkiG38qjULzlc+4Vx4wm/whI9pQD35YrARNnhxeiRktSOhSukRLFNlzg6Br/cJPet5J/u19r/mg=="
    },
    "process": {
      "version": "0.5.2",
      "resolved": "https://registry.npmjs.org/process/-/process-0.5.2.tgz",
      "integrity": "sha1-FjjYqONML0QKkduVq5rrZ3/Bhc8="
    },
    "process-nextick-args": {
      "version": "2.0.0",
      "resolved": "https://registry.npmjs.org/process-nextick-args/-/process-nextick-args-2.0.0.tgz",
      "integrity": "sha512-MtEC1TqN0EU5nephaJ4rAtThHtC86dNN9qCuEhtshvpVBkAW5ZO7BASN9REnF9eoXGcRub+pFuKEpOHE+HbEMw=="
    },
    "progress": {
      "version": "2.0.3",
      "resolved": "https://registry.npmjs.org/progress/-/progress-2.0.3.tgz",
      "integrity": "sha512-7PiHtLll5LdnKIMw100I+8xJXR5gW2QwWYkT6iJva0bXitZKa/XMrSbdmg3r2Xnaidz9Qumd0VPaMrZlF9V9sA==",
      "dev": true
    },
    "promise-filter": {
      "version": "1.1.0",
      "resolved": "https://registry.npmjs.org/promise-filter/-/promise-filter-1.1.0.tgz",
      "integrity": "sha1-fsPOmQyGfMud6GONvRnuF6UqS1k=",
      "requires": {
        "any-promise": "^0.1.0"
      }
    },
    "promise-to-callback": {
      "version": "1.0.0",
      "resolved": "https://registry.npmjs.org/promise-to-callback/-/promise-to-callback-1.0.0.tgz",
      "integrity": "sha1-XSp0kBC/tn2WNZj805YHRqaP7vc=",
      "requires": {
        "is-fn": "^1.0.0",
        "set-immediate-shim": "^1.0.1"
      }
    },
    "prr": {
      "version": "1.0.1",
      "resolved": "https://registry.npmjs.org/prr/-/prr-1.0.1.tgz",
      "integrity": "sha1-0/wRS6BplaRexok/SEzrHXj19HY="
    },
    "pseudomap": {
      "version": "1.0.2",
      "resolved": "https://registry.npmjs.org/pseudomap/-/pseudomap-1.0.2.tgz",
      "integrity": "sha1-8FKijacOYYkX7wqKw0wa5aaChrM=",
      "dev": true
    },
    "psl": {
      "version": "1.1.31",
      "resolved": "https://registry.npmjs.org/psl/-/psl-1.1.31.tgz",
      "integrity": "sha512-/6pt4+C+T+wZUieKR620OpzN/LlnNKuWjy1iFLQ/UG35JqHlR/89MP1d96dUfkf6Dne3TuLQzOYEYshJ+Hx8mw=="
    },
    "punycode": {
      "version": "2.1.1",
      "resolved": "https://registry.npmjs.org/punycode/-/punycode-2.1.1.tgz",
      "integrity": "sha512-XRsRjdf+j5ml+y/6GKHPZbrF/8p2Yga0JPtdqTIY2Xe5ohJPD9saDJJLPvp9+NSBprVvevdXZybnj2cv8OEd0A=="
    },
    "qs": {
      "version": "6.5.2",
      "resolved": "https://registry.npmjs.org/qs/-/qs-6.5.2.tgz",
      "integrity": "sha512-N5ZAX4/LxJmF+7wN74pUD6qAh9/wnvdQcjq9TZjevvXzSUo7bfmw91saqMjzGS2xq91/odN2dW/WOl7qQHNDGA=="
    },
    "randomatic": {
      "version": "3.1.1",
      "resolved": "https://registry.npmjs.org/randomatic/-/randomatic-3.1.1.tgz",
      "integrity": "sha512-TuDE5KxZ0J461RVjrJZCJc+J+zCkTb1MbH9AQUq68sMhOMcy9jLcb3BrZKgp9q9Ncltdg4QVqWrH02W2EFFVYw==",
      "dev": true,
      "requires": {
        "is-number": "^4.0.0",
        "kind-of": "^6.0.0",
        "math-random": "^1.0.1"
      },
      "dependencies": {
        "is-number": {
          "version": "4.0.0",
          "resolved": "https://registry.npmjs.org/is-number/-/is-number-4.0.0.tgz",
          "integrity": "sha512-rSklcAIlf1OmFdyAqbnWTLVelsQ58uvZ66S/ZyawjWqIviTWCjg2PzVGw8WUA+nNuPTqb4wgA+NszrJ+08LlgQ==",
          "dev": true
        },
        "kind-of": {
          "version": "6.0.2",
          "resolved": "https://registry.npmjs.org/kind-of/-/kind-of-6.0.2.tgz",
          "integrity": "sha512-s5kLOcnH0XqDO+FvuaLX8DDjZ18CGFk7VygH40QoKPUQhW4e2rvM0rwUq0t8IQDOwYSeLK01U90OjzBTme2QqA==",
          "dev": true
        }
      }
    },
    "randombytes": {
      "version": "2.1.0",
      "resolved": "https://registry.npmjs.org/randombytes/-/randombytes-2.1.0.tgz",
      "integrity": "sha512-vYl3iOX+4CKUWuxGi9Ukhie6fsqXqS9FE2Zaic4tNFD2N2QQaXOMFbuKK4QmDHC0JO6B1Zp41J0LpT0oR68amQ==",
      "requires": {
        "safe-buffer": "^5.1.0"
      }
    },
    "read-pkg": {
      "version": "1.1.0",
      "resolved": "https://registry.npmjs.org/read-pkg/-/read-pkg-1.1.0.tgz",
      "integrity": "sha1-9f+qXs0pyzHAR0vKfXVra7KePyg=",
      "dev": true,
      "requires": {
        "load-json-file": "^1.0.0",
        "normalize-package-data": "^2.3.2",
        "path-type": "^1.0.0"
      }
    },
    "read-pkg-up": {
      "version": "1.0.1",
      "resolved": "https://registry.npmjs.org/read-pkg-up/-/read-pkg-up-1.0.1.tgz",
      "integrity": "sha1-nWPBMnbAZZGNV/ACpX9AobZD+wI=",
      "dev": true,
      "requires": {
        "find-up": "^1.0.0",
        "read-pkg": "^1.0.0"
      },
      "dependencies": {
        "find-up": {
          "version": "1.1.2",
          "resolved": "https://registry.npmjs.org/find-up/-/find-up-1.1.2.tgz",
          "integrity": "sha1-ay6YIrGizgpgq2TWEOzK1TyyTQ8=",
          "dev": true,
          "requires": {
            "path-exists": "^2.0.0",
            "pinkie-promise": "^2.0.0"
          }
        },
        "path-exists": {
          "version": "2.1.0",
          "resolved": "https://registry.npmjs.org/path-exists/-/path-exists-2.1.0.tgz",
          "integrity": "sha1-D+tsZPD8UY2adU3V77YscCJ2H0s=",
          "dev": true,
          "requires": {
            "pinkie-promise": "^2.0.0"
          }
        }
      }
    },
    "readable-stream": {
      "version": "2.3.6",
      "resolved": "https://registry.npmjs.org/readable-stream/-/readable-stream-2.3.6.tgz",
      "integrity": "sha512-tQtKA9WIAhBF3+VLAseyMqZeBjW0AHJoxOtYqSUZNJxauErmLbVm2FW1y+J/YA9dUrAC39ITejlZWhVIwawkKw==",
      "requires": {
        "core-util-is": "~1.0.0",
        "inherits": "~2.0.3",
        "isarray": "~1.0.0",
        "process-nextick-args": "~2.0.0",
        "safe-buffer": "~5.1.1",
        "string_decoder": "~1.1.1",
        "util-deprecate": "~1.0.1"
      }
    },
    "realpath-native": {
      "version": "1.1.0",
      "resolved": "https://registry.npmjs.org/realpath-native/-/realpath-native-1.1.0.tgz",
      "integrity": "sha512-wlgPA6cCIIg9gKz0fgAPjnzh4yR/LnXovwuo9hvyGvx3h8nX4+/iLZplfUWasXpqD8BdnGnP5njOFjkUwPzvjA==",
      "dev": true,
      "requires": {
        "util.promisify": "^1.0.0"
      }
    },
    "rechoir": {
      "version": "0.6.2",
      "resolved": "https://registry.npmjs.org/rechoir/-/rechoir-0.6.2.tgz",
      "integrity": "sha1-hSBLVNuoLVdC4oyWdW70OvUOM4Q=",
      "dev": true,
      "requires": {
        "resolve": "^1.1.6"
      }
    },
    "regenerate": {
      "version": "1.4.0",
      "resolved": "https://registry.npmjs.org/regenerate/-/regenerate-1.4.0.tgz",
      "integrity": "sha512-1G6jJVDWrt0rK99kBjvEtziZNCICAuvIPkSiUFIQxVP06RCVpq3dmDo2oi6ABpYaDYaTRr67BEhL8r1wgEZZKg=="
    },
    "regenerator-runtime": {
      "version": "0.11.1",
      "resolved": "https://registry.npmjs.org/regenerator-runtime/-/regenerator-runtime-0.11.1.tgz",
      "integrity": "sha512-MguG95oij0fC3QV3URf4V2SDYGJhJnJGqvIIgdECeODCT98wSWDAJ94SSuVpYQUoTcGUIL6L4yNB7j1DFFHSBg=="
    },
    "regenerator-transform": {
      "version": "0.10.1",
      "resolved": "https://registry.npmjs.org/regenerator-transform/-/regenerator-transform-0.10.1.tgz",
      "integrity": "sha512-PJepbvDbuK1xgIgnau7Y90cwaAmO/LCLMI2mPvaXq2heGMR3aWW5/BQvYrhJ8jgmQjXewXvBjzfqKcVOmhjZ6Q==",
      "requires": {
        "babel-runtime": "^6.18.0",
        "babel-types": "^6.19.0",
        "private": "^0.1.6"
      }
    },
    "regex-cache": {
      "version": "0.4.4",
      "resolved": "https://registry.npmjs.org/regex-cache/-/regex-cache-0.4.4.tgz",
      "integrity": "sha512-nVIZwtCjkC9YgvWkpM55B5rBhBYRZhAaJbgcFYXXsHnbZ9UZI9nnVWYZpBlCqv9ho2eZryPnWrZGsOdPwVWXWQ==",
      "dev": true,
      "requires": {
        "is-equal-shallow": "^0.1.3"
      }
    },
    "regex-not": {
      "version": "1.0.2",
      "resolved": "https://registry.npmjs.org/regex-not/-/regex-not-1.0.2.tgz",
      "integrity": "sha512-J6SDjUgDxQj5NusnOtdFxDwN/+HWykR8GELwctJ7mdqhcyy1xEc4SRFHUXvxTp661YaVKAjfRLZ9cCqS6tn32A==",
      "dev": true,
      "requires": {
        "extend-shallow": "^3.0.2",
        "safe-regex": "^1.1.0"
      }
    },
    "regexpu-core": {
      "version": "2.0.0",
      "resolved": "https://registry.npmjs.org/regexpu-core/-/regexpu-core-2.0.0.tgz",
      "integrity": "sha1-SdA4g3uNz4v6W5pCE5k45uoq4kA=",
      "requires": {
        "regenerate": "^1.2.1",
        "regjsgen": "^0.2.0",
        "regjsparser": "^0.1.4"
      }
    },
    "regjsgen": {
      "version": "0.2.0",
      "resolved": "https://registry.npmjs.org/regjsgen/-/regjsgen-0.2.0.tgz",
      "integrity": "sha1-bAFq3qxVT3WCP+N6wFuS1aTtsfc="
    },
    "regjsparser": {
      "version": "0.1.5",
      "resolved": "https://registry.npmjs.org/regjsparser/-/regjsparser-0.1.5.tgz",
      "integrity": "sha1-fuj4Tcb6eS0/0K4ijSS9lJ6tIFw=",
      "requires": {
        "jsesc": "~0.5.0"
      }
    },
    "remove-trailing-separator": {
      "version": "1.1.0",
      "resolved": "https://registry.npmjs.org/remove-trailing-separator/-/remove-trailing-separator-1.1.0.tgz",
      "integrity": "sha1-wkvOKig62tW8P1jg1IJJuSN52O8=",
      "dev": true
    },
    "repeat-element": {
      "version": "1.1.3",
      "resolved": "https://registry.npmjs.org/repeat-element/-/repeat-element-1.1.3.tgz",
      "integrity": "sha512-ahGq0ZnV5m5XtZLMb+vP76kcAM5nkLqk0lpqAuojSKGgQtn4eRi4ZZGm2olo2zKFH+sMsWaqOCW1dqAnOru72g==",
      "dev": true
    },
    "repeat-string": {
      "version": "1.6.1",
      "resolved": "https://registry.npmjs.org/repeat-string/-/repeat-string-1.6.1.tgz",
      "integrity": "sha1-jcrkcOHIirwtYA//Sndihtp15jc=",
      "dev": true
    },
    "repeating": {
      "version": "2.0.1",
      "resolved": "https://registry.npmjs.org/repeating/-/repeating-2.0.1.tgz",
      "integrity": "sha1-UhTFOpJtNVJwdSf7q0FdvAjQbdo=",
      "requires": {
        "is-finite": "^1.0.0"
      }
    },
    "request": {
      "version": "2.88.0",
      "resolved": "https://registry.npmjs.org/request/-/request-2.88.0.tgz",
      "integrity": "sha512-NAqBSrijGLZdM0WZNsInLJpkJokL72XYjUpnB0iwsRgxh7dB6COrHnTBNwN0E+lHDAJzu7kLAkDeY08z2/A0hg==",
      "requires": {
        "aws-sign2": "~0.7.0",
        "aws4": "^1.8.0",
        "caseless": "~0.12.0",
        "combined-stream": "~1.0.6",
        "extend": "~3.0.2",
        "forever-agent": "~0.6.1",
        "form-data": "~2.3.2",
        "har-validator": "~5.1.0",
        "http-signature": "~1.2.0",
        "is-typedarray": "~1.0.0",
        "isstream": "~0.1.2",
        "json-stringify-safe": "~5.0.1",
        "mime-types": "~2.1.19",
        "oauth-sign": "~0.9.0",
        "performance-now": "^2.1.0",
        "qs": "~6.5.2",
        "safe-buffer": "^5.1.2",
        "tough-cookie": "~2.4.3",
        "tunnel-agent": "^0.6.0",
        "uuid": "^3.3.2"
      }
    },
    "request-promise-core": {
      "version": "1.1.2",
      "resolved": "https://registry.npmjs.org/request-promise-core/-/request-promise-core-1.1.2.tgz",
      "integrity": "sha512-UHYyq1MO8GsefGEt7EprS8UrXsm1TxEvFUX1IMTuSLU2Rh7fTIdFtl8xD7JiEYiWU2dl+NYAjCTksTehQUxPag==",
      "dev": true,
      "requires": {
        "lodash": "^4.17.11"
      }
    },
    "request-promise-native": {
      "version": "1.0.7",
      "resolved": "https://registry.npmjs.org/request-promise-native/-/request-promise-native-1.0.7.tgz",
      "integrity": "sha512-rIMnbBdgNViL37nZ1b3L/VfPOpSi0TqVDQPAvO6U14lMzOLrt5nilxCQqtDKhZeDiW0/hkCXGoQjhgJd/tCh6w==",
      "dev": true,
      "requires": {
        "request-promise-core": "1.1.2",
        "stealthy-require": "^1.1.1",
        "tough-cookie": "^2.3.3"
      }
    },
    "require-directory": {
      "version": "2.1.1",
      "resolved": "https://registry.npmjs.org/require-directory/-/require-directory-2.1.1.tgz",
      "integrity": "sha1-jGStX9MNqxyXbiNE/+f3kqam30I=",
      "dev": true
    },
    "require-from-string": {
      "version": "2.0.2",
      "resolved": "https://registry.npmjs.org/require-from-string/-/require-from-string-2.0.2.tgz",
      "integrity": "sha512-Xf0nWe6RseziFMu+Ap9biiUbmplq6S9/p+7w7YXP/JBHhrUDDUhwa+vANyubuqfZWTveU//DYVGsDG7RKL/vEw==",
      "dev": true
    },
    "require-main-filename": {
      "version": "1.0.1",
      "resolved": "https://registry.npmjs.org/require-main-filename/-/require-main-filename-1.0.1.tgz",
      "integrity": "sha1-l/cXtp1IeE9fUmpsWqj/3aBVpNE=",
      "dev": true
    },
    "resolve": {
      "version": "1.10.0",
      "resolved": "https://registry.npmjs.org/resolve/-/resolve-1.10.0.tgz",
      "integrity": "sha512-3sUr9aq5OfSg2S9pNtPA9hL1FVEAjvfOC4leW0SNf/mpnaakz2a9femSd6LqAww2RaFctwyf1lCqnTHuF1rxDg==",
      "requires": {
        "path-parse": "^1.0.6"
      }
    },
    "resolve-cwd": {
      "version": "2.0.0",
      "resolved": "https://registry.npmjs.org/resolve-cwd/-/resolve-cwd-2.0.0.tgz",
      "integrity": "sha1-AKn3OHVW4nA46uIyyqNypqWbZlo=",
      "dev": true,
      "requires": {
        "resolve-from": "^3.0.0"
      }
    },
    "resolve-from": {
      "version": "3.0.0",
      "resolved": "https://registry.npmjs.org/resolve-from/-/resolve-from-3.0.0.tgz",
      "integrity": "sha1-six699nWiBvItuZTM17rywoYh0g=",
      "dev": true
    },
    "resolve-url": {
      "version": "0.2.1",
      "resolved": "https://registry.npmjs.org/resolve-url/-/resolve-url-0.2.1.tgz",
      "integrity": "sha1-LGN/53yJOv0qZj/iGqkIAGjiBSo=",
      "dev": true
    },
    "restore-cursor": {
      "version": "1.0.1",
      "resolved": "https://registry.npmjs.org/restore-cursor/-/restore-cursor-1.0.1.tgz",
      "integrity": "sha1-NGYfRohjJ/7SmRR5FSJS35LapUE=",
      "dev": true,
      "requires": {
        "exit-hook": "^1.0.0",
        "onetime": "^1.0.0"
      }
    },
    "resumer": {
      "version": "0.0.0",
      "resolved": "https://registry.npmjs.org/resumer/-/resumer-0.0.0.tgz",
      "integrity": "sha1-8ej0YeQGS6Oegq883CqMiT0HZ1k=",
      "requires": {
        "through": "~2.3.4"
      }
    },
    "ret": {
      "version": "0.1.15",
      "resolved": "https://registry.npmjs.org/ret/-/ret-0.1.15.tgz",
      "integrity": "sha512-TTlYpa+OL+vMMNG24xSlQGEJ3B/RzEfUlLct7b5G/ytav+wPrplCpVMFuwzXbkecJrb6IYo1iFb0S9v37754mg==",
      "dev": true
    },
    "rimraf": {
      "version": "2.6.3",
      "resolved": "https://registry.npmjs.org/rimraf/-/rimraf-2.6.3.tgz",
      "integrity": "sha512-mwqeW5XsA2qAejG46gYdENaxXjx9onRNCfn7L0duuP4hCuTIi/QO7PDK07KJfp1d+izWPrzEJDcSqBa0OZQriA==",
      "dev": true,
      "requires": {
        "glob": "^7.1.3"
      }
    },
    "ripemd160": {
      "version": "2.0.2",
      "resolved": "https://registry.npmjs.org/ripemd160/-/ripemd160-2.0.2.tgz",
      "integrity": "sha512-ii4iagi25WusVoiC4B4lq7pbXfAp3D9v5CwfkY33vffw2+pkDjY1D8GaN7spsxvCSx8dkPqOZCEZyfxcmJG2IA==",
      "requires": {
        "hash-base": "^3.0.0",
        "inherits": "^2.0.1"
      }
    },
    "rlp": {
      "version": "2.2.3",
      "resolved": "https://registry.npmjs.org/rlp/-/rlp-2.2.3.tgz",
      "integrity": "sha512-l6YVrI7+d2vpW6D6rS05x2Xrmq8oW7v3pieZOJKBEdjuTF4Kz/iwk55Zyh1Zaz+KOB2kC8+2jZlp2u9L4tTzCQ==",
      "requires": {
        "bn.js": "^4.11.1",
        "safe-buffer": "^5.1.1"
      }
    },
    "rsvp": {
      "version": "3.6.2",
      "resolved": "https://registry.npmjs.org/rsvp/-/rsvp-3.6.2.tgz",
      "integrity": "sha512-OfWGQTb9vnwRjwtA2QwpG2ICclHC3pgXZO5xt8H2EfgDquO0qVdSb5T88L4qJVAEugbS56pAuV4XZM58UX8ulw==",
      "dev": true
    },
    "rustbn.js": {
      "version": "0.2.0",
      "resolved": "https://registry.npmjs.org/rustbn.js/-/rustbn.js-0.2.0.tgz",
      "integrity": "sha512-4VlvkRUuCJvr2J6Y0ImW7NvTCriMi7ErOAqWk1y69vAdoNIzCF3yPmgeNzx+RQTLEDFq5sHfscn1MwHxP9hNfA=="
    },
    "rxjs": {
      "version": "5.5.12",
      "resolved": "https://registry.npmjs.org/rxjs/-/rxjs-5.5.12.tgz",
      "integrity": "sha512-xx2itnL5sBbqeeiVgNPVuQQ1nC8Jp2WfNJhXWHmElW9YmrpS9UVnNzhP3EH3HFqexO5Tlp8GhYY+WEcqcVMvGw==",
      "dev": true,
      "requires": {
        "symbol-observable": "1.0.1"
      },
      "dependencies": {
        "symbol-observable": {
          "version": "1.0.1",
          "resolved": "https://registry.npmjs.org/symbol-observable/-/symbol-observable-1.0.1.tgz",
          "integrity": "sha1-g0D8RwLDEi310iKI+IKD9RPT/dQ=",
          "dev": true
        }
      }
    },
    "safe-buffer": {
      "version": "5.1.2",
      "resolved": "https://registry.npmjs.org/safe-buffer/-/safe-buffer-5.1.2.tgz",
      "integrity": "sha512-Gd2UZBJDkXlY7GbJxfsE8/nvKkUEU1G38c1siN6QP6a9PT9MmHB8GnpscSmMJSoF8LOIrt8ud/wPtojys4G6+g=="
    },
    "safe-event-emitter": {
      "version": "1.0.1",
      "resolved": "https://registry.npmjs.org/safe-event-emitter/-/safe-event-emitter-1.0.1.tgz",
      "integrity": "sha512-e1wFe99A91XYYxoQbcq2ZJUWurxEyP8vfz7A7vuUe1s95q8r5ebraVaA1BukYJcpM6V16ugWoD9vngi8Ccu5fg==",
      "requires": {
        "events": "^3.0.0"
      }
    },
    "safe-regex": {
      "version": "1.1.0",
      "resolved": "https://registry.npmjs.org/safe-regex/-/safe-regex-1.1.0.tgz",
      "integrity": "sha1-QKNmnzsHfR6UPURinhV91IAjvy4=",
      "dev": true,
      "requires": {
        "ret": "~0.1.10"
      }
    },
    "safer-buffer": {
      "version": "2.1.2",
      "resolved": "https://registry.npmjs.org/safer-buffer/-/safer-buffer-2.1.2.tgz",
      "integrity": "sha512-YZo3K82SD7Riyi0E1EQPojLz7kpepnSQI9IyPbHHg1XXXevb5dJI7tpyN2ADxGcQbHG7vcyRHk0cbwqcQriUtg=="
    },
    "samsam": {
      "version": "1.3.0",
      "resolved": "https://registry.npmjs.org/samsam/-/samsam-1.3.0.tgz",
      "integrity": "sha512-1HwIYD/8UlOtFS3QO3w7ey+SdSDFE4HRNLZoZRYVQefrOY3l17epswImeB1ijgJFQJodIaHcwkp3r/myBjFVbg==",
      "dev": true
    },
    "sane": {
      "version": "2.5.2",
      "resolved": "https://registry.npmjs.org/sane/-/sane-2.5.2.tgz",
      "integrity": "sha1-tNwYYcIbQn6SlQej51HiosuKs/o=",
      "dev": true,
      "requires": {
        "anymatch": "^2.0.0",
        "capture-exit": "^1.2.0",
        "exec-sh": "^0.2.0",
        "fb-watchman": "^2.0.0",
        "fsevents": "^1.2.3",
        "micromatch": "^3.1.4",
        "minimist": "^1.1.1",
        "walker": "~1.0.5",
        "watch": "~0.18.0"
      },
      "dependencies": {
        "arr-diff": {
          "version": "4.0.0",
          "resolved": "https://registry.npmjs.org/arr-diff/-/arr-diff-4.0.0.tgz",
          "integrity": "sha1-1kYQdP6/7HHn4VI1dhoyml3HxSA=",
          "dev": true
        },
        "array-unique": {
          "version": "0.3.2",
          "resolved": "https://registry.npmjs.org/array-unique/-/array-unique-0.3.2.tgz",
          "integrity": "sha1-qJS3XUvE9s1nnvMkSp/Y9Gri1Cg=",
          "dev": true
        },
        "braces": {
          "version": "2.3.2",
          "resolved": "https://registry.npmjs.org/braces/-/braces-2.3.2.tgz",
          "integrity": "sha512-aNdbnj9P8PjdXU4ybaWLK2IF3jc/EoDYbC7AazW6to3TRsfXxscC9UXOB5iDiEQrkyIbWp2SLQda4+QAa7nc3w==",
          "dev": true,
          "requires": {
            "arr-flatten": "^1.1.0",
            "array-unique": "^0.3.2",
            "extend-shallow": "^2.0.1",
            "fill-range": "^4.0.0",
            "isobject": "^3.0.1",
            "repeat-element": "^1.1.2",
            "snapdragon": "^0.8.1",
            "snapdragon-node": "^2.0.1",
            "split-string": "^3.0.2",
            "to-regex": "^3.0.1"
          },
          "dependencies": {
            "extend-shallow": {
              "version": "2.0.1",
              "resolved": "https://registry.npmjs.org/extend-shallow/-/extend-shallow-2.0.1.tgz",
              "integrity": "sha1-Ua99YUrZqfYQ6huvu5idaxxWiQ8=",
              "dev": true,
              "requires": {
                "is-extendable": "^0.1.0"
              }
            }
          }
        },
        "expand-brackets": {
          "version": "2.1.4",
          "resolved": "https://registry.npmjs.org/expand-brackets/-/expand-brackets-2.1.4.tgz",
          "integrity": "sha1-t3c14xXOMPa27/D4OwQVGiJEliI=",
          "dev": true,
          "requires": {
            "debug": "^2.3.3",
            "define-property": "^0.2.5",
            "extend-shallow": "^2.0.1",
            "posix-character-classes": "^0.1.0",
            "regex-not": "^1.0.0",
            "snapdragon": "^0.8.1",
            "to-regex": "^3.0.1"
          },
          "dependencies": {
            "define-property": {
              "version": "0.2.5",
              "resolved": "https://registry.npmjs.org/define-property/-/define-property-0.2.5.tgz",
              "integrity": "sha1-w1se+RjsPJkPmlvFe+BKrOxcgRY=",
              "dev": true,
              "requires": {
                "is-descriptor": "^0.1.0"
              }
            },
            "extend-shallow": {
              "version": "2.0.1",
              "resolved": "https://registry.npmjs.org/extend-shallow/-/extend-shallow-2.0.1.tgz",
              "integrity": "sha1-Ua99YUrZqfYQ6huvu5idaxxWiQ8=",
              "dev": true,
              "requires": {
                "is-extendable": "^0.1.0"
              }
            },
            "is-accessor-descriptor": {
              "version": "0.1.6",
              "resolved": "https://registry.npmjs.org/is-accessor-descriptor/-/is-accessor-descriptor-0.1.6.tgz",
              "integrity": "sha1-qeEss66Nh2cn7u84Q/igiXtcmNY=",
              "dev": true,
              "requires": {
                "kind-of": "^3.0.2"
              },
              "dependencies": {
                "kind-of": {
                  "version": "3.2.2",
                  "resolved": "https://registry.npmjs.org/kind-of/-/kind-of-3.2.2.tgz",
                  "integrity": "sha1-MeohpzS6ubuw8yRm2JOupR5KPGQ=",
                  "dev": true,
                  "requires": {
                    "is-buffer": "^1.1.5"
                  }
                }
              }
            },
            "is-data-descriptor": {
              "version": "0.1.4",
              "resolved": "https://registry.npmjs.org/is-data-descriptor/-/is-data-descriptor-0.1.4.tgz",
              "integrity": "sha1-C17mSDiOLIYCgueT8YVv7D8wG1Y=",
              "dev": true,
              "requires": {
                "kind-of": "^3.0.2"
              },
              "dependencies": {
                "kind-of": {
                  "version": "3.2.2",
                  "resolved": "https://registry.npmjs.org/kind-of/-/kind-of-3.2.2.tgz",
                  "integrity": "sha1-MeohpzS6ubuw8yRm2JOupR5KPGQ=",
                  "dev": true,
                  "requires": {
                    "is-buffer": "^1.1.5"
                  }
                }
              }
            },
            "is-descriptor": {
              "version": "0.1.6",
              "resolved": "https://registry.npmjs.org/is-descriptor/-/is-descriptor-0.1.6.tgz",
              "integrity": "sha512-avDYr0SB3DwO9zsMov0gKCESFYqCnE4hq/4z3TdUlukEy5t9C0YRq7HLrsN52NAcqXKaepeCD0n+B0arnVG3Hg==",
              "dev": true,
              "requires": {
                "is-accessor-descriptor": "^0.1.6",
                "is-data-descriptor": "^0.1.4",
                "kind-of": "^5.0.0"
              }
            },
            "kind-of": {
              "version": "5.1.0",
              "resolved": "https://registry.npmjs.org/kind-of/-/kind-of-5.1.0.tgz",
              "integrity": "sha512-NGEErnH6F2vUuXDh+OlbcKW7/wOcfdRHaZ7VWtqCztfHri/++YKmP51OdWeGPuqCOba6kk2OTe5d02VmTB80Pw==",
              "dev": true
            }
          }
        },
        "extglob": {
          "version": "2.0.4",
          "resolved": "https://registry.npmjs.org/extglob/-/extglob-2.0.4.tgz",
          "integrity": "sha512-Nmb6QXkELsuBr24CJSkilo6UHHgbekK5UiZgfE6UHD3Eb27YC6oD+bhcT+tJ6cl8dmsgdQxnWlcry8ksBIBLpw==",
          "dev": true,
          "requires": {
            "array-unique": "^0.3.2",
            "define-property": "^1.0.0",
            "expand-brackets": "^2.1.4",
            "extend-shallow": "^2.0.1",
            "fragment-cache": "^0.2.1",
            "regex-not": "^1.0.0",
            "snapdragon": "^0.8.1",
            "to-regex": "^3.0.1"
          },
          "dependencies": {
            "define-property": {
              "version": "1.0.0",
              "resolved": "https://registry.npmjs.org/define-property/-/define-property-1.0.0.tgz",
              "integrity": "sha1-dp66rz9KY6rTr56NMEybvnm/sOY=",
              "dev": true,
              "requires": {
                "is-descriptor": "^1.0.0"
              }
            },
            "extend-shallow": {
              "version": "2.0.1",
              "resolved": "https://registry.npmjs.org/extend-shallow/-/extend-shallow-2.0.1.tgz",
              "integrity": "sha1-Ua99YUrZqfYQ6huvu5idaxxWiQ8=",
              "dev": true,
              "requires": {
                "is-extendable": "^0.1.0"
              }
            }
          }
        },
        "fill-range": {
          "version": "4.0.0",
          "resolved": "https://registry.npmjs.org/fill-range/-/fill-range-4.0.0.tgz",
          "integrity": "sha1-1USBHUKPmOsGpj3EAtJAPDKMOPc=",
          "dev": true,
          "requires": {
            "extend-shallow": "^2.0.1",
            "is-number": "^3.0.0",
            "repeat-string": "^1.6.1",
            "to-regex-range": "^2.1.0"
          },
          "dependencies": {
            "extend-shallow": {
              "version": "2.0.1",
              "resolved": "https://registry.npmjs.org/extend-shallow/-/extend-shallow-2.0.1.tgz",
              "integrity": "sha1-Ua99YUrZqfYQ6huvu5idaxxWiQ8=",
              "dev": true,
              "requires": {
                "is-extendable": "^0.1.0"
              }
            }
          }
        },
        "is-accessor-descriptor": {
          "version": "1.0.0",
          "resolved": "https://registry.npmjs.org/is-accessor-descriptor/-/is-accessor-descriptor-1.0.0.tgz",
          "integrity": "sha512-m5hnHTkcVsPfqx3AKlyttIPb7J+XykHvJP2B9bZDjlhLIoEq4XoK64Vg7boZlVWYK6LUY94dYPEE7Lh0ZkZKcQ==",
          "dev": true,
          "requires": {
            "kind-of": "^6.0.0"
          }
        },
        "is-data-descriptor": {
          "version": "1.0.0",
          "resolved": "https://registry.npmjs.org/is-data-descriptor/-/is-data-descriptor-1.0.0.tgz",
          "integrity": "sha512-jbRXy1FmtAoCjQkVmIVYwuuqDFUbaOeDjmed1tOGPrsMhtJA4rD9tkgA0F1qJ3gRFRXcHYVkdeaP50Q5rE/jLQ==",
          "dev": true,
          "requires": {
            "kind-of": "^6.0.0"
          }
        },
        "is-descriptor": {
          "version": "1.0.2",
          "resolved": "https://registry.npmjs.org/is-descriptor/-/is-descriptor-1.0.2.tgz",
          "integrity": "sha512-2eis5WqQGV7peooDyLmNEPUrps9+SXX5c9pL3xEB+4e9HnGuDa7mB7kHxHw4CbqS9k1T2hOH3miL8n8WtiYVtg==",
          "dev": true,
          "requires": {
            "is-accessor-descriptor": "^1.0.0",
            "is-data-descriptor": "^1.0.0",
            "kind-of": "^6.0.2"
          }
        },
        "is-number": {
          "version": "3.0.0",
          "resolved": "https://registry.npmjs.org/is-number/-/is-number-3.0.0.tgz",
          "integrity": "sha1-JP1iAaR4LPUFYcgQJ2r8fRLXEZU=",
          "dev": true,
          "requires": {
            "kind-of": "^3.0.2"
          },
          "dependencies": {
            "kind-of": {
              "version": "3.2.2",
              "resolved": "https://registry.npmjs.org/kind-of/-/kind-of-3.2.2.tgz",
              "integrity": "sha1-MeohpzS6ubuw8yRm2JOupR5KPGQ=",
              "dev": true,
              "requires": {
                "is-buffer": "^1.1.5"
              }
            }
          }
        },
        "isobject": {
          "version": "3.0.1",
          "resolved": "https://registry.npmjs.org/isobject/-/isobject-3.0.1.tgz",
          "integrity": "sha1-TkMekrEalzFjaqH5yNHMvP2reN8=",
          "dev": true
        },
        "kind-of": {
          "version": "6.0.2",
          "resolved": "https://registry.npmjs.org/kind-of/-/kind-of-6.0.2.tgz",
          "integrity": "sha512-s5kLOcnH0XqDO+FvuaLX8DDjZ18CGFk7VygH40QoKPUQhW4e2rvM0rwUq0t8IQDOwYSeLK01U90OjzBTme2QqA==",
          "dev": true
        },
        "micromatch": {
          "version": "3.1.10",
          "resolved": "https://registry.npmjs.org/micromatch/-/micromatch-3.1.10.tgz",
          "integrity": "sha512-MWikgl9n9M3w+bpsY3He8L+w9eF9338xRl8IAO5viDizwSzziFEyUzo2xrrloB64ADbTf8uA8vRqqttDTOmccg==",
          "dev": true,
          "requires": {
            "arr-diff": "^4.0.0",
            "array-unique": "^0.3.2",
            "braces": "^2.3.1",
            "define-property": "^2.0.2",
            "extend-shallow": "^3.0.2",
            "extglob": "^2.0.4",
            "fragment-cache": "^0.2.1",
            "kind-of": "^6.0.2",
            "nanomatch": "^1.2.9",
            "object.pick": "^1.3.0",
            "regex-not": "^1.0.0",
            "snapdragon": "^0.8.1",
            "to-regex": "^3.0.2"
          }
        },
        "minimist": {
          "version": "1.2.0",
          "resolved": "https://registry.npmjs.org/minimist/-/minimist-1.2.0.tgz",
          "integrity": "sha1-o1AIsg9BOD7sH7kU9M1d95omQoQ=",
          "dev": true
        }
      }
    },
    "sax": {
      "version": "1.2.4",
      "resolved": "https://registry.npmjs.org/sax/-/sax-1.2.4.tgz",
      "integrity": "sha512-NqVDv9TpANUjFm0N8uM5GxL36UgKi9/atZw+x7YFnQ8ckwFGKrl4xX4yWtrey3UJm5nP1kUbnYgLopqWNSRhWw==",
      "dev": true
    },
    "scrypt": {
      "version": "github:barrysteyn/node-scrypt#93c16be7423c65a7a99d3f10b0bc9e410996f385",
      "from": "github:barrysteyn/node-scrypt#pull/144/head",
      "dev": true,
      "requires": {
        "bindings": "^1.2.1",
        "nan": "^2.0.8"
      }
    },
    "scrypt.js": {
      "version": "0.2.1",
      "resolved": "https://registry.npmjs.org/scrypt.js/-/scrypt.js-0.2.1.tgz",
      "integrity": "sha512-XMoqxwABdotuW+l+qACmJ/h0kVSCgMPZXpbncA/zyBO90z/NnDISzVw+xJ4tUY+X/Hh0EFT269OYHm26VCPgmA==",
      "requires": {
        "scrypt": "^6.0.2",
        "scryptsy": "^1.2.1"
      },
      "dependencies": {
        "scrypt": {
          "version": "6.0.3",
          "resolved": "https://registry.npmjs.org/scrypt/-/scrypt-6.0.3.tgz",
          "integrity": "sha1-BOAUpWgrU/pQwtXM4WfXGcBthw0=",
          "requires": {
            "nan": "^2.0.8"
          }
        }
      }
    },
    "scryptsy": {
      "version": "1.2.1",
      "resolved": "https://registry.npmjs.org/scryptsy/-/scryptsy-1.2.1.tgz",
      "integrity": "sha1-oyJfpLJST4AnAHYeKFW987LZIWM=",
      "requires": {
        "pbkdf2": "^3.0.3"
      }
    },
    "secp256k1": {
      "version": "3.6.2",
      "resolved": "https://registry.npmjs.org/secp256k1/-/secp256k1-3.6.2.tgz",
      "integrity": "sha512-90nYt7yb0LmI4A2jJs1grglkTAXrBwxYAjP9bpeKjvJKOjG2fOeH/YI/lchDMIvjrOasd5QXwvV2jwN168xNng==",
      "requires": {
        "bindings": "^1.2.1",
        "bip66": "^1.1.3",
        "bn.js": "^4.11.3",
        "create-hash": "^1.1.2",
        "drbg.js": "^1.0.1",
        "elliptic": "^6.2.3",
        "nan": "^2.2.1",
        "safe-buffer": "^5.1.0"
      }
    },
    "semaphore": {
      "version": "1.1.0",
      "resolved": "https://registry.npmjs.org/semaphore/-/semaphore-1.1.0.tgz",
      "integrity": "sha512-O4OZEaNtkMd/K0i6js9SL+gqy0ZCBMgUvlSqHKi4IBdjhe7wB8pwztUk1BbZ1fmrvpwFrPbHzqd2w5pTcJH6LA=="
    },
    "semver": {
      "version": "5.4.1",
      "resolved": "https://registry.npmjs.org/semver/-/semver-5.4.1.tgz",
      "integrity": "sha512-WfG/X9+oATh81XtllIo/I8gOiY9EXRdv1cQdyykeXK17YcUW3EXUAi2To4pcH6nZtJPr7ZOpM5OMyWJZm+8Rsg=="
    },
    "set-blocking": {
      "version": "2.0.0",
      "resolved": "https://registry.npmjs.org/set-blocking/-/set-blocking-2.0.0.tgz",
      "integrity": "sha1-BF+XgtARrppoA93TgrJDkrPYkPc=",
      "dev": true
    },
    "set-immediate-shim": {
      "version": "1.0.1",
      "resolved": "https://registry.npmjs.org/set-immediate-shim/-/set-immediate-shim-1.0.1.tgz",
      "integrity": "sha1-SysbJ+uAip+NzEgaWOXlb1mfP2E="
    },
    "set-value": {
      "version": "2.0.0",
      "resolved": "https://registry.npmjs.org/set-value/-/set-value-2.0.0.tgz",
      "integrity": "sha512-hw0yxk9GT/Hr5yJEYnHNKYXkIA8mVJgd9ditYZCe16ZczcaELYYcfvaXesNACk2O8O0nTiPQcQhGUQj8JLzeeg==",
      "dev": true,
      "requires": {
        "extend-shallow": "^2.0.1",
        "is-extendable": "^0.1.1",
        "is-plain-object": "^2.0.3",
        "split-string": "^3.0.1"
      },
      "dependencies": {
        "extend-shallow": {
          "version": "2.0.1",
          "resolved": "https://registry.npmjs.org/extend-shallow/-/extend-shallow-2.0.1.tgz",
          "integrity": "sha1-Ua99YUrZqfYQ6huvu5idaxxWiQ8=",
          "dev": true,
          "requires": {
            "is-extendable": "^0.1.0"
          }
        }
      }
    },
    "sha.js": {
      "version": "2.4.11",
      "resolved": "https://registry.npmjs.org/sha.js/-/sha.js-2.4.11.tgz",
      "integrity": "sha512-QMEp5B7cftE7APOjk5Y6xgrbWu+WkLVQwk8JNjZ8nKRciZaByEW6MubieAiToS7+dwvrjGhH8jRXz3MVd0AYqQ==",
      "requires": {
        "inherits": "^2.0.1",
        "safe-buffer": "^5.0.1"
      }
    },
    "sha3": {
      "version": "1.2.2",
      "resolved": "https://registry.npmjs.org/sha3/-/sha3-1.2.2.tgz",
      "integrity": "sha1-pmxQmN5MJbyIM27ItIF9AFvKe6k=",
      "requires": {
        "nan": "2.10.0"
      },
      "dependencies": {
        "nan": {
          "version": "2.10.0",
          "resolved": "https://registry.npmjs.org/nan/-/nan-2.10.0.tgz",
          "integrity": "sha512-bAdJv7fBLhWC+/Bls0Oza+mvTaNQtP+1RyhhhvD95pgUJz6XM5IzgmxOkItJ9tkoCiplvAnXI1tNmmUD/eScyA=="
        }
      }
    },
    "shebang-command": {
      "version": "1.2.0",
      "resolved": "https://registry.npmjs.org/shebang-command/-/shebang-command-1.2.0.tgz",
      "integrity": "sha1-RKrGW2lbAzmJaMOfNj/uXer98eo=",
      "dev": true,
      "requires": {
        "shebang-regex": "^1.0.0"
      }
    },
    "shebang-regex": {
      "version": "1.0.0",
      "resolved": "https://registry.npmjs.org/shebang-regex/-/shebang-regex-1.0.0.tgz",
      "integrity": "sha1-2kL0l0DAtC2yypcoVxyxkMmO/qM=",
      "dev": true
    },
    "shelljs": {
      "version": "0.8.3",
      "resolved": "https://registry.npmjs.org/shelljs/-/shelljs-0.8.3.tgz",
      "integrity": "sha512-fc0BKlAWiLpwZljmOvAOTE/gXawtCoNrP5oaY7KIaQbbyHeQVg01pSEuEGvGh3HEdBU4baCD7wQBwADmM/7f7A==",
      "dev": true,
      "requires": {
        "glob": "^7.0.0",
        "interpret": "^1.0.0",
        "rechoir": "^0.6.2"
      }
    },
    "shellwords": {
      "version": "0.1.1",
      "resolved": "https://registry.npmjs.org/shellwords/-/shellwords-0.1.1.tgz",
      "integrity": "sha512-vFwSUfQvqybiICwZY5+DAWIPLKsWO31Q91JSKl3UYv+K5c2QRPzn0qzec6QPu1Qc9eHYItiP3NdJqNVqetYAww==",
      "dev": true
    },
    "signal-exit": {
      "version": "3.0.2",
      "resolved": "https://registry.npmjs.org/signal-exit/-/signal-exit-3.0.2.tgz",
      "integrity": "sha1-tf3AjxKH6hF4Yo5BXiUTK3NkbG0=",
      "dev": true
    },
    "single-call-balance-checker-abi": {
      "version": "1.0.0",
      "resolved": "https://registry.npmjs.org/single-call-balance-checker-abi/-/single-call-balance-checker-abi-1.0.0.tgz",
      "integrity": "sha512-T5fRBJHmGEMe76JFGB36gcZnOh1ip2S7Qsp7cwmwrfMRjadxTe02zJHtXERpnQf2yvSqNWRxvae5f6e8v4rhng=="
    },
    "sinon": {
      "version": "5.1.1",
      "resolved": "https://registry.npmjs.org/sinon/-/sinon-5.1.1.tgz",
      "integrity": "sha512-h/3uHscbt5pQNxkf7Y/Lb9/OM44YNCicHakcq73ncbrIS8lXg+ZGOZbtuU+/km4YnyiCYfQQEwANaReJz7KDfw==",
      "dev": true,
      "requires": {
        "@sinonjs/formatio": "^2.0.0",
        "diff": "^3.5.0",
        "lodash.get": "^4.4.2",
        "lolex": "^2.4.2",
        "nise": "^1.3.3",
        "supports-color": "^5.4.0",
        "type-detect": "^4.0.8"
      },
      "dependencies": {
        "supports-color": {
          "version": "5.5.0",
          "resolved": "https://registry.npmjs.org/supports-color/-/supports-color-5.5.0.tgz",
          "integrity": "sha512-QjVjwdXIt408MIiAqCX4oUKsgU2EqAGzs2Ppkm4aQYbjm+ZEWEcW4SfFNTr4uMNZma0ey4f5lgLrkB0aX0QMow==",
          "dev": true,
          "requires": {
            "has-flag": "^3.0.0"
          }
        }
      }
    },
    "slash": {
      "version": "1.0.0",
      "resolved": "https://registry.npmjs.org/slash/-/slash-1.0.0.tgz",
      "integrity": "sha1-xB8vbDn8FtHNF61LXYlhFK5HDVU="
    },
    "slice-ansi": {
      "version": "0.0.4",
      "resolved": "https://registry.npmjs.org/slice-ansi/-/slice-ansi-0.0.4.tgz",
      "integrity": "sha1-7b+JA/ZvfOL46v1s7tZeJkyDGzU=",
      "dev": true
    },
    "snapdragon": {
      "version": "0.8.2",
      "resolved": "https://registry.npmjs.org/snapdragon/-/snapdragon-0.8.2.tgz",
      "integrity": "sha512-FtyOnWN/wCHTVXOMwvSv26d+ko5vWlIDD6zoUJ7LW8vh+ZBC8QdljveRP+crNrtBwioEUWy/4dMtbBjA4ioNlg==",
      "dev": true,
      "requires": {
        "base": "^0.11.1",
        "debug": "^2.2.0",
        "define-property": "^0.2.5",
        "extend-shallow": "^2.0.1",
        "map-cache": "^0.2.2",
        "source-map": "^0.5.6",
        "source-map-resolve": "^0.5.0",
        "use": "^3.1.0"
      },
      "dependencies": {
        "define-property": {
          "version": "0.2.5",
          "resolved": "https://registry.npmjs.org/define-property/-/define-property-0.2.5.tgz",
          "integrity": "sha1-w1se+RjsPJkPmlvFe+BKrOxcgRY=",
          "dev": true,
          "requires": {
            "is-descriptor": "^0.1.0"
          }
        },
        "extend-shallow": {
          "version": "2.0.1",
          "resolved": "https://registry.npmjs.org/extend-shallow/-/extend-shallow-2.0.1.tgz",
          "integrity": "sha1-Ua99YUrZqfYQ6huvu5idaxxWiQ8=",
          "dev": true,
          "requires": {
            "is-extendable": "^0.1.0"
          }
        }
      }
    },
    "snapdragon-node": {
      "version": "2.1.1",
      "resolved": "https://registry.npmjs.org/snapdragon-node/-/snapdragon-node-2.1.1.tgz",
      "integrity": "sha512-O27l4xaMYt/RSQ5TR3vpWCAB5Kb/czIcqUFOM/C4fYcLnbZUc1PkjTAMjof2pBWaSTwOUd6qUHcFGVGj7aIwnw==",
      "dev": true,
      "requires": {
        "define-property": "^1.0.0",
        "isobject": "^3.0.0",
        "snapdragon-util": "^3.0.1"
      },
      "dependencies": {
        "define-property": {
          "version": "1.0.0",
          "resolved": "https://registry.npmjs.org/define-property/-/define-property-1.0.0.tgz",
          "integrity": "sha1-dp66rz9KY6rTr56NMEybvnm/sOY=",
          "dev": true,
          "requires": {
            "is-descriptor": "^1.0.0"
          }
        },
        "is-accessor-descriptor": {
          "version": "1.0.0",
          "resolved": "https://registry.npmjs.org/is-accessor-descriptor/-/is-accessor-descriptor-1.0.0.tgz",
          "integrity": "sha512-m5hnHTkcVsPfqx3AKlyttIPb7J+XykHvJP2B9bZDjlhLIoEq4XoK64Vg7boZlVWYK6LUY94dYPEE7Lh0ZkZKcQ==",
          "dev": true,
          "requires": {
            "kind-of": "^6.0.0"
          }
        },
        "is-data-descriptor": {
          "version": "1.0.0",
          "resolved": "https://registry.npmjs.org/is-data-descriptor/-/is-data-descriptor-1.0.0.tgz",
          "integrity": "sha512-jbRXy1FmtAoCjQkVmIVYwuuqDFUbaOeDjmed1tOGPrsMhtJA4rD9tkgA0F1qJ3gRFRXcHYVkdeaP50Q5rE/jLQ==",
          "dev": true,
          "requires": {
            "kind-of": "^6.0.0"
          }
        },
        "is-descriptor": {
          "version": "1.0.2",
          "resolved": "https://registry.npmjs.org/is-descriptor/-/is-descriptor-1.0.2.tgz",
          "integrity": "sha512-2eis5WqQGV7peooDyLmNEPUrps9+SXX5c9pL3xEB+4e9HnGuDa7mB7kHxHw4CbqS9k1T2hOH3miL8n8WtiYVtg==",
          "dev": true,
          "requires": {
            "is-accessor-descriptor": "^1.0.0",
            "is-data-descriptor": "^1.0.0",
            "kind-of": "^6.0.2"
          }
        },
        "isobject": {
          "version": "3.0.1",
          "resolved": "https://registry.npmjs.org/isobject/-/isobject-3.0.1.tgz",
          "integrity": "sha1-TkMekrEalzFjaqH5yNHMvP2reN8=",
          "dev": true
        },
        "kind-of": {
          "version": "6.0.2",
          "resolved": "https://registry.npmjs.org/kind-of/-/kind-of-6.0.2.tgz",
          "integrity": "sha512-s5kLOcnH0XqDO+FvuaLX8DDjZ18CGFk7VygH40QoKPUQhW4e2rvM0rwUq0t8IQDOwYSeLK01U90OjzBTme2QqA==",
          "dev": true
        }
      }
    },
    "snapdragon-util": {
      "version": "3.0.1",
      "resolved": "https://registry.npmjs.org/snapdragon-util/-/snapdragon-util-3.0.1.tgz",
      "integrity": "sha512-mbKkMdQKsjX4BAL4bRYTj21edOf8cN7XHdYUJEe+Zn99hVEYcMvKPct1IqNe7+AZPirn8BCDOQBHQZknqmKlZQ==",
      "dev": true,
      "requires": {
        "kind-of": "^3.2.0"
      }
    },
    "source-map": {
      "version": "0.5.7",
      "resolved": "https://registry.npmjs.org/source-map/-/source-map-0.5.7.tgz",
      "integrity": "sha1-igOdLRAh0i0eoUyA2OpGi6LvP8w="
    },
    "source-map-resolve": {
      "version": "0.5.2",
      "resolved": "https://registry.npmjs.org/source-map-resolve/-/source-map-resolve-0.5.2.tgz",
      "integrity": "sha512-MjqsvNwyz1s0k81Goz/9vRBe9SZdB09Bdw+/zYyO+3CuPk6fouTaxscHkgtE8jKvf01kVfl8riHzERQ/kefaSA==",
      "dev": true,
      "requires": {
        "atob": "^2.1.1",
        "decode-uri-component": "^0.2.0",
        "resolve-url": "^0.2.1",
        "source-map-url": "^0.4.0",
        "urix": "^0.1.0"
      }
    },
    "source-map-support": {
      "version": "0.4.18",
      "resolved": "https://registry.npmjs.org/source-map-support/-/source-map-support-0.4.18.tgz",
      "integrity": "sha512-try0/JqxPLF9nOjvSta7tVondkP5dwgyLDjVoyMDlmjugT2lRZ1OfsrYTkCd2hkDnJTKRbO/Rl3orm8vlsUzbA==",
      "requires": {
        "source-map": "^0.5.6"
      }
    },
    "source-map-url": {
      "version": "0.4.0",
      "resolved": "https://registry.npmjs.org/source-map-url/-/source-map-url-0.4.0.tgz",
      "integrity": "sha1-PpNdfd1zYxuXZZlW1VEo6HtQhKM=",
      "dev": true
    },
    "spdx-correct": {
      "version": "3.1.0",
      "resolved": "https://registry.npmjs.org/spdx-correct/-/spdx-correct-3.1.0.tgz",
      "integrity": "sha512-lr2EZCctC2BNR7j7WzJ2FpDznxky1sjfxvvYEyzxNyb6lZXHODmEoJeFu4JupYlkfha1KZpJyoqiJ7pgA1qq8Q==",
      "dev": true,
      "requires": {
        "spdx-expression-parse": "^3.0.0",
        "spdx-license-ids": "^3.0.0"
      }
    },
    "spdx-exceptions": {
      "version": "2.2.0",
      "resolved": "https://registry.npmjs.org/spdx-exceptions/-/spdx-exceptions-2.2.0.tgz",
      "integrity": "sha512-2XQACfElKi9SlVb1CYadKDXvoajPgBVPn/gOQLrTvHdElaVhr7ZEbqJaRnJLVNeaI4cMEAgVCeBMKF6MWRDCRA==",
      "dev": true
    },
    "spdx-expression-parse": {
      "version": "3.0.0",
      "resolved": "https://registry.npmjs.org/spdx-expression-parse/-/spdx-expression-parse-3.0.0.tgz",
      "integrity": "sha512-Yg6D3XpRD4kkOmTpdgbUiEJFKghJH03fiC1OPll5h/0sO6neh2jqRDVHOQ4o/LMea0tgCkbMgea5ip/e+MkWyg==",
      "dev": true,
      "requires": {
        "spdx-exceptions": "^2.1.0",
        "spdx-license-ids": "^3.0.0"
      }
    },
    "spdx-license-ids": {
      "version": "3.0.3",
      "resolved": "https://registry.npmjs.org/spdx-license-ids/-/spdx-license-ids-3.0.3.tgz",
      "integrity": "sha512-uBIcIl3Ih6Phe3XHK1NqboJLdGfwr1UN3k6wSD1dZpmPsIkb8AGNbZYJ1fOBk834+Gxy8rpfDxrS6XLEMZMY2g==",
      "dev": true
    },
    "split-string": {
      "version": "3.1.0",
      "resolved": "https://registry.npmjs.org/split-string/-/split-string-3.1.0.tgz",
      "integrity": "sha512-NzNVhJDYpwceVVii8/Hu6DKfD2G+NrQHlS/V/qgv763EYudVwEcMQNxd2lh+0VrUByXN/oJkl5grOhYWvQUYiw==",
      "dev": true,
      "requires": {
        "extend-shallow": "^3.0.0"
      }
    },
    "sprintf-js": {
      "version": "1.0.3",
      "resolved": "https://registry.npmjs.org/sprintf-js/-/sprintf-js-1.0.3.tgz",
      "integrity": "sha1-BOaSb2YolTVPPdAVIDYzuFcpfiw=",
      "dev": true
    },
    "sshpk": {
      "version": "1.16.1",
      "resolved": "https://registry.npmjs.org/sshpk/-/sshpk-1.16.1.tgz",
      "integrity": "sha512-HXXqVUq7+pcKeLqqZj6mHFUMvXtOJt1uoUx09pFW6011inTMxqI8BA8PM95myrIyyKwdnzjdFjLiE6KBPVtJIg==",
      "requires": {
        "asn1": "~0.2.3",
        "assert-plus": "^1.0.0",
        "bcrypt-pbkdf": "^1.0.0",
        "dashdash": "^1.12.0",
        "ecc-jsbn": "~0.1.1",
        "getpass": "^0.1.1",
        "jsbn": "~0.1.0",
        "safer-buffer": "^2.0.2",
        "tweetnacl": "~0.14.0"
      },
      "dependencies": {
        "tweetnacl": {
          "version": "0.14.5",
          "resolved": "https://registry.npmjs.org/tweetnacl/-/tweetnacl-0.14.5.tgz",
          "integrity": "sha1-WuaBd/GS1EViadEIr6k/+HQ/T2Q="
        }
      }
    },
    "stack-utils": {
      "version": "1.0.2",
      "resolved": "https://registry.npmjs.org/stack-utils/-/stack-utils-1.0.2.tgz",
      "integrity": "sha512-MTX+MeG5U994cazkjd/9KNAapsHnibjMLnfXodlkXw76JEea0UiNzrqidzo1emMwk7w5Qhc9jd4Bn9TBb1MFwA==",
      "dev": true
    },
    "staged-git-files": {
      "version": "1.0.0",
      "resolved": "https://registry.npmjs.org/staged-git-files/-/staged-git-files-1.0.0.tgz",
      "integrity": "sha1-zbhHg3wfzFLAioctSIPMCHdmioA=",
      "dev": true
    },
    "static-extend": {
      "version": "0.1.2",
      "resolved": "https://registry.npmjs.org/static-extend/-/static-extend-0.1.2.tgz",
      "integrity": "sha1-YICcOcv/VTNyJv1eC1IPNB8ftcY=",
      "dev": true,
      "requires": {
        "define-property": "^0.2.5",
        "object-copy": "^0.1.0"
      },
      "dependencies": {
        "define-property": {
          "version": "0.2.5",
          "resolved": "https://registry.npmjs.org/define-property/-/define-property-0.2.5.tgz",
          "integrity": "sha1-w1se+RjsPJkPmlvFe+BKrOxcgRY=",
          "dev": true,
          "requires": {
            "is-descriptor": "^0.1.0"
          }
        }
      }
    },
    "stealthy-require": {
      "version": "1.1.1",
      "resolved": "https://registry.npmjs.org/stealthy-require/-/stealthy-require-1.1.1.tgz",
      "integrity": "sha1-NbCYdbT/SfJqd35QmzCQoyJr8ks=",
      "dev": true
    },
    "stream-to-observable": {
      "version": "0.2.0",
      "resolved": "https://registry.npmjs.org/stream-to-observable/-/stream-to-observable-0.2.0.tgz",
      "integrity": "sha1-WdbqOT2HwsDdrBCqDVYbxrpvDhA=",
      "dev": true,
      "requires": {
        "any-observable": "^0.2.0"
      }
    },
    "string-length": {
      "version": "2.0.0",
      "resolved": "https://registry.npmjs.org/string-length/-/string-length-2.0.0.tgz",
      "integrity": "sha1-1A27aGo6zpYMHP/KVivyxF+DY+0=",
      "dev": true,
      "requires": {
        "astral-regex": "^1.0.0",
        "strip-ansi": "^4.0.0"
      },
      "dependencies": {
        "ansi-regex": {
          "version": "3.0.0",
          "resolved": "https://registry.npmjs.org/ansi-regex/-/ansi-regex-3.0.0.tgz",
          "integrity": "sha1-7QMXwyIGT3lGbAKWa922Bas32Zg=",
          "dev": true
        },
        "strip-ansi": {
          "version": "4.0.0",
          "resolved": "https://registry.npmjs.org/strip-ansi/-/strip-ansi-4.0.0.tgz",
          "integrity": "sha1-qEeQIusaw2iocTibY1JixQXuNo8=",
          "dev": true,
          "requires": {
            "ansi-regex": "^3.0.0"
          }
        }
      }
    },
    "string-width": {
      "version": "2.1.1",
      "resolved": "https://registry.npmjs.org/string-width/-/string-width-2.1.1.tgz",
      "integrity": "sha512-nOqH59deCq9SRHlxq1Aw85Jnt4w6KvLKqWVik6oA9ZklXLNIOlqg4F2yrT1MVaTjAqvVwdfeZ7w7aCvJD7ugkw==",
      "dev": true,
      "requires": {
        "is-fullwidth-code-point": "^2.0.0",
        "strip-ansi": "^4.0.0"
      },
      "dependencies": {
        "ansi-regex": {
          "version": "3.0.0",
          "resolved": "https://registry.npmjs.org/ansi-regex/-/ansi-regex-3.0.0.tgz",
          "integrity": "sha1-7QMXwyIGT3lGbAKWa922Bas32Zg=",
          "dev": true
        },
        "strip-ansi": {
          "version": "4.0.0",
          "resolved": "https://registry.npmjs.org/strip-ansi/-/strip-ansi-4.0.0.tgz",
          "integrity": "sha1-qEeQIusaw2iocTibY1JixQXuNo8=",
          "dev": true,
          "requires": {
            "ansi-regex": "^3.0.0"
          }
        }
      }
    },
    "string.prototype.trim": {
      "version": "1.1.2",
      "resolved": "https://registry.npmjs.org/string.prototype.trim/-/string.prototype.trim-1.1.2.tgz",
      "integrity": "sha1-0E3iyJ4Tf019IG8Ia17S+ua+jOo=",
      "requires": {
        "define-properties": "^1.1.2",
        "es-abstract": "^1.5.0",
        "function-bind": "^1.0.2"
      }
    },
    "string_decoder": {
      "version": "1.1.1",
      "resolved": "https://registry.npmjs.org/string_decoder/-/string_decoder-1.1.1.tgz",
      "integrity": "sha512-n/ShnvDi6FHbbVfviro+WojiFzv+s8MPMHBczVePfUpDJLwoLT0ht1l4YwBCbi8pJAveEEdnkHyPyTP/mzRfwg==",
      "requires": {
        "safe-buffer": "~5.1.0"
      }
    },
    "stringify-object": {
      "version": "3.3.0",
      "resolved": "https://registry.npmjs.org/stringify-object/-/stringify-object-3.3.0.tgz",
      "integrity": "sha512-rHqiFh1elqCQ9WPLIC8I0Q/g/wj5J1eMkyoiD6eoQApWHP0FtlK7rqnhmabL5VUY9JQCcqwwvlOaSuutekgyrw==",
      "dev": true,
      "requires": {
        "get-own-enumerable-property-symbols": "^3.0.0",
        "is-obj": "^1.0.1",
        "is-regexp": "^1.0.0"
      }
    },
    "strip-ansi": {
      "version": "3.0.1",
      "resolved": "https://registry.npmjs.org/strip-ansi/-/strip-ansi-3.0.1.tgz",
      "integrity": "sha1-ajhfuIU9lS1f8F0Oiq+UJ43GPc8=",
      "requires": {
        "ansi-regex": "^2.0.0"
      }
    },
    "strip-bom": {
      "version": "2.0.0",
      "resolved": "https://registry.npmjs.org/strip-bom/-/strip-bom-2.0.0.tgz",
      "integrity": "sha1-YhmoVhZSBJHzV4i9vxRHqZx+aw4=",
      "dev": true,
      "requires": {
        "is-utf8": "^0.2.0"
      }
    },
    "strip-eof": {
      "version": "1.0.0",
      "resolved": "https://registry.npmjs.org/strip-eof/-/strip-eof-1.0.0.tgz",
      "integrity": "sha1-u0P/VZim6wXYm1n80SnJgzE2Br8=",
      "dev": true
    },
    "strip-hex-prefix": {
      "version": "1.0.0",
      "resolved": "https://registry.npmjs.org/strip-hex-prefix/-/strip-hex-prefix-1.0.0.tgz",
      "integrity": "sha1-DF8VX+8RUTczd96du1iNoFUA428=",
      "requires": {
        "is-hex-prefixed": "1.0.0"
      }
    },
    "strip-indent": {
      "version": "2.0.0",
      "resolved": "https://registry.npmjs.org/strip-indent/-/strip-indent-2.0.0.tgz",
      "integrity": "sha1-XvjbKV0B5u1sv3qrlpmNeCJSe2g=",
      "dev": true
    },
    "supports-color": {
      "version": "2.0.0",
      "resolved": "https://registry.npmjs.org/supports-color/-/supports-color-2.0.0.tgz",
      "integrity": "sha1-U10EXOa2Nj+kARcIRimZXp3zJMc="
    },
    "symbol-observable": {
      "version": "0.2.4",
      "resolved": "https://registry.npmjs.org/symbol-observable/-/symbol-observable-0.2.4.tgz",
      "integrity": "sha1-lag9smGG1q9+ehjb2XYKL4bQj0A=",
      "dev": true
    },
    "symbol-tree": {
      "version": "3.2.2",
      "resolved": "https://registry.npmjs.org/symbol-tree/-/symbol-tree-3.2.2.tgz",
      "integrity": "sha1-rifbOPZgp64uHDt9G8KQgZuFGeY=",
      "dev": true
    },
    "tape": {
      "version": "4.10.1",
      "resolved": "https://registry.npmjs.org/tape/-/tape-4.10.1.tgz",
      "integrity": "sha512-G0DywYV1jQeY3axeYnXUOt6ktnxS9OPJh97FGR3nrua8lhWi1zPflLxcAHavZ7Jf3qUfY7cxcVIVFa4mY2IY1w==",
      "requires": {
        "deep-equal": "~1.0.1",
        "defined": "~1.0.0",
        "for-each": "~0.3.3",
        "function-bind": "~1.1.1",
        "glob": "~7.1.3",
        "has": "~1.0.3",
        "inherits": "~2.0.3",
        "minimist": "~1.2.0",
        "object-inspect": "~1.6.0",
        "resolve": "~1.10.0",
        "resumer": "~0.0.0",
        "string.prototype.trim": "~1.1.2",
        "through": "~2.3.8"
      },
      "dependencies": {
        "minimist": {
          "version": "1.2.0",
          "resolved": "https://registry.npmjs.org/minimist/-/minimist-1.2.0.tgz",
          "integrity": "sha1-o1AIsg9BOD7sH7kU9M1d95omQoQ="
        }
      }
    },
    "test-exclude": {
      "version": "4.2.3",
      "resolved": "https://registry.npmjs.org/test-exclude/-/test-exclude-4.2.3.tgz",
      "integrity": "sha512-SYbXgY64PT+4GAL2ocI3HwPa4Q4TBKm0cwAVeKOt/Aoc0gSpNRjJX8w0pA1LMKZ3LBmd8pYBqApFNQLII9kavA==",
      "dev": true,
      "requires": {
        "arrify": "^1.0.1",
        "micromatch": "^2.3.11",
        "object-assign": "^4.1.0",
        "read-pkg-up": "^1.0.1",
        "require-main-filename": "^1.0.1"
      }
    },
    "throat": {
      "version": "4.1.0",
      "resolved": "https://registry.npmjs.org/throat/-/throat-4.1.0.tgz",
      "integrity": "sha1-iQN8vJLFarGJJua6TLsgDhVnKmo=",
      "dev": true
    },
    "through": {
      "version": "2.3.8",
      "resolved": "https://registry.npmjs.org/through/-/through-2.3.8.tgz",
      "integrity": "sha1-DdTJ/6q8NXlgsbckEV1+Doai4fU="
    },
    "through2": {
      "version": "2.0.5",
      "resolved": "https://registry.npmjs.org/through2/-/through2-2.0.5.tgz",
      "integrity": "sha512-/mrRod8xqpA+IHSLyGCQ2s8SPHiCDEeQJSep1jqLYeEUClOFG2Qsh+4FU6G9VeqpZnGW/Su8LQGc4YKni5rYSQ==",
      "requires": {
        "readable-stream": "~2.3.6",
        "xtend": "~4.0.1"
      }
    },
    "tmpl": {
      "version": "1.0.4",
      "resolved": "https://registry.npmjs.org/tmpl/-/tmpl-1.0.4.tgz",
      "integrity": "sha1-I2QN17QtAEM5ERQIIOXPRA5SHdE=",
      "dev": true
    },
    "to-fast-properties": {
      "version": "1.0.3",
      "resolved": "https://registry.npmjs.org/to-fast-properties/-/to-fast-properties-1.0.3.tgz",
      "integrity": "sha1-uDVx+k2MJbguIxsG46MFXeTKGkc="
    },
    "to-object-path": {
      "version": "0.3.0",
      "resolved": "https://registry.npmjs.org/to-object-path/-/to-object-path-0.3.0.tgz",
      "integrity": "sha1-KXWIt7Dn4KwI4E5nL4XB9JmeF68=",
      "dev": true,
      "requires": {
        "kind-of": "^3.0.2"
      }
    },
    "to-regex": {
      "version": "3.0.2",
      "resolved": "https://registry.npmjs.org/to-regex/-/to-regex-3.0.2.tgz",
      "integrity": "sha512-FWtleNAtZ/Ki2qtqej2CXTOayOH9bHDQF+Q48VpWyDXjbYxA4Yz8iDB31zXOBUlOHHKidDbqGVrTUvQMPmBGBw==",
      "dev": true,
      "requires": {
        "define-property": "^2.0.2",
        "extend-shallow": "^3.0.2",
        "regex-not": "^1.0.2",
        "safe-regex": "^1.1.0"
      }
    },
    "to-regex-range": {
      "version": "2.1.1",
      "resolved": "https://registry.npmjs.org/to-regex-range/-/to-regex-range-2.1.1.tgz",
      "integrity": "sha1-fIDBe53+vlmeJzZ+DU3VWQFB2zg=",
      "dev": true,
      "requires": {
        "is-number": "^3.0.0",
        "repeat-string": "^1.6.1"
      },
      "dependencies": {
        "is-number": {
          "version": "3.0.0",
          "resolved": "https://registry.npmjs.org/is-number/-/is-number-3.0.0.tgz",
          "integrity": "sha1-JP1iAaR4LPUFYcgQJ2r8fRLXEZU=",
          "dev": true,
          "requires": {
            "kind-of": "^3.0.2"
          }
        }
      }
    },
    "tough-cookie": {
      "version": "2.4.3",
      "resolved": "https://registry.npmjs.org/tough-cookie/-/tough-cookie-2.4.3.tgz",
      "integrity": "sha512-Q5srk/4vDM54WJsJio3XNn6K2sCG+CQ8G5Wz6bZhRZoAe/+TxjWB/GlFAnYEbkYVlON9FMk/fE3h2RLpPXo4lQ==",
      "requires": {
        "psl": "^1.1.24",
        "punycode": "^1.4.1"
      },
      "dependencies": {
        "punycode": {
          "version": "1.4.1",
          "resolved": "https://registry.npmjs.org/punycode/-/punycode-1.4.1.tgz",
          "integrity": "sha1-wNWmOycYgArY4esPpSachN1BhF4="
        }
      }
    },
    "tr46": {
      "version": "1.0.1",
      "resolved": "https://registry.npmjs.org/tr46/-/tr46-1.0.1.tgz",
      "integrity": "sha1-qLE/1r/SSJUZZ0zN5VujaTtwbQk=",
      "dev": true,
      "requires": {
        "punycode": "^2.1.0"
      }
    },
    "trim-right": {
      "version": "1.0.1",
      "resolved": "https://registry.npmjs.org/trim-right/-/trim-right-1.0.1.tgz",
      "integrity": "sha1-yy4SAwZ+DI3h9hQJS5/kVwTqYAM="
    },
    "ts-jest": {
      "version": "23.10.5",
      "resolved": "https://registry.npmjs.org/ts-jest/-/ts-jest-23.10.5.tgz",
      "integrity": "sha512-MRCs9qnGoyKgFc8adDEntAOP64fWK1vZKnOYU1o2HxaqjdJvGqmkLCPCnVq1/If4zkUmEjKPnCiUisTrlX2p2A==",
      "dev": true,
      "requires": {
        "bs-logger": "0.x",
        "buffer-from": "1.x",
        "fast-json-stable-stringify": "2.x",
        "json5": "2.x",
        "make-error": "1.x",
        "mkdirp": "0.x",
        "resolve": "1.x",
        "semver": "^5.5",
        "yargs-parser": "10.x"
      },
      "dependencies": {
        "json5": {
          "version": "2.1.0",
          "resolved": "https://registry.npmjs.org/json5/-/json5-2.1.0.tgz",
          "integrity": "sha512-8Mh9h6xViijj36g7Dxi+Y4S6hNGV96vcJZr/SrlHh1LR/pEn/8j/+qIBbs44YKl69Lrfctp4QD+AdWLTMqEZAQ==",
          "dev": true,
          "requires": {
            "minimist": "^1.2.0"
          }
        },
        "minimist": {
          "version": "1.2.0",
          "resolved": "https://registry.npmjs.org/minimist/-/minimist-1.2.0.tgz",
          "integrity": "sha1-o1AIsg9BOD7sH7kU9M1d95omQoQ=",
          "dev": true
        },
        "semver": {
          "version": "5.6.0",
          "resolved": "https://registry.npmjs.org/semver/-/semver-5.6.0.tgz",
          "integrity": "sha512-RS9R6R35NYgQn++fkDWaOmqGoj4Ek9gGs+DPxNUZKuwE183xjJroKvyo1IzVFeXvUrvmALy6FWD5xrdJT25gMg==",
          "dev": true
        },
        "yargs-parser": {
          "version": "10.1.0",
          "resolved": "https://registry.npmjs.org/yargs-parser/-/yargs-parser-10.1.0.tgz",
          "integrity": "sha512-VCIyR1wJoEBZUqk5PA+oOBF6ypbwh5aNB3I50guxAL/quggdfs4TtNHQrSazFA3fYZ+tEqfs0zIGlv0c/rgjbQ==",
          "dev": true,
          "requires": {
            "camelcase": "^4.1.0"
          }
        }
      }
    },
    "tslib": {
      "version": "1.9.3",
      "resolved": "https://registry.npmjs.org/tslib/-/tslib-1.9.3.tgz",
      "integrity": "sha512-4krF8scpejhaOgqzBEcGM7yDIEfi0/8+8zDRZhNZZ2kjmHJ4hv3zCbQWxoJGz1iw5U0Jl0nma13xzHXcncMavQ==",
      "dev": true
    },
    "tslint": {
      "version": "5.14.0",
      "resolved": "https://registry.npmjs.org/tslint/-/tslint-5.14.0.tgz",
      "integrity": "sha512-IUla/ieHVnB8Le7LdQFRGlVJid2T/gaJe5VkjzRVSRR6pA2ODYrnfR1hmxi+5+au9l50jBwpbBL34txgv4NnTQ==",
      "dev": true,
      "requires": {
        "babel-code-frame": "^6.22.0",
        "builtin-modules": "^1.1.1",
        "chalk": "^2.3.0",
        "commander": "^2.12.1",
        "diff": "^3.2.0",
        "glob": "^7.1.1",
        "js-yaml": "^3.7.0",
        "minimatch": "^3.0.4",
        "mkdirp": "^0.5.1",
        "resolve": "^1.3.2",
        "semver": "^5.3.0",
        "tslib": "^1.8.0",
        "tsutils": "^2.29.0"
      },
      "dependencies": {
        "ansi-styles": {
          "version": "3.2.1",
          "resolved": "https://registry.npmjs.org/ansi-styles/-/ansi-styles-3.2.1.tgz",
          "integrity": "sha512-VT0ZI6kZRdTh8YyJw3SMbYm/u+NqfsAxEpWO0Pf9sq8/e94WxxOpPKx9FR1FlyCtOVDNOQ+8ntlqFxiRc+r5qA==",
          "dev": true,
          "requires": {
            "color-convert": "^1.9.0"
          }
        },
        "chalk": {
          "version": "2.4.2",
          "resolved": "https://registry.npmjs.org/chalk/-/chalk-2.4.2.tgz",
          "integrity": "sha512-Mti+f9lpJNcwF4tWV8/OrTTtF1gZi+f8FqlyAdouralcFWFQWF2+NgCHShjkCb+IFBLq9buZwE1xckQU4peSuQ==",
          "dev": true,
          "requires": {
            "ansi-styles": "^3.2.1",
            "escape-string-regexp": "^1.0.5",
            "supports-color": "^5.3.0"
          }
        },
        "supports-color": {
          "version": "5.5.0",
          "resolved": "https://registry.npmjs.org/supports-color/-/supports-color-5.5.0.tgz",
          "integrity": "sha512-QjVjwdXIt408MIiAqCX4oUKsgU2EqAGzs2Ppkm4aQYbjm+ZEWEcW4SfFNTr4uMNZma0ey4f5lgLrkB0aX0QMow==",
          "dev": true,
          "requires": {
            "has-flag": "^3.0.0"
          }
        }
      }
    },
    "tslint-config-prettier": {
      "version": "1.18.0",
      "resolved": "https://registry.npmjs.org/tslint-config-prettier/-/tslint-config-prettier-1.18.0.tgz",
      "integrity": "sha512-xPw9PgNPLG3iKRxmK7DWr+Ea/SzrvfHtjFt5LBl61gk2UBG/DB9kCXRjv+xyIU1rUtnayLeMUVJBcMX8Z17nDg==",
      "dev": true
    },
    "tsutils": {
      "version": "2.29.0",
      "resolved": "https://registry.npmjs.org/tsutils/-/tsutils-2.29.0.tgz",
      "integrity": "sha512-g5JVHCIJwzfISaXpXE1qvNalca5Jwob6FjI4AoPlqMusJ6ftFE7IkkFoMhVLRgK+4Kx3gkzb8UZK5t5yTTvEmA==",
      "dev": true,
      "requires": {
        "tslib": "^1.8.1"
      }
    },
    "tunnel-agent": {
      "version": "0.6.0",
      "resolved": "https://registry.npmjs.org/tunnel-agent/-/tunnel-agent-0.6.0.tgz",
      "integrity": "sha1-J6XeoGs2sEoKmWZ3SykIaPD8QP0=",
      "requires": {
        "safe-buffer": "^5.0.1"
      }
    },
    "tweetnacl": {
      "version": "1.0.1",
      "resolved": "https://registry.npmjs.org/tweetnacl/-/tweetnacl-1.0.1.tgz",
      "integrity": "sha512-kcoMoKTPYnoeS50tzoqjPY3Uv9axeuuFAZY9M/9zFnhoVvRfxz9K29IMPD7jGmt2c8SW7i3gT9WqDl2+nV7p4A=="
    },
    "tweetnacl-util": {
      "version": "0.15.0",
      "resolved": "https://registry.npmjs.org/tweetnacl-util/-/tweetnacl-util-0.15.0.tgz",
      "integrity": "sha1-RXbBzuXi1j0gf+5S8boCgZSAvHU="
    },
    "type-check": {
      "version": "0.3.2",
      "resolved": "https://registry.npmjs.org/type-check/-/type-check-0.3.2.tgz",
      "integrity": "sha1-WITKtRLPHTVeP7eE8wgEsrUg23I=",
      "dev": true,
      "requires": {
        "prelude-ls": "~1.1.2"
      }
    },
    "type-detect": {
      "version": "4.0.8",
      "resolved": "https://registry.npmjs.org/type-detect/-/type-detect-4.0.8.tgz",
      "integrity": "sha512-0fr/mIH1dlO+x7TlcMy+bIDqKPsw/70tVyeHW787goQjhmqaZe10uwLujubK9q9Lg6Fiho1KUKDYz0Z7k7g5/g==",
      "dev": true
    },
    "typedarray": {
      "version": "0.0.6",
      "resolved": "https://registry.npmjs.org/typedarray/-/typedarray-0.0.6.tgz",
      "integrity": "sha1-hnrHTjhkGHsdPUfZlqeOxciDB3c="
    },
    "typedoc": {
      "version": "0.11.1",
      "resolved": "https://registry.npmjs.org/typedoc/-/typedoc-0.11.1.tgz",
      "integrity": "sha512-jdNIoHm5wkZqxQTe/g9AQ3LKnZyrzHXqu6A/c9GUOeJyBWLxNr7/Dm3rwFvLksuxRNwTvY/0HRDU9sJTa9WQSg==",
      "dev": true,
      "requires": {
        "@types/fs-extra": "5.0.1",
        "@types/handlebars": "4.0.36",
        "@types/highlight.js": "9.12.2",
        "@types/lodash": "4.14.104",
        "@types/marked": "0.3.0",
        "@types/minimatch": "3.0.3",
        "@types/shelljs": "0.7.8",
        "fs-extra": "^5.0.0",
        "handlebars": "^4.0.6",
        "highlight.js": "^9.0.0",
        "lodash": "^4.17.5",
        "marked": "^0.3.17",
        "minimatch": "^3.0.0",
        "progress": "^2.0.0",
        "shelljs": "^0.8.1",
        "typedoc-default-themes": "^0.5.0",
        "typescript": "2.7.2"
      },
      "dependencies": {
        "typescript": {
          "version": "2.7.2",
          "resolved": "https://registry.npmjs.org/typescript/-/typescript-2.7.2.tgz",
          "integrity": "sha512-p5TCYZDAO0m4G344hD+wx/LATebLWZNkkh2asWUFqSsD2OrDNhbAHuSjobrmsUmdzjJjEeZVU9g1h3O6vpstnw==",
          "dev": true
        }
      }
    },
    "typedoc-default-themes": {
      "version": "0.5.0",
      "resolved": "https://registry.npmjs.org/typedoc-default-themes/-/typedoc-default-themes-0.5.0.tgz",
      "integrity": "sha1-bcJDPnjti+qOiHo6zeLzF4W9Yic=",
      "dev": true
    },
    "typescript": {
      "version": "2.9.2",
      "resolved": "https://registry.npmjs.org/typescript/-/typescript-2.9.2.tgz",
      "integrity": "sha512-Gr4p6nFNaoufRIY4NMdpQRNmgxVIGMs4Fcu/ujdYk3nAZqk7supzBE9idmvfZIlH/Cuj//dvi+019qEue9lV0w==",
      "dev": true
    },
    "uglify-js": {
      "version": "3.5.0",
      "resolved": "https://registry.npmjs.org/uglify-js/-/uglify-js-3.5.0.tgz",
      "integrity": "sha512-kY2sHdru6BcIDg+i1SCZ1bpPhZJ6yiE0bEKLEJDC4M/lDSMhr/zVJeuEzvHJGjAXJCizSzUVh9atREf2jnR7yQ==",
      "dev": true,
      "optional": true,
      "requires": {
        "commander": "~2.19.0",
        "source-map": "~0.6.1"
      },
      "dependencies": {
        "source-map": {
          "version": "0.6.1",
          "resolved": "https://registry.npmjs.org/source-map/-/source-map-0.6.1.tgz",
          "integrity": "sha512-UjgapumWlbMhkBgzT7Ykc5YXUT46F0iKu8SGXq0bcwP5dz/h0Plj6enJqjz1Zbq2l5WaqYnrVbwWOWMyF3F47g==",
          "dev": true,
          "optional": true
        }
      }
    },
    "union-value": {
      "version": "1.0.0",
      "resolved": "https://registry.npmjs.org/union-value/-/union-value-1.0.0.tgz",
      "integrity": "sha1-XHHDTLW61dzr4+oM0IIHulqhrqQ=",
      "dev": true,
      "requires": {
        "arr-union": "^3.1.0",
        "get-value": "^2.0.6",
        "is-extendable": "^0.1.1",
        "set-value": "^0.4.3"
      },
      "dependencies": {
        "extend-shallow": {
          "version": "2.0.1",
          "resolved": "https://registry.npmjs.org/extend-shallow/-/extend-shallow-2.0.1.tgz",
          "integrity": "sha1-Ua99YUrZqfYQ6huvu5idaxxWiQ8=",
          "dev": true,
          "requires": {
            "is-extendable": "^0.1.0"
          }
        },
        "set-value": {
          "version": "0.4.3",
          "resolved": "https://registry.npmjs.org/set-value/-/set-value-0.4.3.tgz",
          "integrity": "sha1-fbCPnT0i3H945Trzw79GZuzfzPE=",
          "dev": true,
          "requires": {
            "extend-shallow": "^2.0.1",
            "is-extendable": "^0.1.1",
            "is-plain-object": "^2.0.1",
            "to-object-path": "^0.3.0"
          }
        }
      }
    },
    "universalify": {
      "version": "0.1.2",
      "resolved": "https://registry.npmjs.org/universalify/-/universalify-0.1.2.tgz",
      "integrity": "sha512-rBJeI5CXAlmy1pV+617WB9J63U6XcazHHF2f2dbJix4XzpUF0RS3Zbj0FGIOCAva5P/d/GBOYaACQ1w+0azUkg==",
      "dev": true
    },
    "unorm": {
      "version": "1.5.0",
      "resolved": "https://registry.npmjs.org/unorm/-/unorm-1.5.0.tgz",
      "integrity": "sha512-sMfSWoiRaXXeDZSXC+YRZ23H4xchQpwxjpw1tmfR+kgbBCaOgln4NI0LXejJIhnBuKINrB3WRn+ZI8IWssirVw=="
    },
    "unset-value": {
      "version": "1.0.0",
      "resolved": "https://registry.npmjs.org/unset-value/-/unset-value-1.0.0.tgz",
      "integrity": "sha1-g3aHP30jNRef+x5vw6jtDfyKtVk=",
      "dev": true,
      "requires": {
        "has-value": "^0.3.1",
        "isobject": "^3.0.0"
      },
      "dependencies": {
        "has-value": {
          "version": "0.3.1",
          "resolved": "https://registry.npmjs.org/has-value/-/has-value-0.3.1.tgz",
          "integrity": "sha1-ex9YutpiyoJ+wKIHgCVlSEWZXh8=",
          "dev": true,
          "requires": {
            "get-value": "^2.0.3",
            "has-values": "^0.1.4",
            "isobject": "^2.0.0"
          },
          "dependencies": {
            "isobject": {
              "version": "2.1.0",
              "resolved": "https://registry.npmjs.org/isobject/-/isobject-2.1.0.tgz",
              "integrity": "sha1-8GVWEJaj8dou9GJy+BXIQNh+DIk=",
              "dev": true,
              "requires": {
                "isarray": "1.0.0"
              }
            }
          }
        },
        "has-values": {
          "version": "0.1.4",
          "resolved": "https://registry.npmjs.org/has-values/-/has-values-0.1.4.tgz",
          "integrity": "sha1-bWHeldkd/Km5oCCJrThL/49it3E=",
          "dev": true
        },
        "isobject": {
          "version": "3.0.1",
          "resolved": "https://registry.npmjs.org/isobject/-/isobject-3.0.1.tgz",
          "integrity": "sha1-TkMekrEalzFjaqH5yNHMvP2reN8=",
          "dev": true
        }
      }
    },
    "uri-js": {
      "version": "4.2.2",
      "resolved": "https://registry.npmjs.org/uri-js/-/uri-js-4.2.2.tgz",
      "integrity": "sha512-KY9Frmirql91X2Qgjry0Wd4Y+YTdrdZheS8TFwvkbLWf/G5KNJDCh6pKL5OZctEW4+0Baa5idK2ZQuELRwPznQ==",
      "requires": {
        "punycode": "^2.1.0"
      }
    },
    "urix": {
      "version": "0.1.0",
      "resolved": "https://registry.npmjs.org/urix/-/urix-0.1.0.tgz",
      "integrity": "sha1-2pN/emLiH+wf0Y1Js1wpNQZ6bHI=",
      "dev": true
    },
    "use": {
      "version": "3.1.1",
      "resolved": "https://registry.npmjs.org/use/-/use-3.1.1.tgz",
      "integrity": "sha512-cwESVXlO3url9YWlFW/TA9cshCEhtu7IKJ/p5soJ/gGpj7vbvFrAY/eIioQ6Dw23KjZhYgiIo8HOs1nQ2vr/oQ==",
      "dev": true
    },
    "utf8": {
      "version": "2.1.2",
      "resolved": "https://registry.npmjs.org/utf8/-/utf8-2.1.2.tgz",
      "integrity": "sha1-H6DZJw6b6FDZsFAn9jUZv0ZFfZY="
    },
    "util-deprecate": {
      "version": "1.0.2",
      "resolved": "https://registry.npmjs.org/util-deprecate/-/util-deprecate-1.0.2.tgz",
      "integrity": "sha1-RQ1Nyfpw3nMnYvvS1KKJgUGaDM8="
    },
    "util.promisify": {
      "version": "1.0.0",
      "resolved": "https://registry.npmjs.org/util.promisify/-/util.promisify-1.0.0.tgz",
      "integrity": "sha512-i+6qA2MPhvoKLuxnJNpXAGhg7HphQOSUq2LKMZD0m15EiskXUkMvKdF4Uui0WYeCUGea+o2cw/ZuwehtfsrNkA==",
      "dev": true,
      "requires": {
        "define-properties": "^1.1.2",
        "object.getownpropertydescriptors": "^2.0.3"
      }
    },
    "uuid": {
      "version": "3.3.2",
      "resolved": "https://registry.npmjs.org/uuid/-/uuid-3.3.2.tgz",
      "integrity": "sha512-yXJmeNaw3DnnKAOKJE51sL/ZaYfWJRl1pK9dr19YFCu0ObS231AB1/LbqTKRAQ5kw8A90rA6fr4riOUpTZvQZA=="
    },
    "validate-npm-package-license": {
      "version": "3.0.4",
      "resolved": "https://registry.npmjs.org/validate-npm-package-license/-/validate-npm-package-license-3.0.4.tgz",
      "integrity": "sha512-DpKm2Ui/xN7/HQKCtpZxoRWBhZ9Z0kqtygG8XCgNQ8ZlDnxuQmWhj566j8fN4Cu3/JmbhsDo7fcAJq4s9h27Ew==",
      "dev": true,
      "requires": {
        "spdx-correct": "^3.0.0",
        "spdx-expression-parse": "^3.0.0"
      }
    },
    "verror": {
      "version": "1.10.0",
      "resolved": "https://registry.npmjs.org/verror/-/verror-1.10.0.tgz",
      "integrity": "sha1-OhBcoXBTr1XW4nDB+CiGguGNpAA=",
      "requires": {
        "assert-plus": "^1.0.0",
        "core-util-is": "1.0.2",
        "extsprintf": "^1.2.0"
      }
    },
    "w3c-hr-time": {
      "version": "1.0.1",
      "resolved": "https://registry.npmjs.org/w3c-hr-time/-/w3c-hr-time-1.0.1.tgz",
      "integrity": "sha1-gqwr/2PZUOqeMYmlimViX+3xkEU=",
      "dev": true,
      "requires": {
        "browser-process-hrtime": "^0.1.2"
      }
    },
    "walker": {
      "version": "1.0.7",
      "resolved": "https://registry.npmjs.org/walker/-/walker-1.0.7.tgz",
      "integrity": "sha1-L3+bj9ENZ3JisYqITijRlhjgKPs=",
      "dev": true,
      "requires": {
        "makeerror": "1.0.x"
      }
    },
    "watch": {
      "version": "0.18.0",
      "resolved": "https://registry.npmjs.org/watch/-/watch-0.18.0.tgz",
      "integrity": "sha1-KAlUdsbffJDJYxOJkMClQj60uYY=",
      "dev": true,
      "requires": {
        "exec-sh": "^0.2.0",
        "minimist": "^1.2.0"
      },
      "dependencies": {
        "minimist": {
          "version": "1.2.0",
          "resolved": "https://registry.npmjs.org/minimist/-/minimist-1.2.0.tgz",
          "integrity": "sha1-o1AIsg9BOD7sH7kU9M1d95omQoQ=",
          "dev": true
        }
      }
    },
    "web3": {
      "version": "0.20.7",
      "resolved": "https://registry.npmjs.org/web3/-/web3-0.20.7.tgz",
      "integrity": "sha512-VU6/DSUX93d1fCzBz7WP/SGCQizO1rKZi4Px9j/3yRyfssHyFcZamMw2/sj4E8TlfMXONvZLoforR8B4bRoyTQ==",
      "requires": {
        "bignumber.js": "git+https://github.com/frozeman/bignumber.js-nolookahead.git#57692b3ecfc98bbdd6b3a516cb2353652ea49934",
        "crypto-js": "^3.1.4",
        "utf8": "^2.1.1",
        "xhr2-cookies": "^1.1.0",
        "xmlhttprequest": "*"
      }
    },
    "web3-provider-engine": {
      "version": "github:metamask/provider-engine#e91367bc2c2535fbf7add06244d9d4ec98620042",
      "from": "github:metamask/provider-engine#e91367bc2c2535fbf7add06244d9d4ec98620042",
      "requires": {
        "async": "^2.5.0",
        "backoff": "^2.5.0",
        "clone": "^2.0.0",
        "cross-fetch": "^2.1.0",
        "eth-block-tracker": "^3.0.0",
        "eth-json-rpc-infura": "^3.1.0",
        "eth-sig-util": "^1.4.2",
        "ethereumjs-block": "^1.2.2",
        "ethereumjs-tx": "^1.2.0",
        "ethereumjs-util": "^5.1.5",
        "ethereumjs-vm": "^2.3.4",
        "json-rpc-error": "^2.0.0",
        "json-stable-stringify": "^1.0.1",
        "promise-to-callback": "^1.0.0",
        "readable-stream": "^2.2.9",
        "request": "^2.85.0",
        "semaphore": "^1.0.3",
        "ws": "^5.1.1",
        "xhr": "^2.2.0",
        "xtend": "^4.0.1"
      },
      "dependencies": {
        "eth-sig-util": {
          "version": "1.4.2",
          "resolved": "https://registry.npmjs.org/eth-sig-util/-/eth-sig-util-1.4.2.tgz",
          "integrity": "sha1-jZWCAsftuq6Dlwf7pvCf8ydgYhA=",
          "requires": {
            "ethereumjs-abi": "git+https://github.com/ethereumjs/ethereumjs-abi.git#572d4bafe08a8a231137e1f9daeb0f8a23f197d2",
            "ethereumjs-util": "^5.1.1"
          },
          "dependencies": {
            "ethereumjs-abi": {
              "version": "git+https://github.com/ethereumjs/ethereumjs-abi.git#572d4bafe08a8a231137e1f9daeb0f8a23f197d2",
              "from": "git+https://github.com/ethereumjs/ethereumjs-abi.git#572d4bafe08a8a231137e1f9daeb0f8a23f197d2",
              "requires": {
                "bn.js": "^4.11.8",
                "ethereumjs-util": "^6.0.0"
              },
              "dependencies": {
                "ethereumjs-util": {
                  "version": "6.1.0",
                  "resolved": "https://registry.npmjs.org/ethereumjs-util/-/ethereumjs-util-6.1.0.tgz",
                  "integrity": "sha512-URESKMFbDeJxnAxPppnk2fN6Y3BIatn9fwn76Lm8bQlt+s52TpG8dN9M66MLPuRAiAOIqL3dfwqWJf0sd0fL0Q==",
                  "requires": {
                    "bn.js": "^4.11.0",
                    "create-hash": "^1.1.2",
                    "ethjs-util": "0.1.6",
                    "keccak": "^1.0.2",
                    "rlp": "^2.0.0",
                    "safe-buffer": "^5.1.1",
                    "secp256k1": "^3.0.1"
                  }
                }
              }
            }
          }
        },
        "ethereumjs-abi": {
          "version": "git+https://github.com/ethereumjs/ethereumjs-abi.git#572d4bafe08a8a231137e1f9daeb0f8a23f197d2",
          "from": "git+https://github.com/ethereumjs/ethereumjs-abi.git",
          "requires": {
            "bn.js": "^4.11.8",
            "ethereumjs-util": "^6.0.0"
          },
          "dependencies": {
            "ethereumjs-util": {
              "version": "6.1.0",
              "resolved": "https://registry.npmjs.org/ethereumjs-util/-/ethereumjs-util-6.1.0.tgz",
              "integrity": "sha512-URESKMFbDeJxnAxPppnk2fN6Y3BIatn9fwn76Lm8bQlt+s52TpG8dN9M66MLPuRAiAOIqL3dfwqWJf0sd0fL0Q==",
              "requires": {
                "bn.js": "^4.11.0",
                "create-hash": "^1.1.2",
                "ethjs-util": "0.1.6",
                "keccak": "^1.0.2",
                "rlp": "^2.0.0",
                "safe-buffer": "^5.1.1",
                "secp256k1": "^3.0.1"
              }
            }
          }
        }
      }
    },
    "webidl-conversions": {
      "version": "4.0.2",
      "resolved": "https://registry.npmjs.org/webidl-conversions/-/webidl-conversions-4.0.2.tgz",
      "integrity": "sha512-YQ+BmxuTgd6UXZW3+ICGfyqRyHXVlD5GtQr5+qjiNW7bF0cqrzX500HVXPBOvgXb5YnzDd+h0zqyv61KUD7+Sg==",
      "dev": true
    },
    "whatwg-encoding": {
      "version": "1.0.5",
      "resolved": "https://registry.npmjs.org/whatwg-encoding/-/whatwg-encoding-1.0.5.tgz",
      "integrity": "sha512-b5lim54JOPN9HtzvK9HFXvBma/rnfFeqsic0hSpjtDbVxR3dJKLc+KB4V6GgiGOvl7CY/KNh8rxSo9DKQrnUEw==",
      "dev": true,
      "requires": {
        "iconv-lite": "0.4.24"
      }
    },
    "whatwg-fetch": {
      "version": "2.0.4",
      "resolved": "https://registry.npmjs.org/whatwg-fetch/-/whatwg-fetch-2.0.4.tgz",
      "integrity": "sha512-dcQ1GWpOD/eEQ97k66aiEVpNnapVj90/+R+SXTPYGHpYBBypfKJEQjLrvMZ7YXbKm21gXd4NcuxUTjiv1YtLng=="
    },
    "whatwg-mimetype": {
      "version": "2.3.0",
      "resolved": "https://registry.npmjs.org/whatwg-mimetype/-/whatwg-mimetype-2.3.0.tgz",
      "integrity": "sha512-M4yMwr6mAnQz76TbJm914+gPpB/nCwvZbJU28cUD6dR004SAxDLOOSUaB1JDRqLtaOV/vi0IC5lEAGFgrjGv/g==",
      "dev": true
    },
    "whatwg-url": {
      "version": "6.5.0",
      "resolved": "https://registry.npmjs.org/whatwg-url/-/whatwg-url-6.5.0.tgz",
      "integrity": "sha512-rhRZRqx/TLJQWUpQ6bmrt2UV4f0HCQ463yQuONJqC6fO2VoEb1pTYddbe59SkYq87aoM5A3bdhMZiUiVws+fzQ==",
      "dev": true,
      "requires": {
        "lodash.sortby": "^4.7.0",
        "tr46": "^1.0.1",
        "webidl-conversions": "^4.0.2"
      }
    },
    "which": {
      "version": "1.3.1",
      "resolved": "https://registry.npmjs.org/which/-/which-1.3.1.tgz",
      "integrity": "sha512-HxJdYWq1MTIQbJ3nw0cqssHoTNU267KlrDuGZ1WYlxDStUtKUhOaJmh112/TZmHxxUfuJqPXSOm7tDyas0OSIQ==",
      "dev": true,
      "requires": {
        "isexe": "^2.0.0"
      }
    },
    "which-module": {
      "version": "2.0.0",
      "resolved": "https://registry.npmjs.org/which-module/-/which-module-2.0.0.tgz",
      "integrity": "sha1-2e8H3Od7mQK4o6j6SzHD4/fm6Ho=",
      "dev": true
    },
    "wordwrap": {
      "version": "0.0.3",
      "resolved": "https://registry.npmjs.org/wordwrap/-/wordwrap-0.0.3.tgz",
      "integrity": "sha1-o9XabNXAvAAI03I0u68b7WMFkQc=",
      "dev": true
    },
    "wrap-ansi": {
      "version": "2.1.0",
      "resolved": "https://registry.npmjs.org/wrap-ansi/-/wrap-ansi-2.1.0.tgz",
      "integrity": "sha1-2Pw9KE3QV5T+hJc8rs3Rz4JP3YU=",
      "dev": true,
      "requires": {
        "string-width": "^1.0.1",
        "strip-ansi": "^3.0.1"
      },
      "dependencies": {
        "is-fullwidth-code-point": {
          "version": "1.0.0",
          "resolved": "https://registry.npmjs.org/is-fullwidth-code-point/-/is-fullwidth-code-point-1.0.0.tgz",
          "integrity": "sha1-754xOG8DGn8NZDr4L95QxFfvAMs=",
          "dev": true,
          "requires": {
            "number-is-nan": "^1.0.0"
          }
        },
        "string-width": {
          "version": "1.0.2",
          "resolved": "https://registry.npmjs.org/string-width/-/string-width-1.0.2.tgz",
          "integrity": "sha1-EYvfW4zcUaKn5w0hHgfisLmxB9M=",
          "dev": true,
          "requires": {
            "code-point-at": "^1.0.0",
            "is-fullwidth-code-point": "^1.0.0",
            "strip-ansi": "^3.0.0"
          }
        }
      }
    },
    "wrappy": {
      "version": "1.0.2",
      "resolved": "https://registry.npmjs.org/wrappy/-/wrappy-1.0.2.tgz",
      "integrity": "sha1-tSQ9jz7BqjXxNkYFvA0QNuMKtp8="
    },
    "write-file-atomic": {
      "version": "2.4.2",
      "resolved": "https://registry.npmjs.org/write-file-atomic/-/write-file-atomic-2.4.2.tgz",
      "integrity": "sha512-s0b6vB3xIVRLWywa6X9TOMA7k9zio0TMOsl9ZnDkliA/cfJlpHXAscj0gbHVJiTdIuAYpIyqS5GW91fqm6gG5g==",
      "dev": true,
      "requires": {
        "graceful-fs": "^4.1.11",
        "imurmurhash": "^0.1.4",
        "signal-exit": "^3.0.2"
      }
    },
    "ws": {
      "version": "5.2.2",
      "resolved": "https://registry.npmjs.org/ws/-/ws-5.2.2.tgz",
      "integrity": "sha512-jaHFD6PFv6UgoIVda6qZllptQsMlDEJkTQcybzzXDYM1XO9Y8em691FGMPmM46WGyLU4z9KMgQN+qrux/nhlHA==",
      "requires": {
        "async-limiter": "~1.0.0"
      }
    },
    "xhr": {
      "version": "2.5.0",
      "resolved": "https://registry.npmjs.org/xhr/-/xhr-2.5.0.tgz",
      "integrity": "sha512-4nlO/14t3BNUZRXIXfXe+3N6w3s1KoxcJUUURctd64BLRe67E4gRwp4PjywtDY72fXpZ1y6Ch0VZQRY/gMPzzQ==",
      "requires": {
        "global": "~4.3.0",
        "is-function": "^1.0.1",
        "parse-headers": "^2.0.0",
        "xtend": "^4.0.0"
      }
    },
    "xhr2": {
      "version": "0.1.3",
      "resolved": "https://registry.npmjs.org/xhr2/-/xhr2-0.1.3.tgz",
      "integrity": "sha1-y/xHWaabSoiOeM9PILBRA4dXvRE="
    },
    "xhr2-cookies": {
      "version": "1.1.0",
      "resolved": "https://registry.npmjs.org/xhr2-cookies/-/xhr2-cookies-1.1.0.tgz",
      "integrity": "sha1-fXdEnQmZGX8VXLc7I99yUF7YnUg=",
      "requires": {
        "cookiejar": "^2.1.1"
      }
    },
    "xml-name-validator": {
      "version": "3.0.0",
      "resolved": "https://registry.npmjs.org/xml-name-validator/-/xml-name-validator-3.0.0.tgz",
      "integrity": "sha512-A5CUptxDsvxKJEU3yO6DuWBSJz/qizqzJKOMIfUJHETbBw/sFaDxgd6fxm1ewUaM0jZ444Fc5vC5ROYurg/4Pw==",
      "dev": true
    },
    "xmlhttprequest": {
      "version": "1.8.0",
      "resolved": "https://registry.npmjs.org/xmlhttprequest/-/xmlhttprequest-1.8.0.tgz",
      "integrity": "sha1-Z/4HXFwk/vOfnWX197f+dRcZaPw="
    },
    "xtend": {
      "version": "4.0.1",
      "resolved": "https://registry.npmjs.org/xtend/-/xtend-4.0.1.tgz",
      "integrity": "sha1-pcbVMr5lbiPbgg77lDofBJmNY68="
    },
    "y18n": {
      "version": "3.2.1",
      "resolved": "https://registry.npmjs.org/y18n/-/y18n-3.2.1.tgz",
      "integrity": "sha1-bRX7qITAhnnA136I53WegR4H+kE=",
      "dev": true
    },
    "yallist": {
      "version": "2.1.2",
      "resolved": "https://registry.npmjs.org/yallist/-/yallist-2.1.2.tgz",
      "integrity": "sha1-HBH5IY8HYImkfdUS+TxmmaaoHVI=",
      "dev": true
    },
    "yargs": {
      "version": "10.1.2",
      "resolved": "https://registry.npmjs.org/yargs/-/yargs-10.1.2.tgz",
      "integrity": "sha512-ivSoxqBGYOqQVruxD35+EyCFDYNEFL/Uo6FcOnz+9xZdZzK0Zzw4r4KhbrME1Oo2gOggwJod2MnsdamSG7H9ig==",
      "dev": true,
      "requires": {
        "cliui": "^4.0.0",
        "decamelize": "^1.1.1",
        "find-up": "^2.1.0",
        "get-caller-file": "^1.0.1",
        "os-locale": "^2.0.0",
        "require-directory": "^2.1.1",
        "require-main-filename": "^1.0.1",
        "set-blocking": "^2.0.0",
        "string-width": "^2.0.0",
        "which-module": "^2.0.0",
        "y18n": "^3.2.1",
        "yargs-parser": "^8.1.0"
      }
    },
    "yargs-parser": {
      "version": "8.1.0",
      "resolved": "https://registry.npmjs.org/yargs-parser/-/yargs-parser-8.1.0.tgz",
      "integrity": "sha512-yP+6QqN8BmrgW2ggLtTbdrOyBNSI7zBa4IykmiV5R1wl1JWNxQvWhMfMdmzIYtKU7oP3OOInY/tl2ov3BDjnJQ==",
      "dev": true,
      "requires": {
        "camelcase": "^4.1.0"
      }
    }
  }
}<|MERGE_RESOLUTION|>--- conflicted
+++ resolved
@@ -1,10 +1,6 @@
 {
   "name": "gaba",
-<<<<<<< HEAD
-  "version": "1.3.0",
-=======
   "version": "1.4.1",
->>>>>>> 593bf44a
   "lockfileVersion": 1,
   "requires": true,
   "dependencies": {
