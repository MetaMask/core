{
  "name": "gaba",
  "version": "1.5.2",
  "lockfileVersion": 1,
  "requires": true,
  "dependencies": {
    "@babel/code-frame": {
      "version": "7.5.5",
      "resolved": "https://registry.npmjs.org/@babel/code-frame/-/code-frame-7.5.5.tgz",
      "integrity": "sha512-27d4lZoomVyo51VegxI20xZPuSHusqbQag/ztrBC7wegWoQ1nLREPVSKSW8byhTlzTKyNE4ifaTA6lCp7JjpFw==",
      "dev": true,
      "requires": {
        "@babel/highlight": "^7.0.0"
      }
    },
    "@babel/core": {
      "version": "7.5.5",
      "resolved": "https://registry.npmjs.org/@babel/core/-/core-7.5.5.tgz",
      "integrity": "sha512-i4qoSr2KTtce0DmkuuQBV4AuQgGPUcPXMr9L5MyYAtk06z068lQ10a4O009fe5OB/DfNV+h+qqT7ddNV8UnRjg==",
      "dev": true,
      "requires": {
        "@babel/code-frame": "^7.5.5",
        "@babel/generator": "^7.5.5",
        "@babel/helpers": "^7.5.5",
        "@babel/parser": "^7.5.5",
        "@babel/template": "^7.4.4",
        "@babel/traverse": "^7.5.5",
        "@babel/types": "^7.5.5",
        "convert-source-map": "^1.1.0",
        "debug": "^4.1.0",
        "json5": "^2.1.0",
        "lodash": "^4.17.13",
        "resolve": "^1.3.2",
        "semver": "^5.4.1",
        "source-map": "^0.5.0"
      },
      "dependencies": {
        "debug": {
          "version": "4.1.1",
          "resolved": "https://registry.npmjs.org/debug/-/debug-4.1.1.tgz",
          "integrity": "sha512-pYAIzeRo8J6KPEaJ0VWOh5Pzkbw/RetuzehGM7QRRX5he4fPHx2rdKMB256ehJCkX+XRQm16eZLqLNS8RSZXZw==",
          "dev": true,
          "requires": {
            "ms": "^2.1.1"
          }
        },
        "json5": {
          "version": "2.1.0",
          "resolved": "https://registry.npmjs.org/json5/-/json5-2.1.0.tgz",
          "integrity": "sha512-8Mh9h6xViijj36g7Dxi+Y4S6hNGV96vcJZr/SrlHh1LR/pEn/8j/+qIBbs44YKl69Lrfctp4QD+AdWLTMqEZAQ==",
          "dev": true,
          "requires": {
            "minimist": "^1.2.0"
          }
        },
        "ms": {
          "version": "2.1.2",
          "resolved": "https://registry.npmjs.org/ms/-/ms-2.1.2.tgz",
          "integrity": "sha512-sGkPx+VjMtmA6MX27oA4FBFELFCZZ4S4XqeGOXCv68tT+jb3vk/RyaKWP0PTKyWtmLSM0b+adUTEvbs1PEaH2w==",
          "dev": true
        }
      }
    },
    "@babel/generator": {
      "version": "7.5.5",
      "resolved": "https://registry.npmjs.org/@babel/generator/-/generator-7.5.5.tgz",
      "integrity": "sha512-ETI/4vyTSxTzGnU2c49XHv2zhExkv9JHLTwDAFz85kmcwuShvYG2H08FwgIguQf4JC75CBnXAUM5PqeF4fj0nQ==",
      "dev": true,
      "requires": {
        "@babel/types": "^7.5.5",
        "jsesc": "^2.5.1",
        "lodash": "^4.17.13",
        "source-map": "^0.5.0",
        "trim-right": "^1.0.1"
      },
      "dependencies": {
        "jsesc": {
          "version": "2.5.2",
          "resolved": "https://registry.npmjs.org/jsesc/-/jsesc-2.5.2.tgz",
          "integrity": "sha512-OYu7XEzjkCQ3C5Ps3QIZsQfNpqoJyZZA99wd9aWd05NCtC5pWOkShK2mkL6HXQR6/Cy2lbNdPlZBpuQHXE63gA==",
          "dev": true
        }
      }
    },
    "@babel/helper-function-name": {
      "version": "7.1.0",
      "resolved": "https://registry.npmjs.org/@babel/helper-function-name/-/helper-function-name-7.1.0.tgz",
      "integrity": "sha512-A95XEoCpb3TO+KZzJ4S/5uW5fNe26DjBGqf1o9ucyLyCmi1dXq/B3c8iaWTfBk3VvetUxl16e8tIrd5teOCfGw==",
      "dev": true,
      "requires": {
        "@babel/helper-get-function-arity": "^7.0.0",
        "@babel/template": "^7.1.0",
        "@babel/types": "^7.0.0"
      }
    },
    "@babel/helper-get-function-arity": {
      "version": "7.0.0",
      "resolved": "https://registry.npmjs.org/@babel/helper-get-function-arity/-/helper-get-function-arity-7.0.0.tgz",
      "integrity": "sha512-r2DbJeg4svYvt3HOS74U4eWKsUAMRH01Z1ds1zx8KNTPtpTL5JAsdFv8BNyOpVqdFhHkkRDIg5B4AsxmkjAlmQ==",
      "dev": true,
      "requires": {
        "@babel/types": "^7.0.0"
      }
    },
    "@babel/helper-module-imports": {
      "version": "7.0.0",
      "resolved": "https://registry.npmjs.org/@babel/helper-module-imports/-/helper-module-imports-7.0.0.tgz",
      "integrity": "sha512-aP/hlLq01DWNEiDg4Jn23i+CXxW/owM4WpDLFUbpjxe4NS3BhLVZQ5i7E0ZrxuQ/vwekIeciyamgB1UIYxxM6A==",
      "requires": {
        "@babel/types": "^7.0.0"
      }
    },
    "@babel/helper-plugin-utils": {
      "version": "7.0.0",
      "resolved": "https://registry.npmjs.org/@babel/helper-plugin-utils/-/helper-plugin-utils-7.0.0.tgz",
      "integrity": "sha512-CYAOUCARwExnEixLdB6sDm2dIJ/YgEAKDM1MOeMeZu9Ld/bDgVo8aiWrXwcY7OBh+1Ea2uUcVRcxKk0GJvW7QA=="
    },
    "@babel/helper-split-export-declaration": {
      "version": "7.4.4",
      "resolved": "https://registry.npmjs.org/@babel/helper-split-export-declaration/-/helper-split-export-declaration-7.4.4.tgz",
      "integrity": "sha512-Ro/XkzLf3JFITkW6b+hNxzZ1n5OQ80NvIUdmHspih1XAhtN3vPTuUFT4eQnela+2MaZ5ulH+iyP513KJrxbN7Q==",
      "dev": true,
      "requires": {
        "@babel/types": "^7.4.4"
      }
    },
    "@babel/helpers": {
      "version": "7.5.5",
      "resolved": "https://registry.npmjs.org/@babel/helpers/-/helpers-7.5.5.tgz",
      "integrity": "sha512-nRq2BUhxZFnfEn/ciJuhklHvFOqjJUD5wpx+1bxUF2axL9C+v4DE/dmp5sT2dKnpOs4orZWzpAZqlCy8QqE/7g==",
      "dev": true,
      "requires": {
        "@babel/template": "^7.4.4",
        "@babel/traverse": "^7.5.5",
        "@babel/types": "^7.5.5"
      }
    },
    "@babel/highlight": {
      "version": "7.5.0",
      "resolved": "https://registry.npmjs.org/@babel/highlight/-/highlight-7.5.0.tgz",
      "integrity": "sha512-7dV4eu9gBxoM0dAnj/BCFDW9LFU0zvTrkq0ugM7pnHEgguOEeOz1so2ZghEdzviYzQEED0r4EAgpsBChKy1TRQ==",
      "dev": true,
      "requires": {
        "chalk": "^2.0.0",
        "esutils": "^2.0.2",
        "js-tokens": "^4.0.0"
      },
      "dependencies": {
        "ansi-styles": {
          "version": "3.2.1",
          "resolved": "https://registry.npmjs.org/ansi-styles/-/ansi-styles-3.2.1.tgz",
          "integrity": "sha512-VT0ZI6kZRdTh8YyJw3SMbYm/u+NqfsAxEpWO0Pf9sq8/e94WxxOpPKx9FR1FlyCtOVDNOQ+8ntlqFxiRc+r5qA==",
          "dev": true,
          "requires": {
            "color-convert": "^1.9.0"
          }
        },
        "chalk": {
          "version": "2.4.2",
          "resolved": "https://registry.npmjs.org/chalk/-/chalk-2.4.2.tgz",
          "integrity": "sha512-Mti+f9lpJNcwF4tWV8/OrTTtF1gZi+f8FqlyAdouralcFWFQWF2+NgCHShjkCb+IFBLq9buZwE1xckQU4peSuQ==",
          "dev": true,
          "requires": {
            "ansi-styles": "^3.2.1",
            "escape-string-regexp": "^1.0.5",
            "supports-color": "^5.3.0"
          }
        },
        "js-tokens": {
          "version": "4.0.0",
          "resolved": "https://registry.npmjs.org/js-tokens/-/js-tokens-4.0.0.tgz",
          "integrity": "sha512-RdJUflcE3cUzKiMqQgsCu06FPu9UdIJO0beYbPhHN4k6apgJtifcoCtT9bcxOpYBtpD2kCM6Sbzg4CausW/PKQ==",
          "dev": true
        },
        "supports-color": {
          "version": "5.5.0",
          "resolved": "https://registry.npmjs.org/supports-color/-/supports-color-5.5.0.tgz",
          "integrity": "sha512-QjVjwdXIt408MIiAqCX4oUKsgU2EqAGzs2Ppkm4aQYbjm+ZEWEcW4SfFNTr4uMNZma0ey4f5lgLrkB0aX0QMow==",
          "dev": true,
          "requires": {
            "has-flag": "^3.0.0"
          }
        }
      }
    },
    "@babel/parser": {
      "version": "7.5.5",
      "resolved": "https://registry.npmjs.org/@babel/parser/-/parser-7.5.5.tgz",
      "integrity": "sha512-E5BN68cqR7dhKan1SfqgPGhQ178bkVKpXTPEXnFJBrEt8/DKRZlybmy+IgYLTeN7tp1R5Ccmbm2rBk17sHYU3g==",
      "dev": true
    },
    "@babel/plugin-syntax-object-rest-spread": {
      "version": "7.2.0",
      "resolved": "https://registry.npmjs.org/@babel/plugin-syntax-object-rest-spread/-/plugin-syntax-object-rest-spread-7.2.0.tgz",
      "integrity": "sha512-t0JKGgqk2We+9may3t0xDdmneaXmyxq0xieYcKHxIsrJO64n1OiMWNUtc5gQK1PA0NpdCRrtZp4z+IUaKugrSA==",
      "dev": true,
      "requires": {
        "@babel/helper-plugin-utils": "^7.0.0"
      }
    },
    "@babel/plugin-transform-runtime": {
      "version": "7.5.5",
      "resolved": "https://registry.npmjs.org/@babel/plugin-transform-runtime/-/plugin-transform-runtime-7.5.5.tgz",
      "integrity": "sha512-6Xmeidsun5rkwnGfMOp6/z9nSzWpHFNVr2Jx7kwoq4mVatQfQx5S56drBgEHF+XQbKOdIaOiMIINvp/kAwMN+w==",
      "requires": {
        "@babel/helper-module-imports": "^7.0.0",
        "@babel/helper-plugin-utils": "^7.0.0",
        "resolve": "^1.8.1",
        "semver": "^5.5.1"
      }
    },
    "@babel/runtime": {
      "version": "7.5.5",
      "resolved": "https://registry.npmjs.org/@babel/runtime/-/runtime-7.5.5.tgz",
      "integrity": "sha512-28QvEGyQyNkB0/m2B4FU7IEZGK2NUrcMtT6BZEFALTguLk+AUT6ofsHtPk5QyjAdUkpMJ+/Em+quwz4HOt30AQ==",
      "requires": {
        "regenerator-runtime": "^0.13.2"
      }
    },
    "@babel/template": {
      "version": "7.4.4",
      "resolved": "https://registry.npmjs.org/@babel/template/-/template-7.4.4.tgz",
      "integrity": "sha512-CiGzLN9KgAvgZsnivND7rkA+AeJ9JB0ciPOD4U59GKbQP2iQl+olF1l76kJOupqidozfZ32ghwBEJDhnk9MEcw==",
      "dev": true,
      "requires": {
        "@babel/code-frame": "^7.0.0",
        "@babel/parser": "^7.4.4",
        "@babel/types": "^7.4.4"
      }
    },
    "@babel/traverse": {
      "version": "7.5.5",
      "resolved": "https://registry.npmjs.org/@babel/traverse/-/traverse-7.5.5.tgz",
      "integrity": "sha512-MqB0782whsfffYfSjH4TM+LMjrJnhCNEDMDIjeTpl+ASaUvxcjoiVCo/sM1GhS1pHOXYfWVCYneLjMckuUxDaQ==",
      "dev": true,
      "requires": {
        "@babel/code-frame": "^7.5.5",
        "@babel/generator": "^7.5.5",
        "@babel/helper-function-name": "^7.1.0",
        "@babel/helper-split-export-declaration": "^7.4.4",
        "@babel/parser": "^7.5.5",
        "@babel/types": "^7.5.5",
        "debug": "^4.1.0",
        "globals": "^11.1.0",
        "lodash": "^4.17.13"
      },
      "dependencies": {
        "debug": {
          "version": "4.1.1",
          "resolved": "https://registry.npmjs.org/debug/-/debug-4.1.1.tgz",
          "integrity": "sha512-pYAIzeRo8J6KPEaJ0VWOh5Pzkbw/RetuzehGM7QRRX5he4fPHx2rdKMB256ehJCkX+XRQm16eZLqLNS8RSZXZw==",
          "dev": true,
          "requires": {
            "ms": "^2.1.1"
          }
        },
        "globals": {
          "version": "11.12.0",
          "resolved": "https://registry.npmjs.org/globals/-/globals-11.12.0.tgz",
          "integrity": "sha512-WOBp/EEGUiIsJSp7wcv/y6MO+lV9UoncWqxuFfm8eBwzWNgyfBd6Gz+IeKQ9jCmyhoH99g15M3T+QaVHFjizVA==",
          "dev": true
        },
        "ms": {
          "version": "2.1.2",
          "resolved": "https://registry.npmjs.org/ms/-/ms-2.1.2.tgz",
          "integrity": "sha512-sGkPx+VjMtmA6MX27oA4FBFELFCZZ4S4XqeGOXCv68tT+jb3vk/RyaKWP0PTKyWtmLSM0b+adUTEvbs1PEaH2w==",
          "dev": true
        }
      }
    },
    "@babel/types": {
      "version": "7.5.5",
      "resolved": "https://registry.npmjs.org/@babel/types/-/types-7.5.5.tgz",
      "integrity": "sha512-s63F9nJioLqOlW3UkyMd+BYhXt44YuaFm/VV0VwuteqjYwRrObkU7ra9pY4wAJR3oXi8hJrMcrcJdO/HH33vtw==",
      "requires": {
        "esutils": "^2.0.2",
        "lodash": "^4.17.13",
        "to-fast-properties": "^2.0.0"
      }
    },
    "@cnakazawa/watch": {
      "version": "1.0.3",
      "resolved": "https://registry.npmjs.org/@cnakazawa/watch/-/watch-1.0.3.tgz",
      "integrity": "sha512-r5160ogAvGyHsal38Kux7YYtodEKOj89RGb28ht1jh3SJb08VwRwAKKJL0bGb04Zd/3r9FL3BFIc3bBidYffCA==",
      "dev": true,
      "requires": {
        "exec-sh": "^0.3.2",
        "minimist": "^1.2.0"
      }
    },
    "@jest/console": {
      "version": "24.9.0",
      "resolved": "https://registry.npmjs.org/@jest/console/-/console-24.9.0.tgz",
      "integrity": "sha512-Zuj6b8TnKXi3q4ymac8EQfc3ea/uhLeCGThFqXeC8H9/raaH8ARPUTdId+XyGd03Z4In0/VjD2OYFcBF09fNLQ==",
      "dev": true,
      "requires": {
        "@jest/source-map": "^24.9.0",
        "chalk": "^2.0.1",
        "slash": "^2.0.0"
      },
      "dependencies": {
        "ansi-styles": {
          "version": "3.2.1",
          "resolved": "https://registry.npmjs.org/ansi-styles/-/ansi-styles-3.2.1.tgz",
          "integrity": "sha512-VT0ZI6kZRdTh8YyJw3SMbYm/u+NqfsAxEpWO0Pf9sq8/e94WxxOpPKx9FR1FlyCtOVDNOQ+8ntlqFxiRc+r5qA==",
          "dev": true,
          "requires": {
            "color-convert": "^1.9.0"
          }
        },
        "chalk": {
          "version": "2.4.2",
          "resolved": "https://registry.npmjs.org/chalk/-/chalk-2.4.2.tgz",
          "integrity": "sha512-Mti+f9lpJNcwF4tWV8/OrTTtF1gZi+f8FqlyAdouralcFWFQWF2+NgCHShjkCb+IFBLq9buZwE1xckQU4peSuQ==",
          "dev": true,
          "requires": {
            "ansi-styles": "^3.2.1",
            "escape-string-regexp": "^1.0.5",
            "supports-color": "^5.3.0"
          }
        },
        "slash": {
          "version": "2.0.0",
          "resolved": "https://registry.npmjs.org/slash/-/slash-2.0.0.tgz",
          "integrity": "sha512-ZYKh3Wh2z1PpEXWr0MpSBZ0V6mZHAQfYevttO11c51CaWjGTaadiKZ+wVt1PbMlDV5qhMFslpZCemhwOK7C89A==",
          "dev": true
        },
        "supports-color": {
          "version": "5.5.0",
          "resolved": "https://registry.npmjs.org/supports-color/-/supports-color-5.5.0.tgz",
          "integrity": "sha512-QjVjwdXIt408MIiAqCX4oUKsgU2EqAGzs2Ppkm4aQYbjm+ZEWEcW4SfFNTr4uMNZma0ey4f5lgLrkB0aX0QMow==",
          "dev": true,
          "requires": {
            "has-flag": "^3.0.0"
          }
        }
      }
    },
    "@jest/core": {
      "version": "24.9.0",
      "resolved": "https://registry.npmjs.org/@jest/core/-/core-24.9.0.tgz",
      "integrity": "sha512-Fogg3s4wlAr1VX7q+rhV9RVnUv5tD7VuWfYy1+whMiWUrvl7U3QJSJyWcDio9Lq2prqYsZaeTv2Rz24pWGkJ2A==",
      "dev": true,
      "requires": {
        "@jest/console": "^24.7.1",
        "@jest/reporters": "^24.9.0",
        "@jest/test-result": "^24.9.0",
        "@jest/transform": "^24.9.0",
        "@jest/types": "^24.9.0",
        "ansi-escapes": "^3.0.0",
        "chalk": "^2.0.1",
        "exit": "^0.1.2",
        "graceful-fs": "^4.1.15",
        "jest-changed-files": "^24.9.0",
        "jest-config": "^24.9.0",
        "jest-haste-map": "^24.9.0",
        "jest-message-util": "^24.9.0",
        "jest-regex-util": "^24.3.0",
        "jest-resolve": "^24.9.0",
        "jest-resolve-dependencies": "^24.9.0",
        "jest-runner": "^24.9.0",
        "jest-runtime": "^24.9.0",
        "jest-snapshot": "^24.9.0",
        "jest-util": "^24.9.0",
        "jest-validate": "^24.9.0",
        "jest-watcher": "^24.9.0",
        "micromatch": "^3.1.10",
        "p-each-series": "^1.0.0",
        "realpath-native": "^1.1.0",
        "rimraf": "^2.5.4",
        "slash": "^2.0.0",
        "strip-ansi": "^5.0.0"
      },
      "dependencies": {
        "ansi-regex": {
          "version": "4.1.0",
          "resolved": "https://registry.npmjs.org/ansi-regex/-/ansi-regex-4.1.0.tgz",
          "integrity": "sha512-1apePfXM1UOSqw0o9IiFAovVz9M5S1Dg+4TrDwfMewQ6p/rmMueb7tWZjQ1rx4Loy1ArBggoqGpfqqdI4rondg==",
          "dev": true
        },
        "ansi-styles": {
          "version": "3.2.1",
          "resolved": "https://registry.npmjs.org/ansi-styles/-/ansi-styles-3.2.1.tgz",
          "integrity": "sha512-VT0ZI6kZRdTh8YyJw3SMbYm/u+NqfsAxEpWO0Pf9sq8/e94WxxOpPKx9FR1FlyCtOVDNOQ+8ntlqFxiRc+r5qA==",
          "dev": true,
          "requires": {
            "color-convert": "^1.9.0"
          }
        },
        "chalk": {
          "version": "2.4.2",
          "resolved": "https://registry.npmjs.org/chalk/-/chalk-2.4.2.tgz",
          "integrity": "sha512-Mti+f9lpJNcwF4tWV8/OrTTtF1gZi+f8FqlyAdouralcFWFQWF2+NgCHShjkCb+IFBLq9buZwE1xckQU4peSuQ==",
          "dev": true,
          "requires": {
            "ansi-styles": "^3.2.1",
            "escape-string-regexp": "^1.0.5",
            "supports-color": "^5.3.0"
          }
        },
        "slash": {
          "version": "2.0.0",
          "resolved": "https://registry.npmjs.org/slash/-/slash-2.0.0.tgz",
          "integrity": "sha512-ZYKh3Wh2z1PpEXWr0MpSBZ0V6mZHAQfYevttO11c51CaWjGTaadiKZ+wVt1PbMlDV5qhMFslpZCemhwOK7C89A==",
          "dev": true
        },
        "strip-ansi": {
          "version": "5.2.0",
          "resolved": "https://registry.npmjs.org/strip-ansi/-/strip-ansi-5.2.0.tgz",
          "integrity": "sha512-DuRs1gKbBqsMKIZlrffwlug8MHkcnpjs5VPmL1PAh+mA30U0DTotfDZ0d2UUsXpPmPmMMJ6W773MaA3J+lbiWA==",
          "dev": true,
          "requires": {
            "ansi-regex": "^4.1.0"
          }
        },
        "supports-color": {
          "version": "5.5.0",
          "resolved": "https://registry.npmjs.org/supports-color/-/supports-color-5.5.0.tgz",
          "integrity": "sha512-QjVjwdXIt408MIiAqCX4oUKsgU2EqAGzs2Ppkm4aQYbjm+ZEWEcW4SfFNTr4uMNZma0ey4f5lgLrkB0aX0QMow==",
          "dev": true,
          "requires": {
            "has-flag": "^3.0.0"
          }
        }
      }
    },
    "@jest/environment": {
      "version": "24.9.0",
      "resolved": "https://registry.npmjs.org/@jest/environment/-/environment-24.9.0.tgz",
      "integrity": "sha512-5A1QluTPhvdIPFYnO3sZC3smkNeXPVELz7ikPbhUj0bQjB07EoE9qtLrem14ZUYWdVayYbsjVwIiL4WBIMV4aQ==",
      "dev": true,
      "requires": {
        "@jest/fake-timers": "^24.9.0",
        "@jest/transform": "^24.9.0",
        "@jest/types": "^24.9.0",
        "jest-mock": "^24.9.0"
      }
    },
    "@jest/fake-timers": {
      "version": "24.9.0",
      "resolved": "https://registry.npmjs.org/@jest/fake-timers/-/fake-timers-24.9.0.tgz",
      "integrity": "sha512-eWQcNa2YSwzXWIMC5KufBh3oWRIijrQFROsIqt6v/NS9Io/gknw1jsAC9c+ih/RQX4A3O7SeWAhQeN0goKhT9A==",
      "dev": true,
      "requires": {
        "@jest/types": "^24.9.0",
        "jest-message-util": "^24.9.0",
        "jest-mock": "^24.9.0"
      }
    },
    "@jest/reporters": {
      "version": "24.9.0",
      "resolved": "https://registry.npmjs.org/@jest/reporters/-/reporters-24.9.0.tgz",
      "integrity": "sha512-mu4X0yjaHrffOsWmVLzitKmmmWSQ3GGuefgNscUSWNiUNcEOSEQk9k3pERKEQVBb0Cnn88+UESIsZEMH3o88Gw==",
      "dev": true,
      "requires": {
        "@jest/environment": "^24.9.0",
        "@jest/test-result": "^24.9.0",
        "@jest/transform": "^24.9.0",
        "@jest/types": "^24.9.0",
        "chalk": "^2.0.1",
        "exit": "^0.1.2",
        "glob": "^7.1.2",
        "istanbul-lib-coverage": "^2.0.2",
        "istanbul-lib-instrument": "^3.0.1",
        "istanbul-lib-report": "^2.0.4",
        "istanbul-lib-source-maps": "^3.0.1",
        "istanbul-reports": "^2.2.6",
        "jest-haste-map": "^24.9.0",
        "jest-resolve": "^24.9.0",
        "jest-runtime": "^24.9.0",
        "jest-util": "^24.9.0",
        "jest-worker": "^24.6.0",
        "node-notifier": "^5.4.2",
        "slash": "^2.0.0",
        "source-map": "^0.6.0",
        "string-length": "^2.0.0"
      },
      "dependencies": {
        "ansi-styles": {
          "version": "3.2.1",
          "resolved": "https://registry.npmjs.org/ansi-styles/-/ansi-styles-3.2.1.tgz",
          "integrity": "sha512-VT0ZI6kZRdTh8YyJw3SMbYm/u+NqfsAxEpWO0Pf9sq8/e94WxxOpPKx9FR1FlyCtOVDNOQ+8ntlqFxiRc+r5qA==",
          "dev": true,
          "requires": {
            "color-convert": "^1.9.0"
          }
        },
        "chalk": {
          "version": "2.4.2",
          "resolved": "https://registry.npmjs.org/chalk/-/chalk-2.4.2.tgz",
          "integrity": "sha512-Mti+f9lpJNcwF4tWV8/OrTTtF1gZi+f8FqlyAdouralcFWFQWF2+NgCHShjkCb+IFBLq9buZwE1xckQU4peSuQ==",
          "dev": true,
          "requires": {
            "ansi-styles": "^3.2.1",
            "escape-string-regexp": "^1.0.5",
            "supports-color": "^5.3.0"
          }
        },
        "slash": {
          "version": "2.0.0",
          "resolved": "https://registry.npmjs.org/slash/-/slash-2.0.0.tgz",
          "integrity": "sha512-ZYKh3Wh2z1PpEXWr0MpSBZ0V6mZHAQfYevttO11c51CaWjGTaadiKZ+wVt1PbMlDV5qhMFslpZCemhwOK7C89A==",
          "dev": true
        },
        "source-map": {
          "version": "0.6.1",
          "resolved": "https://registry.npmjs.org/source-map/-/source-map-0.6.1.tgz",
          "integrity": "sha512-UjgapumWlbMhkBgzT7Ykc5YXUT46F0iKu8SGXq0bcwP5dz/h0Plj6enJqjz1Zbq2l5WaqYnrVbwWOWMyF3F47g==",
          "dev": true
        },
        "supports-color": {
          "version": "5.5.0",
          "resolved": "https://registry.npmjs.org/supports-color/-/supports-color-5.5.0.tgz",
          "integrity": "sha512-QjVjwdXIt408MIiAqCX4oUKsgU2EqAGzs2Ppkm4aQYbjm+ZEWEcW4SfFNTr4uMNZma0ey4f5lgLrkB0aX0QMow==",
          "dev": true,
          "requires": {
            "has-flag": "^3.0.0"
          }
        }
      }
    },
    "@jest/source-map": {
      "version": "24.9.0",
      "resolved": "https://registry.npmjs.org/@jest/source-map/-/source-map-24.9.0.tgz",
      "integrity": "sha512-/Xw7xGlsZb4MJzNDgB7PW5crou5JqWiBQaz6xyPd3ArOg2nfn/PunV8+olXbbEZzNl591o5rWKE9BRDaFAuIBg==",
      "dev": true,
      "requires": {
        "callsites": "^3.0.0",
        "graceful-fs": "^4.1.15",
        "source-map": "^0.6.0"
      },
      "dependencies": {
        "source-map": {
          "version": "0.6.1",
          "resolved": "https://registry.npmjs.org/source-map/-/source-map-0.6.1.tgz",
          "integrity": "sha512-UjgapumWlbMhkBgzT7Ykc5YXUT46F0iKu8SGXq0bcwP5dz/h0Plj6enJqjz1Zbq2l5WaqYnrVbwWOWMyF3F47g==",
          "dev": true
        }
      }
    },
    "@jest/test-result": {
      "version": "24.9.0",
      "resolved": "https://registry.npmjs.org/@jest/test-result/-/test-result-24.9.0.tgz",
      "integrity": "sha512-XEFrHbBonBJ8dGp2JmF8kP/nQI/ImPpygKHwQ/SY+es59Z3L5PI4Qb9TQQMAEeYsThG1xF0k6tmG0tIKATNiiA==",
      "dev": true,
      "requires": {
        "@jest/console": "^24.9.0",
        "@jest/types": "^24.9.0",
        "@types/istanbul-lib-coverage": "^2.0.0"
      }
    },
    "@jest/test-sequencer": {
      "version": "24.9.0",
      "resolved": "https://registry.npmjs.org/@jest/test-sequencer/-/test-sequencer-24.9.0.tgz",
      "integrity": "sha512-6qqsU4o0kW1dvA95qfNog8v8gkRN9ph6Lz7r96IvZpHdNipP2cBcb07J1Z45mz/VIS01OHJ3pY8T5fUY38tg4A==",
      "dev": true,
      "requires": {
        "@jest/test-result": "^24.9.0",
        "jest-haste-map": "^24.9.0",
        "jest-runner": "^24.9.0",
        "jest-runtime": "^24.9.0"
      }
    },
    "@jest/transform": {
      "version": "24.9.0",
      "resolved": "https://registry.npmjs.org/@jest/transform/-/transform-24.9.0.tgz",
      "integrity": "sha512-TcQUmyNRxV94S0QpMOnZl0++6RMiqpbH/ZMccFB/amku6Uwvyb1cjYX7xkp5nGNkbX4QPH/FcB6q1HBTHynLmQ==",
      "dev": true,
      "requires": {
        "@babel/core": "^7.1.0",
        "@jest/types": "^24.9.0",
        "babel-plugin-istanbul": "^5.1.0",
        "chalk": "^2.0.1",
        "convert-source-map": "^1.4.0",
        "fast-json-stable-stringify": "^2.0.0",
        "graceful-fs": "^4.1.15",
        "jest-haste-map": "^24.9.0",
        "jest-regex-util": "^24.9.0",
        "jest-util": "^24.9.0",
        "micromatch": "^3.1.10",
        "pirates": "^4.0.1",
        "realpath-native": "^1.1.0",
        "slash": "^2.0.0",
        "source-map": "^0.6.1",
        "write-file-atomic": "2.4.1"
      },
      "dependencies": {
        "ansi-styles": {
          "version": "3.2.1",
          "resolved": "https://registry.npmjs.org/ansi-styles/-/ansi-styles-3.2.1.tgz",
          "integrity": "sha512-VT0ZI6kZRdTh8YyJw3SMbYm/u+NqfsAxEpWO0Pf9sq8/e94WxxOpPKx9FR1FlyCtOVDNOQ+8ntlqFxiRc+r5qA==",
          "dev": true,
          "requires": {
            "color-convert": "^1.9.0"
          }
        },
        "chalk": {
          "version": "2.4.2",
          "resolved": "https://registry.npmjs.org/chalk/-/chalk-2.4.2.tgz",
          "integrity": "sha512-Mti+f9lpJNcwF4tWV8/OrTTtF1gZi+f8FqlyAdouralcFWFQWF2+NgCHShjkCb+IFBLq9buZwE1xckQU4peSuQ==",
          "dev": true,
          "requires": {
            "ansi-styles": "^3.2.1",
            "escape-string-regexp": "^1.0.5",
            "supports-color": "^5.3.0"
          }
        },
        "slash": {
          "version": "2.0.0",
          "resolved": "https://registry.npmjs.org/slash/-/slash-2.0.0.tgz",
          "integrity": "sha512-ZYKh3Wh2z1PpEXWr0MpSBZ0V6mZHAQfYevttO11c51CaWjGTaadiKZ+wVt1PbMlDV5qhMFslpZCemhwOK7C89A==",
          "dev": true
        },
        "source-map": {
          "version": "0.6.1",
          "resolved": "https://registry.npmjs.org/source-map/-/source-map-0.6.1.tgz",
          "integrity": "sha512-UjgapumWlbMhkBgzT7Ykc5YXUT46F0iKu8SGXq0bcwP5dz/h0Plj6enJqjz1Zbq2l5WaqYnrVbwWOWMyF3F47g==",
          "dev": true
        },
        "supports-color": {
          "version": "5.5.0",
          "resolved": "https://registry.npmjs.org/supports-color/-/supports-color-5.5.0.tgz",
          "integrity": "sha512-QjVjwdXIt408MIiAqCX4oUKsgU2EqAGzs2Ppkm4aQYbjm+ZEWEcW4SfFNTr4uMNZma0ey4f5lgLrkB0aX0QMow==",
          "dev": true,
          "requires": {
            "has-flag": "^3.0.0"
          }
        }
      }
    },
    "@jest/types": {
      "version": "24.9.0",
      "resolved": "https://registry.npmjs.org/@jest/types/-/types-24.9.0.tgz",
      "integrity": "sha512-XKK7ze1apu5JWQ5eZjHITP66AX+QsLlbaJRBGYr8pNzwcAE2JVkwnf0yqjHTsDRcjR0mujy/NmZMXw5kl+kGBw==",
      "dev": true,
      "requires": {
        "@types/istanbul-lib-coverage": "^2.0.0",
        "@types/istanbul-reports": "^1.1.1",
        "@types/yargs": "^13.0.0"
      }
    },
    "@sinonjs/commons": {
      "version": "1.4.0",
      "resolved": "https://registry.npmjs.org/@sinonjs/commons/-/commons-1.4.0.tgz",
      "integrity": "sha512-9jHK3YF/8HtJ9wCAbG+j8cD0i0+ATS9A7gXFqS36TblLPNy6rEEc+SB0imo91eCboGaBYGV/MT1/br/J+EE7Tw==",
      "dev": true,
      "requires": {
        "type-detect": "4.0.8"
      }
    },
    "@sinonjs/formatio": {
      "version": "3.2.1",
      "resolved": "https://registry.npmjs.org/@sinonjs/formatio/-/formatio-3.2.1.tgz",
      "integrity": "sha512-tsHvOB24rvyvV2+zKMmPkZ7dXX6LSLKZ7aOtXY6Edklp0uRcgGpOsQTTGTcWViFyx4uhWc6GV8QdnALbIbIdeQ==",
      "dev": true,
      "requires": {
        "@sinonjs/commons": "^1",
        "@sinonjs/samsam": "^3.1.0"
      }
    },
    "@sinonjs/samsam": {
      "version": "3.3.2",
      "resolved": "https://registry.npmjs.org/@sinonjs/samsam/-/samsam-3.3.2.tgz",
      "integrity": "sha512-ILO/rR8LfAb60Y1Yfp9vxfYAASK43NFC2mLzpvLUbCQY/Qu8YwReboseu8aheCEkyElZF2L2T9mHcR2bgdvZyA==",
      "dev": true,
      "requires": {
        "@sinonjs/commons": "^1.0.2",
        "array-from": "^2.1.1",
        "lodash": "^4.17.11"
      }
    },
    "@sinonjs/text-encoding": {
      "version": "0.7.1",
      "resolved": "https://registry.npmjs.org/@sinonjs/text-encoding/-/text-encoding-0.7.1.tgz",
      "integrity": "sha512-+iTbntw2IZPb/anVDbypzfQa+ay64MW0Zo8aJ8gZPWMMK6/OubMVb6lUPMagqjOPnmtauXnFCACVl3O7ogjeqQ==",
      "dev": true
    },
    "@types/babel__core": {
      "version": "7.1.2",
      "resolved": "https://registry.npmjs.org/@types/babel__core/-/babel__core-7.1.2.tgz",
      "integrity": "sha512-cfCCrFmiGY/yq0NuKNxIQvZFy9kY/1immpSpTngOnyIbD4+eJOG5mxphhHDv3CHL9GltO4GcKr54kGBg3RNdbg==",
      "dev": true,
      "requires": {
        "@babel/parser": "^7.1.0",
        "@babel/types": "^7.0.0",
        "@types/babel__generator": "*",
        "@types/babel__template": "*",
        "@types/babel__traverse": "*"
      }
    },
    "@types/babel__generator": {
      "version": "7.0.2",
      "resolved": "https://registry.npmjs.org/@types/babel__generator/-/babel__generator-7.0.2.tgz",
      "integrity": "sha512-NHcOfab3Zw4q5sEE2COkpfXjoE7o+PmqD9DQW4koUT3roNxwziUdXGnRndMat/LJNUtePwn1TlP4do3uoe3KZQ==",
      "dev": true,
      "requires": {
        "@babel/types": "^7.0.0"
      }
    },
    "@types/babel__template": {
      "version": "7.0.2",
      "resolved": "https://registry.npmjs.org/@types/babel__template/-/babel__template-7.0.2.tgz",
      "integrity": "sha512-/K6zCpeW7Imzgab2bLkLEbz0+1JlFSrUMdw7KoIIu+IUdu51GWaBZpd3y1VXGVXzynvGa4DaIaxNZHiON3GXUg==",
      "dev": true,
      "requires": {
        "@babel/parser": "^7.1.0",
        "@babel/types": "^7.0.0"
      }
    },
    "@types/babel__traverse": {
      "version": "7.0.7",
      "resolved": "https://registry.npmjs.org/@types/babel__traverse/-/babel__traverse-7.0.7.tgz",
      "integrity": "sha512-CeBpmX1J8kWLcDEnI3Cl2Eo6RfbGvzUctA+CjZUhOKDFbLfcr7fc4usEqLNWetrlJd7RhAkyYe2czXop4fICpw==",
      "dev": true,
      "requires": {
        "@babel/types": "^7.3.0"
      }
    },
    "@types/bn.js": {
      "version": "4.11.5",
      "resolved": "https://registry.npmjs.org/@types/bn.js/-/bn.js-4.11.5.tgz",
      "integrity": "sha512-AEAZcIZga0JgVMHNtl1CprA/hXX7/wPt79AgR4XqaDt7jyj3QWYw6LPoOiznPtugDmlubUnAahMs2PFxGcQrng==",
      "dev": true,
      "requires": {
        "@types/node": "*"
      }
    },
    "@types/fetch-mock": {
      "version": "6.0.5",
      "resolved": "https://registry.npmjs.org/@types/fetch-mock/-/fetch-mock-6.0.5.tgz",
      "integrity": "sha512-rV8O2j/TIi0PtFCOlK55JnfKpE8Hm6PKFgrUZY/3FNHw4uBEMHnM+5ZickDO1duOyKxbpY3VES5T4NIwZXvodA==",
      "dev": true
    },
    "@types/istanbul-lib-coverage": {
      "version": "2.0.1",
      "resolved": "https://registry.npmjs.org/@types/istanbul-lib-coverage/-/istanbul-lib-coverage-2.0.1.tgz",
      "integrity": "sha512-hRJD2ahnnpLgsj6KWMYSrmXkM3rm2Dl1qkx6IOFD5FnuNPXJIG5L0dhgKXCYTRMGzU4n0wImQ/xfmRc4POUFlg==",
      "dev": true
    },
    "@types/istanbul-lib-report": {
      "version": "1.1.1",
      "resolved": "https://registry.npmjs.org/@types/istanbul-lib-report/-/istanbul-lib-report-1.1.1.tgz",
      "integrity": "sha512-3BUTyMzbZa2DtDI2BkERNC6jJw2Mr2Y0oGI7mRxYNBPxppbtEK1F66u3bKwU2g+wxwWI7PAoRpJnOY1grJqzHg==",
      "dev": true,
      "requires": {
        "@types/istanbul-lib-coverage": "*"
      }
    },
    "@types/istanbul-reports": {
      "version": "1.1.1",
      "resolved": "https://registry.npmjs.org/@types/istanbul-reports/-/istanbul-reports-1.1.1.tgz",
      "integrity": "sha512-UpYjBi8xefVChsCoBpKShdxTllC9pwISirfoZsUa2AAdQg/Jd2KQGtSbw+ya7GPo7x/wAPlH6JBhKhAsXUEZNA==",
      "dev": true,
      "requires": {
        "@types/istanbul-lib-coverage": "*",
        "@types/istanbul-lib-report": "*"
      }
    },
    "@types/jest": {
      "version": "22.2.3",
      "resolved": "https://registry.npmjs.org/@types/jest/-/jest-22.2.3.tgz",
      "integrity": "sha512-e74sM9W/4qqWB6D4TWV9FQk0WoHtX1X4FJpbjxucMSVJHtFjbQOH3H6yp+xno4br0AKG0wz/kPtaN599GUOvAg==",
      "dev": true
    },
    "@types/minimatch": {
      "version": "3.0.3",
      "resolved": "https://registry.npmjs.org/@types/minimatch/-/minimatch-3.0.3.tgz",
      "integrity": "sha512-tHq6qdbT9U1IRSGf14CL0pUlULksvY9OZ+5eEgl1N7t+OA3tGvNpxJCzuKQlsNgCVwbAs670L1vcVQi8j9HjnA==",
      "dev": true
    },
    "@types/node": {
      "version": "10.14.15",
      "resolved": "https://registry.npmjs.org/@types/node/-/node-10.14.15.tgz",
      "integrity": "sha512-CBR5avlLcu0YCILJiDIXeU2pTw7UK/NIxfC63m7d7CVamho1qDEzXKkOtEauQRPMy6MI8mLozth+JJkas7HY6g==",
      "dev": true
    },
    "@types/sinon": {
      "version": "4.3.3",
      "resolved": "https://registry.npmjs.org/@types/sinon/-/sinon-4.3.3.tgz",
      "integrity": "sha512-Tt7w/ylBS/OEAlSCwzB0Db1KbxnkycP/1UkQpbvKFYoUuRn4uYsC3xh5TRPrOjTy0i8TIkSz1JdNL4GPVdf3KQ==",
      "dev": true
    },
    "@types/stack-utils": {
      "version": "1.0.1",
      "resolved": "https://registry.npmjs.org/@types/stack-utils/-/stack-utils-1.0.1.tgz",
      "integrity": "sha512-l42BggppR6zLmpfU6fq9HEa2oGPEI8yrSPL3GITjfRInppYFahObbIQOQK3UGxEnyQpltZLaPe75046NOZQikw==",
      "dev": true
    },
    "@types/underscore": {
      "version": "1.9.2",
      "resolved": "https://registry.npmjs.org/@types/underscore/-/underscore-1.9.2.tgz",
      "integrity": "sha512-KgOKTAD+9X+qvZnB5S1+onqKc4E+PZ+T6CM/NA5ohRPLHJXb+yCJMVf8pWOnvuBuKFNUAJW8N97IA6lba6mZGg==",
      "dev": true
    },
    "@types/web3": {
      "version": "1.0.19",
      "resolved": "https://registry.npmjs.org/@types/web3/-/web3-1.0.19.tgz",
      "integrity": "sha512-fhZ9DyvDYDwHZUp5/STa9XW2re0E8GxoioYJ4pEUZ13YHpApSagixj7IAdoYH5uAK+UalGq6Ml8LYzmgRA/q+A==",
      "dev": true,
      "requires": {
        "@types/bn.js": "*",
        "@types/underscore": "*"
      }
    },
    "@types/xtend": {
      "version": "4.0.2",
      "resolved": "https://registry.npmjs.org/@types/xtend/-/xtend-4.0.2.tgz",
      "integrity": "sha1-B7YCEvH5K2Y1y3Gci0pVIe8NaFw=",
      "dev": true
    },
    "@types/yargs": {
      "version": "13.0.2",
      "resolved": "https://registry.npmjs.org/@types/yargs/-/yargs-13.0.2.tgz",
      "integrity": "sha512-lwwgizwk/bIIU+3ELORkyuOgDjCh7zuWDFqRtPPhhVgq9N1F7CvLNKg1TX4f2duwtKQ0p044Au9r1PLIXHrIzQ==",
      "dev": true,
      "requires": {
        "@types/yargs-parser": "*"
      }
    },
    "@types/yargs-parser": {
      "version": "13.0.0",
      "resolved": "https://registry.npmjs.org/@types/yargs-parser/-/yargs-parser-13.0.0.tgz",
      "integrity": "sha512-wBlsw+8n21e6eTd4yVv8YD/E3xq0O6nNnJIquutAsFGE7EyMKz7W6RNT6BRu1SmdgmlCZ9tb0X+j+D6HGr8pZw==",
      "dev": true
    },
    "abab": {
      "version": "1.0.4",
      "resolved": "https://registry.npmjs.org/abab/-/abab-1.0.4.tgz",
      "integrity": "sha1-X6rZwsB/YN12dw9xzwJbYqY8/U4=",
      "dev": true
    },
    "abstract-leveldown": {
      "version": "2.6.3",
      "resolved": "https://registry.npmjs.org/abstract-leveldown/-/abstract-leveldown-2.6.3.tgz",
      "integrity": "sha512-2++wDf/DYqkPR3o5tbfdhF96EfMApo1GpPfzOsR/ZYXdkSmELlvOOEAl9iKkRsktMPHdGjO4rtkBpf2I7TiTeA==",
      "requires": {
        "xtend": "~4.0.0"
      }
    },
    "acorn": {
      "version": "5.7.3",
      "resolved": "https://registry.npmjs.org/acorn/-/acorn-5.7.3.tgz",
      "integrity": "sha512-T/zvzYRfbVojPWahDsE5evJdHb3oJoQfFbsrKM7w5Zcs++Tr257tia3BmMP8XYVjp1S9RZXQMh7gao96BlqZOw==",
      "dev": true
    },
    "acorn-globals": {
      "version": "4.3.3",
      "resolved": "https://registry.npmjs.org/acorn-globals/-/acorn-globals-4.3.3.tgz",
      "integrity": "sha512-vkR40VwS2SYO98AIeFvzWWh+xyc2qi9s7OoXSFEGIP/rOJKzjnhykaZJNnHdoq4BL2gGxI5EZOU16z896EYnOQ==",
      "dev": true,
      "requires": {
        "acorn": "^6.0.1",
        "acorn-walk": "^6.0.1"
      },
      "dependencies": {
        "acorn": {
          "version": "6.3.0",
          "resolved": "https://registry.npmjs.org/acorn/-/acorn-6.3.0.tgz",
          "integrity": "sha512-/czfa8BwS88b9gWQVhc8eknunSA2DoJpJyTQkhheIf5E48u1N0R4q/YxxsAeqRrmK9TQ/uYfgLDfZo91UlANIA==",
          "dev": true
        }
      }
    },
    "acorn-walk": {
      "version": "6.2.0",
      "resolved": "https://registry.npmjs.org/acorn-walk/-/acorn-walk-6.2.0.tgz",
      "integrity": "sha512-7evsyfH1cLOCdAzZAd43Cic04yKydNx0cF+7tiA19p1XnLLPU4dpCQOqpjqwokFe//vS0QqfqqjCS2JkiIs0cA==",
      "dev": true
    },
    "aes-js": {
      "version": "0.2.4",
      "resolved": "https://registry.npmjs.org/aes-js/-/aes-js-0.2.4.tgz",
      "integrity": "sha1-lLiBq3FyhtAV+iGeCPtmcJ3aWj0="
    },
    "ajv": {
      "version": "6.10.2",
      "resolved": "https://registry.npmjs.org/ajv/-/ajv-6.10.2.tgz",
      "integrity": "sha512-TXtUUEYHuaTEbLZWIKUr5pmBuhDLy+8KYtPYdcV8qC+pOZL+NKqYwvWSRrVXHn+ZmRRAu8vJTAznH7Oag6RVRw==",
      "requires": {
        "fast-deep-equal": "^2.0.1",
        "fast-json-stable-stringify": "^2.0.0",
        "json-schema-traverse": "^0.4.1",
        "uri-js": "^4.2.2"
      }
    },
    "ansi-escapes": {
      "version": "3.2.0",
      "resolved": "https://registry.npmjs.org/ansi-escapes/-/ansi-escapes-3.2.0.tgz",
      "integrity": "sha512-cBhpre4ma+U0T1oM5fXg7Dy1Jw7zzwv7lt/GoCpr+hDQJoYnKVPLL4dCvSEFMmQurOQvSrwT7SL/DAlhBI97RQ==",
      "dev": true
    },
    "ansi-regex": {
      "version": "2.1.1",
      "resolved": "https://registry.npmjs.org/ansi-regex/-/ansi-regex-2.1.1.tgz",
      "integrity": "sha1-w7M6te42DYbg5ijwRorn7yfWVN8=",
      "dev": true
    },
    "ansi-styles": {
      "version": "2.2.1",
      "resolved": "https://registry.npmjs.org/ansi-styles/-/ansi-styles-2.2.1.tgz",
      "integrity": "sha1-tDLdM1i2NM914eRmQ2gkBTPB3b4=",
      "dev": true
    },
    "any-observable": {
      "version": "0.2.0",
      "resolved": "https://registry.npmjs.org/any-observable/-/any-observable-0.2.0.tgz",
      "integrity": "sha1-xnhwBYADV5AJCD9UrAq6+1wz0kI=",
      "dev": true
    },
    "any-promise": {
      "version": "0.1.0",
      "resolved": "https://registry.npmjs.org/any-promise/-/any-promise-0.1.0.tgz",
      "integrity": "sha1-gwtoCqflbzNFHUsEnzvYBESY7ic="
    },
    "anymatch": {
      "version": "2.0.0",
      "resolved": "https://registry.npmjs.org/anymatch/-/anymatch-2.0.0.tgz",
      "integrity": "sha512-5teOsQWABXHHBFP9y3skS5P3d/WfWXpv3FUpy+LorMrNYaT9pI4oLMQX7jzQ2KklNpGpWHzdCXTDT2Y3XGlZBw==",
      "dev": true,
      "requires": {
        "micromatch": "^3.1.4",
        "normalize-path": "^2.1.1"
      },
      "dependencies": {
        "normalize-path": {
          "version": "2.1.1",
          "resolved": "https://registry.npmjs.org/normalize-path/-/normalize-path-2.1.1.tgz",
          "integrity": "sha1-GrKLVW4Zg2Oowab35vogE3/mrtk=",
          "dev": true,
          "requires": {
            "remove-trailing-separator": "^1.0.1"
          }
        }
      }
    },
    "app-root-path": {
      "version": "2.2.1",
      "resolved": "https://registry.npmjs.org/app-root-path/-/app-root-path-2.2.1.tgz",
      "integrity": "sha512-91IFKeKk7FjfmezPKkwtaRvSpnUc4gDwPAjA1YZ9Gn0q0PPeW+vbeUsZuyDwjI7+QTHhcLen2v25fi/AmhvbJA==",
      "dev": true
    },
    "argparse": {
      "version": "1.0.10",
      "resolved": "https://registry.npmjs.org/argparse/-/argparse-1.0.10.tgz",
      "integrity": "sha512-o5Roy6tNG4SL/FOkCAN6RzjiakZS25RLYFrcMttJqbdd8BWrnA+fGz57iN5Pb06pvBGvl5gQ0B48dJlslXvoTg==",
      "dev": true,
      "requires": {
        "sprintf-js": "~1.0.2"
      }
    },
    "arr-diff": {
      "version": "4.0.0",
      "resolved": "https://registry.npmjs.org/arr-diff/-/arr-diff-4.0.0.tgz",
      "integrity": "sha1-1kYQdP6/7HHn4VI1dhoyml3HxSA=",
      "dev": true
    },
    "arr-flatten": {
      "version": "1.1.0",
      "resolved": "https://registry.npmjs.org/arr-flatten/-/arr-flatten-1.1.0.tgz",
      "integrity": "sha512-L3hKV5R/p5o81R7O02IGnwpDmkp6E982XhtbuwSe3O4qOtMMMtodicASA1Cny2U+aCXcNpml+m4dPsvsJ3jatg==",
      "dev": true
    },
    "arr-union": {
      "version": "3.1.0",
      "resolved": "https://registry.npmjs.org/arr-union/-/arr-union-3.1.0.tgz",
      "integrity": "sha1-45sJrqne+Gao8gbiiK9jkZuuOcQ=",
      "dev": true
    },
    "array-equal": {
      "version": "1.0.0",
      "resolved": "https://registry.npmjs.org/array-equal/-/array-equal-1.0.0.tgz",
      "integrity": "sha1-jCpe8kcv2ep0KwTHenUJO6J1fJM=",
      "dev": true
    },
    "array-from": {
      "version": "2.1.1",
      "resolved": "https://registry.npmjs.org/array-from/-/array-from-2.1.1.tgz",
      "integrity": "sha1-z+nYwmYoudxa7MYqn12PHzUsEZU=",
      "dev": true
    },
    "array-unique": {
      "version": "0.3.2",
      "resolved": "https://registry.npmjs.org/array-unique/-/array-unique-0.3.2.tgz",
      "integrity": "sha1-qJS3XUvE9s1nnvMkSp/Y9Gri1Cg=",
      "dev": true
    },
    "asn1": {
      "version": "0.2.4",
      "resolved": "https://registry.npmjs.org/asn1/-/asn1-0.2.4.tgz",
      "integrity": "sha512-jxwzQpLQjSmWXgwaCZE9Nz+glAG01yF1QnWgbhGwHI5A6FRIEY6IVqtHhIepHqI7/kyEyQEagBC5mBEFlIYvdg==",
      "requires": {
        "safer-buffer": "~2.1.0"
      }
    },
    "assert-plus": {
      "version": "1.0.0",
      "resolved": "https://registry.npmjs.org/assert-plus/-/assert-plus-1.0.0.tgz",
      "integrity": "sha1-8S4PPF13sLHN2RRpQuTpbB5N1SU="
    },
    "assign-symbols": {
      "version": "1.0.0",
      "resolved": "https://registry.npmjs.org/assign-symbols/-/assign-symbols-1.0.0.tgz",
      "integrity": "sha1-WWZ/QfrdTyDMvCu5a41Pf3jsA2c=",
      "dev": true
    },
    "astral-regex": {
      "version": "1.0.0",
      "resolved": "https://registry.npmjs.org/astral-regex/-/astral-regex-1.0.0.tgz",
      "integrity": "sha512-+Ryf6g3BKoRc7jfp7ad8tM4TtMiaWvbF/1/sQcZPkkS7ag3D5nMBCe2UfOTONtAkaG0tO0ij3C5Lwmf1EiyjHg==",
      "dev": true
    },
    "async": {
      "version": "2.6.3",
      "resolved": "https://registry.npmjs.org/async/-/async-2.6.3.tgz",
      "integrity": "sha512-zflvls11DCy+dQWzTW2dzuilv8Z5X/pjfmZOWba6TNIVDm+2UDaJmXSOXlasHKfNBs8oo3M0aT50fDEWfKZjXg==",
      "requires": {
        "lodash": "^4.17.14"
      }
    },
    "async-eventemitter": {
      "version": "0.2.4",
      "resolved": "https://registry.npmjs.org/async-eventemitter/-/async-eventemitter-0.2.4.tgz",
      "integrity": "sha512-pd20BwL7Yt1zwDFy+8MX8F1+WCT8aQeKj0kQnTrH9WaeRETlRamVhD0JtRPmrV4GfOJ2F9CvdQkZeZhnh2TuHw==",
      "requires": {
        "async": "^2.4.0"
      }
    },
    "async-limiter": {
      "version": "1.0.1",
      "resolved": "https://registry.npmjs.org/async-limiter/-/async-limiter-1.0.1.tgz",
      "integrity": "sha512-csOlWGAcRFJaI6m+F2WKdnMKr4HhdhFVBk0H/QbJFMCr+uO2kwohwXQPxw/9OCxp05r5ghVBFSyioixx3gfkNQ=="
    },
    "asynckit": {
      "version": "0.4.0",
      "resolved": "https://registry.npmjs.org/asynckit/-/asynckit-0.4.0.tgz",
      "integrity": "sha1-x57Zf380y48robyXkLzDZkdLS3k="
    },
    "atob": {
      "version": "2.1.2",
      "resolved": "https://registry.npmjs.org/atob/-/atob-2.1.2.tgz",
      "integrity": "sha512-Wm6ukoaOGJi/73p/cl2GvLjTI5JM1k/O14isD73YML8StrH/7/lRFgmg8nICZgD3bZZvjwCGxtMOD3wWNAu8cg==",
      "dev": true
    },
    "await-semaphore": {
      "version": "0.1.3",
      "resolved": "https://registry.npmjs.org/await-semaphore/-/await-semaphore-0.1.3.tgz",
      "integrity": "sha512-d1W2aNSYcz/sxYO4pMGX9vq65qOTu0P800epMud+6cYYX0QcT7zyqcxec3VWzpgvdXo57UWmVbZpLMjX2m1I7Q=="
    },
    "aws-sign2": {
      "version": "0.7.0",
      "resolved": "https://registry.npmjs.org/aws-sign2/-/aws-sign2-0.7.0.tgz",
      "integrity": "sha1-tG6JCTSpWR8tL2+G1+ap8bP+dqg="
    },
    "aws4": {
      "version": "1.8.0",
      "resolved": "https://registry.npmjs.org/aws4/-/aws4-1.8.0.tgz",
      "integrity": "sha512-ReZxvNHIOv88FlT7rxcXIIC0fPt4KZqZbOlivyWtXLt8ESx84zd3kMC6iK5jVeS2qt+g7ftS7ye4fi06X5rtRQ=="
    },
    "babel-jest": {
      "version": "24.9.0",
      "resolved": "https://registry.npmjs.org/babel-jest/-/babel-jest-24.9.0.tgz",
      "integrity": "sha512-ntuddfyiN+EhMw58PTNL1ph4C9rECiQXjI4nMMBKBaNjXvqLdkXpPRcMSr4iyBrJg/+wz9brFUD6RhOAT6r4Iw==",
      "dev": true,
      "requires": {
        "@jest/transform": "^24.9.0",
        "@jest/types": "^24.9.0",
        "@types/babel__core": "^7.1.0",
        "babel-plugin-istanbul": "^5.1.0",
        "babel-preset-jest": "^24.9.0",
        "chalk": "^2.4.2",
        "slash": "^2.0.0"
      },
      "dependencies": {
        "ansi-styles": {
          "version": "3.2.1",
          "resolved": "https://registry.npmjs.org/ansi-styles/-/ansi-styles-3.2.1.tgz",
          "integrity": "sha512-VT0ZI6kZRdTh8YyJw3SMbYm/u+NqfsAxEpWO0Pf9sq8/e94WxxOpPKx9FR1FlyCtOVDNOQ+8ntlqFxiRc+r5qA==",
          "dev": true,
          "requires": {
            "color-convert": "^1.9.0"
          }
        },
        "chalk": {
          "version": "2.4.2",
          "resolved": "https://registry.npmjs.org/chalk/-/chalk-2.4.2.tgz",
          "integrity": "sha512-Mti+f9lpJNcwF4tWV8/OrTTtF1gZi+f8FqlyAdouralcFWFQWF2+NgCHShjkCb+IFBLq9buZwE1xckQU4peSuQ==",
          "dev": true,
          "requires": {
            "ansi-styles": "^3.2.1",
            "escape-string-regexp": "^1.0.5",
            "supports-color": "^5.3.0"
          }
        },
        "slash": {
          "version": "2.0.0",
          "resolved": "https://registry.npmjs.org/slash/-/slash-2.0.0.tgz",
          "integrity": "sha512-ZYKh3Wh2z1PpEXWr0MpSBZ0V6mZHAQfYevttO11c51CaWjGTaadiKZ+wVt1PbMlDV5qhMFslpZCemhwOK7C89A==",
          "dev": true
        },
        "supports-color": {
          "version": "5.5.0",
          "resolved": "https://registry.npmjs.org/supports-color/-/supports-color-5.5.0.tgz",
          "integrity": "sha512-QjVjwdXIt408MIiAqCX4oUKsgU2EqAGzs2Ppkm4aQYbjm+ZEWEcW4SfFNTr4uMNZma0ey4f5lgLrkB0aX0QMow==",
          "dev": true,
          "requires": {
            "has-flag": "^3.0.0"
          }
        }
      }
    },
    "babel-plugin-istanbul": {
      "version": "5.2.0",
      "resolved": "https://registry.npmjs.org/babel-plugin-istanbul/-/babel-plugin-istanbul-5.2.0.tgz",
      "integrity": "sha512-5LphC0USA8t4i1zCtjbbNb6jJj/9+X6P37Qfirc/70EQ34xKlMW+a1RHGwxGI+SwWpNwZ27HqvzAobeqaXwiZw==",
      "dev": true,
      "requires": {
        "@babel/helper-plugin-utils": "^7.0.0",
        "find-up": "^3.0.0",
        "istanbul-lib-instrument": "^3.3.0",
        "test-exclude": "^5.2.3"
      }
    },
    "babel-plugin-jest-hoist": {
      "version": "24.9.0",
      "resolved": "https://registry.npmjs.org/babel-plugin-jest-hoist/-/babel-plugin-jest-hoist-24.9.0.tgz",
      "integrity": "sha512-2EMA2P8Vp7lG0RAzr4HXqtYwacfMErOuv1U3wrvxHX6rD1sV6xS3WXG3r8TRQ2r6w8OhvSdWt+z41hQNwNm3Xw==",
      "dev": true,
      "requires": {
        "@types/babel__traverse": "^7.0.6"
      }
    },
    "babel-polyfill": {
      "version": "6.26.0",
      "resolved": "https://registry.npmjs.org/babel-polyfill/-/babel-polyfill-6.26.0.tgz",
      "integrity": "sha1-N5k3q8Z9eJWXCtxiHyhM2WbPIVM=",
      "dev": true,
      "requires": {
        "babel-runtime": "^6.26.0",
        "core-js": "^2.5.0",
        "regenerator-runtime": "^0.10.5"
      },
      "dependencies": {
        "regenerator-runtime": {
          "version": "0.10.5",
          "resolved": "https://registry.npmjs.org/regenerator-runtime/-/regenerator-runtime-0.10.5.tgz",
          "integrity": "sha1-M2w+/BIgrc7dosn6tntaeVWjNlg=",
          "dev": true
        }
      }
    },
    "babel-preset-jest": {
      "version": "24.9.0",
      "resolved": "https://registry.npmjs.org/babel-preset-jest/-/babel-preset-jest-24.9.0.tgz",
      "integrity": "sha512-izTUuhE4TMfTRPF92fFwD2QfdXaZW08qvWTFCI51V8rW5x00UuPgc3ajRoWofXOuxjfcOM5zzSYsQS3H8KGCAg==",
      "dev": true,
      "requires": {
        "@babel/plugin-syntax-object-rest-spread": "^7.0.0",
        "babel-plugin-jest-hoist": "^24.9.0"
      }
    },
    "babel-runtime": {
      "version": "6.26.0",
      "resolved": "https://registry.npmjs.org/babel-runtime/-/babel-runtime-6.26.0.tgz",
      "integrity": "sha1-llxwWGaOgrVde/4E/yM3vItWR/4=",
      "requires": {
        "core-js": "^2.4.0",
        "regenerator-runtime": "^0.11.0"
      },
      "dependencies": {
        "regenerator-runtime": {
          "version": "0.11.1",
          "resolved": "https://registry.npmjs.org/regenerator-runtime/-/regenerator-runtime-0.11.1.tgz",
          "integrity": "sha512-MguG95oij0fC3QV3URf4V2SDYGJhJnJGqvIIgdECeODCT98wSWDAJ94SSuVpYQUoTcGUIL6L4yNB7j1DFFHSBg=="
        }
      }
    },
    "backbone": {
      "version": "1.4.0",
      "resolved": "https://registry.npmjs.org/backbone/-/backbone-1.4.0.tgz",
      "integrity": "sha512-RLmDrRXkVdouTg38jcgHhyQ/2zjg7a8E6sz2zxfz21Hh17xDJYUHBZimVIt5fUyS8vbfpeSmTL3gUjTEvUV3qQ==",
      "dev": true,
      "requires": {
        "underscore": ">=1.8.3"
      }
    },
    "backoff": {
      "version": "2.5.0",
      "resolved": "https://registry.npmjs.org/backoff/-/backoff-2.5.0.tgz",
      "integrity": "sha1-9hbtqdPktmuMp/ynn2lXIsX44m8=",
      "requires": {
        "precond": "0.2"
      }
    },
    "balanced-match": {
      "version": "1.0.0",
      "resolved": "https://registry.npmjs.org/balanced-match/-/balanced-match-1.0.0.tgz",
      "integrity": "sha1-ibTRmasr7kneFk6gK4nORi1xt2c="
    },
    "base": {
      "version": "0.11.2",
      "resolved": "https://registry.npmjs.org/base/-/base-0.11.2.tgz",
      "integrity": "sha512-5T6P4xPgpp0YDFvSWwEZ4NoE3aM4QBQXDzmVbraCkFj8zHM+mba8SyqB5DbZWyR7mYHo6Y7BdQo3MoA4m0TeQg==",
      "dev": true,
      "requires": {
        "cache-base": "^1.0.1",
        "class-utils": "^0.3.5",
        "component-emitter": "^1.2.1",
        "define-property": "^1.0.0",
        "isobject": "^3.0.1",
        "mixin-deep": "^1.2.0",
        "pascalcase": "^0.1.1"
      },
      "dependencies": {
        "define-property": {
          "version": "1.0.0",
          "resolved": "https://registry.npmjs.org/define-property/-/define-property-1.0.0.tgz",
          "integrity": "sha1-dp66rz9KY6rTr56NMEybvnm/sOY=",
          "dev": true,
          "requires": {
            "is-descriptor": "^1.0.0"
          }
        },
        "is-accessor-descriptor": {
          "version": "1.0.0",
          "resolved": "https://registry.npmjs.org/is-accessor-descriptor/-/is-accessor-descriptor-1.0.0.tgz",
          "integrity": "sha512-m5hnHTkcVsPfqx3AKlyttIPb7J+XykHvJP2B9bZDjlhLIoEq4XoK64Vg7boZlVWYK6LUY94dYPEE7Lh0ZkZKcQ==",
          "dev": true,
          "requires": {
            "kind-of": "^6.0.0"
          }
        },
        "is-data-descriptor": {
          "version": "1.0.0",
          "resolved": "https://registry.npmjs.org/is-data-descriptor/-/is-data-descriptor-1.0.0.tgz",
          "integrity": "sha512-jbRXy1FmtAoCjQkVmIVYwuuqDFUbaOeDjmed1tOGPrsMhtJA4rD9tkgA0F1qJ3gRFRXcHYVkdeaP50Q5rE/jLQ==",
          "dev": true,
          "requires": {
            "kind-of": "^6.0.0"
          }
        },
        "is-descriptor": {
          "version": "1.0.2",
          "resolved": "https://registry.npmjs.org/is-descriptor/-/is-descriptor-1.0.2.tgz",
          "integrity": "sha512-2eis5WqQGV7peooDyLmNEPUrps9+SXX5c9pL3xEB+4e9HnGuDa7mB7kHxHw4CbqS9k1T2hOH3miL8n8WtiYVtg==",
          "dev": true,
          "requires": {
            "is-accessor-descriptor": "^1.0.0",
            "is-data-descriptor": "^1.0.0",
            "kind-of": "^6.0.2"
          }
        }
      }
    },
    "base-x": {
      "version": "1.1.0",
      "resolved": "https://registry.npmjs.org/base-x/-/base-x-1.1.0.tgz",
      "integrity": "sha1-QtPXF0dPnqAiB/bRqh9CaRPut6w="
    },
    "base64-js": {
      "version": "1.3.1",
      "resolved": "https://registry.npmjs.org/base64-js/-/base64-js-1.3.1.tgz",
      "integrity": "sha512-mLQ4i2QO1ytvGWFWmcngKO//JXAQueZvwEKtjgQFM4jIK0kU+ytMfplL8j+n5mspOfjHwoAg+9yhb7BwAHm36g=="
    },
    "bcrypt-pbkdf": {
      "version": "1.0.2",
      "resolved": "https://registry.npmjs.org/bcrypt-pbkdf/-/bcrypt-pbkdf-1.0.2.tgz",
      "integrity": "sha1-pDAdOJtqQ/m2f/PKEaP2Y342Dp4=",
      "requires": {
        "tweetnacl": "^0.14.3"
      },
      "dependencies": {
        "tweetnacl": {
          "version": "0.14.5",
          "resolved": "https://registry.npmjs.org/tweetnacl/-/tweetnacl-0.14.5.tgz",
          "integrity": "sha1-WuaBd/GS1EViadEIr6k/+HQ/T2Q="
        }
      }
    },
    "bignumber.js": {
      "version": "git+https://github.com/frozeman/bignumber.js-nolookahead.git#57692b3ecfc98bbdd6b3a516cb2353652ea49934",
      "from": "git+https://github.com/frozeman/bignumber.js-nolookahead.git"
    },
    "bindings": {
      "version": "1.5.0",
      "resolved": "https://registry.npmjs.org/bindings/-/bindings-1.5.0.tgz",
      "integrity": "sha512-p2q/t/mhvuOj/UeLlV6566GD/guowlr0hHxClI0W9m7MWYkL1F0hLo+0Aexs9HSPCtR1SXQ0TD3MMKrXZajbiQ==",
      "requires": {
        "file-uri-to-path": "1.0.0"
      }
    },
    "bip39": {
      "version": "2.6.0",
      "resolved": "https://registry.npmjs.org/bip39/-/bip39-2.6.0.tgz",
      "integrity": "sha512-RrnQRG2EgEoqO24ea+Q/fftuPUZLmrEM3qNhhGsA3PbaXaCW791LTzPuVyx/VprXQcTbPJ3K3UeTna8ZnVl2sg==",
      "requires": {
        "create-hash": "^1.1.0",
        "pbkdf2": "^3.0.9",
        "randombytes": "^2.0.1",
        "safe-buffer": "^5.0.1",
        "unorm": "^1.3.3"
      }
    },
    "bip66": {
      "version": "1.1.5",
      "resolved": "https://registry.npmjs.org/bip66/-/bip66-1.1.5.tgz",
      "integrity": "sha1-AfqHSHhcpwlV1QESF9GzE5lpyiI=",
      "requires": {
        "safe-buffer": "^5.0.1"
      }
    },
    "bluebird": {
      "version": "3.5.5",
      "resolved": "https://registry.npmjs.org/bluebird/-/bluebird-3.5.5.tgz",
      "integrity": "sha512-5am6HnnfN+urzt4yfg7IgTbotDjIT/u8AJpEt0sIU9FtXfVeezXAPKswrG+xKUCOYAINpSdgZVDU6QFh+cuH3w=="
    },
    "bn.js": {
      "version": "4.11.8",
      "resolved": "https://registry.npmjs.org/bn.js/-/bn.js-4.11.8.tgz",
      "integrity": "sha512-ItfYfPLkWHUjckQCk8xC+LwxgK8NYcXywGigJgSwOP8Y2iyWT4f2vsZnoOXTTbo+o5yXmIUJ4gn5538SO5S3gA=="
    },
    "brace-expansion": {
      "version": "1.1.11",
      "resolved": "https://registry.npmjs.org/brace-expansion/-/brace-expansion-1.1.11.tgz",
      "integrity": "sha512-iCuPHDFgrHX7H2vEI/5xpz07zSHB00TpugqhmYtVmMO6518mCuRMoOYFldEBl0g187ufozdaHgWKcYFb61qGiA==",
      "requires": {
        "balanced-match": "^1.0.0",
        "concat-map": "0.0.1"
      }
    },
    "braces": {
      "version": "2.3.2",
      "resolved": "https://registry.npmjs.org/braces/-/braces-2.3.2.tgz",
      "integrity": "sha512-aNdbnj9P8PjdXU4ybaWLK2IF3jc/EoDYbC7AazW6to3TRsfXxscC9UXOB5iDiEQrkyIbWp2SLQda4+QAa7nc3w==",
      "dev": true,
      "requires": {
        "arr-flatten": "^1.1.0",
        "array-unique": "^0.3.2",
        "extend-shallow": "^2.0.1",
        "fill-range": "^4.0.0",
        "isobject": "^3.0.1",
        "repeat-element": "^1.1.2",
        "snapdragon": "^0.8.1",
        "snapdragon-node": "^2.0.1",
        "split-string": "^3.0.2",
        "to-regex": "^3.0.1"
      },
      "dependencies": {
        "extend-shallow": {
          "version": "2.0.1",
          "resolved": "https://registry.npmjs.org/extend-shallow/-/extend-shallow-2.0.1.tgz",
          "integrity": "sha1-Ua99YUrZqfYQ6huvu5idaxxWiQ8=",
          "dev": true,
          "requires": {
            "is-extendable": "^0.1.0"
          }
        }
      }
    },
    "brorand": {
      "version": "1.1.0",
      "resolved": "https://registry.npmjs.org/brorand/-/brorand-1.1.0.tgz",
      "integrity": "sha1-EsJe/kCkXjwyPrhnWgoM5XsiNx8="
    },
    "browser-passworder": {
      "version": "2.0.3",
      "resolved": "https://registry.npmjs.org/browser-passworder/-/browser-passworder-2.0.3.tgz",
      "integrity": "sha1-b90gguUWoXbtvLPc7gt/n85PeRc=",
      "requires": {
        "browserify-unibabel": "^3.0.0"
      }
    },
    "browser-process-hrtime": {
      "version": "0.1.3",
      "resolved": "https://registry.npmjs.org/browser-process-hrtime/-/browser-process-hrtime-0.1.3.tgz",
      "integrity": "sha512-bRFnI4NnjO6cnyLmOV/7PVoDEMJChlcfN0z4s1YMBY989/SvlfMI1lgCnkFUs53e9gQF+w7qu7XdllSTiSl8Aw==",
      "dev": true
    },
    "browser-resolve": {
      "version": "1.11.3",
      "resolved": "https://registry.npmjs.org/browser-resolve/-/browser-resolve-1.11.3.tgz",
      "integrity": "sha512-exDi1BYWB/6raKHmDTCicQfTkqwN5fioMFV4j8BsfMU4R2DK/QfZfK7kOVkmWCNANf0snkBzqGqAJBao9gZMdQ==",
      "dev": true,
      "requires": {
        "resolve": "1.1.7"
      },
      "dependencies": {
        "resolve": {
          "version": "1.1.7",
          "resolved": "https://registry.npmjs.org/resolve/-/resolve-1.1.7.tgz",
          "integrity": "sha1-IDEU2CrSxe2ejgQRs5ModeiJ6Xs=",
          "dev": true
        }
      }
    },
    "browserify-aes": {
      "version": "1.2.0",
      "resolved": "https://registry.npmjs.org/browserify-aes/-/browserify-aes-1.2.0.tgz",
      "integrity": "sha512-+7CHXqGuspUn/Sl5aO7Ea0xWGAtETPXNSAjHo48JfLdPWcMng33Xe4znFvQweqc/uzk5zSOI3H52CYnjCfb5hA==",
      "requires": {
        "buffer-xor": "^1.0.3",
        "cipher-base": "^1.0.0",
        "create-hash": "^1.1.0",
        "evp_bytestokey": "^1.0.3",
        "inherits": "^2.0.1",
        "safe-buffer": "^5.0.1"
      }
    },
    "browserify-sha3": {
      "version": "0.0.4",
      "resolved": "https://registry.npmjs.org/browserify-sha3/-/browserify-sha3-0.0.4.tgz",
      "integrity": "sha1-CGxHuMgjFsnUcCLCYYWVRXbdjiY=",
      "requires": {
        "js-sha3": "^0.6.1",
        "safe-buffer": "^5.1.1"
      }
    },
    "browserify-unibabel": {
      "version": "3.0.0",
      "resolved": "https://registry.npmjs.org/browserify-unibabel/-/browserify-unibabel-3.0.0.tgz",
      "integrity": "sha1-WmuPD3BM44jTkn30czfiWDD3Hdo="
    },
    "bs-logger": {
      "version": "0.2.6",
      "resolved": "https://registry.npmjs.org/bs-logger/-/bs-logger-0.2.6.tgz",
      "integrity": "sha512-pd8DCoxmbgc7hyPKOvxtqNcjYoOsABPQdcCUjGp3d42VR2CX1ORhk2A87oqqu5R1kk+76nsxZupkmyd+MVtCog==",
      "dev": true,
      "requires": {
        "fast-json-stable-stringify": "2.x"
      }
    },
    "bs58": {
      "version": "3.1.0",
      "resolved": "https://registry.npmjs.org/bs58/-/bs58-3.1.0.tgz",
      "integrity": "sha1-1MJjiL9IBMrHFBQbGUWqR+XrJI4=",
      "requires": {
        "base-x": "^1.1.0"
      }
    },
    "bs58check": {
      "version": "1.3.4",
      "resolved": "https://registry.npmjs.org/bs58check/-/bs58check-1.3.4.tgz",
      "integrity": "sha1-xSVABzdJEXcU+gQsMEfrj5FRy/g=",
      "requires": {
        "bs58": "^3.1.0",
        "create-hash": "^1.1.0"
      }
    },
    "bser": {
      "version": "2.1.0",
      "resolved": "https://registry.npmjs.org/bser/-/bser-2.1.0.tgz",
      "integrity": "sha512-8zsjWrQkkBoLK6uxASk1nJ2SKv97ltiGDo6A3wA0/yRPz+CwmEyDo0hUrhIuukG2JHpAl3bvFIixw2/3Hi0DOg==",
      "dev": true,
      "requires": {
        "node-int64": "^0.4.0"
      }
    },
    "btoa": {
      "version": "1.2.1",
      "resolved": "https://registry.npmjs.org/btoa/-/btoa-1.2.1.tgz",
      "integrity": "sha512-SB4/MIGlsiVkMcHmT+pSmIPoNDoHg+7cMzmt3Uxt628MTz2487DKSqK/fuhFBrkuqrYv5UCEnACpF4dTFNKc/g=="
    },
    "buffer": {
      "version": "5.4.0",
      "resolved": "https://registry.npmjs.org/buffer/-/buffer-5.4.0.tgz",
      "integrity": "sha512-Xpgy0IwHK2N01ncykXTy6FpCWuM+CJSHoPVBLyNqyrWxsedpLvwsYUhf0ME3WRFNUhos0dMamz9cOS/xRDtU5g==",
      "requires": {
        "base64-js": "^1.0.2",
        "ieee754": "^1.1.4"
      }
    },
    "buffer-from": {
      "version": "1.1.1",
      "resolved": "https://registry.npmjs.org/buffer-from/-/buffer-from-1.1.1.tgz",
      "integrity": "sha512-MQcXEUbCKtEo7bhqEs6560Hyd4XaovZlO/k9V3hjVUF/zwW7KBVdSK4gIt/bzwS9MbR5qob+F5jusZsb0YQK2A==",
      "dev": true
    },
    "buffer-xor": {
      "version": "1.0.3",
      "resolved": "https://registry.npmjs.org/buffer-xor/-/buffer-xor-1.0.3.tgz",
      "integrity": "sha1-JuYe0UIvtw3ULm42cp7VHYVf6Nk="
    },
    "builtin-modules": {
      "version": "1.1.1",
      "resolved": "https://registry.npmjs.org/builtin-modules/-/builtin-modules-1.1.1.tgz",
      "integrity": "sha1-Jw8HbFpywC9bZaR9+Uxf46J4iS8=",
      "dev": true
    },
    "cache-base": {
      "version": "1.0.1",
      "resolved": "https://registry.npmjs.org/cache-base/-/cache-base-1.0.1.tgz",
      "integrity": "sha512-AKcdTnFSWATd5/GCPRxr2ChwIJ85CeyrEyjRHlKxQ56d4XJMGym0uAiKn0xbLOGOl3+yRpOTi484dVCEc5AUzQ==",
      "dev": true,
      "requires": {
        "collection-visit": "^1.0.0",
        "component-emitter": "^1.2.1",
        "get-value": "^2.0.6",
        "has-value": "^1.0.0",
        "isobject": "^3.0.1",
        "set-value": "^2.0.0",
        "to-object-path": "^0.3.0",
        "union-value": "^1.0.0",
        "unset-value": "^1.0.0"
      }
    },
    "callsites": {
      "version": "3.1.0",
      "resolved": "https://registry.npmjs.org/callsites/-/callsites-3.1.0.tgz",
      "integrity": "sha512-P8BjAsXvZS+VIDUI11hHCQEv74YT67YUi5JJFNWIqL235sBmjX4+qx9Muvls5ivyNENctx46xQLQ3aTuE7ssaQ==",
      "dev": true
    },
    "camelcase": {
      "version": "5.3.1",
      "resolved": "https://registry.npmjs.org/camelcase/-/camelcase-5.3.1.tgz",
      "integrity": "sha512-L28STB170nwWS63UjtlEOE3dldQApaJXZkOI1uMFfzf3rRuPegHaHesyee+YxQ+W6SvRDQV6UrdOdRiR153wJg==",
      "dev": true
    },
    "capture-exit": {
      "version": "2.0.0",
      "resolved": "https://registry.npmjs.org/capture-exit/-/capture-exit-2.0.0.tgz",
      "integrity": "sha512-PiT/hQmTonHhl/HFGN+Lx3JJUznrVYJ3+AQsnthneZbvW7x+f08Tk7yLJTLEOUvBTbduLeeBkxEaYXUOUrRq6g==",
      "dev": true,
      "requires": {
        "rsvp": "^4.8.4"
      }
    },
    "caseless": {
      "version": "0.12.0",
      "resolved": "https://registry.npmjs.org/caseless/-/caseless-0.12.0.tgz",
      "integrity": "sha1-G2gcIf+EAzyCZUMJBolCDRhxUdw="
    },
    "chalk": {
      "version": "1.1.3",
      "resolved": "https://registry.npmjs.org/chalk/-/chalk-1.1.3.tgz",
      "integrity": "sha1-qBFcVeSnAv5NFQq9OHKCKn4J/Jg=",
      "dev": true,
      "requires": {
        "ansi-styles": "^2.2.1",
        "escape-string-regexp": "^1.0.2",
        "has-ansi": "^2.0.0",
        "strip-ansi": "^3.0.0",
        "supports-color": "^2.0.0"
      }
    },
    "checkpoint-store": {
      "version": "1.1.0",
      "resolved": "https://registry.npmjs.org/checkpoint-store/-/checkpoint-store-1.1.0.tgz",
      "integrity": "sha1-BOTLUWuRQziTWB5tRgGnjpVS6gY=",
      "requires": {
        "functional-red-black-tree": "^1.0.1"
      }
    },
    "ci-info": {
      "version": "1.6.0",
      "resolved": "https://registry.npmjs.org/ci-info/-/ci-info-1.6.0.tgz",
      "integrity": "sha512-vsGdkwSCDpWmP80ncATX7iea5DWQemg1UgCW5J8tqjU3lYw4FBYuj89J0CTVomA7BEfvSZd84GmHko+MxFQU2A==",
      "dev": true
    },
    "cipher-base": {
      "version": "1.0.4",
      "resolved": "https://registry.npmjs.org/cipher-base/-/cipher-base-1.0.4.tgz",
      "integrity": "sha512-Kkht5ye6ZGmwv40uUDZztayT2ThLQGfnj/T71N/XzeZeo3nf8foyW7zGTsPYkEya3m5f3cAypH+qe7YOrM1U2Q==",
      "requires": {
        "inherits": "^2.0.1",
        "safe-buffer": "^5.0.1"
      }
    },
    "class-utils": {
      "version": "0.3.6",
      "resolved": "https://registry.npmjs.org/class-utils/-/class-utils-0.3.6.tgz",
      "integrity": "sha512-qOhPa/Fj7s6TY8H8esGu5QNpMMQxz79h+urzrNYN6mn+9BnxlDGf5QZ+XeCDsxSjPqsSR56XOZOJmpeurnLMeg==",
      "dev": true,
      "requires": {
        "arr-union": "^3.1.0",
        "define-property": "^0.2.5",
        "isobject": "^3.0.0",
        "static-extend": "^0.1.1"
      },
      "dependencies": {
        "define-property": {
          "version": "0.2.5",
          "resolved": "https://registry.npmjs.org/define-property/-/define-property-0.2.5.tgz",
          "integrity": "sha1-w1se+RjsPJkPmlvFe+BKrOxcgRY=",
          "dev": true,
          "requires": {
            "is-descriptor": "^0.1.0"
          }
        }
      }
    },
    "cli-cursor": {
      "version": "1.0.2",
      "resolved": "https://registry.npmjs.org/cli-cursor/-/cli-cursor-1.0.2.tgz",
      "integrity": "sha1-ZNo/fValRBLll5S9Ytw1KV6PKYc=",
      "dev": true,
      "requires": {
        "restore-cursor": "^1.0.1"
      }
    },
    "cli-spinners": {
      "version": "0.1.2",
      "resolved": "https://registry.npmjs.org/cli-spinners/-/cli-spinners-0.1.2.tgz",
      "integrity": "sha1-u3ZNiOGF+54eaiofGXcjGPYF4xw=",
      "dev": true
    },
    "cli-truncate": {
      "version": "0.2.1",
      "resolved": "https://registry.npmjs.org/cli-truncate/-/cli-truncate-0.2.1.tgz",
      "integrity": "sha1-nxXPuwcFAFNpIWxiasfQWrkN1XQ=",
      "dev": true,
      "requires": {
        "slice-ansi": "0.0.4",
        "string-width": "^1.0.1"
      },
      "dependencies": {
        "is-fullwidth-code-point": {
          "version": "1.0.0",
          "resolved": "https://registry.npmjs.org/is-fullwidth-code-point/-/is-fullwidth-code-point-1.0.0.tgz",
          "integrity": "sha1-754xOG8DGn8NZDr4L95QxFfvAMs=",
          "dev": true,
          "requires": {
            "number-is-nan": "^1.0.0"
          }
        },
        "string-width": {
          "version": "1.0.2",
          "resolved": "https://registry.npmjs.org/string-width/-/string-width-1.0.2.tgz",
          "integrity": "sha1-EYvfW4zcUaKn5w0hHgfisLmxB9M=",
          "dev": true,
          "requires": {
            "code-point-at": "^1.0.0",
            "is-fullwidth-code-point": "^1.0.0",
            "strip-ansi": "^3.0.0"
          }
        }
      }
    },
    "cliui": {
      "version": "5.0.0",
      "resolved": "https://registry.npmjs.org/cliui/-/cliui-5.0.0.tgz",
      "integrity": "sha512-PYeGSEmmHM6zvoef2w8TPzlrnNpXIjTipYK780YswmIP9vjxmd6Y2a3CB2Ks6/AU8NHjZugXvo8w3oWM2qnwXA==",
      "dev": true,
      "requires": {
        "string-width": "^3.1.0",
        "strip-ansi": "^5.2.0",
        "wrap-ansi": "^5.1.0"
      },
      "dependencies": {
        "ansi-regex": {
          "version": "4.1.0",
          "resolved": "https://registry.npmjs.org/ansi-regex/-/ansi-regex-4.1.0.tgz",
          "integrity": "sha512-1apePfXM1UOSqw0o9IiFAovVz9M5S1Dg+4TrDwfMewQ6p/rmMueb7tWZjQ1rx4Loy1ArBggoqGpfqqdI4rondg==",
          "dev": true
        },
        "strip-ansi": {
          "version": "5.2.0",
          "resolved": "https://registry.npmjs.org/strip-ansi/-/strip-ansi-5.2.0.tgz",
          "integrity": "sha512-DuRs1gKbBqsMKIZlrffwlug8MHkcnpjs5VPmL1PAh+mA30U0DTotfDZ0d2UUsXpPmPmMMJ6W773MaA3J+lbiWA==",
          "dev": true,
          "requires": {
            "ansi-regex": "^4.1.0"
          }
        }
      }
    },
    "clone": {
      "version": "2.1.2",
      "resolved": "https://registry.npmjs.org/clone/-/clone-2.1.2.tgz",
      "integrity": "sha1-G39Ln1kfHo+DZwQBYANFoCiHQ18="
    },
    "co": {
      "version": "4.6.0",
      "resolved": "https://registry.npmjs.org/co/-/co-4.6.0.tgz",
      "integrity": "sha1-bqa989hTrlTMuOR7+gvz+QMfsYQ=",
      "dev": true
    },
    "code-point-at": {
      "version": "1.1.0",
      "resolved": "https://registry.npmjs.org/code-point-at/-/code-point-at-1.1.0.tgz",
      "integrity": "sha1-DQcLTQQ6W+ozovGkDi7bPZpMz3c=",
      "dev": true
    },
    "coinstring": {
      "version": "2.3.0",
      "resolved": "https://registry.npmjs.org/coinstring/-/coinstring-2.3.0.tgz",
      "integrity": "sha1-zbYzY6lhUCQEolr7gsLibV/2J6Q=",
      "requires": {
        "bs58": "^2.0.1",
        "create-hash": "^1.1.1"
      },
      "dependencies": {
        "bs58": {
          "version": "2.0.1",
          "resolved": "https://registry.npmjs.org/bs58/-/bs58-2.0.1.tgz",
          "integrity": "sha1-VZCNWPGYKrogCPob7Y+RmYopv40="
        }
      }
    },
    "collection-visit": {
      "version": "1.0.0",
      "resolved": "https://registry.npmjs.org/collection-visit/-/collection-visit-1.0.0.tgz",
      "integrity": "sha1-S8A3PBZLwykbTTaMgpzxqApZ3KA=",
      "dev": true,
      "requires": {
        "map-visit": "^1.0.0",
        "object-visit": "^1.0.0"
      }
    },
    "color-convert": {
      "version": "1.9.3",
      "resolved": "https://registry.npmjs.org/color-convert/-/color-convert-1.9.3.tgz",
      "integrity": "sha512-QfAUtd+vFdAtFQcC8CCyYt1fYWxSqAiK2cSD6zDB8N3cpsEBAvRxp9zOGg6G/SHHJYAT88/az/IuDGALsNVbGg==",
      "dev": true,
      "requires": {
        "color-name": "1.1.3"
      }
    },
    "color-name": {
      "version": "1.1.3",
      "resolved": "https://registry.npmjs.org/color-name/-/color-name-1.1.3.tgz",
      "integrity": "sha1-p9BVi9icQveV3UIyj3QIMcpTvCU=",
      "dev": true
    },
    "combined-stream": {
      "version": "1.0.8",
      "resolved": "https://registry.npmjs.org/combined-stream/-/combined-stream-1.0.8.tgz",
      "integrity": "sha512-FQN4MRfuJeHf7cBbBMJFXhKSDq+2kAArBlmRBvcvFE5BB1HZKXtSFASDhdlz9zOYwxh8lDdnvmMOe/+5cdoEdg==",
      "requires": {
        "delayed-stream": "~1.0.0"
      }
    },
    "commander": {
      "version": "2.20.0",
      "resolved": "https://registry.npmjs.org/commander/-/commander-2.20.0.tgz",
      "integrity": "sha512-7j2y+40w61zy6YC2iRNpUe/NwhNyoXrYpHMrSunaMG64nRnaf96zO/KMQR4OyN/UnE5KLyEBnKHd4aG3rskjpQ==",
      "dev": true
    },
    "component-emitter": {
      "version": "1.3.0",
      "resolved": "https://registry.npmjs.org/component-emitter/-/component-emitter-1.3.0.tgz",
      "integrity": "sha512-Rd3se6QB+sO1TwqZjscQrurpEPIfO0/yYnSin6Q/rD3mOutHvUrCAhJub3r90uNb+SESBuE0QYoB90YdfatsRg==",
      "dev": true
    },
    "concat-map": {
      "version": "0.0.1",
      "resolved": "https://registry.npmjs.org/concat-map/-/concat-map-0.0.1.tgz",
      "integrity": "sha1-2Klr13/Wjfd5OnMDajug1UBdR3s="
    },
    "convert-source-map": {
      "version": "1.6.0",
      "resolved": "https://registry.npmjs.org/convert-source-map/-/convert-source-map-1.6.0.tgz",
      "integrity": "sha512-eFu7XigvxdZ1ETfbgPBohgyQ/Z++C0eEhTor0qRwBw9unw+L0/6V8wkSuGgzdThkiS5lSpdptOQPD8Ak40a+7A==",
      "dev": true,
      "requires": {
        "safe-buffer": "~5.1.1"
      },
      "dependencies": {
        "safe-buffer": {
          "version": "5.1.2",
          "resolved": "https://registry.npmjs.org/safe-buffer/-/safe-buffer-5.1.2.tgz",
          "integrity": "sha512-Gd2UZBJDkXlY7GbJxfsE8/nvKkUEU1G38c1siN6QP6a9PT9MmHB8GnpscSmMJSoF8LOIrt8ud/wPtojys4G6+g==",
          "dev": true
        }
      }
    },
    "cookiejar": {
      "version": "2.1.2",
      "resolved": "https://registry.npmjs.org/cookiejar/-/cookiejar-2.1.2.tgz",
      "integrity": "sha512-Mw+adcfzPxcPeI+0WlvRrr/3lGVO0bD75SxX6811cxSh1Wbxx7xZBGK1eVtDf6si8rg2lhnUjsVLMFMfbRIuwA=="
    },
    "copy-descriptor": {
      "version": "0.1.1",
      "resolved": "https://registry.npmjs.org/copy-descriptor/-/copy-descriptor-0.1.1.tgz",
      "integrity": "sha1-Z29us8OZl8LuGsOpJP1hJHSPV40=",
      "dev": true
    },
    "core-js": {
      "version": "2.6.9",
      "resolved": "https://registry.npmjs.org/core-js/-/core-js-2.6.9.tgz",
      "integrity": "sha512-HOpZf6eXmnl7la+cUdMnLvUxKNqLUzJvgIziQ0DiF3JwSImNphIqdGqzj6hIKyX04MmV0poclQ7+wjWvxQyR2A=="
    },
    "core-util-is": {
      "version": "1.0.2",
      "resolved": "https://registry.npmjs.org/core-util-is/-/core-util-is-1.0.2.tgz",
      "integrity": "sha1-tf1UIgqivFq1eqtxQMlAdUUDwac="
    },
    "cosmiconfig": {
      "version": "4.0.0",
      "resolved": "https://registry.npmjs.org/cosmiconfig/-/cosmiconfig-4.0.0.tgz",
      "integrity": "sha512-6e5vDdrXZD+t5v0L8CrurPeybg4Fmf+FCSYxXKYVAqLUtyCSbuyqE059d0kDthTNRzKVjL7QMgNpEUlsoYH3iQ==",
      "dev": true,
      "requires": {
        "is-directory": "^0.3.1",
        "js-yaml": "^3.9.0",
        "parse-json": "^4.0.0",
        "require-from-string": "^2.0.1"
      }
    },
    "create-hash": {
      "version": "1.2.0",
      "resolved": "https://registry.npmjs.org/create-hash/-/create-hash-1.2.0.tgz",
      "integrity": "sha512-z00bCGNHDG8mHAkP7CtT1qVu+bFQUPjYq/4Iv3C3kWjTFV10zIjfSoeqXo9Asws8gwSHDGj/hl2u4OGIjapeCg==",
      "requires": {
        "cipher-base": "^1.0.1",
        "inherits": "^2.0.1",
        "md5.js": "^1.3.4",
        "ripemd160": "^2.0.1",
        "sha.js": "^2.4.0"
      }
    },
    "create-hmac": {
      "version": "1.1.7",
      "resolved": "https://registry.npmjs.org/create-hmac/-/create-hmac-1.1.7.tgz",
      "integrity": "sha512-MJG9liiZ+ogc4TzUwuvbER1JRdgvUFSB5+VR/g5h82fGaIRWMWddtKBHi7/sVhfjQZ6SehlyhvQYrcYkaUIpLg==",
      "requires": {
        "cipher-base": "^1.0.3",
        "create-hash": "^1.1.0",
        "inherits": "^2.0.1",
        "ripemd160": "^2.0.0",
        "safe-buffer": "^5.0.1",
        "sha.js": "^2.4.8"
      }
    },
    "cross-fetch": {
      "version": "2.2.3",
      "resolved": "https://registry.npmjs.org/cross-fetch/-/cross-fetch-2.2.3.tgz",
      "integrity": "sha512-PrWWNH3yL2NYIb/7WF/5vFG3DCQiXDOVf8k3ijatbrtnwNuhMWLC7YF7uqf53tbTFDzHIUD8oITw4Bxt8ST3Nw==",
      "requires": {
        "node-fetch": "2.1.2",
        "whatwg-fetch": "2.0.4"
      },
      "dependencies": {
        "node-fetch": {
          "version": "2.1.2",
          "resolved": "https://registry.npmjs.org/node-fetch/-/node-fetch-2.1.2.tgz",
          "integrity": "sha1-q4hOjn5X44qUR1POxwb3iNF2i7U="
        }
      }
    },
    "cross-spawn": {
      "version": "6.0.5",
      "resolved": "https://registry.npmjs.org/cross-spawn/-/cross-spawn-6.0.5.tgz",
      "integrity": "sha512-eTVLrBSt7fjbDygz805pMnstIs2VTBNkRm0qxZd+M7A5XDdxVRWO5MxGBXZhjY4cqLYLdtrGqRf8mBPmzwSpWQ==",
      "dev": true,
      "requires": {
        "nice-try": "^1.0.4",
        "path-key": "^2.0.1",
        "semver": "^5.5.0",
        "shebang-command": "^1.2.0",
        "which": "^1.2.9"
      }
    },
    "crypto-js": {
      "version": "3.1.8",
      "resolved": "https://registry.npmjs.org/crypto-js/-/crypto-js-3.1.8.tgz",
      "integrity": "sha1-cV8HC/YBTyrpkqmLOSkli3E/CNU="
    },
    "cssom": {
      "version": "0.3.8",
      "resolved": "https://registry.npmjs.org/cssom/-/cssom-0.3.8.tgz",
      "integrity": "sha512-b0tGHbfegbhPJpxpiBPU2sCkigAqtM9O121le6bbOlgyV+NyGyCmVfJ6QW9eRjz8CpNfWEOYBIMIGRYkLwsIYg==",
      "dev": true
    },
    "cssstyle": {
      "version": "0.3.1",
      "resolved": "https://registry.npmjs.org/cssstyle/-/cssstyle-0.3.1.tgz",
      "integrity": "sha512-tNvaxM5blOnxanyxI6panOsnfiyLRj3HV4qjqqS45WPNS1usdYWRUQjqTEEELK73lpeP/1KoIGYUwrBn/VcECA==",
      "dev": true,
      "requires": {
        "cssom": "0.3.x"
      }
    },
    "dashdash": {
      "version": "1.14.1",
      "resolved": "https://registry.npmjs.org/dashdash/-/dashdash-1.14.1.tgz",
      "integrity": "sha1-hTz6D3y+L+1d4gMmuN1YEDX24vA=",
      "requires": {
        "assert-plus": "^1.0.0"
      }
    },
    "data-urls": {
      "version": "1.1.0",
      "resolved": "https://registry.npmjs.org/data-urls/-/data-urls-1.1.0.tgz",
      "integrity": "sha512-YTWYI9se1P55u58gL5GkQHW4P6VJBJ5iBT+B5a7i2Tjadhv52paJG0qHX4A0OR6/t52odI64KP2YvFpkDOi3eQ==",
      "dev": true,
      "requires": {
        "abab": "^2.0.0",
        "whatwg-mimetype": "^2.2.0",
        "whatwg-url": "^7.0.0"
      },
      "dependencies": {
        "abab": {
          "version": "2.0.0",
          "resolved": "https://registry.npmjs.org/abab/-/abab-2.0.0.tgz",
          "integrity": "sha512-sY5AXXVZv4Y1VACTtR11UJCPHHudgY5i26Qj5TypE6DKlIApbwb5uqhXcJ5UUGbvZNRh7EeIoW+LrJumBsKp7w==",
          "dev": true
        },
        "whatwg-url": {
          "version": "7.0.0",
          "resolved": "https://registry.npmjs.org/whatwg-url/-/whatwg-url-7.0.0.tgz",
          "integrity": "sha512-37GeVSIJ3kn1JgKyjiYNmSLP1yzbpb29jdmwBSgkD9h40/hyrR/OifpVUndji3tmwGgD8qpw7iQu3RSbCrBpsQ==",
          "dev": true,
          "requires": {
            "lodash.sortby": "^4.7.0",
            "tr46": "^1.0.1",
            "webidl-conversions": "^4.0.2"
          }
        }
      }
    },
    "date-fns": {
      "version": "1.30.1",
      "resolved": "https://registry.npmjs.org/date-fns/-/date-fns-1.30.1.tgz",
      "integrity": "sha512-hBSVCvSmWC+QypYObzwGOd9wqdDpOt+0wl0KbU+R+uuZBS1jN8VsD1ss3irQDknRj5NvxiTF6oj/nDRnN/UQNw==",
      "dev": true
    },
    "debug": {
      "version": "2.6.9",
      "resolved": "https://registry.npmjs.org/debug/-/debug-2.6.9.tgz",
      "integrity": "sha512-bC7ElrdJaJnPbAP+1EotYvqZsb3ecl5wi6Bfi6BJTUcNowp6cvspg0jXznRTKDjm/E7AdgFBVeAPVMNcKGsHMA==",
      "dev": true,
      "requires": {
        "ms": "2.0.0"
      }
    },
    "decamelize": {
      "version": "1.2.0",
      "resolved": "https://registry.npmjs.org/decamelize/-/decamelize-1.2.0.tgz",
      "integrity": "sha1-9lNNFRSCabIDUue+4m9QH5oZEpA=",
      "dev": true
    },
    "decode-uri-component": {
      "version": "0.2.0",
      "resolved": "https://registry.npmjs.org/decode-uri-component/-/decode-uri-component-0.2.0.tgz",
      "integrity": "sha1-6zkTMzRYd1y4TNGh+uBiEGu4dUU=",
      "dev": true
    },
    "dedent": {
      "version": "0.7.0",
      "resolved": "https://registry.npmjs.org/dedent/-/dedent-0.7.0.tgz",
      "integrity": "sha1-JJXduvbrh0q7Dhvp3yLS5aVEMmw=",
      "dev": true
    },
    "deep-equal": {
      "version": "1.0.1",
      "resolved": "https://registry.npmjs.org/deep-equal/-/deep-equal-1.0.1.tgz",
      "integrity": "sha1-9dJgKStmDghO/0zbyfCK0yR0SLU="
    },
    "deep-is": {
      "version": "0.1.3",
      "resolved": "https://registry.npmjs.org/deep-is/-/deep-is-0.1.3.tgz",
      "integrity": "sha1-s2nW+128E+7PUk+RsHD+7cNXzzQ=",
      "dev": true
    },
    "deferred-leveldown": {
      "version": "1.2.2",
      "resolved": "https://registry.npmjs.org/deferred-leveldown/-/deferred-leveldown-1.2.2.tgz",
      "integrity": "sha512-uukrWD2bguRtXilKt6cAWKyoXrTSMo5m7crUdLfWQmu8kIm88w3QZoUL+6nhpfKVmhHANER6Re3sKoNoZ3IKMA==",
      "requires": {
        "abstract-leveldown": "~2.6.0"
      }
    },
    "define-properties": {
      "version": "1.1.3",
      "resolved": "https://registry.npmjs.org/define-properties/-/define-properties-1.1.3.tgz",
      "integrity": "sha512-3MqfYKj2lLzdMSf8ZIZE/V+Zuy+BgD6f164e8K2w7dgnpKArBDerGYpM46IYYcjnkdPNMjPk9A6VFB8+3SKlXQ==",
      "requires": {
        "object-keys": "^1.0.12"
      },
      "dependencies": {
        "object-keys": {
          "version": "1.1.1",
          "resolved": "https://registry.npmjs.org/object-keys/-/object-keys-1.1.1.tgz",
          "integrity": "sha512-NuAESUOUMrlIXOfHKzD6bpPu3tYt3xvjNdRIQ+FeT0lNb4K8WR70CaDxhuNguS2XG+GjkyMwOzsN5ZktImfhLA=="
        }
      }
    },
    "define-property": {
      "version": "2.0.2",
      "resolved": "https://registry.npmjs.org/define-property/-/define-property-2.0.2.tgz",
      "integrity": "sha512-jwK2UV4cnPpbcG7+VRARKTZPUWowwXA8bzH5NP6ud0oeAxyYPuGZUAC7hMugpCdz4BeSZl2Dl9k66CHJ/46ZYQ==",
      "dev": true,
      "requires": {
        "is-descriptor": "^1.0.2",
        "isobject": "^3.0.1"
      },
      "dependencies": {
        "is-accessor-descriptor": {
          "version": "1.0.0",
          "resolved": "https://registry.npmjs.org/is-accessor-descriptor/-/is-accessor-descriptor-1.0.0.tgz",
          "integrity": "sha512-m5hnHTkcVsPfqx3AKlyttIPb7J+XykHvJP2B9bZDjlhLIoEq4XoK64Vg7boZlVWYK6LUY94dYPEE7Lh0ZkZKcQ==",
          "dev": true,
          "requires": {
            "kind-of": "^6.0.0"
          }
        },
        "is-data-descriptor": {
          "version": "1.0.0",
          "resolved": "https://registry.npmjs.org/is-data-descriptor/-/is-data-descriptor-1.0.0.tgz",
          "integrity": "sha512-jbRXy1FmtAoCjQkVmIVYwuuqDFUbaOeDjmed1tOGPrsMhtJA4rD9tkgA0F1qJ3gRFRXcHYVkdeaP50Q5rE/jLQ==",
          "dev": true,
          "requires": {
            "kind-of": "^6.0.0"
          }
        },
        "is-descriptor": {
          "version": "1.0.2",
          "resolved": "https://registry.npmjs.org/is-descriptor/-/is-descriptor-1.0.2.tgz",
          "integrity": "sha512-2eis5WqQGV7peooDyLmNEPUrps9+SXX5c9pL3xEB+4e9HnGuDa7mB7kHxHw4CbqS9k1T2hOH3miL8n8WtiYVtg==",
          "dev": true,
          "requires": {
            "is-accessor-descriptor": "^1.0.0",
            "is-data-descriptor": "^1.0.0",
            "kind-of": "^6.0.2"
          }
        }
      }
    },
    "defined": {
      "version": "1.0.0",
      "resolved": "https://registry.npmjs.org/defined/-/defined-1.0.0.tgz",
      "integrity": "sha1-yY2bzvdWdBiOEQlpFRGZ45sfppM="
    },
    "delayed-stream": {
      "version": "1.0.0",
      "resolved": "https://registry.npmjs.org/delayed-stream/-/delayed-stream-1.0.0.tgz",
      "integrity": "sha1-3zrhmayt+31ECqrgsp4icrJOxhk="
    },
    "detect-newline": {
      "version": "2.1.0",
      "resolved": "https://registry.npmjs.org/detect-newline/-/detect-newline-2.1.0.tgz",
      "integrity": "sha1-9B8cEL5LAOh7XxPaaAdZ8sW/0+I=",
      "dev": true
    },
    "diff": {
      "version": "3.5.0",
      "resolved": "https://registry.npmjs.org/diff/-/diff-3.5.0.tgz",
      "integrity": "sha512-A46qtFgd+g7pDZinpnwiRJtxbC1hpgf0uzP3iG89scHk0AUC7A1TGxf5OiiOUv/JMZR8GOt8hL900hV0bOy5xA==",
      "dev": true
    },
    "diff-sequences": {
      "version": "24.9.0",
      "resolved": "https://registry.npmjs.org/diff-sequences/-/diff-sequences-24.9.0.tgz",
      "integrity": "sha512-Dj6Wk3tWyTE+Fo1rW8v0Xhwk80um6yFYKbuAxc9c3EZxIHFDYwbi34Uk42u1CdnIiVorvt4RmlSDjIPyzGC2ew==",
      "dev": true
    },
    "dom-walk": {
      "version": "0.1.1",
      "resolved": "https://registry.npmjs.org/dom-walk/-/dom-walk-0.1.1.tgz",
      "integrity": "sha1-ZyIm3HTI95mtNTB9+TaroRrNYBg="
    },
    "domexception": {
      "version": "1.0.1",
      "resolved": "https://registry.npmjs.org/domexception/-/domexception-1.0.1.tgz",
      "integrity": "sha512-raigMkn7CJNNo6Ihro1fzG7wr3fHuYVytzquZKX5n0yizGsTcYgzdIUwj1X9pK0VvjeihV+XiclP+DjwbsSKug==",
      "dev": true,
      "requires": {
        "webidl-conversions": "^4.0.2"
      }
    },
    "drbg.js": {
      "version": "1.0.1",
      "resolved": "https://registry.npmjs.org/drbg.js/-/drbg.js-1.0.1.tgz",
      "integrity": "sha1-Pja2xCs3BDgjzbwzLVjzHiRFSAs=",
      "requires": {
        "browserify-aes": "^1.0.6",
        "create-hash": "^1.1.2",
        "create-hmac": "^1.1.4"
      }
    },
    "ecc-jsbn": {
      "version": "0.1.2",
      "resolved": "https://registry.npmjs.org/ecc-jsbn/-/ecc-jsbn-0.1.2.tgz",
      "integrity": "sha1-OoOpBOVDUyh4dMVkt1SThoSamMk=",
      "requires": {
        "jsbn": "~0.1.0",
        "safer-buffer": "^2.1.0"
      }
    },
    "elegant-spinner": {
      "version": "1.0.1",
      "resolved": "https://registry.npmjs.org/elegant-spinner/-/elegant-spinner-1.0.1.tgz",
      "integrity": "sha1-2wQ1IcldfjA/2PNFvtwzSc+wcp4=",
      "dev": true
    },
    "elliptic": {
      "version": "6.5.0",
      "resolved": "https://registry.npmjs.org/elliptic/-/elliptic-6.5.0.tgz",
      "integrity": "sha512-eFOJTMyCYb7xtE/caJ6JJu+bhi67WCYNbkGSknu20pmM8Ke/bqOfdnZWxyoGN26JgfxTbXrsCkEw4KheCT/KGg==",
      "requires": {
        "bn.js": "^4.4.0",
        "brorand": "^1.0.1",
        "hash.js": "^1.0.0",
        "hmac-drbg": "^1.0.0",
        "inherits": "^2.0.1",
        "minimalistic-assert": "^1.0.0",
        "minimalistic-crypto-utils": "^1.0.0"
      }
    },
    "emoji-regex": {
      "version": "7.0.3",
      "resolved": "https://registry.npmjs.org/emoji-regex/-/emoji-regex-7.0.3.tgz",
      "integrity": "sha512-CwBLREIQ7LvYFB0WyRvwhq5N5qPhc6PMjD6bYggFlI5YyDgl+0vxq5VHbMOFqLg7hfWzmu8T5Z1QofhmTIhItA==",
      "dev": true
    },
    "encoding": {
      "version": "0.1.12",
      "resolved": "https://registry.npmjs.org/encoding/-/encoding-0.1.12.tgz",
      "integrity": "sha1-U4tm8+5izRq1HsMjgp0flIDHS+s=",
      "requires": {
        "iconv-lite": "~0.4.13"
      }
    },
    "end-of-stream": {
      "version": "1.4.1",
      "resolved": "https://registry.npmjs.org/end-of-stream/-/end-of-stream-1.4.1.tgz",
      "integrity": "sha512-1MkrZNvWTKCaigbn+W15elq2BB/L22nqrSY5DKlo3X6+vclJm8Bb5djXJBmEX6fS3+zCh/F4VBK5Z2KxJt4s2Q==",
      "dev": true,
      "requires": {
        "once": "^1.4.0"
      }
    },
    "errno": {
      "version": "0.1.7",
      "resolved": "https://registry.npmjs.org/errno/-/errno-0.1.7.tgz",
      "integrity": "sha512-MfrRBDWzIWifgq6tJj60gkAwtLNb6sQPlcFrSOflcP1aFmmruKQ2wRnze/8V6kgyz7H3FF8Npzv78mZ7XLLflg==",
      "requires": {
        "prr": "~1.0.1"
      }
    },
    "error-ex": {
      "version": "1.3.2",
      "resolved": "https://registry.npmjs.org/error-ex/-/error-ex-1.3.2.tgz",
      "integrity": "sha512-7dFHNmqeFSEt2ZBsCriorKnn3Z2pj+fd9kmI6QoWw4//DL+icEBfc0U7qJCisqrTsKTjw4fNFy2pW9OqStD84g==",
      "dev": true,
      "requires": {
        "is-arrayish": "^0.2.1"
      }
    },
    "es-abstract": {
      "version": "1.13.0",
      "resolved": "https://registry.npmjs.org/es-abstract/-/es-abstract-1.13.0.tgz",
      "integrity": "sha512-vDZfg/ykNxQVwup/8E1BZhVzFfBxs9NqMzGcvIJrqg5k2/5Za2bWo40dK2J1pgLngZ7c+Shh8lwYtLGyrwPutg==",
      "requires": {
        "es-to-primitive": "^1.2.0",
        "function-bind": "^1.1.1",
        "has": "^1.0.3",
        "is-callable": "^1.1.4",
        "is-regex": "^1.0.4",
        "object-keys": "^1.0.12"
      },
      "dependencies": {
        "object-keys": {
          "version": "1.1.1",
          "resolved": "https://registry.npmjs.org/object-keys/-/object-keys-1.1.1.tgz",
          "integrity": "sha512-NuAESUOUMrlIXOfHKzD6bpPu3tYt3xvjNdRIQ+FeT0lNb4K8WR70CaDxhuNguS2XG+GjkyMwOzsN5ZktImfhLA=="
        }
      }
    },
    "es-to-primitive": {
      "version": "1.2.0",
      "resolved": "https://registry.npmjs.org/es-to-primitive/-/es-to-primitive-1.2.0.tgz",
      "integrity": "sha512-qZryBOJjV//LaxLTV6UC//WewneB3LcXOL9NP++ozKVXsIIIpm/2c13UDiD9Jp2eThsecw9m3jPqDwTyobcdbg==",
      "requires": {
        "is-callable": "^1.1.4",
        "is-date-object": "^1.0.1",
        "is-symbol": "^1.0.2"
      }
    },
    "escape-string-regexp": {
      "version": "1.0.5",
      "resolved": "https://registry.npmjs.org/escape-string-regexp/-/escape-string-regexp-1.0.5.tgz",
      "integrity": "sha1-G2HAViGQqN/2rjuyzwIAyhMLhtQ=",
      "dev": true
    },
    "escodegen": {
      "version": "1.12.0",
      "resolved": "https://registry.npmjs.org/escodegen/-/escodegen-1.12.0.tgz",
      "integrity": "sha512-TuA+EhsanGcme5T3R0L80u4t8CpbXQjegRmf7+FPTJrtCTErXFeelblRgHQa1FofEzqYYJmJ/OqjTwREp9qgmg==",
      "dev": true,
      "requires": {
        "esprima": "^3.1.3",
        "estraverse": "^4.2.0",
        "esutils": "^2.0.2",
        "optionator": "^0.8.1",
        "source-map": "~0.6.1"
      },
      "dependencies": {
        "source-map": {
          "version": "0.6.1",
          "resolved": "https://registry.npmjs.org/source-map/-/source-map-0.6.1.tgz",
          "integrity": "sha512-UjgapumWlbMhkBgzT7Ykc5YXUT46F0iKu8SGXq0bcwP5dz/h0Plj6enJqjz1Zbq2l5WaqYnrVbwWOWMyF3F47g==",
          "dev": true,
          "optional": true
        }
      }
    },
    "esprima": {
      "version": "3.1.3",
      "resolved": "https://registry.npmjs.org/esprima/-/esprima-3.1.3.tgz",
      "integrity": "sha1-/cpRzuYTOJXjyI1TXOSdv/YqRjM=",
      "dev": true
    },
    "estraverse": {
      "version": "4.3.0",
      "resolved": "https://registry.npmjs.org/estraverse/-/estraverse-4.3.0.tgz",
      "integrity": "sha512-39nnKffWz8xN1BU/2c79n9nB9HDzo0niYUqx6xyqUnyoAnQyyWpOTdZEeiCch8BBu515t4wp9ZmgVfVhn9EBpw==",
      "dev": true
    },
    "esutils": {
      "version": "2.0.3",
      "resolved": "https://registry.npmjs.org/esutils/-/esutils-2.0.3.tgz",
      "integrity": "sha512-kVscqXk4OCp68SZ0dkgEKVi6/8ij300KBWTJq32P/dYeWTSwK41WyTxalN1eRmA5Z9UU/LX9D7FWSmV9SAYx6g=="
    },
    "eth-block-tracker": {
      "version": "4.4.2",
      "resolved": "https://registry.npmjs.org/eth-block-tracker/-/eth-block-tracker-4.4.2.tgz",
      "integrity": "sha512-Vs6zYKhzyUQUfNgtyz8mItG+yr/e1ats9fqKkRUgSbS+nr4Jn/FHYXxkm5GFlWnMI2xn5TBSvKYcrgB0/0NkDw==",
      "requires": {
        "@babel/plugin-transform-runtime": "^7.5.5",
        "@babel/runtime": "^7.5.5",
        "eth-query": "^2.1.0",
<<<<<<< HEAD
        "json-rpc-random-id": "^1.0.1",
        "pify": "^3.0.0",
        "safe-event-emitter": "^1.0.1"
=======
        "ethereumjs-tx": "^1.3.3",
        "ethereumjs-util": "^5.1.3",
        "ethjs-util": "^0.1.3",
        "json-rpc-engine": "^3.6.0",
        "pify": "^2.3.0",
        "tape": "^4.6.3"
      },
      "dependencies": {
        "ethereumjs-util": {
          "version": "5.2.0",
          "resolved": "https://registry.npmjs.org/ethereumjs-util/-/ethereumjs-util-5.2.0.tgz",
          "integrity": "sha512-CJAKdI0wgMbQFLlLRtZKGcy/L6pzVRgelIZqRqNbuVFM3K9VEnyfbcvz0ncWMRNCe4kaHWjwRYQcYMucmwsnWA==",
          "requires": {
            "bn.js": "^4.11.0",
            "create-hash": "^1.1.2",
            "ethjs-util": "^0.1.3",
            "keccak": "^1.0.2",
            "rlp": "^2.0.0",
            "safe-buffer": "^5.1.1",
            "secp256k1": "^3.0.1"
          }
        }
>>>>>>> 8b157150
      }
    },
    "eth-contract-metadata": {
      "version": "1.9.2",
      "resolved": "https://registry.npmjs.org/eth-contract-metadata/-/eth-contract-metadata-1.9.2.tgz",
      "integrity": "sha512-2ycmqRQ9u4Tbpir7hwEKZ8Qjy1bc3KaiRBd/jkL8Xye9wqnYMpgaUK4UHPm1uTnCZZ+KoN0Mxg6kL9JILrYdhA=="
    },
    "eth-hd-keyring": {
      "version": "2.0.0",
      "resolved": "https://registry.npmjs.org/eth-hd-keyring/-/eth-hd-keyring-2.0.0.tgz",
      "integrity": "sha512-lTeANNPNj/j08sWU7LUQZTsx9NUJaUsiOdVxeP0UI5kke7L+Sd7zJWBmCShudEVG8PkqKLE1KJo08o430sl6rw==",
      "requires": {
        "bip39": "^2.2.0",
        "eth-sig-util": "^2.0.1",
        "ethereumjs-abi": "^0.6.5",
        "ethereumjs-util": "^5.1.1",
        "ethereumjs-wallet": "^0.6.0",
        "events": "^1.1.1",
        "xtend": "^4.0.1"
      },
      "dependencies": {
        "ethereumjs-util": {
          "version": "5.2.0",
          "resolved": "https://registry.npmjs.org/ethereumjs-util/-/ethereumjs-util-5.2.0.tgz",
          "integrity": "sha512-CJAKdI0wgMbQFLlLRtZKGcy/L6pzVRgelIZqRqNbuVFM3K9VEnyfbcvz0ncWMRNCe4kaHWjwRYQcYMucmwsnWA==",
          "requires": {
            "bn.js": "^4.11.0",
            "create-hash": "^1.1.2",
            "ethjs-util": "^0.1.3",
            "keccak": "^1.0.2",
            "rlp": "^2.0.0",
            "safe-buffer": "^5.1.1",
            "secp256k1": "^3.0.1"
          }
        },
        "events": {
          "version": "1.1.1",
          "resolved": "https://registry.npmjs.org/events/-/events-1.1.1.tgz",
          "integrity": "sha1-nr23Y1rQmccNzEwqH1AEKI6L2SQ="
        }
      }
    },
    "eth-json-rpc-errors": {
      "version": "1.0.1",
      "resolved": "https://registry.npmjs.org/eth-json-rpc-errors/-/eth-json-rpc-errors-1.0.1.tgz",
      "integrity": "sha512-Z3iESIy5x2m9Phe/H885E3RWifZ/K+T08CUwd3djcUILwxP+XoMI9+Jspv1UkMcFlZFKigzOGZinIzmOpvBLhg==",
      "requires": {
        "fast-safe-stringify": "^2.0.6"
      }
    },
    "eth-json-rpc-filters": {
      "version": "4.1.0",
      "resolved": "https://registry.npmjs.org/eth-json-rpc-filters/-/eth-json-rpc-filters-4.1.0.tgz",
      "integrity": "sha512-r/Zk0Tvx3BNYOCPCSEXxe2BeZJpKlA+E+76kYo8g95cHGXRP4uXKDnoTkFaRc/mamabmRhfyCoOjhDDx8iA3eA==",
      "requires": {
        "await-semaphore": "^0.1.3",
        "eth-json-rpc-middleware": "^4.1.4",
        "eth-query": "^2.1.2",
        "json-rpc-engine": "^5.1.3",
        "lodash.flatmap": "^4.5.0",
        "safe-event-emitter": "^1.0.1"
      }
    },
    "eth-json-rpc-infura": {
      "version": "4.0.1",
      "resolved": "https://registry.npmjs.org/eth-json-rpc-infura/-/eth-json-rpc-infura-4.0.1.tgz",
      "integrity": "sha512-7pZfz6bKy4KO5mYVZ1dqsqaTsbo0sQUNo4C11NuTJ0BPjzNRJpQhBTNgRpK0Hpys0jJe898KYqdSWxuaWuc18A==",
      "requires": {
        "cross-fetch": "^2.1.1",
        "eth-json-rpc-errors": "^1.0.1",
        "eth-json-rpc-middleware": "^4.1.4",
        "json-rpc-engine": "^5.1.3",
        "tape": "^4.8.0"
      }
    },
    "eth-json-rpc-middleware": {
      "version": "4.1.6",
      "resolved": "https://registry.npmjs.org/eth-json-rpc-middleware/-/eth-json-rpc-middleware-4.1.6.tgz",
      "integrity": "sha512-8AdegPz5qmSRKYyFJhVdkM5Uv3L3AOqD8sIctZuQxmyCsUoZDfDwbElpcrAODAA43cei69t64leis016rR690g==",
      "requires": {
        "btoa": "^1.2.1",
        "clone": "^2.1.1",
        "eth-json-rpc-errors": "^1.0.1",
        "eth-query": "^2.1.2",
        "eth-sig-util": "^1.4.2",
        "ethereumjs-block": "^1.6.0",
        "ethereumjs-tx": "^1.3.7",
        "ethereumjs-util": "^5.1.2",
        "ethereumjs-vm": "^2.6.0",
        "fetch-ponyfill": "^4.0.0",
        "json-rpc-engine": "^5.1.3",
        "json-stable-stringify": "^1.0.1",
<<<<<<< HEAD
        "pify": "^3.0.0",
        "safe-event-emitter": "^1.0.1"
      },
      "dependencies": {
        "eth-sig-util": {
          "version": "1.4.2",
          "resolved": "https://registry.npmjs.org/eth-sig-util/-/eth-sig-util-1.4.2.tgz",
          "integrity": "sha1-jZWCAsftuq6Dlwf7pvCf8ydgYhA=",
          "requires": {
            "ethereumjs-abi": "git+https://github.com/ethereumjs/ethereumjs-abi.git",
            "ethereumjs-util": "^5.1.1"
          }
        },
        "ethereumjs-abi": {
          "version": "git+https://github.com/ethereumjs/ethereumjs-abi.git#1cfbb13862f90f0b391d8a699544d5fe4dfb8c7b",
          "from": "git+https://github.com/ethereumjs/ethereumjs-abi.git",
          "requires": {
            "bn.js": "^4.11.8",
            "ethereumjs-util": "^6.0.0"
          },
          "dependencies": {
            "ethereumjs-util": {
              "version": "6.1.0",
              "resolved": "https://registry.npmjs.org/ethereumjs-util/-/ethereumjs-util-6.1.0.tgz",
              "integrity": "sha512-URESKMFbDeJxnAxPppnk2fN6Y3BIatn9fwn76Lm8bQlt+s52TpG8dN9M66MLPuRAiAOIqL3dfwqWJf0sd0fL0Q==",
              "requires": {
                "bn.js": "^4.11.0",
                "create-hash": "^1.1.2",
                "ethjs-util": "0.1.6",
                "keccak": "^1.0.2",
                "rlp": "^2.0.0",
                "safe-buffer": "^5.1.1",
                "secp256k1": "^3.0.1"
              }
            }
=======
        "promise-to-callback": "^1.0.0",
        "tape": "^4.6.3"
      },
      "dependencies": {
        "ethereumjs-util": {
          "version": "5.2.0",
          "resolved": "https://registry.npmjs.org/ethereumjs-util/-/ethereumjs-util-5.2.0.tgz",
          "integrity": "sha512-CJAKdI0wgMbQFLlLRtZKGcy/L6pzVRgelIZqRqNbuVFM3K9VEnyfbcvz0ncWMRNCe4kaHWjwRYQcYMucmwsnWA==",
          "requires": {
            "bn.js": "^4.11.0",
            "create-hash": "^1.1.2",
            "ethjs-util": "^0.1.3",
            "keccak": "^1.0.2",
            "rlp": "^2.0.0",
            "safe-buffer": "^5.1.1",
            "secp256k1": "^3.0.1"
>>>>>>> 8b157150
          }
        }
      }
    },
    "eth-keyring-controller": {
      "version": "5.0.1",
      "resolved": "https://registry.npmjs.org/eth-keyring-controller/-/eth-keyring-controller-5.0.1.tgz",
      "integrity": "sha512-u87mdyQ1cOyLyaSME0XzV+qPvM+AO8MMMe+/rpvYxCYRK9KtvGTriyfF67zFcsYVaoRS5Ovc4QiQXCAZEyf3QQ==",
      "requires": {
        "bip39": "^2.4.0",
        "bluebird": "^3.5.0",
        "browser-passworder": "^2.0.3",
        "eth-hd-keyring": "^2.0.0",
        "eth-sig-util": "^1.4.0",
        "eth-simple-keyring": "^2.0.0",
        "ethereumjs-util": "^5.1.2",
        "loglevel": "^1.5.0",
        "obs-store": "^4.0.3",
        "promise-filter": "^1.1.0"
      },
      "dependencies": {
        "eth-sig-util": {
          "version": "1.4.2",
          "resolved": "https://registry.npmjs.org/eth-sig-util/-/eth-sig-util-1.4.2.tgz",
          "integrity": "sha1-jZWCAsftuq6Dlwf7pvCf8ydgYhA=",
          "requires": {
            "ethereumjs-abi": "git+https://github.com/ethereumjs/ethereumjs-abi.git",
            "ethereumjs-util": "^5.1.1"
          }
        },
        "ethereumjs-abi": {
          "version": "git+https://github.com/ethereumjs/ethereumjs-abi.git#1cfbb13862f90f0b391d8a699544d5fe4dfb8c7b",
          "from": "git+https://github.com/ethereumjs/ethereumjs-abi.git",
          "requires": {
            "bn.js": "^4.11.8",
            "ethereumjs-util": "^6.0.0"
          },
          "dependencies": {
            "ethereumjs-util": {
              "version": "6.1.0",
              "resolved": "https://registry.npmjs.org/ethereumjs-util/-/ethereumjs-util-6.1.0.tgz",
              "integrity": "sha512-URESKMFbDeJxnAxPppnk2fN6Y3BIatn9fwn76Lm8bQlt+s52TpG8dN9M66MLPuRAiAOIqL3dfwqWJf0sd0fL0Q==",
              "requires": {
                "bn.js": "^4.11.0",
                "create-hash": "^1.1.2",
                "ethjs-util": "0.1.6",
                "keccak": "^1.0.2",
                "rlp": "^2.0.0",
                "safe-buffer": "^5.1.1",
                "secp256k1": "^3.0.1"
              }
            }
          }
        },
        "ethereumjs-util": {
          "version": "5.2.0",
          "resolved": "https://registry.npmjs.org/ethereumjs-util/-/ethereumjs-util-5.2.0.tgz",
          "integrity": "sha512-CJAKdI0wgMbQFLlLRtZKGcy/L6pzVRgelIZqRqNbuVFM3K9VEnyfbcvz0ncWMRNCe4kaHWjwRYQcYMucmwsnWA==",
          "requires": {
            "bn.js": "^4.11.0",
            "create-hash": "^1.1.2",
            "ethjs-util": "^0.1.3",
            "keccak": "^1.0.2",
            "rlp": "^2.0.0",
            "safe-buffer": "^5.1.1",
            "secp256k1": "^3.0.1"
          }
        }
      }
    },
    "eth-method-registry": {
      "version": "1.1.0",
      "resolved": "https://registry.npmjs.org/eth-method-registry/-/eth-method-registry-1.1.0.tgz",
      "integrity": "sha512-jGbbGYd19XJCtoGFtUD2qJYWefKCCbFcu7F/AQ5sJXvqTIVAHnFn3paaV2zhN5t7iyKYp1qxc+ugOky+72xcbg==",
      "requires": {
        "ethjs": "^0.3.0"
      }
    },
    "eth-phishing-detect": {
      "version": "1.1.13",
      "resolved": "https://registry.npmjs.org/eth-phishing-detect/-/eth-phishing-detect-1.1.13.tgz",
      "integrity": "sha512-1KQcKvAQIjJgFMVwxaw2+BlzM9Momzl0e+/torPdMjg7WGq6LmCIS7ddg84diH5zIQp9quGyRVIEawCCuErgVQ==",
      "requires": {
        "fast-levenshtein": "^2.0.6"
      }
    },
    "eth-query": {
      "version": "2.1.2",
      "resolved": "https://registry.npmjs.org/eth-query/-/eth-query-2.1.2.tgz",
      "integrity": "sha1-1nQdkAAQa1FRDHLbktY2VFam2l4=",
      "requires": {
        "json-rpc-random-id": "^1.0.0",
        "xtend": "^4.0.1"
      }
    },
    "eth-sig-util": {
      "version": "2.3.0",
      "resolved": "https://registry.npmjs.org/eth-sig-util/-/eth-sig-util-2.3.0.tgz",
      "integrity": "sha512-ugD1AvaggvKaZDgnS19W5qOfepjGc7qHrt7TrAaL54gJw9SHvgIXJ3r2xOMW30RWJZNP+1GlTOy5oye7yXA4xA==",
      "requires": {
        "buffer": "^5.2.1",
        "elliptic": "^6.4.0",
        "ethereumjs-abi": "0.6.5",
        "ethereumjs-util": "^5.1.1",
        "tweetnacl": "^1.0.0",
        "tweetnacl-util": "^0.15.0"
      },
      "dependencies": {
        "ethereumjs-abi": {
          "version": "0.6.5",
          "resolved": "https://registry.npmjs.org/ethereumjs-abi/-/ethereumjs-abi-0.6.5.tgz",
          "integrity": "sha1-WmN+8Wq0NHP6cqKa2QhxQFs/UkE=",
          "requires": {
            "bn.js": "^4.10.0",
            "ethereumjs-util": "^4.3.0"
          },
          "dependencies": {
            "ethereumjs-util": {
              "version": "4.5.0",
              "resolved": "https://registry.npmjs.org/ethereumjs-util/-/ethereumjs-util-4.5.0.tgz",
              "integrity": "sha1-PpQosxfuvaPXJg2FT93alUsfG8Y=",
              "requires": {
                "bn.js": "^4.8.0",
                "create-hash": "^1.1.2",
                "keccakjs": "^0.2.0",
                "rlp": "^2.0.0",
                "secp256k1": "^3.0.1"
              }
            }
          }
        },
        "ethereumjs-util": {
          "version": "5.2.0",
          "resolved": "https://registry.npmjs.org/ethereumjs-util/-/ethereumjs-util-5.2.0.tgz",
          "integrity": "sha512-CJAKdI0wgMbQFLlLRtZKGcy/L6pzVRgelIZqRqNbuVFM3K9VEnyfbcvz0ncWMRNCe4kaHWjwRYQcYMucmwsnWA==",
          "requires": {
            "bn.js": "^4.11.0",
            "create-hash": "^1.1.2",
            "ethjs-util": "^0.1.3",
            "keccak": "^1.0.2",
            "rlp": "^2.0.0",
            "safe-buffer": "^5.1.1",
            "secp256k1": "^3.0.1"
          }
        }
      }
    },
    "eth-simple-keyring": {
      "version": "2.0.0",
      "resolved": "https://registry.npmjs.org/eth-simple-keyring/-/eth-simple-keyring-2.0.0.tgz",
      "integrity": "sha512-4dMbkIy2k1qotDTjWINvXG+7tBmofp0YUhlXgcG0+I3w684V46+MAHEkBtD2Y09iEeIB07RDXrezKP9WxOpynA==",
      "requires": {
        "eth-sig-util": "^2.0.1",
        "ethereumjs-abi": "^0.6.5",
        "ethereumjs-util": "^5.1.1",
        "ethereumjs-wallet": "^0.6.0",
        "events": "^1.1.1",
        "xtend": "^4.0.1"
      },
      "dependencies": {
        "ethereumjs-util": {
          "version": "5.2.0",
          "resolved": "https://registry.npmjs.org/ethereumjs-util/-/ethereumjs-util-5.2.0.tgz",
          "integrity": "sha512-CJAKdI0wgMbQFLlLRtZKGcy/L6pzVRgelIZqRqNbuVFM3K9VEnyfbcvz0ncWMRNCe4kaHWjwRYQcYMucmwsnWA==",
          "requires": {
            "bn.js": "^4.11.0",
            "create-hash": "^1.1.2",
            "ethjs-util": "^0.1.3",
            "keccak": "^1.0.2",
            "rlp": "^2.0.0",
            "safe-buffer": "^5.1.1",
            "secp256k1": "^3.0.1"
          }
        },
        "events": {
          "version": "1.1.1",
          "resolved": "https://registry.npmjs.org/events/-/events-1.1.1.tgz",
          "integrity": "sha1-nr23Y1rQmccNzEwqH1AEKI6L2SQ="
        }
      }
    },
<<<<<<< HEAD
=======
    "eth-tx-summary": {
      "version": "3.2.4",
      "resolved": "https://registry.npmjs.org/eth-tx-summary/-/eth-tx-summary-3.2.4.tgz",
      "integrity": "sha512-NtlDnaVZah146Rm8HMRUNMgIwG/ED4jiqk0TME9zFheMl1jOp6jL1m0NKGjJwehXQ6ZKCPr16MTr+qspKpEXNg==",
      "requires": {
        "async": "^2.1.2",
        "clone": "^2.0.0",
        "concat-stream": "^1.5.1",
        "end-of-stream": "^1.1.0",
        "eth-query": "^2.0.2",
        "ethereumjs-block": "^1.4.1",
        "ethereumjs-tx": "^1.1.1",
        "ethereumjs-util": "^5.0.1",
        "ethereumjs-vm": "^2.6.0",
        "through2": "^2.0.3"
      },
      "dependencies": {
        "ethereumjs-util": {
          "version": "5.2.0",
          "resolved": "https://registry.npmjs.org/ethereumjs-util/-/ethereumjs-util-5.2.0.tgz",
          "integrity": "sha512-CJAKdI0wgMbQFLlLRtZKGcy/L6pzVRgelIZqRqNbuVFM3K9VEnyfbcvz0ncWMRNCe4kaHWjwRYQcYMucmwsnWA==",
          "requires": {
            "bn.js": "^4.11.0",
            "create-hash": "^1.1.2",
            "ethjs-util": "^0.1.3",
            "keccak": "^1.0.2",
            "rlp": "^2.0.0",
            "safe-buffer": "^5.1.1",
            "secp256k1": "^3.0.1"
          }
        }
      }
    },
>>>>>>> 8b157150
    "ethereum-common": {
      "version": "0.2.0",
      "resolved": "https://registry.npmjs.org/ethereum-common/-/ethereum-common-0.2.0.tgz",
      "integrity": "sha512-XOnAR/3rntJgbCdGhqdaLIxDLWKLmsZOGhHdBKadEr6gEnJLH52k93Ou+TUdFaPN3hJc3isBZBal3U/XZ15abA=="
    },
    "ethereumjs-abi": {
      "version": "0.6.8",
      "resolved": "git+https://github.com/ethereumjs/ethereumjs-abi.git#1cfbb13862f90f0b391d8a699544d5fe4dfb8c7b",
      "requires": {
        "bn.js": "^4.11.8",
        "ethereumjs-util": "^6.0.0"
      },
      "dependencies": {
        "ethereumjs-util": {
          "version": "6.1.0",
          "resolved": "https://registry.npmjs.org/ethereumjs-util/-/ethereumjs-util-6.1.0.tgz",
          "integrity": "sha512-URESKMFbDeJxnAxPppnk2fN6Y3BIatn9fwn76Lm8bQlt+s52TpG8dN9M66MLPuRAiAOIqL3dfwqWJf0sd0fL0Q==",
          "requires": {
            "bn.js": "^4.11.0",
            "create-hash": "^1.1.2",
            "ethjs-util": "0.1.6",
            "keccak": "^1.0.2",
            "rlp": "^2.0.0",
            "safe-buffer": "^5.1.1",
            "secp256k1": "^3.0.1"
          }
        }
      }
    },
    "ethereumjs-account": {
      "version": "2.0.5",
      "resolved": "https://registry.npmjs.org/ethereumjs-account/-/ethereumjs-account-2.0.5.tgz",
      "integrity": "sha512-bgDojnXGjhMwo6eXQC0bY6UK2liSFUSMwwylOmQvZbSl/D7NXQ3+vrGO46ZeOgjGfxXmgIeVNDIiHw7fNZM4VA==",
      "requires": {
        "ethereumjs-util": "^5.0.0",
        "rlp": "^2.0.0",
        "safe-buffer": "^5.1.1"
      },
      "dependencies": {
        "ethereumjs-util": {
          "version": "5.2.0",
          "resolved": "https://registry.npmjs.org/ethereumjs-util/-/ethereumjs-util-5.2.0.tgz",
          "integrity": "sha512-CJAKdI0wgMbQFLlLRtZKGcy/L6pzVRgelIZqRqNbuVFM3K9VEnyfbcvz0ncWMRNCe4kaHWjwRYQcYMucmwsnWA==",
          "requires": {
            "bn.js": "^4.11.0",
            "create-hash": "^1.1.2",
            "ethjs-util": "^0.1.3",
            "keccak": "^1.0.2",
            "rlp": "^2.0.0",
            "safe-buffer": "^5.1.1",
            "secp256k1": "^3.0.1"
          }
        }
      }
    },
    "ethereumjs-block": {
      "version": "1.7.1",
      "resolved": "https://registry.npmjs.org/ethereumjs-block/-/ethereumjs-block-1.7.1.tgz",
      "integrity": "sha512-B+sSdtqm78fmKkBq78/QLKJbu/4Ts4P2KFISdgcuZUPDm9x+N7qgBPIIFUGbaakQh8bzuquiRVbdmvPKqbILRg==",
      "requires": {
        "async": "^2.0.1",
        "ethereum-common": "0.2.0",
        "ethereumjs-tx": "^1.2.2",
        "ethereumjs-util": "^5.0.0",
        "merkle-patricia-tree": "^2.1.2"
      },
      "dependencies": {
        "ethereumjs-util": {
          "version": "5.2.0",
          "resolved": "https://registry.npmjs.org/ethereumjs-util/-/ethereumjs-util-5.2.0.tgz",
          "integrity": "sha512-CJAKdI0wgMbQFLlLRtZKGcy/L6pzVRgelIZqRqNbuVFM3K9VEnyfbcvz0ncWMRNCe4kaHWjwRYQcYMucmwsnWA==",
          "requires": {
            "bn.js": "^4.11.0",
            "create-hash": "^1.1.2",
            "ethjs-util": "^0.1.3",
            "keccak": "^1.0.2",
            "rlp": "^2.0.0",
            "safe-buffer": "^5.1.1",
            "secp256k1": "^3.0.1"
          }
        }
      }
    },
    "ethereumjs-common": {
      "version": "1.3.1",
      "resolved": "https://registry.npmjs.org/ethereumjs-common/-/ethereumjs-common-1.3.1.tgz",
      "integrity": "sha512-kexqNgM2q29RKoZPPjehPREeqbr/vhYfT9Ho8FVeH3f7USjBuYp1iZ1qjqklk8FSMvEKPpMJFYSOunikw30Prw=="
    },
    "ethereumjs-tx": {
      "version": "1.3.7",
      "resolved": "https://registry.npmjs.org/ethereumjs-tx/-/ethereumjs-tx-1.3.7.tgz",
      "integrity": "sha512-wvLMxzt1RPhAQ9Yi3/HKZTn0FZYpnsmQdbKYfUUpi4j1SEIcbkd9tndVjcPrufY3V7j2IebOpC00Zp2P/Ay2kA==",
      "requires": {
        "ethereum-common": "^0.0.18",
        "ethereumjs-util": "^5.0.0"
      },
      "dependencies": {
        "ethereum-common": {
          "version": "0.0.18",
          "resolved": "https://registry.npmjs.org/ethereum-common/-/ethereum-common-0.0.18.tgz",
          "integrity": "sha1-L9w1dvIykDNYl26znaeDIT/5Uj8="
        },
        "ethereumjs-util": {
          "version": "5.2.0",
          "resolved": "https://registry.npmjs.org/ethereumjs-util/-/ethereumjs-util-5.2.0.tgz",
          "integrity": "sha512-CJAKdI0wgMbQFLlLRtZKGcy/L6pzVRgelIZqRqNbuVFM3K9VEnyfbcvz0ncWMRNCe4kaHWjwRYQcYMucmwsnWA==",
          "requires": {
            "bn.js": "^4.11.0",
            "create-hash": "^1.1.2",
            "ethjs-util": "^0.1.3",
            "keccak": "^1.0.2",
            "rlp": "^2.0.0",
            "safe-buffer": "^5.1.1",
            "secp256k1": "^3.0.1"
          }
        }
      }
    },
    "ethereumjs-util": {
      "version": "6.1.0",
      "resolved": "https://registry.npmjs.org/ethereumjs-util/-/ethereumjs-util-6.1.0.tgz",
      "integrity": "sha512-URESKMFbDeJxnAxPppnk2fN6Y3BIatn9fwn76Lm8bQlt+s52TpG8dN9M66MLPuRAiAOIqL3dfwqWJf0sd0fL0Q==",
      "requires": {
        "bn.js": "^4.11.0",
        "create-hash": "^1.1.2",
        "ethjs-util": "0.1.6",
        "keccak": "^1.0.2",
        "rlp": "^2.0.0",
        "safe-buffer": "^5.1.1",
        "secp256k1": "^3.0.1"
      }
    },
    "ethereumjs-vm": {
      "version": "2.6.0",
      "resolved": "https://registry.npmjs.org/ethereumjs-vm/-/ethereumjs-vm-2.6.0.tgz",
      "integrity": "sha512-r/XIUik/ynGbxS3y+mvGnbOKnuLo40V5Mj1J25+HEO63aWYREIqvWeRO/hnROlMBE5WoniQmPmhiaN0ctiHaXw==",
      "requires": {
        "async": "^2.1.2",
        "async-eventemitter": "^0.2.2",
        "ethereumjs-account": "^2.0.3",
        "ethereumjs-block": "~2.2.0",
        "ethereumjs-common": "^1.1.0",
        "ethereumjs-util": "^6.0.0",
        "fake-merkle-patricia-tree": "^1.0.1",
        "functional-red-black-tree": "^1.0.1",
        "merkle-patricia-tree": "^2.3.2",
        "rustbn.js": "~0.2.0",
        "safe-buffer": "^5.1.1"
      },
      "dependencies": {
        "ethereumjs-block": {
          "version": "2.2.0",
          "resolved": "https://registry.npmjs.org/ethereumjs-block/-/ethereumjs-block-2.2.0.tgz",
          "integrity": "sha512-Ye+uG/L2wrp364Zihdlr/GfC3ft+zG8PdHcRtsBFNNH1CkOhxOwdB8friBU85n89uRZ9eIMAywCq0F4CwT1wAw==",
          "requires": {
            "async": "^2.0.1",
            "ethereumjs-common": "^1.1.0",
            "ethereumjs-tx": "^1.2.2",
            "ethereumjs-util": "^5.0.0",
            "merkle-patricia-tree": "^2.1.2"
          },
          "dependencies": {
            "ethereumjs-util": {
              "version": "5.2.0",
              "resolved": "https://registry.npmjs.org/ethereumjs-util/-/ethereumjs-util-5.2.0.tgz",
              "integrity": "sha512-CJAKdI0wgMbQFLlLRtZKGcy/L6pzVRgelIZqRqNbuVFM3K9VEnyfbcvz0ncWMRNCe4kaHWjwRYQcYMucmwsnWA==",
              "requires": {
                "bn.js": "^4.11.0",
                "create-hash": "^1.1.2",
                "ethjs-util": "^0.1.3",
                "keccak": "^1.0.2",
                "rlp": "^2.0.0",
                "safe-buffer": "^5.1.1",
                "secp256k1": "^3.0.1"
              }
            }
          }
        },
        "ethereumjs-util": {
          "version": "6.1.0",
          "resolved": "https://registry.npmjs.org/ethereumjs-util/-/ethereumjs-util-6.1.0.tgz",
          "integrity": "sha512-URESKMFbDeJxnAxPppnk2fN6Y3BIatn9fwn76Lm8bQlt+s52TpG8dN9M66MLPuRAiAOIqL3dfwqWJf0sd0fL0Q==",
          "requires": {
            "bn.js": "^4.11.0",
            "create-hash": "^1.1.2",
            "ethjs-util": "0.1.6",
            "keccak": "^1.0.2",
            "rlp": "^2.0.0",
            "safe-buffer": "^5.1.1",
            "secp256k1": "^3.0.1"
          }
        }
      }
    },
    "ethereumjs-wallet": {
      "version": "0.6.0",
      "resolved": "https://registry.npmjs.org/ethereumjs-wallet/-/ethereumjs-wallet-0.6.0.tgz",
      "integrity": "sha1-gnY7Fpfuenlr5xVdqd+0my+Yz9s=",
      "requires": {
        "aes-js": "^0.2.3",
        "bs58check": "^1.0.8",
        "ethereumjs-util": "^4.4.0",
        "hdkey": "^0.7.0",
        "scrypt.js": "^0.2.0",
        "utf8": "^2.1.1",
        "uuid": "^2.0.1"
      },
      "dependencies": {
        "ethereumjs-util": {
          "version": "4.5.0",
          "resolved": "https://registry.npmjs.org/ethereumjs-util/-/ethereumjs-util-4.5.0.tgz",
          "integrity": "sha1-PpQosxfuvaPXJg2FT93alUsfG8Y=",
          "requires": {
            "bn.js": "^4.8.0",
            "create-hash": "^1.1.2",
            "keccakjs": "^0.2.0",
            "rlp": "^2.0.0",
            "secp256k1": "^3.0.1"
          }
        },
        "uuid": {
          "version": "2.0.3",
          "resolved": "https://registry.npmjs.org/uuid/-/uuid-2.0.3.tgz",
          "integrity": "sha1-Z+LoY3lyFVMN/zGOW/nc6/1Hsho="
        }
      }
    },
    "ethjs": {
      "version": "0.3.9",
      "resolved": "https://registry.npmjs.org/ethjs/-/ethjs-0.3.9.tgz",
      "integrity": "sha512-gOQzA3tDUjoLpNONSOALJ/rUFtHi5tXl2mholHasF1cvXhoddqi06yU4OJFJu9AGd6n9v9ywzHlYeIKg1t1hdw==",
      "requires": {
        "bn.js": "4.11.6",
        "ethjs-abi": "0.2.1",
        "ethjs-contract": "0.2.2",
        "ethjs-filter": "0.1.8",
        "ethjs-provider-http": "0.1.6",
        "ethjs-query": "0.3.7",
        "ethjs-unit": "0.1.6",
        "ethjs-util": "0.1.3",
        "js-sha3": "0.5.5",
        "number-to-bn": "1.7.0"
      },
      "dependencies": {
        "bn.js": {
          "version": "4.11.6",
          "resolved": "https://registry.npmjs.org/bn.js/-/bn.js-4.11.6.tgz",
          "integrity": "sha1-UzRK2xRhehP26N0s4okF0cC6MhU="
        },
        "ethjs-query": {
          "version": "0.3.7",
          "resolved": "https://registry.npmjs.org/ethjs-query/-/ethjs-query-0.3.7.tgz",
          "integrity": "sha512-TZnKUwfkWjy0SowFdPLtmsytCorHi0i4vvkQn7Jg8rZt33cRzKhuzOwKr/G3vdigCc+ePXOhUGMcJSAPlOG44A==",
          "requires": {
            "ethjs-format": "0.2.7",
            "ethjs-rpc": "0.2.0",
            "promise-to-callback": "^1.0.0"
          }
        },
        "ethjs-util": {
          "version": "0.1.3",
          "resolved": "https://registry.npmjs.org/ethjs-util/-/ethjs-util-0.1.3.tgz",
          "integrity": "sha1-39XqSkANxeQhqInK9H4IGtp4u1U=",
          "requires": {
            "is-hex-prefixed": "1.0.0",
            "strip-hex-prefix": "1.0.0"
          }
        },
        "js-sha3": {
          "version": "0.5.5",
          "resolved": "https://registry.npmjs.org/js-sha3/-/js-sha3-0.5.5.tgz",
          "integrity": "sha1-uvDA6MVK1ZA0R9+Wreekobynmko="
        }
      }
    },
    "ethjs-abi": {
      "version": "0.2.1",
      "resolved": "https://registry.npmjs.org/ethjs-abi/-/ethjs-abi-0.2.1.tgz",
      "integrity": "sha1-4KepOn6BFjqUR3utVu3lJKtt5TM=",
      "requires": {
        "bn.js": "4.11.6",
        "js-sha3": "0.5.5",
        "number-to-bn": "1.7.0"
      },
      "dependencies": {
        "bn.js": {
          "version": "4.11.6",
          "resolved": "https://registry.npmjs.org/bn.js/-/bn.js-4.11.6.tgz",
          "integrity": "sha1-UzRK2xRhehP26N0s4okF0cC6MhU="
        },
        "js-sha3": {
          "version": "0.5.5",
          "resolved": "https://registry.npmjs.org/js-sha3/-/js-sha3-0.5.5.tgz",
          "integrity": "sha1-uvDA6MVK1ZA0R9+Wreekobynmko="
        }
      }
    },
    "ethjs-contract": {
      "version": "0.2.2",
      "resolved": "https://registry.npmjs.org/ethjs-contract/-/ethjs-contract-0.2.2.tgz",
      "integrity": "sha512-xxPqEjsULQ/QNWuvX6Ako0PGs5RxALA8N/H3+boLvnaXDFZVGpD7H63H1gBCRTZyYqCldPpVlVHuw/rD45vazw==",
      "requires": {
        "ethjs-abi": "0.2.0",
        "ethjs-filter": "0.1.8",
        "ethjs-util": "0.1.3",
        "js-sha3": "0.5.5"
      },
      "dependencies": {
        "bn.js": {
          "version": "4.11.6",
          "resolved": "https://registry.npmjs.org/bn.js/-/bn.js-4.11.6.tgz",
          "integrity": "sha1-UzRK2xRhehP26N0s4okF0cC6MhU="
        },
        "ethjs-abi": {
          "version": "0.2.0",
          "resolved": "https://registry.npmjs.org/ethjs-abi/-/ethjs-abi-0.2.0.tgz",
          "integrity": "sha1-0+LCIQEVIPxJm3FoIDbBT8wvWyU=",
          "requires": {
            "bn.js": "4.11.6",
            "js-sha3": "0.5.5",
            "number-to-bn": "1.7.0"
          }
        },
        "ethjs-util": {
          "version": "0.1.3",
          "resolved": "https://registry.npmjs.org/ethjs-util/-/ethjs-util-0.1.3.tgz",
          "integrity": "sha1-39XqSkANxeQhqInK9H4IGtp4u1U=",
          "requires": {
            "is-hex-prefixed": "1.0.0",
            "strip-hex-prefix": "1.0.0"
          }
        },
        "js-sha3": {
          "version": "0.5.5",
          "resolved": "https://registry.npmjs.org/js-sha3/-/js-sha3-0.5.5.tgz",
          "integrity": "sha1-uvDA6MVK1ZA0R9+Wreekobynmko="
        }
      }
    },
    "ethjs-filter": {
      "version": "0.1.8",
      "resolved": "https://registry.npmjs.org/ethjs-filter/-/ethjs-filter-0.1.8.tgz",
      "integrity": "sha512-qTDPskDL2UadHwjvM8A+WG9HwM4/FoSY3p3rMJORkHltYcAuiQZd2otzOYKcL5w2Q3sbAkW/E3yt/FPFL/AVXA=="
    },
    "ethjs-format": {
      "version": "0.2.7",
      "resolved": "https://registry.npmjs.org/ethjs-format/-/ethjs-format-0.2.7.tgz",
      "integrity": "sha512-uNYAi+r3/mvR3xYu2AfSXx5teP4ovy9z2FrRsblU+h2logsaIKZPi9V3bn3V7wuRcnG0HZ3QydgZuVaRo06C4Q==",
      "requires": {
        "bn.js": "4.11.6",
        "ethjs-schema": "0.2.1",
        "ethjs-util": "0.1.3",
        "is-hex-prefixed": "1.0.0",
        "number-to-bn": "1.7.0",
        "strip-hex-prefix": "1.0.0"
      },
      "dependencies": {
        "bn.js": {
          "version": "4.11.6",
          "resolved": "https://registry.npmjs.org/bn.js/-/bn.js-4.11.6.tgz",
          "integrity": "sha1-UzRK2xRhehP26N0s4okF0cC6MhU="
        },
        "ethjs-util": {
          "version": "0.1.3",
          "resolved": "https://registry.npmjs.org/ethjs-util/-/ethjs-util-0.1.3.tgz",
          "integrity": "sha1-39XqSkANxeQhqInK9H4IGtp4u1U=",
          "requires": {
            "is-hex-prefixed": "1.0.0",
            "strip-hex-prefix": "1.0.0"
          }
        }
      }
    },
    "ethjs-provider-http": {
      "version": "0.1.6",
      "resolved": "https://registry.npmjs.org/ethjs-provider-http/-/ethjs-provider-http-0.1.6.tgz",
      "integrity": "sha1-HsXZtL4lfvHValALIqdBmF6IlCA=",
      "requires": {
        "xhr2": "0.1.3"
      }
    },
    "ethjs-query": {
      "version": "0.3.8",
      "resolved": "https://registry.npmjs.org/ethjs-query/-/ethjs-query-0.3.8.tgz",
      "integrity": "sha512-/J5JydqrOzU8O7VBOwZKUWXxHDGr46VqNjBCJgBVNNda+tv7Xc8Y2uJc6aMHHVbeN3YOQ7YRElgIc0q1CI02lQ==",
      "requires": {
        "babel-runtime": "^6.26.0",
        "ethjs-format": "0.2.7",
        "ethjs-rpc": "0.2.0",
        "promise-to-callback": "^1.0.0"
      }
    },
    "ethjs-rpc": {
      "version": "0.2.0",
      "resolved": "https://registry.npmjs.org/ethjs-rpc/-/ethjs-rpc-0.2.0.tgz",
      "integrity": "sha512-RINulkNZTKnj4R/cjYYtYMnFFaBcVALzbtEJEONrrka8IeoarNB9Jbzn+2rT00Cv8y/CxAI+GgY1d0/i2iQeOg==",
      "requires": {
        "promise-to-callback": "^1.0.0"
      }
    },
    "ethjs-schema": {
      "version": "0.2.1",
      "resolved": "https://registry.npmjs.org/ethjs-schema/-/ethjs-schema-0.2.1.tgz",
      "integrity": "sha512-DXd8lwNrhT9sjsh/Vd2Z+4pfyGxhc0POVnLBUfwk5udtdoBzADyq+sK39dcb48+ZU+2VgtwHxtGWnLnCfmfW5g=="
    },
    "ethjs-unit": {
      "version": "0.1.6",
      "resolved": "https://registry.npmjs.org/ethjs-unit/-/ethjs-unit-0.1.6.tgz",
      "integrity": "sha1-xmWSHkduh7ziqdWIpv4EBbLEFpk=",
      "requires": {
        "bn.js": "4.11.6",
        "number-to-bn": "1.7.0"
      },
      "dependencies": {
        "bn.js": {
          "version": "4.11.6",
          "resolved": "https://registry.npmjs.org/bn.js/-/bn.js-4.11.6.tgz",
          "integrity": "sha1-UzRK2xRhehP26N0s4okF0cC6MhU="
        }
      }
    },
    "ethjs-util": {
      "version": "0.1.6",
      "resolved": "https://registry.npmjs.org/ethjs-util/-/ethjs-util-0.1.6.tgz",
      "integrity": "sha512-CUnVOQq7gSpDHZVVrQW8ExxUETWrnrvXYvYz55wOU8Uj4VCgw56XC2B/fVqQN+f7gmrnRHSLVnFAwsCuNwji8w==",
      "requires": {
        "is-hex-prefixed": "1.0.0",
        "strip-hex-prefix": "1.0.0"
      }
    },
    "events": {
      "version": "3.0.0",
      "resolved": "https://registry.npmjs.org/events/-/events-3.0.0.tgz",
      "integrity": "sha512-Dc381HFWJzEOhQ+d8pkNon++bk9h6cdAoAj4iE6Q4y6xgTzySWXlKn05/TVNpjnfRqi/X0EpJEJohPjNI3zpVA=="
    },
    "evp_bytestokey": {
      "version": "1.0.3",
      "resolved": "https://registry.npmjs.org/evp_bytestokey/-/evp_bytestokey-1.0.3.tgz",
      "integrity": "sha512-/f2Go4TognH/KvCISP7OUsHn85hT9nUkxxA9BEWxFn+Oj9o8ZNLm/40hdlgSLyuOimsrTKLUMEorQexp/aPQeA==",
      "requires": {
        "md5.js": "^1.3.4",
        "safe-buffer": "^5.1.1"
      }
    },
    "exec-sh": {
      "version": "0.3.2",
      "resolved": "https://registry.npmjs.org/exec-sh/-/exec-sh-0.3.2.tgz",
      "integrity": "sha512-9sLAvzhI5nc8TpuQUh4ahMdCrWT00wPWz7j47/emR5+2qEfoZP5zzUXvx+vdx+H6ohhnsYC31iX04QLYJK8zTg==",
      "dev": true
    },
    "execa": {
      "version": "1.0.0",
      "resolved": "https://registry.npmjs.org/execa/-/execa-1.0.0.tgz",
      "integrity": "sha512-adbxcyWV46qiHyvSp50TKt05tB4tK3HcmF7/nxfAdhnox83seTDbwnaqKO4sXRy7roHAIFqJP/Rw/AuEbX61LA==",
      "dev": true,
      "requires": {
        "cross-spawn": "^6.0.0",
        "get-stream": "^4.0.0",
        "is-stream": "^1.1.0",
        "npm-run-path": "^2.0.0",
        "p-finally": "^1.0.0",
        "signal-exit": "^3.0.0",
        "strip-eof": "^1.0.0"
      }
    },
    "exit": {
      "version": "0.1.2",
      "resolved": "https://registry.npmjs.org/exit/-/exit-0.1.2.tgz",
      "integrity": "sha1-BjJjj42HfMghB9MKD/8aF8uhzQw=",
      "dev": true
    },
    "exit-hook": {
      "version": "1.1.1",
      "resolved": "https://registry.npmjs.org/exit-hook/-/exit-hook-1.1.1.tgz",
      "integrity": "sha1-8FyiM7SMBdVP/wd2XfhQfpXAL/g=",
      "dev": true
    },
    "expand-brackets": {
      "version": "2.1.4",
      "resolved": "https://registry.npmjs.org/expand-brackets/-/expand-brackets-2.1.4.tgz",
      "integrity": "sha1-t3c14xXOMPa27/D4OwQVGiJEliI=",
      "dev": true,
      "requires": {
        "debug": "^2.3.3",
        "define-property": "^0.2.5",
        "extend-shallow": "^2.0.1",
        "posix-character-classes": "^0.1.0",
        "regex-not": "^1.0.0",
        "snapdragon": "^0.8.1",
        "to-regex": "^3.0.1"
      },
      "dependencies": {
        "define-property": {
          "version": "0.2.5",
          "resolved": "https://registry.npmjs.org/define-property/-/define-property-0.2.5.tgz",
          "integrity": "sha1-w1se+RjsPJkPmlvFe+BKrOxcgRY=",
          "dev": true,
          "requires": {
            "is-descriptor": "^0.1.0"
          }
        },
        "extend-shallow": {
          "version": "2.0.1",
          "resolved": "https://registry.npmjs.org/extend-shallow/-/extend-shallow-2.0.1.tgz",
          "integrity": "sha1-Ua99YUrZqfYQ6huvu5idaxxWiQ8=",
          "dev": true,
          "requires": {
            "is-extendable": "^0.1.0"
          }
        }
      }
    },
    "expect": {
      "version": "24.9.0",
      "resolved": "https://registry.npmjs.org/expect/-/expect-24.9.0.tgz",
      "integrity": "sha512-wvVAx8XIol3Z5m9zvZXiyZOQ+sRJqNTIm6sGjdWlaZIeupQGO3WbYI+15D/AmEwZywL6wtJkbAbJtzkOfBuR0Q==",
      "dev": true,
      "requires": {
        "@jest/types": "^24.9.0",
        "ansi-styles": "^3.2.0",
        "jest-get-type": "^24.9.0",
        "jest-matcher-utils": "^24.9.0",
        "jest-message-util": "^24.9.0",
        "jest-regex-util": "^24.9.0"
      },
      "dependencies": {
        "ansi-styles": {
          "version": "3.2.1",
          "resolved": "https://registry.npmjs.org/ansi-styles/-/ansi-styles-3.2.1.tgz",
          "integrity": "sha512-VT0ZI6kZRdTh8YyJw3SMbYm/u+NqfsAxEpWO0Pf9sq8/e94WxxOpPKx9FR1FlyCtOVDNOQ+8ntlqFxiRc+r5qA==",
          "dev": true,
          "requires": {
            "color-convert": "^1.9.0"
          }
        }
      }
    },
    "extend": {
      "version": "3.0.2",
      "resolved": "https://registry.npmjs.org/extend/-/extend-3.0.2.tgz",
      "integrity": "sha512-fjquC59cD7CyW6urNXK0FBufkZcoiGG80wTuPujX590cB5Ttln20E2UB4S/WARVqhXffZl2LNgS+gQdPIIim/g=="
    },
    "extend-shallow": {
      "version": "3.0.2",
      "resolved": "https://registry.npmjs.org/extend-shallow/-/extend-shallow-3.0.2.tgz",
      "integrity": "sha1-Jqcarwc7OfshJxcnRhMcJwQCjbg=",
      "dev": true,
      "requires": {
        "assign-symbols": "^1.0.0",
        "is-extendable": "^1.0.1"
      },
      "dependencies": {
        "is-extendable": {
          "version": "1.0.1",
          "resolved": "https://registry.npmjs.org/is-extendable/-/is-extendable-1.0.1.tgz",
          "integrity": "sha512-arnXMxT1hhoKo9k1LZdmlNyJdDDfy2v0fXjFlmok4+i8ul/6WlbVge9bhM74OpNPQPMGUToDtz+KXa1PneJxOA==",
          "dev": true,
          "requires": {
            "is-plain-object": "^2.0.4"
          }
        }
      }
    },
    "extglob": {
      "version": "2.0.4",
      "resolved": "https://registry.npmjs.org/extglob/-/extglob-2.0.4.tgz",
      "integrity": "sha512-Nmb6QXkELsuBr24CJSkilo6UHHgbekK5UiZgfE6UHD3Eb27YC6oD+bhcT+tJ6cl8dmsgdQxnWlcry8ksBIBLpw==",
      "dev": true,
      "requires": {
        "array-unique": "^0.3.2",
        "define-property": "^1.0.0",
        "expand-brackets": "^2.1.4",
        "extend-shallow": "^2.0.1",
        "fragment-cache": "^0.2.1",
        "regex-not": "^1.0.0",
        "snapdragon": "^0.8.1",
        "to-regex": "^3.0.1"
      },
      "dependencies": {
        "define-property": {
          "version": "1.0.0",
          "resolved": "https://registry.npmjs.org/define-property/-/define-property-1.0.0.tgz",
          "integrity": "sha1-dp66rz9KY6rTr56NMEybvnm/sOY=",
          "dev": true,
          "requires": {
            "is-descriptor": "^1.0.0"
          }
        },
        "extend-shallow": {
          "version": "2.0.1",
          "resolved": "https://registry.npmjs.org/extend-shallow/-/extend-shallow-2.0.1.tgz",
          "integrity": "sha1-Ua99YUrZqfYQ6huvu5idaxxWiQ8=",
          "dev": true,
          "requires": {
            "is-extendable": "^0.1.0"
          }
        },
        "is-accessor-descriptor": {
          "version": "1.0.0",
          "resolved": "https://registry.npmjs.org/is-accessor-descriptor/-/is-accessor-descriptor-1.0.0.tgz",
          "integrity": "sha512-m5hnHTkcVsPfqx3AKlyttIPb7J+XykHvJP2B9bZDjlhLIoEq4XoK64Vg7boZlVWYK6LUY94dYPEE7Lh0ZkZKcQ==",
          "dev": true,
          "requires": {
            "kind-of": "^6.0.0"
          }
        },
        "is-data-descriptor": {
          "version": "1.0.0",
          "resolved": "https://registry.npmjs.org/is-data-descriptor/-/is-data-descriptor-1.0.0.tgz",
          "integrity": "sha512-jbRXy1FmtAoCjQkVmIVYwuuqDFUbaOeDjmed1tOGPrsMhtJA4rD9tkgA0F1qJ3gRFRXcHYVkdeaP50Q5rE/jLQ==",
          "dev": true,
          "requires": {
            "kind-of": "^6.0.0"
          }
        },
        "is-descriptor": {
          "version": "1.0.2",
          "resolved": "https://registry.npmjs.org/is-descriptor/-/is-descriptor-1.0.2.tgz",
          "integrity": "sha512-2eis5WqQGV7peooDyLmNEPUrps9+SXX5c9pL3xEB+4e9HnGuDa7mB7kHxHw4CbqS9k1T2hOH3miL8n8WtiYVtg==",
          "dev": true,
          "requires": {
            "is-accessor-descriptor": "^1.0.0",
            "is-data-descriptor": "^1.0.0",
            "kind-of": "^6.0.2"
          }
        }
      }
    },
    "extsprintf": {
      "version": "1.3.0",
      "resolved": "https://registry.npmjs.org/extsprintf/-/extsprintf-1.3.0.tgz",
      "integrity": "sha1-lpGEQOMEGnpBT4xS48V06zw+HgU="
    },
    "fake-merkle-patricia-tree": {
      "version": "1.0.1",
      "resolved": "https://registry.npmjs.org/fake-merkle-patricia-tree/-/fake-merkle-patricia-tree-1.0.1.tgz",
      "integrity": "sha1-S4w6z7Ugr635hgsfFM2M40As3dM=",
      "requires": {
        "checkpoint-store": "^1.1.0"
      }
    },
    "fast-deep-equal": {
      "version": "2.0.1",
      "resolved": "https://registry.npmjs.org/fast-deep-equal/-/fast-deep-equal-2.0.1.tgz",
      "integrity": "sha1-ewUhjd+WZ79/Nwv3/bLLFf3Qqkk="
    },
    "fast-json-stable-stringify": {
      "version": "2.0.0",
      "resolved": "https://registry.npmjs.org/fast-json-stable-stringify/-/fast-json-stable-stringify-2.0.0.tgz",
      "integrity": "sha1-1RQsDK7msRifh9OnYREGT4bIu/I="
    },
    "fast-levenshtein": {
      "version": "2.0.6",
      "resolved": "https://registry.npmjs.org/fast-levenshtein/-/fast-levenshtein-2.0.6.tgz",
      "integrity": "sha1-PYpcZog6FqMMqGQ+hR8Zuqd5eRc="
    },
    "fast-safe-stringify": {
      "version": "2.0.6",
      "resolved": "https://registry.npmjs.org/fast-safe-stringify/-/fast-safe-stringify-2.0.6.tgz",
      "integrity": "sha512-q8BZ89jjc+mz08rSxROs8VsrBBcn1SIw1kq9NjolL509tkABRk9io01RAjSaEv1Xb2uFLt8VtRiZbGp5H8iDtg=="
    },
    "fb-watchman": {
      "version": "2.0.0",
      "resolved": "https://registry.npmjs.org/fb-watchman/-/fb-watchman-2.0.0.tgz",
      "integrity": "sha1-VOmr99+i8mzZsWNsWIwa/AXeXVg=",
      "dev": true,
      "requires": {
        "bser": "^2.0.0"
      }
    },
    "fetch-mock": {
      "version": "6.5.2",
      "resolved": "https://registry.npmjs.org/fetch-mock/-/fetch-mock-6.5.2.tgz",
      "integrity": "sha512-EIvbpCLBTYyDLu4HJiqD7wC8psDwTUaPaWXNKZbhNO/peUYKiNp5PkZGKRJtnTxaPQu71ivqafvjpM7aL+MofQ==",
      "dev": true,
      "requires": {
        "babel-polyfill": "^6.26.0",
        "glob-to-regexp": "^0.4.0",
        "path-to-regexp": "^2.2.1"
      }
    },
    "fetch-ponyfill": {
      "version": "4.1.0",
      "resolved": "https://registry.npmjs.org/fetch-ponyfill/-/fetch-ponyfill-4.1.0.tgz",
      "integrity": "sha1-rjzl9zLGReq4fkroeTQUcJsjmJM=",
      "requires": {
        "node-fetch": "~1.7.1"
      }
    },
    "figures": {
      "version": "1.7.0",
      "resolved": "https://registry.npmjs.org/figures/-/figures-1.7.0.tgz",
      "integrity": "sha1-y+Hjr/zxzUS4DK3+0o3Hk6lwHS4=",
      "dev": true,
      "requires": {
        "escape-string-regexp": "^1.0.5",
        "object-assign": "^4.1.0"
      }
    },
    "file-uri-to-path": {
      "version": "1.0.0",
      "resolved": "https://registry.npmjs.org/file-uri-to-path/-/file-uri-to-path-1.0.0.tgz",
      "integrity": "sha512-0Zt+s3L7Vf1biwWZ29aARiVYLx7iMGnEUl9x33fbB/j3jR81u/O2LbqK+Bm1CDSNDKVtJ/YjwY7TUd5SkeLQLw=="
    },
    "fill-range": {
      "version": "4.0.0",
      "resolved": "https://registry.npmjs.org/fill-range/-/fill-range-4.0.0.tgz",
      "integrity": "sha1-1USBHUKPmOsGpj3EAtJAPDKMOPc=",
      "dev": true,
      "requires": {
        "extend-shallow": "^2.0.1",
        "is-number": "^3.0.0",
        "repeat-string": "^1.6.1",
        "to-regex-range": "^2.1.0"
      },
      "dependencies": {
        "extend-shallow": {
          "version": "2.0.1",
          "resolved": "https://registry.npmjs.org/extend-shallow/-/extend-shallow-2.0.1.tgz",
          "integrity": "sha1-Ua99YUrZqfYQ6huvu5idaxxWiQ8=",
          "dev": true,
          "requires": {
            "is-extendable": "^0.1.0"
          }
        }
      }
    },
    "find-parent-dir": {
      "version": "0.3.0",
      "resolved": "https://registry.npmjs.org/find-parent-dir/-/find-parent-dir-0.3.0.tgz",
      "integrity": "sha1-M8RLQpqysvBkYpnF+fcY83b/jVQ=",
      "dev": true
    },
    "find-up": {
      "version": "3.0.0",
      "resolved": "https://registry.npmjs.org/find-up/-/find-up-3.0.0.tgz",
      "integrity": "sha512-1yD6RmLI1XBfxugvORwlck6f75tYL+iR0jqwsOrOxMZyGYqUuDhJ0l4AXdO1iX/FTs9cBAMEk1gWSEx1kSbylg==",
      "dev": true,
      "requires": {
        "locate-path": "^3.0.0"
      }
    },
    "for-each": {
      "version": "0.3.3",
      "resolved": "https://registry.npmjs.org/for-each/-/for-each-0.3.3.tgz",
      "integrity": "sha512-jqYfLp7mo9vIyQf8ykW2v7A+2N4QjeCeI5+Dz9XraiO1ign81wjiH7Fb9vSOWvQfNtmSa4H2RoQTrrXivdUZmw==",
      "requires": {
        "is-callable": "^1.1.3"
      }
    },
    "for-in": {
      "version": "1.0.2",
      "resolved": "https://registry.npmjs.org/for-in/-/for-in-1.0.2.tgz",
      "integrity": "sha1-gQaNKVqBQuwKxybG4iAMMPttXoA=",
      "dev": true
    },
    "forever-agent": {
      "version": "0.6.1",
      "resolved": "https://registry.npmjs.org/forever-agent/-/forever-agent-0.6.1.tgz",
      "integrity": "sha1-+8cfDEGt6zf5bFd60e1C2P2sypE="
    },
    "form-data": {
      "version": "2.3.3",
      "resolved": "https://registry.npmjs.org/form-data/-/form-data-2.3.3.tgz",
      "integrity": "sha512-1lLKB2Mu3aGP1Q/2eCOx0fNbRMe7XdwktwOruhfqqd0rIJWwN4Dh+E3hrPSlDCXnSR7UtZ1N38rVXm+6+MEhJQ==",
      "requires": {
        "asynckit": "^0.4.0",
        "combined-stream": "^1.0.6",
        "mime-types": "^2.1.12"
      }
    },
    "fragment-cache": {
      "version": "0.2.1",
      "resolved": "https://registry.npmjs.org/fragment-cache/-/fragment-cache-0.2.1.tgz",
      "integrity": "sha1-QpD60n8T6Jvn8zeZxrxaCr//DRk=",
      "dev": true,
      "requires": {
        "map-cache": "^0.2.2"
      }
    },
    "fs-extra": {
      "version": "8.1.0",
      "resolved": "https://registry.npmjs.org/fs-extra/-/fs-extra-8.1.0.tgz",
      "integrity": "sha512-yhlQgA6mnOJUKOsRUFsgJdQCvkKhcz8tlZG5HBQfReYZy46OwLcY+Zia0mtdHsOo9y/hP+CxMN0TU9QxoOtG4g==",
      "dev": true,
      "requires": {
        "graceful-fs": "^4.2.0",
        "jsonfile": "^4.0.0",
        "universalify": "^0.1.0"
      }
    },
    "fs.realpath": {
      "version": "1.0.0",
      "resolved": "https://registry.npmjs.org/fs.realpath/-/fs.realpath-1.0.0.tgz",
      "integrity": "sha1-FQStJSMVjKpA20onh8sBQRmU6k8="
    },
    "fsevents": {
      "version": "1.2.9",
      "resolved": "https://registry.npmjs.org/fsevents/-/fsevents-1.2.9.tgz",
      "integrity": "sha512-oeyj2H3EjjonWcFjD5NvZNE9Rqe4UW+nQBU2HNeKw0koVLEFIhtyETyAakeAM3de7Z/SW5kcA+fZUait9EApnw==",
      "dev": true,
      "optional": true,
      "requires": {
        "nan": "^2.12.1",
        "node-pre-gyp": "^0.12.0"
      },
      "dependencies": {
        "abbrev": {
          "version": "1.1.1",
          "bundled": true,
          "dev": true,
          "optional": true
        },
        "ansi-regex": {
          "version": "2.1.1",
          "bundled": true,
          "dev": true,
          "optional": true
        },
        "aproba": {
          "version": "1.2.0",
          "bundled": true,
          "dev": true,
          "optional": true
        },
        "are-we-there-yet": {
          "version": "1.1.5",
          "bundled": true,
          "dev": true,
          "optional": true,
          "requires": {
            "delegates": "^1.0.0",
            "readable-stream": "^2.0.6"
          }
        },
        "balanced-match": {
          "version": "1.0.0",
          "bundled": true,
          "dev": true,
          "optional": true
        },
        "brace-expansion": {
          "version": "1.1.11",
          "bundled": true,
          "dev": true,
          "optional": true,
          "requires": {
            "balanced-match": "^1.0.0",
            "concat-map": "0.0.1"
          }
        },
        "chownr": {
          "version": "1.1.1",
          "bundled": true,
          "dev": true,
          "optional": true
        },
        "code-point-at": {
          "version": "1.1.0",
          "bundled": true,
          "dev": true,
          "optional": true
        },
        "concat-map": {
          "version": "0.0.1",
          "bundled": true,
          "dev": true,
          "optional": true
        },
        "console-control-strings": {
          "version": "1.1.0",
          "bundled": true,
          "dev": true,
          "optional": true
        },
        "core-util-is": {
          "version": "1.0.2",
          "bundled": true,
          "dev": true,
          "optional": true
        },
        "debug": {
          "version": "4.1.1",
          "bundled": true,
          "dev": true,
          "optional": true,
          "requires": {
            "ms": "^2.1.1"
          }
        },
        "deep-extend": {
          "version": "0.6.0",
          "bundled": true,
          "dev": true,
          "optional": true
        },
        "delegates": {
          "version": "1.0.0",
          "bundled": true,
          "dev": true,
          "optional": true
        },
        "detect-libc": {
          "version": "1.0.3",
          "bundled": true,
          "dev": true,
          "optional": true
        },
        "fs-minipass": {
          "version": "1.2.5",
          "bundled": true,
          "dev": true,
          "optional": true,
          "requires": {
            "minipass": "^2.2.1"
          }
        },
        "fs.realpath": {
          "version": "1.0.0",
          "bundled": true,
          "dev": true,
          "optional": true
        },
        "gauge": {
          "version": "2.7.4",
          "bundled": true,
          "dev": true,
          "optional": true,
          "requires": {
            "aproba": "^1.0.3",
            "console-control-strings": "^1.0.0",
            "has-unicode": "^2.0.0",
            "object-assign": "^4.1.0",
            "signal-exit": "^3.0.0",
            "string-width": "^1.0.1",
            "strip-ansi": "^3.0.1",
            "wide-align": "^1.1.0"
          }
        },
        "glob": {
          "version": "7.1.3",
          "bundled": true,
          "dev": true,
          "optional": true,
          "requires": {
            "fs.realpath": "^1.0.0",
            "inflight": "^1.0.4",
            "inherits": "2",
            "minimatch": "^3.0.4",
            "once": "^1.3.0",
            "path-is-absolute": "^1.0.0"
          }
        },
        "has-unicode": {
          "version": "2.0.1",
          "bundled": true,
          "dev": true,
          "optional": true
        },
        "iconv-lite": {
          "version": "0.4.24",
          "bundled": true,
          "dev": true,
          "optional": true,
          "requires": {
            "safer-buffer": ">= 2.1.2 < 3"
          }
        },
        "ignore-walk": {
          "version": "3.0.1",
          "bundled": true,
          "dev": true,
          "optional": true,
          "requires": {
            "minimatch": "^3.0.4"
          }
        },
        "inflight": {
          "version": "1.0.6",
          "bundled": true,
          "dev": true,
          "optional": true,
          "requires": {
            "once": "^1.3.0",
            "wrappy": "1"
          }
        },
        "inherits": {
          "version": "2.0.3",
          "bundled": true,
          "dev": true,
          "optional": true
        },
        "ini": {
          "version": "1.3.5",
          "bundled": true,
          "dev": true,
          "optional": true
        },
        "is-fullwidth-code-point": {
          "version": "1.0.0",
          "bundled": true,
          "dev": true,
          "optional": true,
          "requires": {
            "number-is-nan": "^1.0.0"
          }
        },
        "isarray": {
          "version": "1.0.0",
          "bundled": true,
          "dev": true,
          "optional": true
        },
        "minimatch": {
          "version": "3.0.4",
          "bundled": true,
          "dev": true,
          "optional": true,
          "requires": {
            "brace-expansion": "^1.1.7"
          }
        },
        "minimist": {
          "version": "0.0.8",
          "bundled": true,
          "dev": true,
          "optional": true
        },
        "minipass": {
          "version": "2.3.5",
          "bundled": true,
          "dev": true,
          "optional": true,
          "requires": {
            "safe-buffer": "^5.1.2",
            "yallist": "^3.0.0"
          }
        },
        "minizlib": {
          "version": "1.2.1",
          "bundled": true,
          "dev": true,
          "optional": true,
          "requires": {
            "minipass": "^2.2.1"
          }
        },
        "mkdirp": {
          "version": "0.5.1",
          "bundled": true,
          "dev": true,
          "optional": true,
          "requires": {
            "minimist": "0.0.8"
          }
        },
        "ms": {
          "version": "2.1.1",
          "bundled": true,
          "dev": true,
          "optional": true
        },
        "needle": {
          "version": "2.3.0",
          "bundled": true,
          "dev": true,
          "optional": true,
          "requires": {
            "debug": "^4.1.0",
            "iconv-lite": "^0.4.4",
            "sax": "^1.2.4"
          }
        },
        "node-pre-gyp": {
          "version": "0.12.0",
          "bundled": true,
          "dev": true,
          "optional": true,
          "requires": {
            "detect-libc": "^1.0.2",
            "mkdirp": "^0.5.1",
            "needle": "^2.2.1",
            "nopt": "^4.0.1",
            "npm-packlist": "^1.1.6",
            "npmlog": "^4.0.2",
            "rc": "^1.2.7",
            "rimraf": "^2.6.1",
            "semver": "^5.3.0",
            "tar": "^4"
          }
        },
        "nopt": {
          "version": "4.0.1",
          "bundled": true,
          "dev": true,
          "optional": true,
          "requires": {
            "abbrev": "1",
            "osenv": "^0.1.4"
          }
        },
        "npm-bundled": {
          "version": "1.0.6",
          "bundled": true,
          "dev": true,
          "optional": true
        },
        "npm-packlist": {
          "version": "1.4.1",
          "bundled": true,
          "dev": true,
          "optional": true,
          "requires": {
            "ignore-walk": "^3.0.1",
            "npm-bundled": "^1.0.1"
          }
        },
        "npmlog": {
          "version": "4.1.2",
          "bundled": true,
          "dev": true,
          "optional": true,
          "requires": {
            "are-we-there-yet": "~1.1.2",
            "console-control-strings": "~1.1.0",
            "gauge": "~2.7.3",
            "set-blocking": "~2.0.0"
          }
        },
        "number-is-nan": {
          "version": "1.0.1",
          "bundled": true,
          "dev": true,
          "optional": true
        },
        "object-assign": {
          "version": "4.1.1",
          "bundled": true,
          "dev": true,
          "optional": true
        },
        "once": {
          "version": "1.4.0",
          "bundled": true,
          "dev": true,
          "optional": true,
          "requires": {
            "wrappy": "1"
          }
        },
        "os-homedir": {
          "version": "1.0.2",
          "bundled": true,
          "dev": true,
          "optional": true
        },
        "os-tmpdir": {
          "version": "1.0.2",
          "bundled": true,
          "dev": true,
          "optional": true
        },
        "osenv": {
          "version": "0.1.5",
          "bundled": true,
          "dev": true,
          "optional": true,
          "requires": {
            "os-homedir": "^1.0.0",
            "os-tmpdir": "^1.0.0"
          }
        },
        "path-is-absolute": {
          "version": "1.0.1",
          "bundled": true,
          "dev": true,
          "optional": true
        },
        "process-nextick-args": {
          "version": "2.0.0",
          "bundled": true,
          "dev": true,
          "optional": true
        },
        "rc": {
          "version": "1.2.8",
          "bundled": true,
          "dev": true,
          "optional": true,
          "requires": {
            "deep-extend": "^0.6.0",
            "ini": "~1.3.0",
            "minimist": "^1.2.0",
            "strip-json-comments": "~2.0.1"
          },
          "dependencies": {
            "minimist": {
              "version": "1.2.0",
              "bundled": true,
              "dev": true,
              "optional": true
            }
          }
        },
        "readable-stream": {
          "version": "2.3.6",
          "bundled": true,
          "dev": true,
          "optional": true,
          "requires": {
            "core-util-is": "~1.0.0",
            "inherits": "~2.0.3",
            "isarray": "~1.0.0",
            "process-nextick-args": "~2.0.0",
            "safe-buffer": "~5.1.1",
            "string_decoder": "~1.1.1",
            "util-deprecate": "~1.0.1"
          }
        },
        "rimraf": {
          "version": "2.6.3",
          "bundled": true,
          "dev": true,
          "optional": true,
          "requires": {
            "glob": "^7.1.3"
          }
        },
        "safe-buffer": {
          "version": "5.1.2",
          "bundled": true,
          "dev": true,
          "optional": true
        },
        "safer-buffer": {
          "version": "2.1.2",
          "bundled": true,
          "dev": true,
          "optional": true
        },
        "sax": {
          "version": "1.2.4",
          "bundled": true,
          "dev": true,
          "optional": true
        },
        "semver": {
          "version": "5.7.0",
          "bundled": true,
          "dev": true,
          "optional": true
        },
        "set-blocking": {
          "version": "2.0.0",
          "bundled": true,
          "dev": true,
          "optional": true
        },
        "signal-exit": {
          "version": "3.0.2",
          "bundled": true,
          "dev": true,
          "optional": true
        },
        "string-width": {
          "version": "1.0.2",
          "bundled": true,
          "dev": true,
          "optional": true,
          "requires": {
            "code-point-at": "^1.0.0",
            "is-fullwidth-code-point": "^1.0.0",
            "strip-ansi": "^3.0.0"
          }
        },
        "string_decoder": {
          "version": "1.1.1",
          "bundled": true,
          "dev": true,
          "optional": true,
          "requires": {
            "safe-buffer": "~5.1.0"
          }
        },
        "strip-ansi": {
          "version": "3.0.1",
          "bundled": true,
          "dev": true,
          "optional": true,
          "requires": {
            "ansi-regex": "^2.0.0"
          }
        },
        "strip-json-comments": {
          "version": "2.0.1",
          "bundled": true,
          "dev": true,
          "optional": true
        },
        "tar": {
          "version": "4.4.8",
          "bundled": true,
          "dev": true,
          "optional": true,
          "requires": {
            "chownr": "^1.1.1",
            "fs-minipass": "^1.2.5",
            "minipass": "^2.3.4",
            "minizlib": "^1.1.1",
            "mkdirp": "^0.5.0",
            "safe-buffer": "^5.1.2",
            "yallist": "^3.0.2"
          }
        },
        "util-deprecate": {
          "version": "1.0.2",
          "bundled": true,
          "dev": true,
          "optional": true
        },
        "wide-align": {
          "version": "1.1.3",
          "bundled": true,
          "dev": true,
          "optional": true,
          "requires": {
            "string-width": "^1.0.2 || 2"
          }
        },
        "wrappy": {
          "version": "1.0.2",
          "bundled": true,
          "dev": true,
          "optional": true
        },
        "yallist": {
          "version": "3.0.3",
          "bundled": true,
          "dev": true,
          "optional": true
        }
      }
    },
    "function-bind": {
      "version": "1.1.1",
      "resolved": "https://registry.npmjs.org/function-bind/-/function-bind-1.1.1.tgz",
      "integrity": "sha512-yIovAzMX49sF8Yl58fSCWJ5svSLuaibPxXQJFLmBObTuCr0Mf1KiPopGM9NiFjiYBCbfaa2Fh6breQ6ANVTI0A=="
    },
    "functional-red-black-tree": {
      "version": "1.0.1",
      "resolved": "https://registry.npmjs.org/functional-red-black-tree/-/functional-red-black-tree-1.0.1.tgz",
      "integrity": "sha1-GwqzvVU7Kg1jmdKcDj6gslIHgyc="
    },
    "get-caller-file": {
      "version": "2.0.5",
      "resolved": "https://registry.npmjs.org/get-caller-file/-/get-caller-file-2.0.5.tgz",
      "integrity": "sha512-DyFP3BM/3YHTQOCUL/w0OZHR0lpKeGrxotcHWcqNEdnltqFwXVfhEBQ94eIo34AfQpo0rGki4cyIiftY06h2Fg==",
      "dev": true
    },
    "get-own-enumerable-property-symbols": {
      "version": "3.0.0",
      "resolved": "https://registry.npmjs.org/get-own-enumerable-property-symbols/-/get-own-enumerable-property-symbols-3.0.0.tgz",
      "integrity": "sha512-CIJYJC4GGF06TakLg8z4GQKvDsx9EMspVxOYih7LerEL/WosUnFIww45CGfxfeKHqlg3twgUrYRT1O3WQqjGCg==",
      "dev": true
    },
    "get-stream": {
      "version": "4.1.0",
      "resolved": "https://registry.npmjs.org/get-stream/-/get-stream-4.1.0.tgz",
      "integrity": "sha512-GMat4EJ5161kIy2HevLlr4luNjBgvmj413KaQA7jt4V8B4RDsfpHk7WQ9GVqfYyyx8OS/L66Kox+rJRNklLK7w==",
      "dev": true,
      "requires": {
        "pump": "^3.0.0"
      }
    },
    "get-value": {
      "version": "2.0.6",
      "resolved": "https://registry.npmjs.org/get-value/-/get-value-2.0.6.tgz",
      "integrity": "sha1-3BXKHGcjh8p2vTesCjlbogQqLCg=",
      "dev": true
    },
    "getpass": {
      "version": "0.1.7",
      "resolved": "https://registry.npmjs.org/getpass/-/getpass-0.1.7.tgz",
      "integrity": "sha1-Xv+OPmhNVprkyysSgmBOi6YhSfo=",
      "requires": {
        "assert-plus": "^1.0.0"
      }
    },
    "glob": {
      "version": "7.1.4",
      "resolved": "https://registry.npmjs.org/glob/-/glob-7.1.4.tgz",
      "integrity": "sha512-hkLPepehmnKk41pUGm3sYxoFs/umurYfYJCerbXEyFIWcAzvpipAgVkBqqT9RBKMGjnq6kMuyYwha6csxbiM1A==",
      "requires": {
        "fs.realpath": "^1.0.0",
        "inflight": "^1.0.4",
        "inherits": "2",
        "minimatch": "^3.0.4",
        "once": "^1.3.0",
        "path-is-absolute": "^1.0.0"
      }
    },
    "glob-to-regexp": {
      "version": "0.4.1",
      "resolved": "https://registry.npmjs.org/glob-to-regexp/-/glob-to-regexp-0.4.1.tgz",
      "integrity": "sha512-lkX1HJXwyMcprw/5YUZc2s7DrpAiHB21/V+E1rHUrVNokkvB6bqMzT0VfV6/86ZNabt1k14YOIaT7nDvOX3Iiw==",
      "dev": true
    },
    "global": {
      "version": "4.3.2",
      "resolved": "https://registry.npmjs.org/global/-/global-4.3.2.tgz",
      "integrity": "sha1-52mJJopsdMOJCLEwWxD8DjlOnQ8=",
      "requires": {
        "min-document": "^2.19.0",
        "process": "~0.5.1"
      }
    },
    "graceful-fs": {
      "version": "4.2.2",
      "resolved": "https://registry.npmjs.org/graceful-fs/-/graceful-fs-4.2.2.tgz",
      "integrity": "sha512-IItsdsea19BoLC7ELy13q1iJFNmd7ofZH5+X/pJr90/nRoPEX0DJo1dHDbgtYWOhJhcCgMDTOw84RZ72q6lB+Q==",
      "dev": true
    },
    "growly": {
      "version": "1.3.0",
      "resolved": "https://registry.npmjs.org/growly/-/growly-1.3.0.tgz",
      "integrity": "sha1-8QdIy+dq+WS3yWyTxrzCivEgwIE=",
      "dev": true
    },
    "handlebars": {
      "version": "4.1.2",
      "resolved": "https://registry.npmjs.org/handlebars/-/handlebars-4.1.2.tgz",
      "integrity": "sha512-nvfrjqvt9xQ8Z/w0ijewdD/vvWDTOweBUm96NTr66Wfvo1mJenBLwcYmPs3TIBP5ruzYGD7Hx/DaM9RmhroGPw==",
      "dev": true,
      "requires": {
        "neo-async": "^2.6.0",
        "optimist": "^0.6.1",
        "source-map": "^0.6.1",
        "uglify-js": "^3.1.4"
      },
      "dependencies": {
        "source-map": {
          "version": "0.6.1",
          "resolved": "https://registry.npmjs.org/source-map/-/source-map-0.6.1.tgz",
          "integrity": "sha512-UjgapumWlbMhkBgzT7Ykc5YXUT46F0iKu8SGXq0bcwP5dz/h0Plj6enJqjz1Zbq2l5WaqYnrVbwWOWMyF3F47g==",
          "dev": true
        }
      }
    },
    "har-schema": {
      "version": "2.0.0",
      "resolved": "https://registry.npmjs.org/har-schema/-/har-schema-2.0.0.tgz",
      "integrity": "sha1-qUwiJOvKwEeCoNkDVSHyRzW37JI="
    },
    "har-validator": {
      "version": "5.1.3",
      "resolved": "https://registry.npmjs.org/har-validator/-/har-validator-5.1.3.tgz",
      "integrity": "sha512-sNvOCzEQNr/qrvJgc3UG/kD4QtlHycrzwS+6mfTrrSq97BvaYcPZZI1ZSqGSPR73Cxn4LKTD4PttRwfU7jWq5g==",
      "requires": {
        "ajv": "^6.5.5",
        "har-schema": "^2.0.0"
      }
    },
    "has": {
      "version": "1.0.3",
      "resolved": "https://registry.npmjs.org/has/-/has-1.0.3.tgz",
      "integrity": "sha512-f2dvO0VU6Oej7RkWJGrehjbzMAjFp5/VKPp5tTpWIV4JHHZK1/BxbFRtf/siA2SWTe09caDmVtYYzWEIbBS4zw==",
      "requires": {
        "function-bind": "^1.1.1"
      }
    },
    "has-ansi": {
      "version": "2.0.0",
      "resolved": "https://registry.npmjs.org/has-ansi/-/has-ansi-2.0.0.tgz",
      "integrity": "sha1-NPUEnOHs3ysGSa8+8k5F7TVBbZE=",
      "dev": true,
      "requires": {
        "ansi-regex": "^2.0.0"
      }
    },
    "has-flag": {
      "version": "3.0.0",
      "resolved": "https://registry.npmjs.org/has-flag/-/has-flag-3.0.0.tgz",
      "integrity": "sha1-tdRU3CGZriJWmfNGfloH87lVuv0=",
      "dev": true
    },
    "has-symbols": {
      "version": "1.0.0",
      "resolved": "https://registry.npmjs.org/has-symbols/-/has-symbols-1.0.0.tgz",
      "integrity": "sha1-uhqPGvKg/DllD1yFA2dwQSIGO0Q="
    },
    "has-value": {
      "version": "1.0.0",
      "resolved": "https://registry.npmjs.org/has-value/-/has-value-1.0.0.tgz",
      "integrity": "sha1-GLKB2lhbHFxR3vJMkw7SmgvmsXc=",
      "dev": true,
      "requires": {
        "get-value": "^2.0.6",
        "has-values": "^1.0.0",
        "isobject": "^3.0.0"
      }
    },
    "has-values": {
      "version": "1.0.0",
      "resolved": "https://registry.npmjs.org/has-values/-/has-values-1.0.0.tgz",
      "integrity": "sha1-lbC2P+whRmGab+V/51Yo1aOe/k8=",
      "dev": true,
      "requires": {
        "is-number": "^3.0.0",
        "kind-of": "^4.0.0"
      },
      "dependencies": {
        "kind-of": {
          "version": "4.0.0",
          "resolved": "https://registry.npmjs.org/kind-of/-/kind-of-4.0.0.tgz",
          "integrity": "sha1-IIE989cSkosgc3hpGkUGb65y3Vc=",
          "dev": true,
          "requires": {
            "is-buffer": "^1.1.5"
          }
        }
      }
    },
    "hash-base": {
      "version": "3.0.4",
      "resolved": "https://registry.npmjs.org/hash-base/-/hash-base-3.0.4.tgz",
      "integrity": "sha1-X8hoaEfs1zSZQDMZprCj8/auSRg=",
      "requires": {
        "inherits": "^2.0.1",
        "safe-buffer": "^5.0.1"
      }
    },
    "hash.js": {
      "version": "1.1.7",
      "resolved": "https://registry.npmjs.org/hash.js/-/hash.js-1.1.7.tgz",
      "integrity": "sha512-taOaskGt4z4SOANNseOviYDvjEJinIkRgmp7LbKP2YTTmVxWBl87s/uzK9r+44BclBSp2X7K1hqeNfz9JbBeXA==",
      "requires": {
        "inherits": "^2.0.3",
        "minimalistic-assert": "^1.0.1"
      }
    },
    "hdkey": {
      "version": "0.7.1",
      "resolved": "https://registry.npmjs.org/hdkey/-/hdkey-0.7.1.tgz",
      "integrity": "sha1-yu5L6BqneSHpCbjSKN0PKayu5jI=",
      "requires": {
        "coinstring": "^2.0.0",
        "secp256k1": "^3.0.1"
      }
    },
    "highlight.js": {
      "version": "9.15.9",
      "resolved": "https://registry.npmjs.org/highlight.js/-/highlight.js-9.15.9.tgz",
      "integrity": "sha512-M0zZvfLr5p0keDMCAhNBp03XJbKBxUx5AfyfufMdFMEP4N/Xj6dh0IqC75ys7BAzceR34NgcvXjupRVaHBPPVQ==",
      "dev": true
    },
    "hmac-drbg": {
      "version": "1.0.1",
      "resolved": "https://registry.npmjs.org/hmac-drbg/-/hmac-drbg-1.0.1.tgz",
      "integrity": "sha1-0nRXAQJabHdabFRXk+1QL8DGSaE=",
      "requires": {
        "hash.js": "^1.0.3",
        "minimalistic-assert": "^1.0.0",
        "minimalistic-crypto-utils": "^1.0.1"
      }
    },
    "hosted-git-info": {
      "version": "2.8.4",
      "resolved": "https://registry.npmjs.org/hosted-git-info/-/hosted-git-info-2.8.4.tgz",
      "integrity": "sha512-pzXIvANXEFrc5oFFXRMkbLPQ2rXRoDERwDLyrcUxGhaZhgP54BBSl9Oheh7Vv0T090cszWBxPjkQQ5Sq1PbBRQ==",
      "dev": true
    },
    "html-encoding-sniffer": {
      "version": "1.0.2",
      "resolved": "https://registry.npmjs.org/html-encoding-sniffer/-/html-encoding-sniffer-1.0.2.tgz",
      "integrity": "sha512-71lZziiDnsuabfdYiUeWdCVyKuqwWi23L8YeIgV9jSSZHCtb6wB1BKWooH7L3tn4/FuZJMVWyNaIDr4RGmaSYw==",
      "dev": true,
      "requires": {
        "whatwg-encoding": "^1.0.1"
      }
    },
    "http-signature": {
      "version": "1.2.0",
      "resolved": "https://registry.npmjs.org/http-signature/-/http-signature-1.2.0.tgz",
      "integrity": "sha1-muzZJRFHcvPZW2WmCruPfBj7rOE=",
      "requires": {
        "assert-plus": "^1.0.0",
        "jsprim": "^1.2.2",
        "sshpk": "^1.7.0"
      }
    },
    "human-standard-collectible-abi": {
      "version": "1.0.2",
      "resolved": "https://registry.npmjs.org/human-standard-collectible-abi/-/human-standard-collectible-abi-1.0.2.tgz",
      "integrity": "sha512-nD3ITUuSAIBgkaCm9J2BGwlHL8iEzFjJfTleDAC5Wi8RBJEXXhxV0JeJjd95o+rTwf98uTE5MW+VoBKOIYQh0g=="
    },
    "human-standard-token-abi": {
      "version": "2.0.0",
      "resolved": "https://registry.npmjs.org/human-standard-token-abi/-/human-standard-token-abi-2.0.0.tgz",
      "integrity": "sha512-m1f5DiIvqaNmpgphNqx2OziyTCj4Lvmmk28uMSxGWrOc9/lMpAKH8UcMPhvb13DMNZPzxn07WYFhxOGKuPLryg=="
    },
    "husky": {
      "version": "0.14.3",
      "resolved": "https://registry.npmjs.org/husky/-/husky-0.14.3.tgz",
      "integrity": "sha512-e21wivqHpstpoiWA/Yi8eFti8E+sQDSS53cpJsPptPs295QTOQR0ZwnHo2TXy1XOpZFD9rPOd3NpmqTK6uMLJA==",
      "dev": true,
      "requires": {
        "is-ci": "^1.0.10",
        "normalize-path": "^1.0.0",
        "strip-indent": "^2.0.0"
      }
    },
    "iconv-lite": {
      "version": "0.4.24",
      "resolved": "https://registry.npmjs.org/iconv-lite/-/iconv-lite-0.4.24.tgz",
      "integrity": "sha512-v3MXnZAcvnywkTUEZomIActle7RXXeedOR31wwl7VlyoXO4Qi9arvSenNQWne1TcRwhCL1HwLI21bEqdpj8/rA==",
      "requires": {
        "safer-buffer": ">= 2.1.2 < 3"
      }
    },
    "ieee754": {
      "version": "1.1.13",
      "resolved": "https://registry.npmjs.org/ieee754/-/ieee754-1.1.13.tgz",
      "integrity": "sha512-4vf7I2LYV/HaWerSo3XmlMkp5eZ83i+/CDluXi/IGTs/O1sejBNhTtnxzmRZfvOUqj7lZjqHkeTvpgSFDlWZTg=="
    },
    "immediate": {
      "version": "3.2.3",
      "resolved": "https://registry.npmjs.org/immediate/-/immediate-3.2.3.tgz",
      "integrity": "sha1-0UD6j2FGWb1lQSMwl92qwlzdmRw="
    },
    "import-local": {
      "version": "2.0.0",
      "resolved": "https://registry.npmjs.org/import-local/-/import-local-2.0.0.tgz",
      "integrity": "sha512-b6s04m3O+s3CGSbqDIyP4R6aAwAeYlVq9+WUWep6iHa8ETRf9yei1U48C5MmfJmV9AiLYYBKPMq/W+/WRpQmCQ==",
      "dev": true,
      "requires": {
        "pkg-dir": "^3.0.0",
        "resolve-cwd": "^2.0.0"
      }
    },
    "imurmurhash": {
      "version": "0.1.4",
      "resolved": "https://registry.npmjs.org/imurmurhash/-/imurmurhash-0.1.4.tgz",
      "integrity": "sha1-khi5srkoojixPcT7a21XbyMUU+o=",
      "dev": true
    },
    "indent-string": {
      "version": "2.1.0",
      "resolved": "https://registry.npmjs.org/indent-string/-/indent-string-2.1.0.tgz",
      "integrity": "sha1-ji1INIdCEhtKghi3oTfppSBJ3IA=",
      "dev": true,
      "requires": {
        "repeating": "^2.0.0"
      }
    },
    "inflight": {
      "version": "1.0.6",
      "resolved": "https://registry.npmjs.org/inflight/-/inflight-1.0.6.tgz",
      "integrity": "sha1-Sb1jMdfQLQwJvJEKEHW6gWW1bfk=",
      "requires": {
        "once": "^1.3.0",
        "wrappy": "1"
      }
    },
    "inherits": {
      "version": "2.0.4",
      "resolved": "https://registry.npmjs.org/inherits/-/inherits-2.0.4.tgz",
      "integrity": "sha512-k/vGaX4/Yla3WzyMCvTQOXYeIHvqOKtnqBduzTHpzpQZzAskKMhZ2K+EnBiSM9zGSoIFeMpXKxa4dYeZIQqewQ=="
    },
    "interpret": {
      "version": "1.2.0",
      "resolved": "https://registry.npmjs.org/interpret/-/interpret-1.2.0.tgz",
      "integrity": "sha512-mT34yGKMNceBQUoVn7iCDKDntA7SC6gycMAWzGx1z/CMCTV7b2AAtXlo3nRyHZ1FelRkQbQjprHSYGwzLtkVbw==",
      "dev": true
    },
    "invariant": {
      "version": "2.2.4",
      "resolved": "https://registry.npmjs.org/invariant/-/invariant-2.2.4.tgz",
      "integrity": "sha512-phJfQVBuaJM5raOpJjSfkiD6BpbCE4Ns//LaXl6wGYtUBY83nWS6Rf9tXm2e8VaK60JEjYldbPif/A2B1C2gNA==",
      "dev": true,
      "requires": {
        "loose-envify": "^1.0.0"
      }
    },
    "is-accessor-descriptor": {
      "version": "0.1.6",
      "resolved": "https://registry.npmjs.org/is-accessor-descriptor/-/is-accessor-descriptor-0.1.6.tgz",
      "integrity": "sha1-qeEss66Nh2cn7u84Q/igiXtcmNY=",
      "dev": true,
      "requires": {
        "kind-of": "^3.0.2"
      },
      "dependencies": {
        "kind-of": {
          "version": "3.2.2",
          "resolved": "https://registry.npmjs.org/kind-of/-/kind-of-3.2.2.tgz",
          "integrity": "sha1-MeohpzS6ubuw8yRm2JOupR5KPGQ=",
          "dev": true,
          "requires": {
            "is-buffer": "^1.1.5"
          }
        }
      }
    },
    "is-arrayish": {
      "version": "0.2.1",
      "resolved": "https://registry.npmjs.org/is-arrayish/-/is-arrayish-0.2.1.tgz",
      "integrity": "sha1-d8mYQFJ6qOyxqLppe4BkWnqSap0=",
      "dev": true
    },
    "is-buffer": {
      "version": "1.1.6",
      "resolved": "https://registry.npmjs.org/is-buffer/-/is-buffer-1.1.6.tgz",
      "integrity": "sha512-NcdALwpXkTm5Zvvbk7owOUSvVvBKDgKP5/ewfXEznmQFfs4ZRmanOeKBTjRVjka3QFoN6XJ+9F3USqfHqTaU5w==",
      "dev": true
    },
    "is-callable": {
      "version": "1.1.4",
      "resolved": "https://registry.npmjs.org/is-callable/-/is-callable-1.1.4.tgz",
      "integrity": "sha512-r5p9sxJjYnArLjObpjA4xu5EKI3CuKHkJXMhT7kwbpUyIFD1n5PMAsoPvWnvtZiNz7LjkYDRZhd7FlI0eMijEA=="
    },
    "is-ci": {
      "version": "1.2.1",
      "resolved": "https://registry.npmjs.org/is-ci/-/is-ci-1.2.1.tgz",
      "integrity": "sha512-s6tfsaQaQi3JNciBH6shVqEDvhGut0SUXr31ag8Pd8BBbVVlcGfWhpPmEOoM6RJ5TFhbypvf5yyRw/VXW1IiWg==",
      "dev": true,
      "requires": {
        "ci-info": "^1.5.0"
      }
    },
    "is-data-descriptor": {
      "version": "0.1.4",
      "resolved": "https://registry.npmjs.org/is-data-descriptor/-/is-data-descriptor-0.1.4.tgz",
      "integrity": "sha1-C17mSDiOLIYCgueT8YVv7D8wG1Y=",
      "dev": true,
      "requires": {
        "kind-of": "^3.0.2"
      },
      "dependencies": {
        "kind-of": {
          "version": "3.2.2",
          "resolved": "https://registry.npmjs.org/kind-of/-/kind-of-3.2.2.tgz",
          "integrity": "sha1-MeohpzS6ubuw8yRm2JOupR5KPGQ=",
          "dev": true,
          "requires": {
            "is-buffer": "^1.1.5"
          }
        }
      }
    },
    "is-date-object": {
      "version": "1.0.1",
      "resolved": "https://registry.npmjs.org/is-date-object/-/is-date-object-1.0.1.tgz",
      "integrity": "sha1-mqIOtq7rv/d/vTPnTKAbM1gdOhY="
    },
    "is-descriptor": {
      "version": "0.1.6",
      "resolved": "https://registry.npmjs.org/is-descriptor/-/is-descriptor-0.1.6.tgz",
      "integrity": "sha512-avDYr0SB3DwO9zsMov0gKCESFYqCnE4hq/4z3TdUlukEy5t9C0YRq7HLrsN52NAcqXKaepeCD0n+B0arnVG3Hg==",
      "dev": true,
      "requires": {
        "is-accessor-descriptor": "^0.1.6",
        "is-data-descriptor": "^0.1.4",
        "kind-of": "^5.0.0"
      },
      "dependencies": {
        "kind-of": {
          "version": "5.1.0",
          "resolved": "https://registry.npmjs.org/kind-of/-/kind-of-5.1.0.tgz",
          "integrity": "sha512-NGEErnH6F2vUuXDh+OlbcKW7/wOcfdRHaZ7VWtqCztfHri/++YKmP51OdWeGPuqCOba6kk2OTe5d02VmTB80Pw==",
          "dev": true
        }
      }
    },
    "is-directory": {
      "version": "0.3.1",
      "resolved": "https://registry.npmjs.org/is-directory/-/is-directory-0.3.1.tgz",
      "integrity": "sha1-YTObbyR1/Hcv2cnYP1yFddwVSuE=",
      "dev": true
    },
    "is-extendable": {
      "version": "0.1.1",
      "resolved": "https://registry.npmjs.org/is-extendable/-/is-extendable-0.1.1.tgz",
      "integrity": "sha1-YrEQ4omkcUGOPsNqYX1HLjAd/Ik=",
      "dev": true
    },
    "is-extglob": {
      "version": "2.1.1",
      "resolved": "https://registry.npmjs.org/is-extglob/-/is-extglob-2.1.1.tgz",
      "integrity": "sha1-qIwCU1eR8C7TfHahueqXc8gz+MI=",
      "dev": true
    },
    "is-finite": {
      "version": "1.0.2",
      "resolved": "https://registry.npmjs.org/is-finite/-/is-finite-1.0.2.tgz",
      "integrity": "sha1-zGZ3aVYCvlUO8R6LSqYwU0K20Ko=",
      "dev": true,
      "requires": {
        "number-is-nan": "^1.0.0"
      }
    },
    "is-fn": {
      "version": "1.0.0",
      "resolved": "https://registry.npmjs.org/is-fn/-/is-fn-1.0.0.tgz",
      "integrity": "sha1-lUPV3nvPWwiiLsiiC65uKG1RDYw="
    },
    "is-fullwidth-code-point": {
      "version": "2.0.0",
      "resolved": "https://registry.npmjs.org/is-fullwidth-code-point/-/is-fullwidth-code-point-2.0.0.tgz",
      "integrity": "sha1-o7MKXE8ZkYMWeqq5O+764937ZU8=",
      "dev": true
    },
    "is-function": {
      "version": "1.0.1",
      "resolved": "https://registry.npmjs.org/is-function/-/is-function-1.0.1.tgz",
      "integrity": "sha1-Es+5i2W1fdPRk6MSH19uL0N2ArU="
    },
    "is-generator-fn": {
      "version": "2.1.0",
      "resolved": "https://registry.npmjs.org/is-generator-fn/-/is-generator-fn-2.1.0.tgz",
      "integrity": "sha512-cTIB4yPYL/Grw0EaSzASzg6bBy9gqCofvWN8okThAYIxKJZC+udlRAmGbM0XLeniEJSs8uEgHPGuHSe1XsOLSQ==",
      "dev": true
    },
    "is-glob": {
      "version": "4.0.1",
      "resolved": "https://registry.npmjs.org/is-glob/-/is-glob-4.0.1.tgz",
      "integrity": "sha512-5G0tKtBTFImOqDnLB2hG6Bp2qcKEFduo4tZu9MT/H6NQv/ghhy30o55ufafxJ/LdH79LLs2Kfrn85TLKyA7BUg==",
      "dev": true,
      "requires": {
        "is-extglob": "^2.1.1"
      }
    },
    "is-hex-prefixed": {
      "version": "1.0.0",
      "resolved": "https://registry.npmjs.org/is-hex-prefixed/-/is-hex-prefixed-1.0.0.tgz",
      "integrity": "sha1-fY035q135dEnFIkTxXPggtd39VQ="
    },
    "is-number": {
      "version": "3.0.0",
      "resolved": "https://registry.npmjs.org/is-number/-/is-number-3.0.0.tgz",
      "integrity": "sha1-JP1iAaR4LPUFYcgQJ2r8fRLXEZU=",
      "dev": true,
      "requires": {
        "kind-of": "^3.0.2"
      },
      "dependencies": {
        "kind-of": {
          "version": "3.2.2",
          "resolved": "https://registry.npmjs.org/kind-of/-/kind-of-3.2.2.tgz",
          "integrity": "sha1-MeohpzS6ubuw8yRm2JOupR5KPGQ=",
          "dev": true,
          "requires": {
            "is-buffer": "^1.1.5"
          }
        }
      }
    },
    "is-obj": {
      "version": "1.0.1",
      "resolved": "https://registry.npmjs.org/is-obj/-/is-obj-1.0.1.tgz",
      "integrity": "sha1-PkcprB9f3gJc19g6iW2rn09n2w8=",
      "dev": true
    },
    "is-observable": {
      "version": "0.2.0",
      "resolved": "https://registry.npmjs.org/is-observable/-/is-observable-0.2.0.tgz",
      "integrity": "sha1-s2ExHYPG5dcmyr9eJQsCNxBvWuI=",
      "dev": true,
      "requires": {
        "symbol-observable": "^0.2.2"
      }
    },
    "is-plain-object": {
      "version": "2.0.4",
      "resolved": "https://registry.npmjs.org/is-plain-object/-/is-plain-object-2.0.4.tgz",
      "integrity": "sha512-h5PpgXkWitc38BBMYawTYMWJHFZJVnBquFE57xFpjB8pJFiF6gZ+bU+WyI/yqXiFR5mdLsgYNaPe8uao6Uv9Og==",
      "dev": true,
      "requires": {
        "isobject": "^3.0.1"
      }
    },
    "is-promise": {
      "version": "2.1.0",
      "resolved": "https://registry.npmjs.org/is-promise/-/is-promise-2.1.0.tgz",
      "integrity": "sha1-eaKp7OfwlugPNtKy87wWwf9L8/o=",
      "dev": true
    },
    "is-regex": {
      "version": "1.0.4",
      "resolved": "https://registry.npmjs.org/is-regex/-/is-regex-1.0.4.tgz",
      "integrity": "sha1-VRdIm1RwkbCTDglWVM7SXul+lJE=",
      "requires": {
        "has": "^1.0.1"
      }
    },
    "is-regexp": {
      "version": "1.0.0",
      "resolved": "https://registry.npmjs.org/is-regexp/-/is-regexp-1.0.0.tgz",
      "integrity": "sha1-/S2INUXEa6xaYz57mgnof6LLUGk=",
      "dev": true
    },
    "is-stream": {
      "version": "1.1.0",
      "resolved": "https://registry.npmjs.org/is-stream/-/is-stream-1.1.0.tgz",
      "integrity": "sha1-EtSj3U5o4Lec6428hBc66A2RykQ="
    },
    "is-symbol": {
      "version": "1.0.2",
      "resolved": "https://registry.npmjs.org/is-symbol/-/is-symbol-1.0.2.tgz",
      "integrity": "sha512-HS8bZ9ox60yCJLH9snBpIwv9pYUAkcuLhSA1oero1UB5y9aiQpRA8y2ex945AOtCZL1lJDeIk3G5LthswI46Lw==",
      "requires": {
        "has-symbols": "^1.0.0"
      }
    },
    "is-typedarray": {
      "version": "1.0.0",
      "resolved": "https://registry.npmjs.org/is-typedarray/-/is-typedarray-1.0.0.tgz",
      "integrity": "sha1-5HnICFjfDBsR3dppQPlgEfzaSpo="
    },
    "is-windows": {
      "version": "1.0.2",
      "resolved": "https://registry.npmjs.org/is-windows/-/is-windows-1.0.2.tgz",
      "integrity": "sha512-eXK1UInq2bPmjyX6e3VHIzMLobc4J94i4AWn+Hpq3OU5KkrRC96OAcR3PRJ/pGu6m8TRnBHP9dkXQVsT/COVIA==",
      "dev": true
    },
    "is-wsl": {
      "version": "1.1.0",
      "resolved": "https://registry.npmjs.org/is-wsl/-/is-wsl-1.1.0.tgz",
      "integrity": "sha1-HxbkqiKwTRM2tmGIpmrzxgDDpm0=",
      "dev": true
    },
    "isarray": {
      "version": "0.0.1",
      "resolved": "https://registry.npmjs.org/isarray/-/isarray-0.0.1.tgz",
      "integrity": "sha1-ihis/Kmo9Bd+Cav8YDiTmwXR7t8="
    },
    "isexe": {
      "version": "2.0.0",
      "resolved": "https://registry.npmjs.org/isexe/-/isexe-2.0.0.tgz",
      "integrity": "sha1-6PvzdNxVb/iUehDcsFctYz8s+hA=",
      "dev": true
    },
    "isobject": {
      "version": "3.0.1",
      "resolved": "https://registry.npmjs.org/isobject/-/isobject-3.0.1.tgz",
      "integrity": "sha1-TkMekrEalzFjaqH5yNHMvP2reN8=",
      "dev": true
    },
    "isomorphic-fetch": {
      "version": "2.2.1",
      "resolved": "https://registry.npmjs.org/isomorphic-fetch/-/isomorphic-fetch-2.2.1.tgz",
      "integrity": "sha1-YRrhrPFPXoH3KVB0coGf6XM1WKk=",
      "requires": {
        "node-fetch": "^1.0.1",
        "whatwg-fetch": ">=0.10.0"
      }
    },
    "isstream": {
      "version": "0.1.2",
      "resolved": "https://registry.npmjs.org/isstream/-/isstream-0.1.2.tgz",
      "integrity": "sha1-R+Y/evVa+m+S4VAOaQ64uFKcCZo="
    },
    "istanbul-lib-coverage": {
      "version": "2.0.5",
      "resolved": "https://registry.npmjs.org/istanbul-lib-coverage/-/istanbul-lib-coverage-2.0.5.tgz",
      "integrity": "sha512-8aXznuEPCJvGnMSRft4udDRDtb1V3pkQkMMI5LI+6HuQz5oQ4J2UFn1H82raA3qJtyOLkkwVqICBQkjnGtn5mA==",
      "dev": true
    },
    "istanbul-lib-instrument": {
      "version": "3.3.0",
      "resolved": "https://registry.npmjs.org/istanbul-lib-instrument/-/istanbul-lib-instrument-3.3.0.tgz",
      "integrity": "sha512-5nnIN4vo5xQZHdXno/YDXJ0G+I3dAm4XgzfSVTPLQpj/zAV2dV6Juy0yaf10/zrJOJeHoN3fraFe+XRq2bFVZA==",
      "dev": true,
      "requires": {
        "@babel/generator": "^7.4.0",
        "@babel/parser": "^7.4.3",
        "@babel/template": "^7.4.0",
        "@babel/traverse": "^7.4.3",
        "@babel/types": "^7.4.0",
        "istanbul-lib-coverage": "^2.0.5",
        "semver": "^6.0.0"
      },
      "dependencies": {
        "semver": {
          "version": "6.3.0",
          "resolved": "https://registry.npmjs.org/semver/-/semver-6.3.0.tgz",
          "integrity": "sha512-b39TBaTSfV6yBrapU89p5fKekE2m/NwnDocOVruQFS1/veMgdzuPcnOM34M6CwxW8jH/lxEa5rBoDeUwu5HHTw==",
          "dev": true
        }
      }
    },
    "istanbul-lib-report": {
      "version": "2.0.8",
      "resolved": "https://registry.npmjs.org/istanbul-lib-report/-/istanbul-lib-report-2.0.8.tgz",
      "integrity": "sha512-fHBeG573EIihhAblwgxrSenp0Dby6tJMFR/HvlerBsrCTD5bkUuoNtn3gVh29ZCS824cGGBPn7Sg7cNk+2xUsQ==",
      "dev": true,
      "requires": {
        "istanbul-lib-coverage": "^2.0.5",
        "make-dir": "^2.1.0",
        "supports-color": "^6.1.0"
      },
      "dependencies": {
        "supports-color": {
          "version": "6.1.0",
          "resolved": "https://registry.npmjs.org/supports-color/-/supports-color-6.1.0.tgz",
          "integrity": "sha512-qe1jfm1Mg7Nq/NSh6XE24gPXROEVsWHxC1LIx//XNlD9iw7YZQGjZNjYN7xGaEG6iKdA8EtNFW6R0gjnVXp+wQ==",
          "dev": true,
          "requires": {
            "has-flag": "^3.0.0"
          }
        }
      }
    },
    "istanbul-lib-source-maps": {
      "version": "3.0.6",
      "resolved": "https://registry.npmjs.org/istanbul-lib-source-maps/-/istanbul-lib-source-maps-3.0.6.tgz",
      "integrity": "sha512-R47KzMtDJH6X4/YW9XTx+jrLnZnscW4VpNN+1PViSYTejLVPWv7oov+Duf8YQSPyVRUvueQqz1TcsC6mooZTXw==",
      "dev": true,
      "requires": {
        "debug": "^4.1.1",
        "istanbul-lib-coverage": "^2.0.5",
        "make-dir": "^2.1.0",
        "rimraf": "^2.6.3",
        "source-map": "^0.6.1"
      },
      "dependencies": {
        "debug": {
          "version": "4.1.1",
          "resolved": "https://registry.npmjs.org/debug/-/debug-4.1.1.tgz",
          "integrity": "sha512-pYAIzeRo8J6KPEaJ0VWOh5Pzkbw/RetuzehGM7QRRX5he4fPHx2rdKMB256ehJCkX+XRQm16eZLqLNS8RSZXZw==",
          "dev": true,
          "requires": {
            "ms": "^2.1.1"
          }
        },
        "ms": {
          "version": "2.1.2",
          "resolved": "https://registry.npmjs.org/ms/-/ms-2.1.2.tgz",
          "integrity": "sha512-sGkPx+VjMtmA6MX27oA4FBFELFCZZ4S4XqeGOXCv68tT+jb3vk/RyaKWP0PTKyWtmLSM0b+adUTEvbs1PEaH2w==",
          "dev": true
        },
        "source-map": {
          "version": "0.6.1",
          "resolved": "https://registry.npmjs.org/source-map/-/source-map-0.6.1.tgz",
          "integrity": "sha512-UjgapumWlbMhkBgzT7Ykc5YXUT46F0iKu8SGXq0bcwP5dz/h0Plj6enJqjz1Zbq2l5WaqYnrVbwWOWMyF3F47g==",
          "dev": true
        }
      }
    },
    "istanbul-reports": {
      "version": "2.2.6",
      "resolved": "https://registry.npmjs.org/istanbul-reports/-/istanbul-reports-2.2.6.tgz",
      "integrity": "sha512-SKi4rnMyLBKe0Jy2uUdx28h8oG7ph2PPuQPvIAh31d+Ci+lSiEu4C+h3oBPuJ9+mPKhOyW0M8gY4U5NM1WLeXA==",
      "dev": true,
      "requires": {
        "handlebars": "^4.1.2"
      }
    },
    "jest": {
      "version": "24.9.0",
      "resolved": "https://registry.npmjs.org/jest/-/jest-24.9.0.tgz",
      "integrity": "sha512-YvkBL1Zm7d2B1+h5fHEOdyjCG+sGMz4f8D86/0HiqJ6MB4MnDc8FgP5vdWsGnemOQro7lnYo8UakZ3+5A0jxGw==",
      "dev": true,
      "requires": {
        "import-local": "^2.0.0",
        "jest-cli": "^24.9.0"
      },
      "dependencies": {
        "ansi-styles": {
          "version": "3.2.1",
          "resolved": "https://registry.npmjs.org/ansi-styles/-/ansi-styles-3.2.1.tgz",
          "integrity": "sha512-VT0ZI6kZRdTh8YyJw3SMbYm/u+NqfsAxEpWO0Pf9sq8/e94WxxOpPKx9FR1FlyCtOVDNOQ+8ntlqFxiRc+r5qA==",
          "dev": true,
          "requires": {
            "color-convert": "^1.9.0"
          }
        },
        "chalk": {
          "version": "2.4.2",
          "resolved": "https://registry.npmjs.org/chalk/-/chalk-2.4.2.tgz",
          "integrity": "sha512-Mti+f9lpJNcwF4tWV8/OrTTtF1gZi+f8FqlyAdouralcFWFQWF2+NgCHShjkCb+IFBLq9buZwE1xckQU4peSuQ==",
          "dev": true,
          "requires": {
            "ansi-styles": "^3.2.1",
            "escape-string-regexp": "^1.0.5",
            "supports-color": "^5.3.0"
          }
        },
        "ci-info": {
          "version": "2.0.0",
          "resolved": "https://registry.npmjs.org/ci-info/-/ci-info-2.0.0.tgz",
          "integrity": "sha512-5tK7EtrZ0N+OLFMthtqOj4fI2Jeb88C4CAZPu25LDVUgXJ0A3Js4PMGqrn0JU1W0Mh1/Z8wZzYPxqUrXeBboCQ==",
          "dev": true
        },
        "is-ci": {
          "version": "2.0.0",
          "resolved": "https://registry.npmjs.org/is-ci/-/is-ci-2.0.0.tgz",
          "integrity": "sha512-YfJT7rkpQB0updsdHLGWrvhBJfcfzNNawYDNIyQXJz0IViGf75O8EBPKSdvw2rF+LGCsX4FZ8tcr3b19LcZq4w==",
          "dev": true,
          "requires": {
            "ci-info": "^2.0.0"
          }
        },
        "jest-cli": {
          "version": "24.9.0",
          "resolved": "https://registry.npmjs.org/jest-cli/-/jest-cli-24.9.0.tgz",
          "integrity": "sha512-+VLRKyitT3BWoMeSUIHRxV/2g8y9gw91Jh5z2UmXZzkZKpbC08CSehVxgHUwTpy+HwGcns/tqafQDJW7imYvGg==",
          "dev": true,
          "requires": {
            "@jest/core": "^24.9.0",
            "@jest/test-result": "^24.9.0",
            "@jest/types": "^24.9.0",
            "chalk": "^2.0.1",
            "exit": "^0.1.2",
            "import-local": "^2.0.0",
            "is-ci": "^2.0.0",
            "jest-config": "^24.9.0",
            "jest-util": "^24.9.0",
            "jest-validate": "^24.9.0",
            "prompts": "^2.0.1",
            "realpath-native": "^1.1.0",
            "yargs": "^13.3.0"
          }
        },
        "supports-color": {
          "version": "5.5.0",
          "resolved": "https://registry.npmjs.org/supports-color/-/supports-color-5.5.0.tgz",
          "integrity": "sha512-QjVjwdXIt408MIiAqCX4oUKsgU2EqAGzs2Ppkm4aQYbjm+ZEWEcW4SfFNTr4uMNZma0ey4f5lgLrkB0aX0QMow==",
          "dev": true,
          "requires": {
            "has-flag": "^3.0.0"
          }
        }
      }
    },
    "jest-changed-files": {
      "version": "24.9.0",
      "resolved": "https://registry.npmjs.org/jest-changed-files/-/jest-changed-files-24.9.0.tgz",
      "integrity": "sha512-6aTWpe2mHF0DhL28WjdkO8LyGjs3zItPET4bMSeXU6T3ub4FPMw+mcOcbdGXQOAfmLcxofD23/5Bl9Z4AkFwqg==",
      "dev": true,
      "requires": {
        "@jest/types": "^24.9.0",
        "execa": "^1.0.0",
        "throat": "^4.0.0"
      }
    },
    "jest-config": {
      "version": "24.9.0",
      "resolved": "https://registry.npmjs.org/jest-config/-/jest-config-24.9.0.tgz",
      "integrity": "sha512-RATtQJtVYQrp7fvWg6f5y3pEFj9I+H8sWw4aKxnDZ96mob5i5SD6ZEGWgMLXQ4LE8UurrjbdlLWdUeo+28QpfQ==",
      "dev": true,
      "requires": {
        "@babel/core": "^7.1.0",
        "@jest/test-sequencer": "^24.9.0",
        "@jest/types": "^24.9.0",
        "babel-jest": "^24.9.0",
        "chalk": "^2.0.1",
        "glob": "^7.1.1",
        "jest-environment-jsdom": "^24.9.0",
        "jest-environment-node": "^24.9.0",
        "jest-get-type": "^24.9.0",
        "jest-jasmine2": "^24.9.0",
        "jest-regex-util": "^24.3.0",
        "jest-resolve": "^24.9.0",
        "jest-util": "^24.9.0",
        "jest-validate": "^24.9.0",
        "micromatch": "^3.1.10",
        "pretty-format": "^24.9.0",
        "realpath-native": "^1.1.0"
      },
      "dependencies": {
        "ansi-styles": {
          "version": "3.2.1",
          "resolved": "https://registry.npmjs.org/ansi-styles/-/ansi-styles-3.2.1.tgz",
          "integrity": "sha512-VT0ZI6kZRdTh8YyJw3SMbYm/u+NqfsAxEpWO0Pf9sq8/e94WxxOpPKx9FR1FlyCtOVDNOQ+8ntlqFxiRc+r5qA==",
          "dev": true,
          "requires": {
            "color-convert": "^1.9.0"
          }
        },
        "chalk": {
          "version": "2.4.2",
          "resolved": "https://registry.npmjs.org/chalk/-/chalk-2.4.2.tgz",
          "integrity": "sha512-Mti+f9lpJNcwF4tWV8/OrTTtF1gZi+f8FqlyAdouralcFWFQWF2+NgCHShjkCb+IFBLq9buZwE1xckQU4peSuQ==",
          "dev": true,
          "requires": {
            "ansi-styles": "^3.2.1",
            "escape-string-regexp": "^1.0.5",
            "supports-color": "^5.3.0"
          }
        },
        "supports-color": {
          "version": "5.5.0",
          "resolved": "https://registry.npmjs.org/supports-color/-/supports-color-5.5.0.tgz",
          "integrity": "sha512-QjVjwdXIt408MIiAqCX4oUKsgU2EqAGzs2Ppkm4aQYbjm+ZEWEcW4SfFNTr4uMNZma0ey4f5lgLrkB0aX0QMow==",
          "dev": true,
          "requires": {
            "has-flag": "^3.0.0"
          }
        }
      }
    },
    "jest-diff": {
      "version": "24.9.0",
      "resolved": "https://registry.npmjs.org/jest-diff/-/jest-diff-24.9.0.tgz",
      "integrity": "sha512-qMfrTs8AdJE2iqrTp0hzh7kTd2PQWrsFyj9tORoKmu32xjPjeE4NyjVRDz8ybYwqS2ik8N4hsIpiVTyFeo2lBQ==",
      "dev": true,
      "requires": {
        "chalk": "^2.0.1",
        "diff-sequences": "^24.9.0",
        "jest-get-type": "^24.9.0",
        "pretty-format": "^24.9.0"
      },
      "dependencies": {
        "ansi-styles": {
          "version": "3.2.1",
          "resolved": "https://registry.npmjs.org/ansi-styles/-/ansi-styles-3.2.1.tgz",
          "integrity": "sha512-VT0ZI6kZRdTh8YyJw3SMbYm/u+NqfsAxEpWO0Pf9sq8/e94WxxOpPKx9FR1FlyCtOVDNOQ+8ntlqFxiRc+r5qA==",
          "dev": true,
          "requires": {
            "color-convert": "^1.9.0"
          }
        },
        "chalk": {
          "version": "2.4.2",
          "resolved": "https://registry.npmjs.org/chalk/-/chalk-2.4.2.tgz",
          "integrity": "sha512-Mti+f9lpJNcwF4tWV8/OrTTtF1gZi+f8FqlyAdouralcFWFQWF2+NgCHShjkCb+IFBLq9buZwE1xckQU4peSuQ==",
          "dev": true,
          "requires": {
            "ansi-styles": "^3.2.1",
            "escape-string-regexp": "^1.0.5",
            "supports-color": "^5.3.0"
          }
        },
        "supports-color": {
          "version": "5.5.0",
          "resolved": "https://registry.npmjs.org/supports-color/-/supports-color-5.5.0.tgz",
          "integrity": "sha512-QjVjwdXIt408MIiAqCX4oUKsgU2EqAGzs2Ppkm4aQYbjm+ZEWEcW4SfFNTr4uMNZma0ey4f5lgLrkB0aX0QMow==",
          "dev": true,
          "requires": {
            "has-flag": "^3.0.0"
          }
        }
      }
    },
    "jest-docblock": {
      "version": "24.9.0",
      "resolved": "https://registry.npmjs.org/jest-docblock/-/jest-docblock-24.9.0.tgz",
      "integrity": "sha512-F1DjdpDMJMA1cN6He0FNYNZlo3yYmOtRUnktrT9Q37njYzC5WEaDdmbynIgy0L/IvXvvgsG8OsqhLPXTpfmZAA==",
      "dev": true,
      "requires": {
        "detect-newline": "^2.1.0"
      }
    },
    "jest-each": {
      "version": "24.9.0",
      "resolved": "https://registry.npmjs.org/jest-each/-/jest-each-24.9.0.tgz",
      "integrity": "sha512-ONi0R4BvW45cw8s2Lrx8YgbeXL1oCQ/wIDwmsM3CqM/nlblNCPmnC3IPQlMbRFZu3wKdQ2U8BqM6lh3LJ5Bsog==",
      "dev": true,
      "requires": {
        "@jest/types": "^24.9.0",
        "chalk": "^2.0.1",
        "jest-get-type": "^24.9.0",
        "jest-util": "^24.9.0",
        "pretty-format": "^24.9.0"
      },
      "dependencies": {
        "ansi-styles": {
          "version": "3.2.1",
          "resolved": "https://registry.npmjs.org/ansi-styles/-/ansi-styles-3.2.1.tgz",
          "integrity": "sha512-VT0ZI6kZRdTh8YyJw3SMbYm/u+NqfsAxEpWO0Pf9sq8/e94WxxOpPKx9FR1FlyCtOVDNOQ+8ntlqFxiRc+r5qA==",
          "dev": true,
          "requires": {
            "color-convert": "^1.9.0"
          }
        },
        "chalk": {
          "version": "2.4.2",
          "resolved": "https://registry.npmjs.org/chalk/-/chalk-2.4.2.tgz",
          "integrity": "sha512-Mti+f9lpJNcwF4tWV8/OrTTtF1gZi+f8FqlyAdouralcFWFQWF2+NgCHShjkCb+IFBLq9buZwE1xckQU4peSuQ==",
          "dev": true,
          "requires": {
            "ansi-styles": "^3.2.1",
            "escape-string-regexp": "^1.0.5",
            "supports-color": "^5.3.0"
          }
        },
        "supports-color": {
          "version": "5.5.0",
          "resolved": "https://registry.npmjs.org/supports-color/-/supports-color-5.5.0.tgz",
          "integrity": "sha512-QjVjwdXIt408MIiAqCX4oUKsgU2EqAGzs2Ppkm4aQYbjm+ZEWEcW4SfFNTr4uMNZma0ey4f5lgLrkB0aX0QMow==",
          "dev": true,
          "requires": {
            "has-flag": "^3.0.0"
          }
        }
      }
    },
    "jest-environment-jsdom": {
      "version": "24.9.0",
      "resolved": "https://registry.npmjs.org/jest-environment-jsdom/-/jest-environment-jsdom-24.9.0.tgz",
      "integrity": "sha512-Zv9FV9NBRzLuALXjvRijO2351DRQeLYXtpD4xNvfoVFw21IOKNhZAEUKcbiEtjTkm2GsJ3boMVgkaR7rN8qetA==",
      "dev": true,
      "requires": {
        "@jest/environment": "^24.9.0",
        "@jest/fake-timers": "^24.9.0",
        "@jest/types": "^24.9.0",
        "jest-mock": "^24.9.0",
        "jest-util": "^24.9.0",
        "jsdom": "^11.5.1"
      }
    },
    "jest-environment-node": {
      "version": "24.9.0",
      "resolved": "https://registry.npmjs.org/jest-environment-node/-/jest-environment-node-24.9.0.tgz",
      "integrity": "sha512-6d4V2f4nxzIzwendo27Tr0aFm+IXWa0XEUnaH6nU0FMaozxovt+sfRvh4J47wL1OvF83I3SSTu0XK+i4Bqe7uA==",
      "dev": true,
      "requires": {
        "@jest/environment": "^24.9.0",
        "@jest/fake-timers": "^24.9.0",
        "@jest/types": "^24.9.0",
        "jest-mock": "^24.9.0",
        "jest-util": "^24.9.0"
      }
    },
    "jest-get-type": {
      "version": "24.9.0",
      "resolved": "https://registry.npmjs.org/jest-get-type/-/jest-get-type-24.9.0.tgz",
      "integrity": "sha512-lUseMzAley4LhIcpSP9Jf+fTrQ4a1yHQwLNeeVa2cEmbCGeoZAtYPOIv8JaxLD/sUpKxetKGP+gsHl8f8TSj8Q==",
      "dev": true
    },
    "jest-haste-map": {
      "version": "24.9.0",
      "resolved": "https://registry.npmjs.org/jest-haste-map/-/jest-haste-map-24.9.0.tgz",
      "integrity": "sha512-kfVFmsuWui2Sj1Rp1AJ4D9HqJwE4uwTlS/vO+eRUaMmd54BFpli2XhMQnPC2k4cHFVbB2Q2C+jtI1AGLgEnCjQ==",
      "dev": true,
      "requires": {
        "@jest/types": "^24.9.0",
        "anymatch": "^2.0.0",
        "fb-watchman": "^2.0.0",
        "fsevents": "^1.2.7",
        "graceful-fs": "^4.1.15",
        "invariant": "^2.2.4",
        "jest-serializer": "^24.9.0",
        "jest-util": "^24.9.0",
        "jest-worker": "^24.9.0",
        "micromatch": "^3.1.10",
        "sane": "^4.0.3",
        "walker": "^1.0.7"
      }
    },
    "jest-jasmine2": {
      "version": "24.9.0",
      "resolved": "https://registry.npmjs.org/jest-jasmine2/-/jest-jasmine2-24.9.0.tgz",
      "integrity": "sha512-Cq7vkAgaYKp+PsX+2/JbTarrk0DmNhsEtqBXNwUHkdlbrTBLtMJINADf2mf5FkowNsq8evbPc07/qFO0AdKTzw==",
      "dev": true,
      "requires": {
        "@babel/traverse": "^7.1.0",
        "@jest/environment": "^24.9.0",
        "@jest/test-result": "^24.9.0",
        "@jest/types": "^24.9.0",
        "chalk": "^2.0.1",
        "co": "^4.6.0",
        "expect": "^24.9.0",
        "is-generator-fn": "^2.0.0",
        "jest-each": "^24.9.0",
        "jest-matcher-utils": "^24.9.0",
        "jest-message-util": "^24.9.0",
        "jest-runtime": "^24.9.0",
        "jest-snapshot": "^24.9.0",
        "jest-util": "^24.9.0",
        "pretty-format": "^24.9.0",
        "throat": "^4.0.0"
      },
      "dependencies": {
        "ansi-styles": {
          "version": "3.2.1",
          "resolved": "https://registry.npmjs.org/ansi-styles/-/ansi-styles-3.2.1.tgz",
          "integrity": "sha512-VT0ZI6kZRdTh8YyJw3SMbYm/u+NqfsAxEpWO0Pf9sq8/e94WxxOpPKx9FR1FlyCtOVDNOQ+8ntlqFxiRc+r5qA==",
          "dev": true,
          "requires": {
            "color-convert": "^1.9.0"
          }
        },
        "chalk": {
          "version": "2.4.2",
          "resolved": "https://registry.npmjs.org/chalk/-/chalk-2.4.2.tgz",
          "integrity": "sha512-Mti+f9lpJNcwF4tWV8/OrTTtF1gZi+f8FqlyAdouralcFWFQWF2+NgCHShjkCb+IFBLq9buZwE1xckQU4peSuQ==",
          "dev": true,
          "requires": {
            "ansi-styles": "^3.2.1",
            "escape-string-regexp": "^1.0.5",
            "supports-color": "^5.3.0"
          }
        },
        "supports-color": {
          "version": "5.5.0",
          "resolved": "https://registry.npmjs.org/supports-color/-/supports-color-5.5.0.tgz",
          "integrity": "sha512-QjVjwdXIt408MIiAqCX4oUKsgU2EqAGzs2Ppkm4aQYbjm+ZEWEcW4SfFNTr4uMNZma0ey4f5lgLrkB0aX0QMow==",
          "dev": true,
          "requires": {
            "has-flag": "^3.0.0"
          }
        }
      }
    },
    "jest-leak-detector": {
      "version": "24.9.0",
      "resolved": "https://registry.npmjs.org/jest-leak-detector/-/jest-leak-detector-24.9.0.tgz",
      "integrity": "sha512-tYkFIDsiKTGwb2FG1w8hX9V0aUb2ot8zY/2nFg087dUageonw1zrLMP4W6zsRO59dPkTSKie+D4rhMuP9nRmrA==",
      "dev": true,
      "requires": {
        "jest-get-type": "^24.9.0",
        "pretty-format": "^24.9.0"
      }
    },
    "jest-matcher-utils": {
      "version": "24.9.0",
      "resolved": "https://registry.npmjs.org/jest-matcher-utils/-/jest-matcher-utils-24.9.0.tgz",
      "integrity": "sha512-OZz2IXsu6eaiMAwe67c1T+5tUAtQyQx27/EMEkbFAGiw52tB9em+uGbzpcgYVpA8wl0hlxKPZxrly4CXU/GjHA==",
      "dev": true,
      "requires": {
        "chalk": "^2.0.1",
        "jest-diff": "^24.9.0",
        "jest-get-type": "^24.9.0",
        "pretty-format": "^24.9.0"
      },
      "dependencies": {
        "ansi-styles": {
          "version": "3.2.1",
          "resolved": "https://registry.npmjs.org/ansi-styles/-/ansi-styles-3.2.1.tgz",
          "integrity": "sha512-VT0ZI6kZRdTh8YyJw3SMbYm/u+NqfsAxEpWO0Pf9sq8/e94WxxOpPKx9FR1FlyCtOVDNOQ+8ntlqFxiRc+r5qA==",
          "dev": true,
          "requires": {
            "color-convert": "^1.9.0"
          }
        },
        "chalk": {
          "version": "2.4.2",
          "resolved": "https://registry.npmjs.org/chalk/-/chalk-2.4.2.tgz",
          "integrity": "sha512-Mti+f9lpJNcwF4tWV8/OrTTtF1gZi+f8FqlyAdouralcFWFQWF2+NgCHShjkCb+IFBLq9buZwE1xckQU4peSuQ==",
          "dev": true,
          "requires": {
            "ansi-styles": "^3.2.1",
            "escape-string-regexp": "^1.0.5",
            "supports-color": "^5.3.0"
          }
        },
        "supports-color": {
          "version": "5.5.0",
          "resolved": "https://registry.npmjs.org/supports-color/-/supports-color-5.5.0.tgz",
          "integrity": "sha512-QjVjwdXIt408MIiAqCX4oUKsgU2EqAGzs2Ppkm4aQYbjm+ZEWEcW4SfFNTr4uMNZma0ey4f5lgLrkB0aX0QMow==",
          "dev": true,
          "requires": {
            "has-flag": "^3.0.0"
          }
        }
      }
    },
    "jest-message-util": {
      "version": "24.9.0",
      "resolved": "https://registry.npmjs.org/jest-message-util/-/jest-message-util-24.9.0.tgz",
      "integrity": "sha512-oCj8FiZ3U0hTP4aSui87P4L4jC37BtQwUMqk+zk/b11FR19BJDeZsZAvIHutWnmtw7r85UmR3CEWZ0HWU2mAlw==",
      "dev": true,
      "requires": {
        "@babel/code-frame": "^7.0.0",
        "@jest/test-result": "^24.9.0",
        "@jest/types": "^24.9.0",
        "@types/stack-utils": "^1.0.1",
        "chalk": "^2.0.1",
        "micromatch": "^3.1.10",
        "slash": "^2.0.0",
        "stack-utils": "^1.0.1"
      },
      "dependencies": {
        "ansi-styles": {
          "version": "3.2.1",
          "resolved": "https://registry.npmjs.org/ansi-styles/-/ansi-styles-3.2.1.tgz",
          "integrity": "sha512-VT0ZI6kZRdTh8YyJw3SMbYm/u+NqfsAxEpWO0Pf9sq8/e94WxxOpPKx9FR1FlyCtOVDNOQ+8ntlqFxiRc+r5qA==",
          "dev": true,
          "requires": {
            "color-convert": "^1.9.0"
          }
        },
        "chalk": {
          "version": "2.4.2",
          "resolved": "https://registry.npmjs.org/chalk/-/chalk-2.4.2.tgz",
          "integrity": "sha512-Mti+f9lpJNcwF4tWV8/OrTTtF1gZi+f8FqlyAdouralcFWFQWF2+NgCHShjkCb+IFBLq9buZwE1xckQU4peSuQ==",
          "dev": true,
          "requires": {
            "ansi-styles": "^3.2.1",
            "escape-string-regexp": "^1.0.5",
            "supports-color": "^5.3.0"
          }
        },
        "slash": {
          "version": "2.0.0",
          "resolved": "https://registry.npmjs.org/slash/-/slash-2.0.0.tgz",
          "integrity": "sha512-ZYKh3Wh2z1PpEXWr0MpSBZ0V6mZHAQfYevttO11c51CaWjGTaadiKZ+wVt1PbMlDV5qhMFslpZCemhwOK7C89A==",
          "dev": true
        },
        "supports-color": {
          "version": "5.5.0",
          "resolved": "https://registry.npmjs.org/supports-color/-/supports-color-5.5.0.tgz",
          "integrity": "sha512-QjVjwdXIt408MIiAqCX4oUKsgU2EqAGzs2Ppkm4aQYbjm+ZEWEcW4SfFNTr4uMNZma0ey4f5lgLrkB0aX0QMow==",
          "dev": true,
          "requires": {
            "has-flag": "^3.0.0"
          }
        }
      }
    },
    "jest-mock": {
      "version": "24.9.0",
      "resolved": "https://registry.npmjs.org/jest-mock/-/jest-mock-24.9.0.tgz",
      "integrity": "sha512-3BEYN5WbSq9wd+SyLDES7AHnjH9A/ROBwmz7l2y+ol+NtSFO8DYiEBzoO1CeFc9a8DYy10EO4dDFVv/wN3zl1w==",
      "dev": true,
      "requires": {
        "@jest/types": "^24.9.0"
      }
    },
    "jest-pnp-resolver": {
      "version": "1.2.1",
      "resolved": "https://registry.npmjs.org/jest-pnp-resolver/-/jest-pnp-resolver-1.2.1.tgz",
      "integrity": "sha512-pgFw2tm54fzgYvc/OHrnysABEObZCUNFnhjoRjaVOCN8NYc032/gVjPaHD4Aq6ApkSieWtfKAFQtmDKAmhupnQ==",
      "dev": true
    },
    "jest-regex-util": {
      "version": "24.9.0",
      "resolved": "https://registry.npmjs.org/jest-regex-util/-/jest-regex-util-24.9.0.tgz",
      "integrity": "sha512-05Cmb6CuxaA+Ys6fjr3PhvV3bGQmO+2p2La4hFbU+W5uOc479f7FdLXUWXw4pYMAhhSZIuKHwSXSu6CsSBAXQA==",
      "dev": true
    },
    "jest-resolve": {
      "version": "24.9.0",
      "resolved": "https://registry.npmjs.org/jest-resolve/-/jest-resolve-24.9.0.tgz",
      "integrity": "sha512-TaLeLVL1l08YFZAt3zaPtjiVvyy4oSA6CRe+0AFPPVX3Q/VI0giIWWoAvoS5L96vj9Dqxj4fB5p2qrHCmTU/MQ==",
      "dev": true,
      "requires": {
        "@jest/types": "^24.9.0",
        "browser-resolve": "^1.11.3",
        "chalk": "^2.0.1",
        "jest-pnp-resolver": "^1.2.1",
        "realpath-native": "^1.1.0"
      },
      "dependencies": {
        "ansi-styles": {
          "version": "3.2.1",
          "resolved": "https://registry.npmjs.org/ansi-styles/-/ansi-styles-3.2.1.tgz",
          "integrity": "sha512-VT0ZI6kZRdTh8YyJw3SMbYm/u+NqfsAxEpWO0Pf9sq8/e94WxxOpPKx9FR1FlyCtOVDNOQ+8ntlqFxiRc+r5qA==",
          "dev": true,
          "requires": {
            "color-convert": "^1.9.0"
          }
        },
        "chalk": {
          "version": "2.4.2",
          "resolved": "https://registry.npmjs.org/chalk/-/chalk-2.4.2.tgz",
          "integrity": "sha512-Mti+f9lpJNcwF4tWV8/OrTTtF1gZi+f8FqlyAdouralcFWFQWF2+NgCHShjkCb+IFBLq9buZwE1xckQU4peSuQ==",
          "dev": true,
          "requires": {
            "ansi-styles": "^3.2.1",
            "escape-string-regexp": "^1.0.5",
            "supports-color": "^5.3.0"
          }
        },
        "supports-color": {
          "version": "5.5.0",
          "resolved": "https://registry.npmjs.org/supports-color/-/supports-color-5.5.0.tgz",
          "integrity": "sha512-QjVjwdXIt408MIiAqCX4oUKsgU2EqAGzs2Ppkm4aQYbjm+ZEWEcW4SfFNTr4uMNZma0ey4f5lgLrkB0aX0QMow==",
          "dev": true,
          "requires": {
            "has-flag": "^3.0.0"
          }
        }
      }
    },
    "jest-resolve-dependencies": {
      "version": "24.9.0",
      "resolved": "https://registry.npmjs.org/jest-resolve-dependencies/-/jest-resolve-dependencies-24.9.0.tgz",
      "integrity": "sha512-Fm7b6AlWnYhT0BXy4hXpactHIqER7erNgIsIozDXWl5dVm+k8XdGVe1oTg1JyaFnOxarMEbax3wyRJqGP2Pq+g==",
      "dev": true,
      "requires": {
        "@jest/types": "^24.9.0",
        "jest-regex-util": "^24.3.0",
        "jest-snapshot": "^24.9.0"
      }
    },
    "jest-runner": {
      "version": "24.9.0",
      "resolved": "https://registry.npmjs.org/jest-runner/-/jest-runner-24.9.0.tgz",
      "integrity": "sha512-KksJQyI3/0mhcfspnxxEOBueGrd5E4vV7ADQLT9ESaCzz02WnbdbKWIf5Mkaucoaj7obQckYPVX6JJhgUcoWWg==",
      "dev": true,
      "requires": {
        "@jest/console": "^24.7.1",
        "@jest/environment": "^24.9.0",
        "@jest/test-result": "^24.9.0",
        "@jest/types": "^24.9.0",
        "chalk": "^2.4.2",
        "exit": "^0.1.2",
        "graceful-fs": "^4.1.15",
        "jest-config": "^24.9.0",
        "jest-docblock": "^24.3.0",
        "jest-haste-map": "^24.9.0",
        "jest-jasmine2": "^24.9.0",
        "jest-leak-detector": "^24.9.0",
        "jest-message-util": "^24.9.0",
        "jest-resolve": "^24.9.0",
        "jest-runtime": "^24.9.0",
        "jest-util": "^24.9.0",
        "jest-worker": "^24.6.0",
        "source-map-support": "^0.5.6",
        "throat": "^4.0.0"
      },
      "dependencies": {
        "ansi-styles": {
          "version": "3.2.1",
          "resolved": "https://registry.npmjs.org/ansi-styles/-/ansi-styles-3.2.1.tgz",
          "integrity": "sha512-VT0ZI6kZRdTh8YyJw3SMbYm/u+NqfsAxEpWO0Pf9sq8/e94WxxOpPKx9FR1FlyCtOVDNOQ+8ntlqFxiRc+r5qA==",
          "dev": true,
          "requires": {
            "color-convert": "^1.9.0"
          }
        },
        "chalk": {
          "version": "2.4.2",
          "resolved": "https://registry.npmjs.org/chalk/-/chalk-2.4.2.tgz",
          "integrity": "sha512-Mti+f9lpJNcwF4tWV8/OrTTtF1gZi+f8FqlyAdouralcFWFQWF2+NgCHShjkCb+IFBLq9buZwE1xckQU4peSuQ==",
          "dev": true,
          "requires": {
            "ansi-styles": "^3.2.1",
            "escape-string-regexp": "^1.0.5",
            "supports-color": "^5.3.0"
          }
        },
        "source-map": {
          "version": "0.6.1",
          "resolved": "https://registry.npmjs.org/source-map/-/source-map-0.6.1.tgz",
          "integrity": "sha512-UjgapumWlbMhkBgzT7Ykc5YXUT46F0iKu8SGXq0bcwP5dz/h0Plj6enJqjz1Zbq2l5WaqYnrVbwWOWMyF3F47g==",
          "dev": true
        },
        "source-map-support": {
          "version": "0.5.13",
          "resolved": "https://registry.npmjs.org/source-map-support/-/source-map-support-0.5.13.tgz",
          "integrity": "sha512-SHSKFHadjVA5oR4PPqhtAVdcBWwRYVd6g6cAXnIbRiIwc2EhPrTuKUBdSLvlEKyIP3GCf89fltvcZiP9MMFA1w==",
          "dev": true,
          "requires": {
            "buffer-from": "^1.0.0",
            "source-map": "^0.6.0"
          }
        },
        "supports-color": {
          "version": "5.5.0",
          "resolved": "https://registry.npmjs.org/supports-color/-/supports-color-5.5.0.tgz",
          "integrity": "sha512-QjVjwdXIt408MIiAqCX4oUKsgU2EqAGzs2Ppkm4aQYbjm+ZEWEcW4SfFNTr4uMNZma0ey4f5lgLrkB0aX0QMow==",
          "dev": true,
          "requires": {
            "has-flag": "^3.0.0"
          }
        }
      }
    },
    "jest-runtime": {
      "version": "24.9.0",
      "resolved": "https://registry.npmjs.org/jest-runtime/-/jest-runtime-24.9.0.tgz",
      "integrity": "sha512-8oNqgnmF3v2J6PVRM2Jfuj8oX3syKmaynlDMMKQ4iyzbQzIG6th5ub/lM2bCMTmoTKM3ykcUYI2Pw9xwNtjMnw==",
      "dev": true,
      "requires": {
        "@jest/console": "^24.7.1",
        "@jest/environment": "^24.9.0",
        "@jest/source-map": "^24.3.0",
        "@jest/transform": "^24.9.0",
        "@jest/types": "^24.9.0",
        "@types/yargs": "^13.0.0",
        "chalk": "^2.0.1",
        "exit": "^0.1.2",
        "glob": "^7.1.3",
        "graceful-fs": "^4.1.15",
        "jest-config": "^24.9.0",
        "jest-haste-map": "^24.9.0",
        "jest-message-util": "^24.9.0",
        "jest-mock": "^24.9.0",
        "jest-regex-util": "^24.3.0",
        "jest-resolve": "^24.9.0",
        "jest-snapshot": "^24.9.0",
        "jest-util": "^24.9.0",
        "jest-validate": "^24.9.0",
        "realpath-native": "^1.1.0",
        "slash": "^2.0.0",
        "strip-bom": "^3.0.0",
        "yargs": "^13.3.0"
      },
      "dependencies": {
        "ansi-styles": {
          "version": "3.2.1",
          "resolved": "https://registry.npmjs.org/ansi-styles/-/ansi-styles-3.2.1.tgz",
          "integrity": "sha512-VT0ZI6kZRdTh8YyJw3SMbYm/u+NqfsAxEpWO0Pf9sq8/e94WxxOpPKx9FR1FlyCtOVDNOQ+8ntlqFxiRc+r5qA==",
          "dev": true,
          "requires": {
            "color-convert": "^1.9.0"
          }
        },
        "chalk": {
          "version": "2.4.2",
          "resolved": "https://registry.npmjs.org/chalk/-/chalk-2.4.2.tgz",
          "integrity": "sha512-Mti+f9lpJNcwF4tWV8/OrTTtF1gZi+f8FqlyAdouralcFWFQWF2+NgCHShjkCb+IFBLq9buZwE1xckQU4peSuQ==",
          "dev": true,
          "requires": {
            "ansi-styles": "^3.2.1",
            "escape-string-regexp": "^1.0.5",
            "supports-color": "^5.3.0"
          }
        },
        "slash": {
          "version": "2.0.0",
          "resolved": "https://registry.npmjs.org/slash/-/slash-2.0.0.tgz",
          "integrity": "sha512-ZYKh3Wh2z1PpEXWr0MpSBZ0V6mZHAQfYevttO11c51CaWjGTaadiKZ+wVt1PbMlDV5qhMFslpZCemhwOK7C89A==",
          "dev": true
        },
        "supports-color": {
          "version": "5.5.0",
          "resolved": "https://registry.npmjs.org/supports-color/-/supports-color-5.5.0.tgz",
          "integrity": "sha512-QjVjwdXIt408MIiAqCX4oUKsgU2EqAGzs2Ppkm4aQYbjm+ZEWEcW4SfFNTr4uMNZma0ey4f5lgLrkB0aX0QMow==",
          "dev": true,
          "requires": {
            "has-flag": "^3.0.0"
          }
        }
      }
    },
    "jest-serializer": {
      "version": "24.9.0",
      "resolved": "https://registry.npmjs.org/jest-serializer/-/jest-serializer-24.9.0.tgz",
      "integrity": "sha512-DxYipDr8OvfrKH3Kel6NdED3OXxjvxXZ1uIY2I9OFbGg+vUkkg7AGvi65qbhbWNPvDckXmzMPbK3u3HaDO49bQ==",
      "dev": true
    },
    "jest-snapshot": {
      "version": "24.9.0",
      "resolved": "https://registry.npmjs.org/jest-snapshot/-/jest-snapshot-24.9.0.tgz",
      "integrity": "sha512-uI/rszGSs73xCM0l+up7O7a40o90cnrk429LOiK3aeTvfC0HHmldbd81/B7Ix81KSFe1lwkbl7GnBGG4UfuDew==",
      "dev": true,
      "requires": {
        "@babel/types": "^7.0.0",
        "@jest/types": "^24.9.0",
        "chalk": "^2.0.1",
        "expect": "^24.9.0",
        "jest-diff": "^24.9.0",
        "jest-get-type": "^24.9.0",
        "jest-matcher-utils": "^24.9.0",
        "jest-message-util": "^24.9.0",
        "jest-resolve": "^24.9.0",
        "mkdirp": "^0.5.1",
        "natural-compare": "^1.4.0",
        "pretty-format": "^24.9.0",
        "semver": "^6.2.0"
      },
      "dependencies": {
        "ansi-styles": {
          "version": "3.2.1",
          "resolved": "https://registry.npmjs.org/ansi-styles/-/ansi-styles-3.2.1.tgz",
          "integrity": "sha512-VT0ZI6kZRdTh8YyJw3SMbYm/u+NqfsAxEpWO0Pf9sq8/e94WxxOpPKx9FR1FlyCtOVDNOQ+8ntlqFxiRc+r5qA==",
          "dev": true,
          "requires": {
            "color-convert": "^1.9.0"
          }
        },
        "chalk": {
          "version": "2.4.2",
          "resolved": "https://registry.npmjs.org/chalk/-/chalk-2.4.2.tgz",
          "integrity": "sha512-Mti+f9lpJNcwF4tWV8/OrTTtF1gZi+f8FqlyAdouralcFWFQWF2+NgCHShjkCb+IFBLq9buZwE1xckQU4peSuQ==",
          "dev": true,
          "requires": {
            "ansi-styles": "^3.2.1",
            "escape-string-regexp": "^1.0.5",
            "supports-color": "^5.3.0"
          }
        },
        "semver": {
          "version": "6.3.0",
          "resolved": "https://registry.npmjs.org/semver/-/semver-6.3.0.tgz",
          "integrity": "sha512-b39TBaTSfV6yBrapU89p5fKekE2m/NwnDocOVruQFS1/veMgdzuPcnOM34M6CwxW8jH/lxEa5rBoDeUwu5HHTw==",
          "dev": true
        },
        "supports-color": {
          "version": "5.5.0",
          "resolved": "https://registry.npmjs.org/supports-color/-/supports-color-5.5.0.tgz",
          "integrity": "sha512-QjVjwdXIt408MIiAqCX4oUKsgU2EqAGzs2Ppkm4aQYbjm+ZEWEcW4SfFNTr4uMNZma0ey4f5lgLrkB0aX0QMow==",
          "dev": true,
          "requires": {
            "has-flag": "^3.0.0"
          }
        }
      }
    },
    "jest-util": {
      "version": "24.9.0",
      "resolved": "https://registry.npmjs.org/jest-util/-/jest-util-24.9.0.tgz",
      "integrity": "sha512-x+cZU8VRmOJxbA1K5oDBdxQmdq0OIdADarLxk0Mq+3XS4jgvhG/oKGWcIDCtPG0HgjxOYvF+ilPJQsAyXfbNOg==",
      "dev": true,
      "requires": {
        "@jest/console": "^24.9.0",
        "@jest/fake-timers": "^24.9.0",
        "@jest/source-map": "^24.9.0",
        "@jest/test-result": "^24.9.0",
        "@jest/types": "^24.9.0",
        "callsites": "^3.0.0",
        "chalk": "^2.0.1",
        "graceful-fs": "^4.1.15",
        "is-ci": "^2.0.0",
        "mkdirp": "^0.5.1",
        "slash": "^2.0.0",
        "source-map": "^0.6.0"
      },
      "dependencies": {
        "ansi-styles": {
          "version": "3.2.1",
          "resolved": "https://registry.npmjs.org/ansi-styles/-/ansi-styles-3.2.1.tgz",
          "integrity": "sha512-VT0ZI6kZRdTh8YyJw3SMbYm/u+NqfsAxEpWO0Pf9sq8/e94WxxOpPKx9FR1FlyCtOVDNOQ+8ntlqFxiRc+r5qA==",
          "dev": true,
          "requires": {
            "color-convert": "^1.9.0"
          }
        },
        "chalk": {
          "version": "2.4.2",
          "resolved": "https://registry.npmjs.org/chalk/-/chalk-2.4.2.tgz",
          "integrity": "sha512-Mti+f9lpJNcwF4tWV8/OrTTtF1gZi+f8FqlyAdouralcFWFQWF2+NgCHShjkCb+IFBLq9buZwE1xckQU4peSuQ==",
          "dev": true,
          "requires": {
            "ansi-styles": "^3.2.1",
            "escape-string-regexp": "^1.0.5",
            "supports-color": "^5.3.0"
          }
        },
        "ci-info": {
          "version": "2.0.0",
          "resolved": "https://registry.npmjs.org/ci-info/-/ci-info-2.0.0.tgz",
          "integrity": "sha512-5tK7EtrZ0N+OLFMthtqOj4fI2Jeb88C4CAZPu25LDVUgXJ0A3Js4PMGqrn0JU1W0Mh1/Z8wZzYPxqUrXeBboCQ==",
          "dev": true
        },
        "is-ci": {
          "version": "2.0.0",
          "resolved": "https://registry.npmjs.org/is-ci/-/is-ci-2.0.0.tgz",
          "integrity": "sha512-YfJT7rkpQB0updsdHLGWrvhBJfcfzNNawYDNIyQXJz0IViGf75O8EBPKSdvw2rF+LGCsX4FZ8tcr3b19LcZq4w==",
          "dev": true,
          "requires": {
            "ci-info": "^2.0.0"
          }
        },
        "slash": {
          "version": "2.0.0",
          "resolved": "https://registry.npmjs.org/slash/-/slash-2.0.0.tgz",
          "integrity": "sha512-ZYKh3Wh2z1PpEXWr0MpSBZ0V6mZHAQfYevttO11c51CaWjGTaadiKZ+wVt1PbMlDV5qhMFslpZCemhwOK7C89A==",
          "dev": true
        },
        "source-map": {
          "version": "0.6.1",
          "resolved": "https://registry.npmjs.org/source-map/-/source-map-0.6.1.tgz",
          "integrity": "sha512-UjgapumWlbMhkBgzT7Ykc5YXUT46F0iKu8SGXq0bcwP5dz/h0Plj6enJqjz1Zbq2l5WaqYnrVbwWOWMyF3F47g==",
          "dev": true
        },
        "supports-color": {
          "version": "5.5.0",
          "resolved": "https://registry.npmjs.org/supports-color/-/supports-color-5.5.0.tgz",
          "integrity": "sha512-QjVjwdXIt408MIiAqCX4oUKsgU2EqAGzs2Ppkm4aQYbjm+ZEWEcW4SfFNTr4uMNZma0ey4f5lgLrkB0aX0QMow==",
          "dev": true,
          "requires": {
            "has-flag": "^3.0.0"
          }
        }
      }
    },
    "jest-validate": {
      "version": "24.9.0",
      "resolved": "https://registry.npmjs.org/jest-validate/-/jest-validate-24.9.0.tgz",
      "integrity": "sha512-HPIt6C5ACwiqSiwi+OfSSHbK8sG7akG8eATl+IPKaeIjtPOeBUd/g3J7DghugzxrGjI93qS/+RPKe1H6PqvhRQ==",
      "dev": true,
      "requires": {
        "@jest/types": "^24.9.0",
        "camelcase": "^5.3.1",
        "chalk": "^2.0.1",
        "jest-get-type": "^24.9.0",
        "leven": "^3.1.0",
        "pretty-format": "^24.9.0"
      },
      "dependencies": {
        "ansi-styles": {
          "version": "3.2.1",
          "resolved": "https://registry.npmjs.org/ansi-styles/-/ansi-styles-3.2.1.tgz",
          "integrity": "sha512-VT0ZI6kZRdTh8YyJw3SMbYm/u+NqfsAxEpWO0Pf9sq8/e94WxxOpPKx9FR1FlyCtOVDNOQ+8ntlqFxiRc+r5qA==",
          "dev": true,
          "requires": {
            "color-convert": "^1.9.0"
          }
        },
        "chalk": {
          "version": "2.4.2",
          "resolved": "https://registry.npmjs.org/chalk/-/chalk-2.4.2.tgz",
          "integrity": "sha512-Mti+f9lpJNcwF4tWV8/OrTTtF1gZi+f8FqlyAdouralcFWFQWF2+NgCHShjkCb+IFBLq9buZwE1xckQU4peSuQ==",
          "dev": true,
          "requires": {
            "ansi-styles": "^3.2.1",
            "escape-string-regexp": "^1.0.5",
            "supports-color": "^5.3.0"
          }
        },
        "supports-color": {
          "version": "5.5.0",
          "resolved": "https://registry.npmjs.org/supports-color/-/supports-color-5.5.0.tgz",
          "integrity": "sha512-QjVjwdXIt408MIiAqCX4oUKsgU2EqAGzs2Ppkm4aQYbjm+ZEWEcW4SfFNTr4uMNZma0ey4f5lgLrkB0aX0QMow==",
          "dev": true,
          "requires": {
            "has-flag": "^3.0.0"
          }
        }
      }
    },
    "jest-watcher": {
      "version": "24.9.0",
      "resolved": "https://registry.npmjs.org/jest-watcher/-/jest-watcher-24.9.0.tgz",
      "integrity": "sha512-+/fLOfKPXXYJDYlks62/4R4GoT+GU1tYZed99JSCOsmzkkF7727RqKrjNAxtfO4YpGv11wybgRvCjR73lK2GZw==",
      "dev": true,
      "requires": {
        "@jest/test-result": "^24.9.0",
        "@jest/types": "^24.9.0",
        "@types/yargs": "^13.0.0",
        "ansi-escapes": "^3.0.0",
        "chalk": "^2.0.1",
        "jest-util": "^24.9.0",
        "string-length": "^2.0.0"
      },
      "dependencies": {
        "ansi-styles": {
          "version": "3.2.1",
          "resolved": "https://registry.npmjs.org/ansi-styles/-/ansi-styles-3.2.1.tgz",
          "integrity": "sha512-VT0ZI6kZRdTh8YyJw3SMbYm/u+NqfsAxEpWO0Pf9sq8/e94WxxOpPKx9FR1FlyCtOVDNOQ+8ntlqFxiRc+r5qA==",
          "dev": true,
          "requires": {
            "color-convert": "^1.9.0"
          }
        },
        "chalk": {
          "version": "2.4.2",
          "resolved": "https://registry.npmjs.org/chalk/-/chalk-2.4.2.tgz",
          "integrity": "sha512-Mti+f9lpJNcwF4tWV8/OrTTtF1gZi+f8FqlyAdouralcFWFQWF2+NgCHShjkCb+IFBLq9buZwE1xckQU4peSuQ==",
          "dev": true,
          "requires": {
            "ansi-styles": "^3.2.1",
            "escape-string-regexp": "^1.0.5",
            "supports-color": "^5.3.0"
          }
        },
        "supports-color": {
          "version": "5.5.0",
          "resolved": "https://registry.npmjs.org/supports-color/-/supports-color-5.5.0.tgz",
          "integrity": "sha512-QjVjwdXIt408MIiAqCX4oUKsgU2EqAGzs2Ppkm4aQYbjm+ZEWEcW4SfFNTr4uMNZma0ey4f5lgLrkB0aX0QMow==",
          "dev": true,
          "requires": {
            "has-flag": "^3.0.0"
          }
        }
      }
    },
    "jest-worker": {
      "version": "24.9.0",
      "resolved": "https://registry.npmjs.org/jest-worker/-/jest-worker-24.9.0.tgz",
      "integrity": "sha512-51PE4haMSXcHohnSMdM42anbvZANYTqMrr52tVKPqqsPJMzoP6FYYDVqahX/HrAoKEKz3uUPzSvKs9A3qR4iVw==",
      "dev": true,
      "requires": {
        "merge-stream": "^2.0.0",
        "supports-color": "^6.1.0"
      },
      "dependencies": {
        "supports-color": {
          "version": "6.1.0",
          "resolved": "https://registry.npmjs.org/supports-color/-/supports-color-6.1.0.tgz",
          "integrity": "sha512-qe1jfm1Mg7Nq/NSh6XE24gPXROEVsWHxC1LIx//XNlD9iw7YZQGjZNjYN7xGaEG6iKdA8EtNFW6R0gjnVXp+wQ==",
          "dev": true,
          "requires": {
            "has-flag": "^3.0.0"
          }
        }
      }
    },
    "jquery": {
      "version": "3.4.1",
      "resolved": "https://registry.npmjs.org/jquery/-/jquery-3.4.1.tgz",
      "integrity": "sha512-36+AdBzCL+y6qjw5Tx7HgzeGCzC81MDDgaUP8ld2zhx58HdqXGoBd+tHdrBMiyjGQs0Hxs/MLZTu/eHNJJuWPw==",
      "dev": true
    },
    "js-sha3": {
      "version": "0.6.1",
      "resolved": "https://registry.npmjs.org/js-sha3/-/js-sha3-0.6.1.tgz",
      "integrity": "sha1-W4n3enR3Z5h39YxKB1JAk0sflcA="
    },
    "js-tokens": {
      "version": "3.0.2",
      "resolved": "https://registry.npmjs.org/js-tokens/-/js-tokens-3.0.2.tgz",
      "integrity": "sha1-mGbfOVECEw449/mWvOtlRDIJwls=",
      "dev": true
    },
    "js-yaml": {
      "version": "3.13.1",
      "resolved": "https://registry.npmjs.org/js-yaml/-/js-yaml-3.13.1.tgz",
      "integrity": "sha512-YfbcO7jXDdyj0DGxYVSlSeQNHbD7XPWvrVWeVUujrQEoZzWJIRrCPoyk6kL6IAjAG2IolMK4T0hNUe0HOUs5Jw==",
      "dev": true,
      "requires": {
        "argparse": "^1.0.7",
        "esprima": "^4.0.0"
      },
      "dependencies": {
        "esprima": {
          "version": "4.0.1",
          "resolved": "https://registry.npmjs.org/esprima/-/esprima-4.0.1.tgz",
          "integrity": "sha512-eGuFFw7Upda+g4p+QHvnW0RyTX/SVeJBDM/gCtMARO0cLuT2HcEKnTPvhjV6aGeqrCB/sbNop0Kszm0jsaWU4A==",
          "dev": true
        }
      }
    },
    "jsbn": {
      "version": "0.1.1",
      "resolved": "https://registry.npmjs.org/jsbn/-/jsbn-0.1.1.tgz",
      "integrity": "sha1-peZUwuWi3rXyAdls77yoDA7y9RM="
    },
    "jsdom": {
      "version": "11.11.0",
      "resolved": "https://registry.npmjs.org/jsdom/-/jsdom-11.11.0.tgz",
      "integrity": "sha512-ou1VyfjwsSuWkudGxb03FotDajxAto6USAlmMZjE2lc0jCznt7sBWkhfRBRaWwbnmDqdMSTKTLT5d9sBFkkM7A==",
      "dev": true,
      "requires": {
        "abab": "^1.0.4",
        "acorn": "^5.3.0",
        "acorn-globals": "^4.1.0",
        "array-equal": "^1.0.0",
        "cssom": ">= 0.3.2 < 0.4.0",
        "cssstyle": ">= 0.3.1 < 0.4.0",
        "data-urls": "^1.0.0",
        "domexception": "^1.0.0",
        "escodegen": "^1.9.0",
        "html-encoding-sniffer": "^1.0.2",
        "left-pad": "^1.2.0",
        "nwsapi": "^2.0.0",
        "parse5": "4.0.0",
        "pn": "^1.1.0",
        "request": "^2.83.0",
        "request-promise-native": "^1.0.5",
        "sax": "^1.2.4",
        "symbol-tree": "^3.2.2",
        "tough-cookie": "^2.3.3",
        "w3c-hr-time": "^1.0.1",
        "webidl-conversions": "^4.0.2",
        "whatwg-encoding": "^1.0.3",
        "whatwg-mimetype": "^2.1.0",
        "whatwg-url": "^6.4.1",
        "ws": "^4.0.0",
        "xml-name-validator": "^3.0.0"
      },
      "dependencies": {
        "safe-buffer": {
          "version": "5.1.2",
          "resolved": "https://registry.npmjs.org/safe-buffer/-/safe-buffer-5.1.2.tgz",
          "integrity": "sha512-Gd2UZBJDkXlY7GbJxfsE8/nvKkUEU1G38c1siN6QP6a9PT9MmHB8GnpscSmMJSoF8LOIrt8ud/wPtojys4G6+g==",
          "dev": true
        },
        "ws": {
          "version": "4.1.0",
          "resolved": "https://registry.npmjs.org/ws/-/ws-4.1.0.tgz",
          "integrity": "sha512-ZGh/8kF9rrRNffkLFV4AzhvooEclrOH0xaugmqGsIfFgOE/pIz4fMc4Ef+5HSQqTEug2S9JZIWDR47duDSLfaA==",
          "dev": true,
          "requires": {
            "async-limiter": "~1.0.0",
            "safe-buffer": "~5.1.0"
          }
        }
      }
    },
    "json-parse-better-errors": {
      "version": "1.0.2",
      "resolved": "https://registry.npmjs.org/json-parse-better-errors/-/json-parse-better-errors-1.0.2.tgz",
      "integrity": "sha512-mrqyZKfX5EhL7hvqcV6WG1yYjnjeuYDzDhhcAAUrq8Po85NBQBJP+ZDUT75qZQ98IkUoBqdkExkukOU7Ts2wrw==",
      "dev": true
    },
    "json-rpc-engine": {
      "version": "5.1.3",
      "resolved": "https://registry.npmjs.org/json-rpc-engine/-/json-rpc-engine-5.1.3.tgz",
      "integrity": "sha512-/rQm6uts6JtjOVEaeSDCJgHDTlbfKDdoR1Uh3f+6za2SwhJyz+jL9iED2aapU9Yx7decLlI7wjVUIwxRg/R7WQ==",
      "requires": {
        "async": "^2.0.1",
        "eth-json-rpc-errors": "^1.0.1",
        "promise-to-callback": "^1.0.0",
        "safe-event-emitter": "^1.0.1"
      }
    },
    "json-rpc-random-id": {
      "version": "1.0.1",
      "resolved": "https://registry.npmjs.org/json-rpc-random-id/-/json-rpc-random-id-1.0.1.tgz",
      "integrity": "sha1-uknZat7RRE27jaPSA3SKy7zeyMg="
    },
    "json-schema": {
      "version": "0.2.3",
      "resolved": "https://registry.npmjs.org/json-schema/-/json-schema-0.2.3.tgz",
      "integrity": "sha1-tIDIkuWaLwWVTOcnvT8qTogvnhM="
    },
    "json-schema-traverse": {
      "version": "0.4.1",
      "resolved": "https://registry.npmjs.org/json-schema-traverse/-/json-schema-traverse-0.4.1.tgz",
      "integrity": "sha512-xbbCH5dCYU5T8LcEhhuh7HJ88HXuW3qsI3Y0zOZFKfZEHcpWiHU/Jxzk629Brsab/mMiHQti9wMP+845RPe3Vg=="
    },
    "json-stable-stringify": {
      "version": "1.0.1",
      "resolved": "https://registry.npmjs.org/json-stable-stringify/-/json-stable-stringify-1.0.1.tgz",
      "integrity": "sha1-mnWdOcXy/1A/1TAGRu1EX4jE+a8=",
      "requires": {
        "jsonify": "~0.0.0"
      }
    },
    "json-stringify-safe": {
      "version": "5.0.1",
      "resolved": "https://registry.npmjs.org/json-stringify-safe/-/json-stringify-safe-5.0.1.tgz",
      "integrity": "sha1-Epai1Y/UXxmg9s4B1lcB4sc1tus="
    },
    "jsonfile": {
      "version": "4.0.0",
      "resolved": "https://registry.npmjs.org/jsonfile/-/jsonfile-4.0.0.tgz",
      "integrity": "sha1-h3Gq4HmbZAdrdmQPygWPnBDjPss=",
      "dev": true,
      "requires": {
        "graceful-fs": "^4.1.6"
      }
    },
    "jsonify": {
      "version": "0.0.0",
      "resolved": "https://registry.npmjs.org/jsonify/-/jsonify-0.0.0.tgz",
      "integrity": "sha1-LHS27kHZPKUbe1qu6PUDYx0lKnM="
    },
    "jsonschema": {
      "version": "1.2.4",
      "resolved": "https://registry.npmjs.org/jsonschema/-/jsonschema-1.2.4.tgz",
      "integrity": "sha512-lz1nOH69GbsVHeVgEdvyavc/33oymY1AZwtePMiMj4HZPMbP5OIKK3zT9INMWjwua/V4Z4yq7wSlBbSG+g4AEw=="
    },
    "jsprim": {
      "version": "1.4.1",
      "resolved": "https://registry.npmjs.org/jsprim/-/jsprim-1.4.1.tgz",
      "integrity": "sha1-MT5mvB5cwG5Di8G3SZwuXFastqI=",
      "requires": {
        "assert-plus": "1.0.0",
        "extsprintf": "1.3.0",
        "json-schema": "0.2.3",
        "verror": "1.10.0"
      }
    },
    "just-extend": {
      "version": "4.0.2",
      "resolved": "https://registry.npmjs.org/just-extend/-/just-extend-4.0.2.tgz",
      "integrity": "sha512-FrLwOgm+iXrPV+5zDU6Jqu4gCRXbWEQg2O3SKONsWE4w7AXFRkryS53bpWdaL9cNol+AmR3AEYz6kn+o0fCPnw==",
      "dev": true
    },
    "keccak": {
      "version": "1.4.0",
      "resolved": "https://registry.npmjs.org/keccak/-/keccak-1.4.0.tgz",
      "integrity": "sha512-eZVaCpblK5formjPjeTBik7TAg+pqnDrMHIffSvi9Lh7PQgM1+hSzakUeZFCk9DVVG0dacZJuaz2ntwlzZUIBw==",
      "requires": {
        "bindings": "^1.2.1",
        "inherits": "^2.0.3",
        "nan": "^2.2.1",
        "safe-buffer": "^5.1.0"
      }
    },
    "keccakjs": {
      "version": "0.2.3",
      "resolved": "https://registry.npmjs.org/keccakjs/-/keccakjs-0.2.3.tgz",
      "integrity": "sha512-BjLkNDcfaZ6l8HBG9tH0tpmDv3sS2mA7FNQxFHpCdzP3Gb2MVruXBSuoM66SnVxKJpAr5dKGdkHD+bDokt8fTg==",
      "requires": {
        "browserify-sha3": "^0.0.4",
        "sha3": "^1.2.2"
      }
    },
    "kind-of": {
      "version": "6.0.2",
      "resolved": "https://registry.npmjs.org/kind-of/-/kind-of-6.0.2.tgz",
      "integrity": "sha512-s5kLOcnH0XqDO+FvuaLX8DDjZ18CGFk7VygH40QoKPUQhW4e2rvM0rwUq0t8IQDOwYSeLK01U90OjzBTme2QqA==",
      "dev": true
    },
    "kleur": {
      "version": "3.0.3",
      "resolved": "https://registry.npmjs.org/kleur/-/kleur-3.0.3.tgz",
      "integrity": "sha512-eTIzlVOSUR+JxdDFepEYcBMtZ9Qqdef+rnzWdRZuMbOywu5tO2w2N7rqjoANZ5k9vywhL6Br1VRjUIgTQx4E8w==",
      "dev": true
    },
    "left-pad": {
      "version": "1.3.0",
      "resolved": "https://registry.npmjs.org/left-pad/-/left-pad-1.3.0.tgz",
      "integrity": "sha512-XI5MPzVNApjAyhQzphX8BkmKsKUxD4LdyK24iZeQGinBN9yTQT3bFlCBy/aVx2HrNcqQGsdot8ghrjyrvMCoEA==",
      "dev": true
    },
    "level-codec": {
      "version": "7.0.1",
      "resolved": "https://registry.npmjs.org/level-codec/-/level-codec-7.0.1.tgz",
      "integrity": "sha512-Ua/R9B9r3RasXdRmOtd+t9TCOEIIlts+TN/7XTT2unhDaL6sJn83S3rUyljbr6lVtw49N3/yA0HHjpV6Kzb2aQ=="
    },
    "level-errors": {
      "version": "1.0.5",
      "resolved": "https://registry.npmjs.org/level-errors/-/level-errors-1.0.5.tgz",
      "integrity": "sha512-/cLUpQduF6bNrWuAC4pwtUKA5t669pCsCi2XbmojG2tFeOr9j6ShtdDCtFFQO1DRt+EVZhx9gPzP9G2bUaG4ig==",
      "requires": {
        "errno": "~0.1.1"
      }
    },
    "level-iterator-stream": {
      "version": "1.3.1",
      "resolved": "https://registry.npmjs.org/level-iterator-stream/-/level-iterator-stream-1.3.1.tgz",
      "integrity": "sha1-5Dt4sagUPm+pek9IXrjqUwNS8u0=",
      "requires": {
        "inherits": "^2.0.1",
        "level-errors": "^1.0.3",
        "readable-stream": "^1.0.33",
        "xtend": "^4.0.0"
      },
      "dependencies": {
        "readable-stream": {
          "version": "1.1.14",
          "resolved": "https://registry.npmjs.org/readable-stream/-/readable-stream-1.1.14.tgz",
          "integrity": "sha1-fPTFTvZI44EwhMY23SB54WbAgdk=",
          "requires": {
            "core-util-is": "~1.0.0",
            "inherits": "~2.0.1",
            "isarray": "0.0.1",
            "string_decoder": "~0.10.x"
          }
        }
      }
    },
    "level-ws": {
      "version": "0.0.0",
      "resolved": "https://registry.npmjs.org/level-ws/-/level-ws-0.0.0.tgz",
      "integrity": "sha1-Ny5RIXeSSgBCSwtDrvK7QkltIos=",
      "requires": {
        "readable-stream": "~1.0.15",
        "xtend": "~2.1.1"
      },
      "dependencies": {
        "readable-stream": {
          "version": "1.0.34",
          "resolved": "https://registry.npmjs.org/readable-stream/-/readable-stream-1.0.34.tgz",
          "integrity": "sha1-Elgg40vIQtLyqq+v5MKRbuMsFXw=",
          "requires": {
            "core-util-is": "~1.0.0",
            "inherits": "~2.0.1",
            "isarray": "0.0.1",
            "string_decoder": "~0.10.x"
          }
        },
        "xtend": {
          "version": "2.1.2",
          "resolved": "https://registry.npmjs.org/xtend/-/xtend-2.1.2.tgz",
          "integrity": "sha1-bv7MKk2tjmlixJAbM3znuoe10os=",
          "requires": {
            "object-keys": "~0.4.0"
          }
        }
      }
    },
    "levelup": {
      "version": "1.3.9",
      "resolved": "https://registry.npmjs.org/levelup/-/levelup-1.3.9.tgz",
      "integrity": "sha512-VVGHfKIlmw8w1XqpGOAGwq6sZm2WwWLmlDcULkKWQXEA5EopA8OBNJ2Ck2v6bdk8HeEZSbCSEgzXadyQFm76sQ==",
      "requires": {
        "deferred-leveldown": "~1.2.1",
        "level-codec": "~7.0.0",
        "level-errors": "~1.0.3",
        "level-iterator-stream": "~1.3.0",
        "prr": "~1.0.1",
        "semver": "~5.4.1",
        "xtend": "~4.0.0"
      },
      "dependencies": {
        "semver": {
          "version": "5.4.1",
          "resolved": "https://registry.npmjs.org/semver/-/semver-5.4.1.tgz",
          "integrity": "sha512-WfG/X9+oATh81XtllIo/I8gOiY9EXRdv1cQdyykeXK17YcUW3EXUAi2To4pcH6nZtJPr7ZOpM5OMyWJZm+8Rsg=="
        }
      }
    },
    "leven": {
      "version": "3.1.0",
      "resolved": "https://registry.npmjs.org/leven/-/leven-3.1.0.tgz",
      "integrity": "sha512-qsda+H8jTaUaN/x5vzW2rzc+8Rw4TAQ/4KjB46IwK5VH+IlVeeeje/EoZRpiXvIqjFgK84QffqPztGI3VBLG1A==",
      "dev": true
    },
    "levn": {
      "version": "0.3.0",
      "resolved": "https://registry.npmjs.org/levn/-/levn-0.3.0.tgz",
      "integrity": "sha1-OwmSTt+fCDwEkP3UwLxEIeBHZO4=",
      "dev": true,
      "requires": {
        "prelude-ls": "~1.1.2",
        "type-check": "~0.3.2"
      }
    },
    "lint-staged": {
      "version": "6.1.1",
      "resolved": "https://registry.npmjs.org/lint-staged/-/lint-staged-6.1.1.tgz",
      "integrity": "sha512-M/7bwLdXbeG7ZNLcasGeLMBDg60/w6obj3KOtINwJyxAxb53XGY0yH5FSZlWklEzuVbTtqtIfAajh6jYIN90AA==",
      "dev": true,
      "requires": {
        "app-root-path": "^2.0.0",
        "chalk": "^2.1.0",
        "commander": "^2.11.0",
        "cosmiconfig": "^4.0.0",
        "debug": "^3.1.0",
        "dedent": "^0.7.0",
        "execa": "^0.8.0",
        "find-parent-dir": "^0.3.0",
        "is-glob": "^4.0.0",
        "jest-validate": "^21.1.0",
        "listr": "^0.13.0",
        "lodash": "^4.17.4",
        "log-symbols": "^2.0.0",
        "minimatch": "^3.0.0",
        "npm-which": "^3.0.1",
        "p-map": "^1.1.1",
        "path-is-inside": "^1.0.2",
        "pify": "^3.0.0",
        "staged-git-files": "1.0.0",
        "stringify-object": "^3.2.0"
      },
      "dependencies": {
        "ansi-regex": {
          "version": "3.0.0",
          "resolved": "https://registry.npmjs.org/ansi-regex/-/ansi-regex-3.0.0.tgz",
          "integrity": "sha1-7QMXwyIGT3lGbAKWa922Bas32Zg=",
          "dev": true
        },
        "ansi-styles": {
          "version": "3.2.1",
          "resolved": "https://registry.npmjs.org/ansi-styles/-/ansi-styles-3.2.1.tgz",
          "integrity": "sha512-VT0ZI6kZRdTh8YyJw3SMbYm/u+NqfsAxEpWO0Pf9sq8/e94WxxOpPKx9FR1FlyCtOVDNOQ+8ntlqFxiRc+r5qA==",
          "dev": true,
          "requires": {
            "color-convert": "^1.9.0"
          }
        },
        "chalk": {
          "version": "2.4.2",
          "resolved": "https://registry.npmjs.org/chalk/-/chalk-2.4.2.tgz",
          "integrity": "sha512-Mti+f9lpJNcwF4tWV8/OrTTtF1gZi+f8FqlyAdouralcFWFQWF2+NgCHShjkCb+IFBLq9buZwE1xckQU4peSuQ==",
          "dev": true,
          "requires": {
            "ansi-styles": "^3.2.1",
            "escape-string-regexp": "^1.0.5",
            "supports-color": "^5.3.0"
          }
        },
        "cross-spawn": {
          "version": "5.1.0",
          "resolved": "https://registry.npmjs.org/cross-spawn/-/cross-spawn-5.1.0.tgz",
          "integrity": "sha1-6L0O/uWPz/b4+UUQoKVUu/ojVEk=",
          "dev": true,
          "requires": {
            "lru-cache": "^4.0.1",
            "shebang-command": "^1.2.0",
            "which": "^1.2.9"
          }
        },
        "debug": {
          "version": "3.2.6",
          "resolved": "https://registry.npmjs.org/debug/-/debug-3.2.6.tgz",
          "integrity": "sha512-mel+jf7nrtEl5Pn1Qx46zARXKDpBbvzezse7p7LqINmdoIk8PYP5SySaxEmYv6TZ0JyEKA1hsCId6DIhgITtWQ==",
          "dev": true,
          "requires": {
            "ms": "^2.1.1"
          }
        },
        "execa": {
          "version": "0.8.0",
          "resolved": "https://registry.npmjs.org/execa/-/execa-0.8.0.tgz",
          "integrity": "sha1-2NdrvBtVIX7RkP1t1J08d07PyNo=",
          "dev": true,
          "requires": {
            "cross-spawn": "^5.0.1",
            "get-stream": "^3.0.0",
            "is-stream": "^1.1.0",
            "npm-run-path": "^2.0.0",
            "p-finally": "^1.0.0",
            "signal-exit": "^3.0.0",
            "strip-eof": "^1.0.0"
          }
        },
        "get-stream": {
          "version": "3.0.0",
          "resolved": "https://registry.npmjs.org/get-stream/-/get-stream-3.0.0.tgz",
          "integrity": "sha1-jpQ9E1jcN1VQVOy+LtsFqhdO3hQ=",
          "dev": true
        },
        "jest-get-type": {
          "version": "21.2.0",
          "resolved": "https://registry.npmjs.org/jest-get-type/-/jest-get-type-21.2.0.tgz",
          "integrity": "sha512-y2fFw3C+D0yjNSDp7ab1kcd6NUYfy3waPTlD8yWkAtiocJdBRQqNoRqVfMNxgj+IjT0V5cBIHJO0z9vuSSZ43Q==",
          "dev": true
        },
        "jest-validate": {
          "version": "21.2.1",
          "resolved": "https://registry.npmjs.org/jest-validate/-/jest-validate-21.2.1.tgz",
          "integrity": "sha512-k4HLI1rZQjlU+EC682RlQ6oZvLrE5SCh3brseQc24vbZTxzT/k/3urar5QMCVgjadmSO7lECeGdc6YxnM3yEGg==",
          "dev": true,
          "requires": {
            "chalk": "^2.0.1",
            "jest-get-type": "^21.2.0",
            "leven": "^2.1.0",
            "pretty-format": "^21.2.1"
          }
        },
        "leven": {
          "version": "2.1.0",
          "resolved": "https://registry.npmjs.org/leven/-/leven-2.1.0.tgz",
          "integrity": "sha1-wuep93IJTe6dNCAq6KzORoeHVYA=",
          "dev": true
        },
        "ms": {
          "version": "2.1.2",
          "resolved": "https://registry.npmjs.org/ms/-/ms-2.1.2.tgz",
          "integrity": "sha512-sGkPx+VjMtmA6MX27oA4FBFELFCZZ4S4XqeGOXCv68tT+jb3vk/RyaKWP0PTKyWtmLSM0b+adUTEvbs1PEaH2w==",
          "dev": true
        },
        "pretty-format": {
          "version": "21.2.1",
          "resolved": "https://registry.npmjs.org/pretty-format/-/pretty-format-21.2.1.tgz",
          "integrity": "sha512-ZdWPGYAnYfcVP8yKA3zFjCn8s4/17TeYH28MXuC8vTp0o21eXjbFGcOAXZEaDaOFJjc3h2qa7HQNHNshhvoh2A==",
          "dev": true,
          "requires": {
            "ansi-regex": "^3.0.0",
            "ansi-styles": "^3.2.0"
          }
        },
        "supports-color": {
          "version": "5.5.0",
          "resolved": "https://registry.npmjs.org/supports-color/-/supports-color-5.5.0.tgz",
          "integrity": "sha512-QjVjwdXIt408MIiAqCX4oUKsgU2EqAGzs2Ppkm4aQYbjm+ZEWEcW4SfFNTr4uMNZma0ey4f5lgLrkB0aX0QMow==",
          "dev": true,
          "requires": {
            "has-flag": "^3.0.0"
          }
        }
      }
    },
    "listr": {
      "version": "0.13.0",
      "resolved": "https://registry.npmjs.org/listr/-/listr-0.13.0.tgz",
      "integrity": "sha1-ILsLowuuZg7oTMBQPfS+PVYjiH0=",
      "dev": true,
      "requires": {
        "chalk": "^1.1.3",
        "cli-truncate": "^0.2.1",
        "figures": "^1.7.0",
        "indent-string": "^2.1.0",
        "is-observable": "^0.2.0",
        "is-promise": "^2.1.0",
        "is-stream": "^1.1.0",
        "listr-silent-renderer": "^1.1.1",
        "listr-update-renderer": "^0.4.0",
        "listr-verbose-renderer": "^0.4.0",
        "log-symbols": "^1.0.2",
        "log-update": "^1.0.2",
        "ora": "^0.2.3",
        "p-map": "^1.1.1",
        "rxjs": "^5.4.2",
        "stream-to-observable": "^0.2.0",
        "strip-ansi": "^3.0.1"
      },
      "dependencies": {
        "log-symbols": {
          "version": "1.0.2",
          "resolved": "https://registry.npmjs.org/log-symbols/-/log-symbols-1.0.2.tgz",
          "integrity": "sha1-N2/3tY6jCGoPCfrMdGF+ylAeGhg=",
          "dev": true,
          "requires": {
            "chalk": "^1.0.0"
          }
        }
      }
    },
    "listr-silent-renderer": {
      "version": "1.1.1",
      "resolved": "https://registry.npmjs.org/listr-silent-renderer/-/listr-silent-renderer-1.1.1.tgz",
      "integrity": "sha1-kktaN1cVN3C/Go4/v3S4u/P5JC4=",
      "dev": true
    },
    "listr-update-renderer": {
      "version": "0.4.0",
      "resolved": "https://registry.npmjs.org/listr-update-renderer/-/listr-update-renderer-0.4.0.tgz",
      "integrity": "sha1-NE2YDaLKLosUW6MFkI8yrj9MyKc=",
      "dev": true,
      "requires": {
        "chalk": "^1.1.3",
        "cli-truncate": "^0.2.1",
        "elegant-spinner": "^1.0.1",
        "figures": "^1.7.0",
        "indent-string": "^3.0.0",
        "log-symbols": "^1.0.2",
        "log-update": "^1.0.2",
        "strip-ansi": "^3.0.1"
      },
      "dependencies": {
        "indent-string": {
          "version": "3.2.0",
          "resolved": "https://registry.npmjs.org/indent-string/-/indent-string-3.2.0.tgz",
          "integrity": "sha1-Sl/W0nzDMvN+VBmlBNu4NxBckok=",
          "dev": true
        },
        "log-symbols": {
          "version": "1.0.2",
          "resolved": "https://registry.npmjs.org/log-symbols/-/log-symbols-1.0.2.tgz",
          "integrity": "sha1-N2/3tY6jCGoPCfrMdGF+ylAeGhg=",
          "dev": true,
          "requires": {
            "chalk": "^1.0.0"
          }
        }
      }
    },
    "listr-verbose-renderer": {
      "version": "0.4.1",
      "resolved": "https://registry.npmjs.org/listr-verbose-renderer/-/listr-verbose-renderer-0.4.1.tgz",
      "integrity": "sha1-ggb0z21S3cWCfl/RSYng6WWTOjU=",
      "dev": true,
      "requires": {
        "chalk": "^1.1.3",
        "cli-cursor": "^1.0.2",
        "date-fns": "^1.27.2",
        "figures": "^1.7.0"
      }
    },
    "load-json-file": {
      "version": "4.0.0",
      "resolved": "https://registry.npmjs.org/load-json-file/-/load-json-file-4.0.0.tgz",
      "integrity": "sha1-L19Fq5HjMhYjT9U62rZo607AmTs=",
      "dev": true,
      "requires": {
        "graceful-fs": "^4.1.2",
        "parse-json": "^4.0.0",
        "pify": "^3.0.0",
        "strip-bom": "^3.0.0"
      }
    },
    "locate-path": {
      "version": "3.0.0",
      "resolved": "https://registry.npmjs.org/locate-path/-/locate-path-3.0.0.tgz",
      "integrity": "sha512-7AO748wWnIhNqAuaty2ZWHkQHRSNfPVIsPIfwEOWO22AmaoVrWavlOcMR5nzTLNYvp36X220/maaRsrec1G65A==",
      "dev": true,
      "requires": {
        "p-locate": "^3.0.0",
        "path-exists": "^3.0.0"
      }
    },
    "lodash": {
      "version": "4.17.15",
      "resolved": "https://registry.npmjs.org/lodash/-/lodash-4.17.15.tgz",
      "integrity": "sha512-8xOcRHvCjnocdS5cpwXQXVzmmh5e5+saE2QGoeQmbKmRS6J3VQppPOIt0MnmE+4xlZoumy0GPG0D0MVIQbNA1A=="
    },
    "lodash.flatmap": {
      "version": "4.5.0",
      "resolved": "https://registry.npmjs.org/lodash.flatmap/-/lodash.flatmap-4.5.0.tgz",
      "integrity": "sha1-74y/QI9uSCaGYzRTBcaswLd4cC4="
    },
    "lodash.sortby": {
      "version": "4.7.0",
      "resolved": "https://registry.npmjs.org/lodash.sortby/-/lodash.sortby-4.7.0.tgz",
      "integrity": "sha1-7dFMgk4sycHgsKG0K7UhBRakJDg=",
      "dev": true
    },
    "log-symbols": {
      "version": "2.2.0",
      "resolved": "https://registry.npmjs.org/log-symbols/-/log-symbols-2.2.0.tgz",
      "integrity": "sha512-VeIAFslyIerEJLXHziedo2basKbMKtTw3vfn5IzG0XTjhAVEJyNHnL2p7vc+wBDSdQuUpNw3M2u6xb9QsAY5Eg==",
      "dev": true,
      "requires": {
        "chalk": "^2.0.1"
      },
      "dependencies": {
        "ansi-styles": {
          "version": "3.2.1",
          "resolved": "https://registry.npmjs.org/ansi-styles/-/ansi-styles-3.2.1.tgz",
          "integrity": "sha512-VT0ZI6kZRdTh8YyJw3SMbYm/u+NqfsAxEpWO0Pf9sq8/e94WxxOpPKx9FR1FlyCtOVDNOQ+8ntlqFxiRc+r5qA==",
          "dev": true,
          "requires": {
            "color-convert": "^1.9.0"
          }
        },
        "chalk": {
          "version": "2.4.2",
          "resolved": "https://registry.npmjs.org/chalk/-/chalk-2.4.2.tgz",
          "integrity": "sha512-Mti+f9lpJNcwF4tWV8/OrTTtF1gZi+f8FqlyAdouralcFWFQWF2+NgCHShjkCb+IFBLq9buZwE1xckQU4peSuQ==",
          "dev": true,
          "requires": {
            "ansi-styles": "^3.2.1",
            "escape-string-regexp": "^1.0.5",
            "supports-color": "^5.3.0"
          }
        },
        "supports-color": {
          "version": "5.5.0",
          "resolved": "https://registry.npmjs.org/supports-color/-/supports-color-5.5.0.tgz",
          "integrity": "sha512-QjVjwdXIt408MIiAqCX4oUKsgU2EqAGzs2Ppkm4aQYbjm+ZEWEcW4SfFNTr4uMNZma0ey4f5lgLrkB0aX0QMow==",
          "dev": true,
          "requires": {
            "has-flag": "^3.0.0"
          }
        }
      }
    },
    "log-update": {
      "version": "1.0.2",
      "resolved": "https://registry.npmjs.org/log-update/-/log-update-1.0.2.tgz",
      "integrity": "sha1-GZKfZMQJPS0ucHWh2tivWcKWuNE=",
      "dev": true,
      "requires": {
        "ansi-escapes": "^1.0.0",
        "cli-cursor": "^1.0.2"
      },
      "dependencies": {
        "ansi-escapes": {
          "version": "1.4.0",
          "resolved": "https://registry.npmjs.org/ansi-escapes/-/ansi-escapes-1.4.0.tgz",
          "integrity": "sha1-06ioOzGapneTZisT52HHkRQiMG4=",
          "dev": true
        }
      }
    },
    "loglevel": {
      "version": "1.6.3",
      "resolved": "https://registry.npmjs.org/loglevel/-/loglevel-1.6.3.tgz",
      "integrity": "sha512-LoEDv5pgpvWgPF4kNYuIp0qqSJVWak/dML0RY74xlzMZiT9w77teNAwKYKWBTYjlokMirg+o3jBwp+vlLrcfAA=="
    },
    "lolex": {
      "version": "4.2.0",
      "resolved": "https://registry.npmjs.org/lolex/-/lolex-4.2.0.tgz",
      "integrity": "sha512-gKO5uExCXvSm6zbF562EvM+rd1kQDnB9AZBbiQVzf1ZmdDpxUSvpnAaVOP83N/31mRK8Ml8/VE8DMvsAZQ+7wg==",
      "dev": true
    },
    "loose-envify": {
      "version": "1.4.0",
      "resolved": "https://registry.npmjs.org/loose-envify/-/loose-envify-1.4.0.tgz",
      "integrity": "sha512-lyuxPGr/Wfhrlem2CL/UcnUc1zcqKAImBDzukY7Y5F/yQiNdko6+fRLevlw1HgMySw7f611UIY408EtxRSoK3Q==",
      "dev": true,
      "requires": {
        "js-tokens": "^3.0.0 || ^4.0.0"
      }
    },
    "lru-cache": {
      "version": "4.1.5",
      "resolved": "https://registry.npmjs.org/lru-cache/-/lru-cache-4.1.5.tgz",
      "integrity": "sha512-sWZlbEP2OsHNkXrMl5GYk/jKk70MBng6UU4YI/qGDYbgf6YbP4EvmqISbXCoJiRKs+1bSpFHVgQxvJ17F2li5g==",
      "dev": true,
      "requires": {
        "pseudomap": "^1.0.2",
        "yallist": "^2.1.2"
      }
    },
    "ltgt": {
      "version": "2.2.1",
      "resolved": "https://registry.npmjs.org/ltgt/-/ltgt-2.2.1.tgz",
      "integrity": "sha1-81ypHEk/e3PaDgdJUwTxezH4fuU="
    },
    "lunr": {
      "version": "2.3.6",
      "resolved": "https://registry.npmjs.org/lunr/-/lunr-2.3.6.tgz",
      "integrity": "sha512-swStvEyDqQ85MGpABCMBclZcLI/pBIlu8FFDtmX197+oEgKloJ67QnB+Tidh0340HmLMs39c4GrkPY3cmkXp6Q==",
      "dev": true
    },
    "make-dir": {
      "version": "2.1.0",
      "resolved": "https://registry.npmjs.org/make-dir/-/make-dir-2.1.0.tgz",
      "integrity": "sha512-LS9X+dc8KLxXCb8dni79fLIIUA5VyZoyjSMCwTluaXA0o27cCK0bhXkpgw+sTXVpPy/lSO57ilRixqk0vDmtRA==",
      "dev": true,
      "requires": {
        "pify": "^4.0.1",
        "semver": "^5.6.0"
      },
      "dependencies": {
        "pify": {
          "version": "4.0.1",
          "resolved": "https://registry.npmjs.org/pify/-/pify-4.0.1.tgz",
          "integrity": "sha512-uB80kBFb/tfd68bVleG9T5GGsGPjJrLAUpR5PZIrhBnIaRTQRjqdJSsIKkOP6OAIFbj7GOrcudc5pNjZ+geV2g==",
          "dev": true
        }
      }
    },
    "make-error": {
      "version": "1.3.5",
      "resolved": "https://registry.npmjs.org/make-error/-/make-error-1.3.5.tgz",
      "integrity": "sha512-c3sIjNUow0+8swNwVpqoH4YCShKNFkMaw6oH1mNS2haDZQqkeZFlHS3dhoeEbKKmJB4vXpJucU6oH75aDYeE9g==",
      "dev": true
    },
    "makeerror": {
      "version": "1.0.11",
      "resolved": "https://registry.npmjs.org/makeerror/-/makeerror-1.0.11.tgz",
      "integrity": "sha1-4BpckQnyr3lmDk6LlYd5AYT1qWw=",
      "dev": true,
      "requires": {
        "tmpl": "1.0.x"
      }
    },
    "map-cache": {
      "version": "0.2.2",
      "resolved": "https://registry.npmjs.org/map-cache/-/map-cache-0.2.2.tgz",
      "integrity": "sha1-wyq9C9ZSXZsFFkW7TyasXcmKDb8=",
      "dev": true
    },
    "map-visit": {
      "version": "1.0.0",
      "resolved": "https://registry.npmjs.org/map-visit/-/map-visit-1.0.0.tgz",
      "integrity": "sha1-7Nyo8TFE5mDxtb1B8S80edmN+48=",
      "dev": true,
      "requires": {
        "object-visit": "^1.0.0"
      }
    },
    "marked": {
      "version": "0.7.0",
      "resolved": "https://registry.npmjs.org/marked/-/marked-0.7.0.tgz",
      "integrity": "sha512-c+yYdCZJQrsRjTPhUx7VKkApw9bwDkNbHUKo1ovgcfDjb2kc8rLuRbIFyXL5WOEUwzSSKo3IXpph2K6DqB/KZg==",
      "dev": true
    },
    "md5.js": {
      "version": "1.3.5",
      "resolved": "https://registry.npmjs.org/md5.js/-/md5.js-1.3.5.tgz",
      "integrity": "sha512-xitP+WxNPcTTOgnTJcrhM0xvdPepipPSf3I8EIpGKeFLjt3PlJLIDG3u8EX53ZIubkb+5U2+3rELYpEhHhzdkg==",
      "requires": {
        "hash-base": "^3.0.0",
        "inherits": "^2.0.1",
        "safe-buffer": "^5.1.2"
      }
    },
    "memdown": {
      "version": "1.4.1",
      "resolved": "https://registry.npmjs.org/memdown/-/memdown-1.4.1.tgz",
      "integrity": "sha1-tOThkhdGZP+65BNhqlAPMRnv4hU=",
      "requires": {
        "abstract-leveldown": "~2.7.1",
        "functional-red-black-tree": "^1.0.1",
        "immediate": "^3.2.3",
        "inherits": "~2.0.1",
        "ltgt": "~2.2.0",
        "safe-buffer": "~5.1.1"
      },
      "dependencies": {
        "abstract-leveldown": {
          "version": "2.7.2",
          "resolved": "https://registry.npmjs.org/abstract-leveldown/-/abstract-leveldown-2.7.2.tgz",
          "integrity": "sha512-+OVvxH2rHVEhWLdbudP6p0+dNMXu8JA1CbhP19T8paTYAcX7oJ4OVjT+ZUVpv7mITxXHqDMej+GdqXBmXkw09w==",
          "requires": {
            "xtend": "~4.0.0"
          }
        },
        "safe-buffer": {
          "version": "5.1.2",
          "resolved": "https://registry.npmjs.org/safe-buffer/-/safe-buffer-5.1.2.tgz",
          "integrity": "sha512-Gd2UZBJDkXlY7GbJxfsE8/nvKkUEU1G38c1siN6QP6a9PT9MmHB8GnpscSmMJSoF8LOIrt8ud/wPtojys4G6+g=="
        }
      }
    },
    "merge-stream": {
      "version": "2.0.0",
      "resolved": "https://registry.npmjs.org/merge-stream/-/merge-stream-2.0.0.tgz",
      "integrity": "sha512-abv/qOcuPfk3URPfDzmZU1LKmuw8kT+0nIHvKrKgFrwifol/doWcdA4ZqsWQ8ENrFKkd67Mfpo/LovbIUsbt3w==",
      "dev": true
    },
    "merkle-patricia-tree": {
      "version": "2.3.2",
      "resolved": "https://registry.npmjs.org/merkle-patricia-tree/-/merkle-patricia-tree-2.3.2.tgz",
      "integrity": "sha512-81PW5m8oz/pz3GvsAwbauj7Y00rqm81Tzad77tHBwU7pIAtN+TJnMSOJhxBKflSVYhptMMb9RskhqHqrSm1V+g==",
      "requires": {
        "async": "^1.4.2",
        "ethereumjs-util": "^5.0.0",
        "level-ws": "0.0.0",
        "levelup": "^1.2.1",
        "memdown": "^1.0.0",
        "readable-stream": "^2.0.0",
        "rlp": "^2.0.0",
        "semaphore": ">=1.0.1"
      },
      "dependencies": {
        "async": {
          "version": "1.5.2",
          "resolved": "https://registry.npmjs.org/async/-/async-1.5.2.tgz",
          "integrity": "sha1-7GphrlZIDAw8skHJVhjiCJL5Zyo="
        },
        "ethereumjs-util": {
          "version": "5.2.0",
          "resolved": "https://registry.npmjs.org/ethereumjs-util/-/ethereumjs-util-5.2.0.tgz",
          "integrity": "sha512-CJAKdI0wgMbQFLlLRtZKGcy/L6pzVRgelIZqRqNbuVFM3K9VEnyfbcvz0ncWMRNCe4kaHWjwRYQcYMucmwsnWA==",
          "requires": {
            "bn.js": "^4.11.0",
            "create-hash": "^1.1.2",
            "ethjs-util": "^0.1.3",
            "keccak": "^1.0.2",
            "rlp": "^2.0.0",
            "safe-buffer": "^5.1.1",
            "secp256k1": "^3.0.1"
          }
        }
      }
    },
    "micromatch": {
      "version": "3.1.10",
      "resolved": "https://registry.npmjs.org/micromatch/-/micromatch-3.1.10.tgz",
      "integrity": "sha512-MWikgl9n9M3w+bpsY3He8L+w9eF9338xRl8IAO5viDizwSzziFEyUzo2xrrloB64ADbTf8uA8vRqqttDTOmccg==",
      "dev": true,
      "requires": {
        "arr-diff": "^4.0.0",
        "array-unique": "^0.3.2",
        "braces": "^2.3.1",
        "define-property": "^2.0.2",
        "extend-shallow": "^3.0.2",
        "extglob": "^2.0.4",
        "fragment-cache": "^0.2.1",
        "kind-of": "^6.0.2",
        "nanomatch": "^1.2.9",
        "object.pick": "^1.3.0",
        "regex-not": "^1.0.0",
        "snapdragon": "^0.8.1",
        "to-regex": "^3.0.2"
      }
    },
    "mime-db": {
      "version": "1.40.0",
      "resolved": "https://registry.npmjs.org/mime-db/-/mime-db-1.40.0.tgz",
      "integrity": "sha512-jYdeOMPy9vnxEqFRRo6ZvTZ8d9oPb+k18PKoYNYUe2stVEBPPwsln/qWzdbmaIvnhZ9v2P+CuecK+fpUfsV2mA=="
    },
    "mime-types": {
      "version": "2.1.24",
      "resolved": "https://registry.npmjs.org/mime-types/-/mime-types-2.1.24.tgz",
      "integrity": "sha512-WaFHS3MCl5fapm3oLxU4eYDw77IQM2ACcxQ9RIxfaC3ooc6PFuBMGZZsYpvoXS5D5QTWPieo1jjLdAm3TBP3cQ==",
      "requires": {
        "mime-db": "1.40.0"
      }
    },
    "min-document": {
      "version": "2.19.0",
      "resolved": "https://registry.npmjs.org/min-document/-/min-document-2.19.0.tgz",
      "integrity": "sha1-e9KC4/WELtKVu3SM3Z8f+iyCRoU=",
      "requires": {
        "dom-walk": "^0.1.0"
      }
    },
    "minimalistic-assert": {
      "version": "1.0.1",
      "resolved": "https://registry.npmjs.org/minimalistic-assert/-/minimalistic-assert-1.0.1.tgz",
      "integrity": "sha512-UtJcAD4yEaGtjPezWuO9wC4nwUnVH/8/Im3yEHQP4b67cXlD/Qr9hdITCU1xDbSEXg2XKNaP8jsReV7vQd00/A=="
    },
    "minimalistic-crypto-utils": {
      "version": "1.0.1",
      "resolved": "https://registry.npmjs.org/minimalistic-crypto-utils/-/minimalistic-crypto-utils-1.0.1.tgz",
      "integrity": "sha1-9sAMHAsIIkblxNmd+4x8CDsrWCo="
    },
    "minimatch": {
      "version": "3.0.4",
      "resolved": "https://registry.npmjs.org/minimatch/-/minimatch-3.0.4.tgz",
      "integrity": "sha512-yJHVQEhyqPLUTgt9B83PXu6W3rx4MvvHvSUvToogpwoGDOUQ+yDrR0HRot+yOCdCO7u4hX3pWft6kWBBcqh0UA==",
      "requires": {
        "brace-expansion": "^1.1.7"
      }
    },
    "minimist": {
      "version": "1.2.0",
      "resolved": "https://registry.npmjs.org/minimist/-/minimist-1.2.0.tgz",
      "integrity": "sha1-o1AIsg9BOD7sH7kU9M1d95omQoQ="
    },
    "mixin-deep": {
      "version": "1.3.2",
      "resolved": "https://registry.npmjs.org/mixin-deep/-/mixin-deep-1.3.2.tgz",
      "integrity": "sha512-WRoDn//mXBiJ1H40rqa3vH0toePwSsGb45iInWlTySa+Uu4k3tYUSxa2v1KqAiLtvlrSzaExqS1gtk96A9zvEA==",
      "dev": true,
      "requires": {
        "for-in": "^1.0.2",
        "is-extendable": "^1.0.1"
      },
      "dependencies": {
        "is-extendable": {
          "version": "1.0.1",
          "resolved": "https://registry.npmjs.org/is-extendable/-/is-extendable-1.0.1.tgz",
          "integrity": "sha512-arnXMxT1hhoKo9k1LZdmlNyJdDDfy2v0fXjFlmok4+i8ul/6WlbVge9bhM74OpNPQPMGUToDtz+KXa1PneJxOA==",
          "dev": true,
          "requires": {
            "is-plain-object": "^2.0.4"
          }
        }
      }
    },
    "mkdirp": {
      "version": "0.5.1",
      "resolved": "https://registry.npmjs.org/mkdirp/-/mkdirp-0.5.1.tgz",
      "integrity": "sha1-MAV0OOrGz3+MR2fzhkjWaX11yQM=",
      "dev": true,
      "requires": {
        "minimist": "0.0.8"
      },
      "dependencies": {
        "minimist": {
          "version": "0.0.8",
          "resolved": "https://registry.npmjs.org/minimist/-/minimist-0.0.8.tgz",
          "integrity": "sha1-hX/Kv8M5fSYluCKCYuhqp6ARsF0=",
          "dev": true
        }
      }
    },
    "ms": {
      "version": "2.0.0",
      "resolved": "https://registry.npmjs.org/ms/-/ms-2.0.0.tgz",
      "integrity": "sha1-VgiurfwAvmwpAd9fmGF4jeDVl8g=",
      "dev": true
    },
    "nan": {
      "version": "2.14.0",
      "resolved": "https://registry.npmjs.org/nan/-/nan-2.14.0.tgz",
      "integrity": "sha512-INOFj37C7k3AfaNTtX8RhsTw7qRy7eLET14cROi9+5HAVbbHuIWUHEauBv5qT4Av2tWasiTY1Jw6puUNqRJXQg=="
    },
    "nanomatch": {
      "version": "1.2.13",
      "resolved": "https://registry.npmjs.org/nanomatch/-/nanomatch-1.2.13.tgz",
      "integrity": "sha512-fpoe2T0RbHwBTBUOftAfBPaDEi06ufaUai0mE6Yn1kacc3SnTErfb/h+X94VXzI64rKFHYImXSvdwGGCmwOqCA==",
      "dev": true,
      "requires": {
        "arr-diff": "^4.0.0",
        "array-unique": "^0.3.2",
        "define-property": "^2.0.2",
        "extend-shallow": "^3.0.2",
        "fragment-cache": "^0.2.1",
        "is-windows": "^1.0.2",
        "kind-of": "^6.0.2",
        "object.pick": "^1.3.0",
        "regex-not": "^1.0.0",
        "snapdragon": "^0.8.1",
        "to-regex": "^3.0.1"
      }
    },
    "natural-compare": {
      "version": "1.4.0",
      "resolved": "https://registry.npmjs.org/natural-compare/-/natural-compare-1.4.0.tgz",
      "integrity": "sha1-Sr6/7tdUHywnrPspvbvRXI1bpPc=",
      "dev": true
    },
    "neo-async": {
      "version": "2.6.1",
      "resolved": "https://registry.npmjs.org/neo-async/-/neo-async-2.6.1.tgz",
      "integrity": "sha512-iyam8fBuCUpWeKPGpaNMetEocMt364qkCsfL9JuhjXX6dRnguRVOfk2GZaDpPjcOKiiXCPINZC1GczQ7iTq3Zw==",
      "dev": true
    },
    "nice-try": {
      "version": "1.0.5",
      "resolved": "https://registry.npmjs.org/nice-try/-/nice-try-1.0.5.tgz",
      "integrity": "sha512-1nh45deeb5olNY7eX82BkPO7SSxR5SSYJiPTrTdFUVYwAl8CKMA5N9PjTYkHiRjisVcxcQ1HXdLhx2qxxJzLNQ==",
      "dev": true
    },
    "nise": {
      "version": "1.5.1",
      "resolved": "https://registry.npmjs.org/nise/-/nise-1.5.1.tgz",
      "integrity": "sha512-edFWm0fsFG2n318rfEnKlTZTkjlbVOFF9XIA+fj+Ed+Qz1laYW2lobwavWoMzGrYDHH1EpiNJgDfvGnkZztR/g==",
      "dev": true,
      "requires": {
        "@sinonjs/formatio": "^3.2.1",
        "@sinonjs/text-encoding": "^0.7.1",
        "just-extend": "^4.0.2",
        "lolex": "^4.1.0",
        "path-to-regexp": "^1.7.0"
      },
      "dependencies": {
        "path-to-regexp": {
          "version": "1.7.0",
          "resolved": "https://registry.npmjs.org/path-to-regexp/-/path-to-regexp-1.7.0.tgz",
          "integrity": "sha1-Wf3g9DW62suhA6hOnTvGTpa5k30=",
          "dev": true,
          "requires": {
            "isarray": "0.0.1"
          }
        }
      }
    },
    "node-fetch": {
      "version": "1.7.3",
      "resolved": "https://registry.npmjs.org/node-fetch/-/node-fetch-1.7.3.tgz",
      "integrity": "sha512-NhZ4CsKx7cYm2vSrBAr2PvFOe6sWDf0UYLRqA6svUYg7+/TSfVAu49jYC4BvQ4Sms9SZgdqGBgroqfDhJdTyKQ==",
      "requires": {
        "encoding": "^0.1.11",
        "is-stream": "^1.0.1"
      }
    },
    "node-int64": {
      "version": "0.4.0",
      "resolved": "https://registry.npmjs.org/node-int64/-/node-int64-0.4.0.tgz",
      "integrity": "sha1-h6kGXNs1XTGC2PlM4RGIuCXGijs=",
      "dev": true
    },
    "node-modules-regexp": {
      "version": "1.0.0",
      "resolved": "https://registry.npmjs.org/node-modules-regexp/-/node-modules-regexp-1.0.0.tgz",
      "integrity": "sha1-jZ2+KJZKSsVxLpExZCEHxx6Q7EA=",
      "dev": true
    },
    "node-notifier": {
      "version": "5.4.3",
      "resolved": "https://registry.npmjs.org/node-notifier/-/node-notifier-5.4.3.tgz",
      "integrity": "sha512-M4UBGcs4jeOK9CjTsYwkvH6/MzuUmGCyTW+kCY7uO+1ZVr0+FHGdPdIf5CCLqAaxnRrWidyoQlNkMIIVwbKB8Q==",
      "dev": true,
      "requires": {
        "growly": "^1.3.0",
        "is-wsl": "^1.1.0",
        "semver": "^5.5.0",
        "shellwords": "^0.1.1",
        "which": "^1.3.0"
      }
    },
    "normalize-package-data": {
      "version": "2.5.0",
      "resolved": "https://registry.npmjs.org/normalize-package-data/-/normalize-package-data-2.5.0.tgz",
      "integrity": "sha512-/5CMN3T0R4XTj4DcGaexo+roZSdSFW/0AOOTROrjxzCG1wrWXEsGbRKevjlIL+ZDE4sZlJr5ED4YW0yqmkK+eA==",
      "dev": true,
      "requires": {
        "hosted-git-info": "^2.1.4",
        "resolve": "^1.10.0",
        "semver": "2 || 3 || 4 || 5",
        "validate-npm-package-license": "^3.0.1"
      }
    },
    "normalize-path": {
      "version": "1.0.0",
      "resolved": "https://registry.npmjs.org/normalize-path/-/normalize-path-1.0.0.tgz",
      "integrity": "sha1-MtDkcvkf80VwHBWoMRAY07CpA3k=",
      "dev": true
    },
    "npm-path": {
      "version": "2.0.4",
      "resolved": "https://registry.npmjs.org/npm-path/-/npm-path-2.0.4.tgz",
      "integrity": "sha512-IFsj0R9C7ZdR5cP+ET342q77uSRdtWOlWpih5eC+lu29tIDbNEgDbzgVJ5UFvYHWhxDZ5TFkJafFioO0pPQjCw==",
      "dev": true,
      "requires": {
        "which": "^1.2.10"
      }
    },
    "npm-run-path": {
      "version": "2.0.2",
      "resolved": "https://registry.npmjs.org/npm-run-path/-/npm-run-path-2.0.2.tgz",
      "integrity": "sha1-NakjLfo11wZ7TLLd8jV7GHFTbF8=",
      "dev": true,
      "requires": {
        "path-key": "^2.0.0"
      }
    },
    "npm-which": {
      "version": "3.0.1",
      "resolved": "https://registry.npmjs.org/npm-which/-/npm-which-3.0.1.tgz",
      "integrity": "sha1-kiXybsOihcIJyuZ8OxGmtKtxQKo=",
      "dev": true,
      "requires": {
        "commander": "^2.9.0",
        "npm-path": "^2.0.2",
        "which": "^1.2.10"
      }
    },
    "number-is-nan": {
      "version": "1.0.1",
      "resolved": "https://registry.npmjs.org/number-is-nan/-/number-is-nan-1.0.1.tgz",
      "integrity": "sha1-CXtgK1NCKlIsGvuHkDGDNpQaAR0=",
      "dev": true
    },
    "number-to-bn": {
      "version": "1.7.0",
      "resolved": "https://registry.npmjs.org/number-to-bn/-/number-to-bn-1.7.0.tgz",
      "integrity": "sha1-uzYjWS9+X54AMLGXe9QaDFP+HqA=",
      "requires": {
        "bn.js": "4.11.6",
        "strip-hex-prefix": "1.0.0"
      },
      "dependencies": {
        "bn.js": {
          "version": "4.11.6",
          "resolved": "https://registry.npmjs.org/bn.js/-/bn.js-4.11.6.tgz",
          "integrity": "sha1-UzRK2xRhehP26N0s4okF0cC6MhU="
        }
      }
    },
    "nwsapi": {
      "version": "2.1.4",
      "resolved": "https://registry.npmjs.org/nwsapi/-/nwsapi-2.1.4.tgz",
      "integrity": "sha512-iGfd9Y6SFdTNldEy2L0GUhcarIutFmk+MPWIn9dmj8NMIup03G08uUF2KGbbmv/Ux4RT0VZJoP/sVbWA6d/VIw==",
      "dev": true
    },
    "oauth-sign": {
      "version": "0.9.0",
      "resolved": "https://registry.npmjs.org/oauth-sign/-/oauth-sign-0.9.0.tgz",
      "integrity": "sha512-fexhUFFPTGV8ybAtSIGbV6gOkSv8UtRbDBnAyLQw4QPKkgNlsH2ByPGtMUqdWkos6YCRmAqViwgZrJc/mRDzZQ=="
    },
    "object-assign": {
      "version": "4.1.1",
      "resolved": "https://registry.npmjs.org/object-assign/-/object-assign-4.1.1.tgz",
      "integrity": "sha1-IQmtx5ZYh8/AXLvUQsrIv7s2CGM=",
      "dev": true
    },
    "object-copy": {
      "version": "0.1.0",
      "resolved": "https://registry.npmjs.org/object-copy/-/object-copy-0.1.0.tgz",
      "integrity": "sha1-fn2Fi3gb18mRpBupde04EnVOmYw=",
      "dev": true,
      "requires": {
        "copy-descriptor": "^0.1.0",
        "define-property": "^0.2.5",
        "kind-of": "^3.0.3"
      },
      "dependencies": {
        "define-property": {
          "version": "0.2.5",
          "resolved": "https://registry.npmjs.org/define-property/-/define-property-0.2.5.tgz",
          "integrity": "sha1-w1se+RjsPJkPmlvFe+BKrOxcgRY=",
          "dev": true,
          "requires": {
            "is-descriptor": "^0.1.0"
          }
        },
        "kind-of": {
          "version": "3.2.2",
          "resolved": "https://registry.npmjs.org/kind-of/-/kind-of-3.2.2.tgz",
          "integrity": "sha1-MeohpzS6ubuw8yRm2JOupR5KPGQ=",
          "dev": true,
          "requires": {
            "is-buffer": "^1.1.5"
          }
        }
      }
    },
    "object-inspect": {
      "version": "1.6.0",
      "resolved": "https://registry.npmjs.org/object-inspect/-/object-inspect-1.6.0.tgz",
      "integrity": "sha512-GJzfBZ6DgDAmnuaM3104jR4s1Myxr3Y3zfIyN4z3UdqN69oSRacNK8UhnobDdC+7J2AHCjGwxQubNJfE70SXXQ=="
    },
    "object-keys": {
      "version": "0.4.0",
      "resolved": "https://registry.npmjs.org/object-keys/-/object-keys-0.4.0.tgz",
      "integrity": "sha1-KKaq50KN0sOpLz2V8hM13SBOAzY="
    },
    "object-visit": {
      "version": "1.0.1",
      "resolved": "https://registry.npmjs.org/object-visit/-/object-visit-1.0.1.tgz",
      "integrity": "sha1-95xEk68MU3e1n+OdOV5BBC3QRbs=",
      "dev": true,
      "requires": {
        "isobject": "^3.0.0"
      }
    },
    "object.getownpropertydescriptors": {
      "version": "2.0.3",
      "resolved": "https://registry.npmjs.org/object.getownpropertydescriptors/-/object.getownpropertydescriptors-2.0.3.tgz",
      "integrity": "sha1-h1jIRvW0B62rDyNuCYbxSwUcqhY=",
      "dev": true,
      "requires": {
        "define-properties": "^1.1.2",
        "es-abstract": "^1.5.1"
      }
    },
    "object.pick": {
      "version": "1.3.0",
      "resolved": "https://registry.npmjs.org/object.pick/-/object.pick-1.3.0.tgz",
      "integrity": "sha1-h6EKxMFpS9Lhy/U1kaZhQftd10c=",
      "dev": true,
      "requires": {
        "isobject": "^3.0.1"
      }
    },
    "obs-store": {
      "version": "4.0.3",
      "resolved": "https://registry.npmjs.org/obs-store/-/obs-store-4.0.3.tgz",
      "integrity": "sha512-+mm13kCRDv6IcvUDKTw0LIy5+dQhIktYaR/RwwZUFzOTi/fjMaNBnk42Adb94qZqJ00qWkjhQSZH7MXlKnTi8A==",
      "requires": {
        "readable-stream": "^2.2.2",
        "safe-event-emitter": "^1.0.1",
        "through2": "^2.0.3",
        "xtend": "^4.0.1"
      }
    },
    "once": {
      "version": "1.4.0",
      "resolved": "https://registry.npmjs.org/once/-/once-1.4.0.tgz",
      "integrity": "sha1-WDsap3WWHUsROsF9nFC6753Xa9E=",
      "requires": {
        "wrappy": "1"
      }
    },
    "onetime": {
      "version": "1.1.0",
      "resolved": "https://registry.npmjs.org/onetime/-/onetime-1.1.0.tgz",
      "integrity": "sha1-ofeDj4MUxRbwXs78vEzP4EtO14k=",
      "dev": true
    },
    "optimist": {
      "version": "0.6.1",
      "resolved": "https://registry.npmjs.org/optimist/-/optimist-0.6.1.tgz",
      "integrity": "sha1-2j6nRob6IaGaERwybpDrFaAZZoY=",
      "dev": true,
      "requires": {
        "minimist": "~0.0.1",
        "wordwrap": "~0.0.2"
      },
      "dependencies": {
        "minimist": {
          "version": "0.0.10",
          "resolved": "https://registry.npmjs.org/minimist/-/minimist-0.0.10.tgz",
          "integrity": "sha1-3j+YVD2/lggr5IrRoMfNqDYwHc8=",
          "dev": true
        }
      }
    },
    "optionator": {
      "version": "0.8.2",
      "resolved": "https://registry.npmjs.org/optionator/-/optionator-0.8.2.tgz",
      "integrity": "sha1-NkxeQJ0/TWMB1sC0wFu6UBgK62Q=",
      "dev": true,
      "requires": {
        "deep-is": "~0.1.3",
        "fast-levenshtein": "~2.0.4",
        "levn": "~0.3.0",
        "prelude-ls": "~1.1.2",
        "type-check": "~0.3.2",
        "wordwrap": "~1.0.0"
      },
      "dependencies": {
        "wordwrap": {
          "version": "1.0.0",
          "resolved": "https://registry.npmjs.org/wordwrap/-/wordwrap-1.0.0.tgz",
          "integrity": "sha1-J1hIEIkUVqQXHI0CJkQa3pDLyus=",
          "dev": true
        }
      }
    },
    "ora": {
      "version": "0.2.3",
      "resolved": "https://registry.npmjs.org/ora/-/ora-0.2.3.tgz",
      "integrity": "sha1-N1J9Igrc1Tw5tzVx11QVbV22V6Q=",
      "dev": true,
      "requires": {
        "chalk": "^1.1.1",
        "cli-cursor": "^1.0.2",
        "cli-spinners": "^0.1.2",
        "object-assign": "^4.0.1"
      }
    },
    "p-each-series": {
      "version": "1.0.0",
      "resolved": "https://registry.npmjs.org/p-each-series/-/p-each-series-1.0.0.tgz",
      "integrity": "sha1-kw89Et0fUOdDRFeiLNbwSsatf3E=",
      "dev": true,
      "requires": {
        "p-reduce": "^1.0.0"
      }
    },
    "p-finally": {
      "version": "1.0.0",
      "resolved": "https://registry.npmjs.org/p-finally/-/p-finally-1.0.0.tgz",
      "integrity": "sha1-P7z7FbiZpEEjs0ttzBi3JDNqLK4=",
      "dev": true
    },
    "p-limit": {
      "version": "2.2.1",
      "resolved": "https://registry.npmjs.org/p-limit/-/p-limit-2.2.1.tgz",
      "integrity": "sha512-85Tk+90UCVWvbDavCLKPOLC9vvY8OwEX/RtKF+/1OADJMVlFfEHOiMTPVyxg7mk/dKa+ipdHm0OUkTvCpMTuwg==",
      "dev": true,
      "requires": {
        "p-try": "^2.0.0"
      }
    },
    "p-locate": {
      "version": "3.0.0",
      "resolved": "https://registry.npmjs.org/p-locate/-/p-locate-3.0.0.tgz",
      "integrity": "sha512-x+12w/To+4GFfgJhBEpiDcLozRJGegY+Ei7/z0tSLkMmxGZNybVMSfWj9aJn8Z5Fc7dBUNJOOVgPv2H7IwulSQ==",
      "dev": true,
      "requires": {
        "p-limit": "^2.0.0"
      }
    },
    "p-map": {
      "version": "1.2.0",
      "resolved": "https://registry.npmjs.org/p-map/-/p-map-1.2.0.tgz",
      "integrity": "sha512-r6zKACMNhjPJMTl8KcFH4li//gkrXWfbD6feV8l6doRHlzljFWGJ2AP6iKaCJXyZmAUMOPtvbW7EXkbWO/pLEA==",
      "dev": true
    },
    "p-reduce": {
      "version": "1.0.0",
      "resolved": "https://registry.npmjs.org/p-reduce/-/p-reduce-1.0.0.tgz",
      "integrity": "sha1-GMKw3ZNqRpClKfgjH1ig/bakffo=",
      "dev": true
    },
    "p-try": {
      "version": "2.2.0",
      "resolved": "https://registry.npmjs.org/p-try/-/p-try-2.2.0.tgz",
      "integrity": "sha512-R4nPAVTAU0B9D35/Gk3uJf/7XYbQcyohSKdvAxIRSNghFl4e71hVoGnBNQz9cWaXxO2I10KTC+3jMdvvoKw6dQ==",
      "dev": true
    },
    "parse-headers": {
      "version": "2.0.2",
      "resolved": "https://registry.npmjs.org/parse-headers/-/parse-headers-2.0.2.tgz",
      "integrity": "sha512-/LypJhzFmyBIDYP9aDVgeyEb5sQfbfY5mnDq4hVhlQ69js87wXfmEI5V3xI6vvXasqebp0oCytYFLxsBVfCzSg==",
      "requires": {
        "for-each": "^0.3.3",
        "string.prototype.trim": "^1.1.2"
      }
    },
    "parse-json": {
      "version": "4.0.0",
      "resolved": "https://registry.npmjs.org/parse-json/-/parse-json-4.0.0.tgz",
      "integrity": "sha1-vjX1Qlvh9/bHRxhPmKeIy5lHfuA=",
      "dev": true,
      "requires": {
        "error-ex": "^1.3.1",
        "json-parse-better-errors": "^1.0.1"
      }
    },
    "parse5": {
      "version": "4.0.0",
      "resolved": "https://registry.npmjs.org/parse5/-/parse5-4.0.0.tgz",
      "integrity": "sha512-VrZ7eOd3T1Fk4XWNXMgiGBK/z0MG48BWG2uQNU4I72fkQuKUTZpl+u9k+CxEG0twMVzSmXEEz12z5Fnw1jIQFA==",
      "dev": true
    },
    "pascalcase": {
      "version": "0.1.1",
      "resolved": "https://registry.npmjs.org/pascalcase/-/pascalcase-0.1.1.tgz",
      "integrity": "sha1-s2PlXoAGym/iF4TS2yK9FdeRfxQ=",
      "dev": true
    },
    "path-exists": {
      "version": "3.0.0",
      "resolved": "https://registry.npmjs.org/path-exists/-/path-exists-3.0.0.tgz",
      "integrity": "sha1-zg6+ql94yxiSXqfYENe1mwEP1RU=",
      "dev": true
    },
    "path-is-absolute": {
      "version": "1.0.1",
      "resolved": "https://registry.npmjs.org/path-is-absolute/-/path-is-absolute-1.0.1.tgz",
      "integrity": "sha1-F0uSaHNVNP+8es5r9TpanhtcX18="
    },
    "path-is-inside": {
      "version": "1.0.2",
      "resolved": "https://registry.npmjs.org/path-is-inside/-/path-is-inside-1.0.2.tgz",
      "integrity": "sha1-NlQX3t5EQw0cEa9hAn+s8HS9/FM=",
      "dev": true
    },
    "path-key": {
      "version": "2.0.1",
      "resolved": "https://registry.npmjs.org/path-key/-/path-key-2.0.1.tgz",
      "integrity": "sha1-QRyttXTFoUDTpLGRDUDYDMn0C0A=",
      "dev": true
    },
    "path-parse": {
      "version": "1.0.6",
      "resolved": "https://registry.npmjs.org/path-parse/-/path-parse-1.0.6.tgz",
      "integrity": "sha512-GSmOT2EbHrINBf9SR7CDELwlJ8AENk3Qn7OikK4nFYAu3Ote2+JYNVvkpAEQm3/TLNEJFD/xZJjzyxg3KBWOzw=="
    },
    "path-to-regexp": {
      "version": "2.4.0",
      "resolved": "https://registry.npmjs.org/path-to-regexp/-/path-to-regexp-2.4.0.tgz",
      "integrity": "sha512-G6zHoVqC6GGTQkZwF4lkuEyMbVOjoBKAEybQUypI1WTkqinCOrq2x6U2+phkJ1XsEMTy4LjtwPI7HW+NVrRR2w==",
      "dev": true
    },
    "path-type": {
      "version": "3.0.0",
      "resolved": "https://registry.npmjs.org/path-type/-/path-type-3.0.0.tgz",
      "integrity": "sha512-T2ZUsdZFHgA3u4e5PfPbjd7HDDpxPnQb5jN0SrDsjNSuVXHJqtwTnWqG0B1jZrgmJ/7lj1EmVIByWt1gxGkWvg==",
      "dev": true,
      "requires": {
        "pify": "^3.0.0"
      }
    },
    "pbkdf2": {
      "version": "3.0.17",
      "resolved": "https://registry.npmjs.org/pbkdf2/-/pbkdf2-3.0.17.tgz",
      "integrity": "sha512-U/il5MsrZp7mGg3mSQfn742na2T+1/vHDCG5/iTI3X9MKUuYUZVLQhyRsg06mCgDBTd57TxzgZt7P+fYfjRLtA==",
      "requires": {
        "create-hash": "^1.1.2",
        "create-hmac": "^1.1.4",
        "ripemd160": "^2.0.1",
        "safe-buffer": "^5.0.1",
        "sha.js": "^2.4.8"
      }
    },
    "percentile": {
      "version": "1.2.2",
      "resolved": "https://registry.npmjs.org/percentile/-/percentile-1.2.2.tgz",
      "integrity": "sha512-yb/W/Y3WNxEZ6/P75qkAvE3lu81AO1qDk95j7jPJg4Vj+wDWSDs0CMLVGoAUCOZbXOUOz3b3rWWR6Bf1hyzNJg=="
    },
    "performance-now": {
      "version": "2.1.0",
      "resolved": "https://registry.npmjs.org/performance-now/-/performance-now-2.1.0.tgz",
      "integrity": "sha1-Ywn04OX6kT7BxpMHrjZLSzd8nns="
    },
    "pify": {
      "version": "3.0.0",
      "resolved": "https://registry.npmjs.org/pify/-/pify-3.0.0.tgz",
      "integrity": "sha1-5aSs0sEB/fPZpNB/DbxNtJ3SgXY="
    },
    "pirates": {
      "version": "4.0.1",
      "resolved": "https://registry.npmjs.org/pirates/-/pirates-4.0.1.tgz",
      "integrity": "sha512-WuNqLTbMI3tmfef2TKxlQmAiLHKtFhlsCZnPIpuv2Ow0RDVO8lfy1Opf4NUzlMXLjPl+Men7AuVdX6TA+s+uGA==",
      "dev": true,
      "requires": {
        "node-modules-regexp": "^1.0.0"
      }
    },
    "pkg-dir": {
      "version": "3.0.0",
      "resolved": "https://registry.npmjs.org/pkg-dir/-/pkg-dir-3.0.0.tgz",
      "integrity": "sha512-/E57AYkoeQ25qkxMj5PBOVgF8Kiu/h7cYS30Z5+R7WaiCCBfLq58ZI/dSeaEKb9WVJV5n/03QwrN3IeWIFllvw==",
      "dev": true,
      "requires": {
        "find-up": "^3.0.0"
      }
    },
    "pn": {
      "version": "1.1.0",
      "resolved": "https://registry.npmjs.org/pn/-/pn-1.1.0.tgz",
      "integrity": "sha512-2qHaIQr2VLRFoxe2nASzsV6ef4yOOH+Fi9FBOVH6cqeSgUnoyySPZkxzLuzd+RYOQTRpROA0ztTMqxROKSb/nA==",
      "dev": true
    },
    "posix-character-classes": {
      "version": "0.1.1",
      "resolved": "https://registry.npmjs.org/posix-character-classes/-/posix-character-classes-0.1.1.tgz",
      "integrity": "sha1-AerA/jta9xoqbAL+q7jB/vfgDqs=",
      "dev": true
    },
    "precond": {
      "version": "0.2.3",
      "resolved": "https://registry.npmjs.org/precond/-/precond-0.2.3.tgz",
      "integrity": "sha1-qpWRvKokkj8eD0hJ0kD0fvwQdaw="
    },
    "prelude-ls": {
      "version": "1.1.2",
      "resolved": "https://registry.npmjs.org/prelude-ls/-/prelude-ls-1.1.2.tgz",
      "integrity": "sha1-IZMqVJ9eUv/ZqCf1cOBL5iqX2lQ=",
      "dev": true
    },
    "prettier": {
      "version": "1.18.2",
      "resolved": "https://registry.npmjs.org/prettier/-/prettier-1.18.2.tgz",
      "integrity": "sha512-OeHeMc0JhFE9idD4ZdtNibzY0+TPHSpSSb9h8FqtP+YnoZZ1sl8Vc9b1sasjfymH3SonAF4QcA2+mzHPhMvIiw==",
      "dev": true
    },
    "pretty-format": {
      "version": "24.9.0",
      "resolved": "https://registry.npmjs.org/pretty-format/-/pretty-format-24.9.0.tgz",
      "integrity": "sha512-00ZMZUiHaJrNfk33guavqgvfJS30sLYf0f8+Srklv0AMPodGGHcoHgksZ3OThYnIvOd+8yMCn0YiEOogjlgsnA==",
      "dev": true,
      "requires": {
        "@jest/types": "^24.9.0",
        "ansi-regex": "^4.0.0",
        "ansi-styles": "^3.2.0",
        "react-is": "^16.8.4"
      },
      "dependencies": {
        "ansi-regex": {
          "version": "4.1.0",
          "resolved": "https://registry.npmjs.org/ansi-regex/-/ansi-regex-4.1.0.tgz",
          "integrity": "sha512-1apePfXM1UOSqw0o9IiFAovVz9M5S1Dg+4TrDwfMewQ6p/rmMueb7tWZjQ1rx4Loy1ArBggoqGpfqqdI4rondg==",
          "dev": true
        },
        "ansi-styles": {
          "version": "3.2.1",
          "resolved": "https://registry.npmjs.org/ansi-styles/-/ansi-styles-3.2.1.tgz",
          "integrity": "sha512-VT0ZI6kZRdTh8YyJw3SMbYm/u+NqfsAxEpWO0Pf9sq8/e94WxxOpPKx9FR1FlyCtOVDNOQ+8ntlqFxiRc+r5qA==",
          "dev": true,
          "requires": {
            "color-convert": "^1.9.0"
          }
        }
      }
    },
    "process": {
      "version": "0.5.2",
      "resolved": "https://registry.npmjs.org/process/-/process-0.5.2.tgz",
      "integrity": "sha1-FjjYqONML0QKkduVq5rrZ3/Bhc8="
    },
    "process-nextick-args": {
      "version": "2.0.1",
      "resolved": "https://registry.npmjs.org/process-nextick-args/-/process-nextick-args-2.0.1.tgz",
      "integrity": "sha512-3ouUOpQhtgrbOa17J7+uxOTpITYWaGP7/AhoR3+A+/1e9skrzelGi/dXzEYyvbxubEF6Wn2ypscTKiKJFFn1ag=="
    },
    "progress": {
      "version": "2.0.3",
      "resolved": "https://registry.npmjs.org/progress/-/progress-2.0.3.tgz",
      "integrity": "sha512-7PiHtLll5LdnKIMw100I+8xJXR5gW2QwWYkT6iJva0bXitZKa/XMrSbdmg3r2Xnaidz9Qumd0VPaMrZlF9V9sA==",
      "dev": true
    },
    "promise-filter": {
      "version": "1.1.0",
      "resolved": "https://registry.npmjs.org/promise-filter/-/promise-filter-1.1.0.tgz",
      "integrity": "sha1-fsPOmQyGfMud6GONvRnuF6UqS1k=",
      "requires": {
        "any-promise": "^0.1.0"
      }
    },
    "promise-to-callback": {
      "version": "1.0.0",
      "resolved": "https://registry.npmjs.org/promise-to-callback/-/promise-to-callback-1.0.0.tgz",
      "integrity": "sha1-XSp0kBC/tn2WNZj805YHRqaP7vc=",
      "requires": {
        "is-fn": "^1.0.0",
        "set-immediate-shim": "^1.0.1"
      }
    },
    "prompts": {
      "version": "2.2.1",
      "resolved": "https://registry.npmjs.org/prompts/-/prompts-2.2.1.tgz",
      "integrity": "sha512-VObPvJiWPhpZI6C5m60XOzTfnYg/xc/an+r9VYymj9WJW3B/DIH+REzjpAACPf8brwPeP+7vz3bIim3S+AaMjw==",
      "dev": true,
      "requires": {
        "kleur": "^3.0.3",
        "sisteransi": "^1.0.3"
      }
    },
    "prr": {
      "version": "1.0.1",
      "resolved": "https://registry.npmjs.org/prr/-/prr-1.0.1.tgz",
      "integrity": "sha1-0/wRS6BplaRexok/SEzrHXj19HY="
    },
    "pseudomap": {
      "version": "1.0.2",
      "resolved": "https://registry.npmjs.org/pseudomap/-/pseudomap-1.0.2.tgz",
      "integrity": "sha1-8FKijacOYYkX7wqKw0wa5aaChrM=",
      "dev": true
    },
    "psl": {
      "version": "1.3.0",
      "resolved": "https://registry.npmjs.org/psl/-/psl-1.3.0.tgz",
      "integrity": "sha512-avHdspHO+9rQTLbv1RO+MPYeP/SzsCoxofjVnHanETfQhTJrmB0HlDoW+EiN/R+C0BZ+gERab9NY0lPN2TxNag=="
    },
    "pump": {
      "version": "3.0.0",
      "resolved": "https://registry.npmjs.org/pump/-/pump-3.0.0.tgz",
      "integrity": "sha512-LwZy+p3SFs1Pytd/jYct4wpv49HiYCqd9Rlc5ZVdk0V+8Yzv6jR5Blk3TRmPL1ft69TxP0IMZGJ+WPFU2BFhww==",
      "dev": true,
      "requires": {
        "end-of-stream": "^1.1.0",
        "once": "^1.3.1"
      }
    },
    "punycode": {
      "version": "2.1.1",
      "resolved": "https://registry.npmjs.org/punycode/-/punycode-2.1.1.tgz",
      "integrity": "sha512-XRsRjdf+j5ml+y/6GKHPZbrF/8p2Yga0JPtdqTIY2Xe5ohJPD9saDJJLPvp9+NSBprVvevdXZybnj2cv8OEd0A=="
    },
    "qs": {
      "version": "6.5.2",
      "resolved": "https://registry.npmjs.org/qs/-/qs-6.5.2.tgz",
      "integrity": "sha512-N5ZAX4/LxJmF+7wN74pUD6qAh9/wnvdQcjq9TZjevvXzSUo7bfmw91saqMjzGS2xq91/odN2dW/WOl7qQHNDGA=="
    },
    "randombytes": {
      "version": "2.1.0",
      "resolved": "https://registry.npmjs.org/randombytes/-/randombytes-2.1.0.tgz",
      "integrity": "sha512-vYl3iOX+4CKUWuxGi9Ukhie6fsqXqS9FE2Zaic4tNFD2N2QQaXOMFbuKK4QmDHC0JO6B1Zp41J0LpT0oR68amQ==",
      "requires": {
        "safe-buffer": "^5.1.0"
      }
    },
    "react-is": {
      "version": "16.9.0",
      "resolved": "https://registry.npmjs.org/react-is/-/react-is-16.9.0.tgz",
      "integrity": "sha512-tJBzzzIgnnRfEm046qRcURvwQnZVXmuCbscxUO5RWrGTXpon2d4c8mI0D8WE6ydVIm29JiLB6+RslkIvym9Rjw==",
      "dev": true
    },
    "read-pkg": {
      "version": "3.0.0",
      "resolved": "https://registry.npmjs.org/read-pkg/-/read-pkg-3.0.0.tgz",
      "integrity": "sha1-nLxoaXj+5l0WwA4rGcI3/Pbjg4k=",
      "dev": true,
      "requires": {
        "load-json-file": "^4.0.0",
        "normalize-package-data": "^2.3.2",
        "path-type": "^3.0.0"
      }
    },
    "read-pkg-up": {
      "version": "4.0.0",
      "resolved": "https://registry.npmjs.org/read-pkg-up/-/read-pkg-up-4.0.0.tgz",
      "integrity": "sha512-6etQSH7nJGsK0RbG/2TeDzZFa8shjQ1um+SwQQ5cwKy0dhSXdOncEhb1CPpvQG4h7FyOV6EB6YlV0yJvZQNAkA==",
      "dev": true,
      "requires": {
        "find-up": "^3.0.0",
        "read-pkg": "^3.0.0"
      }
    },
    "readable-stream": {
      "version": "2.3.6",
      "resolved": "https://registry.npmjs.org/readable-stream/-/readable-stream-2.3.6.tgz",
      "integrity": "sha512-tQtKA9WIAhBF3+VLAseyMqZeBjW0AHJoxOtYqSUZNJxauErmLbVm2FW1y+J/YA9dUrAC39ITejlZWhVIwawkKw==",
      "requires": {
        "core-util-is": "~1.0.0",
        "inherits": "~2.0.3",
        "isarray": "~1.0.0",
        "process-nextick-args": "~2.0.0",
        "safe-buffer": "~5.1.1",
        "string_decoder": "~1.1.1",
        "util-deprecate": "~1.0.1"
      },
      "dependencies": {
        "isarray": {
          "version": "1.0.0",
          "resolved": "https://registry.npmjs.org/isarray/-/isarray-1.0.0.tgz",
          "integrity": "sha1-u5NdSFgsuhaMBoNJV6VKPgcSTxE="
        },
        "safe-buffer": {
          "version": "5.1.2",
          "resolved": "https://registry.npmjs.org/safe-buffer/-/safe-buffer-5.1.2.tgz",
          "integrity": "sha512-Gd2UZBJDkXlY7GbJxfsE8/nvKkUEU1G38c1siN6QP6a9PT9MmHB8GnpscSmMJSoF8LOIrt8ud/wPtojys4G6+g=="
        },
        "string_decoder": {
          "version": "1.1.1",
          "resolved": "https://registry.npmjs.org/string_decoder/-/string_decoder-1.1.1.tgz",
          "integrity": "sha512-n/ShnvDi6FHbbVfviro+WojiFzv+s8MPMHBczVePfUpDJLwoLT0ht1l4YwBCbi8pJAveEEdnkHyPyTP/mzRfwg==",
          "requires": {
            "safe-buffer": "~5.1.0"
          }
        }
      }
    },
    "realpath-native": {
      "version": "1.1.0",
      "resolved": "https://registry.npmjs.org/realpath-native/-/realpath-native-1.1.0.tgz",
      "integrity": "sha512-wlgPA6cCIIg9gKz0fgAPjnzh4yR/LnXovwuo9hvyGvx3h8nX4+/iLZplfUWasXpqD8BdnGnP5njOFjkUwPzvjA==",
      "dev": true,
      "requires": {
        "util.promisify": "^1.0.0"
      }
    },
    "rechoir": {
      "version": "0.6.2",
      "resolved": "https://registry.npmjs.org/rechoir/-/rechoir-0.6.2.tgz",
      "integrity": "sha1-hSBLVNuoLVdC4oyWdW70OvUOM4Q=",
      "dev": true,
      "requires": {
        "resolve": "^1.1.6"
      }
    },
    "regenerator-runtime": {
      "version": "0.13.3",
      "resolved": "https://registry.npmjs.org/regenerator-runtime/-/regenerator-runtime-0.13.3.tgz",
      "integrity": "sha512-naKIZz2GQ8JWh///G7L3X6LaQUAMp2lvb1rvwwsURe/VXwD6VMfr+/1NuNw3ag8v2kY1aQ/go5SNn79O9JU7yw=="
    },
    "regex-not": {
      "version": "1.0.2",
      "resolved": "https://registry.npmjs.org/regex-not/-/regex-not-1.0.2.tgz",
      "integrity": "sha512-J6SDjUgDxQj5NusnOtdFxDwN/+HWykR8GELwctJ7mdqhcyy1xEc4SRFHUXvxTp661YaVKAjfRLZ9cCqS6tn32A==",
      "dev": true,
      "requires": {
        "extend-shallow": "^3.0.2",
        "safe-regex": "^1.1.0"
      }
    },
    "remove-trailing-separator": {
      "version": "1.1.0",
      "resolved": "https://registry.npmjs.org/remove-trailing-separator/-/remove-trailing-separator-1.1.0.tgz",
      "integrity": "sha1-wkvOKig62tW8P1jg1IJJuSN52O8=",
      "dev": true
    },
    "repeat-element": {
      "version": "1.1.3",
      "resolved": "https://registry.npmjs.org/repeat-element/-/repeat-element-1.1.3.tgz",
      "integrity": "sha512-ahGq0ZnV5m5XtZLMb+vP76kcAM5nkLqk0lpqAuojSKGgQtn4eRi4ZZGm2olo2zKFH+sMsWaqOCW1dqAnOru72g==",
      "dev": true
    },
    "repeat-string": {
      "version": "1.6.1",
      "resolved": "https://registry.npmjs.org/repeat-string/-/repeat-string-1.6.1.tgz",
      "integrity": "sha1-jcrkcOHIirwtYA//Sndihtp15jc=",
      "dev": true
    },
    "repeating": {
      "version": "2.0.1",
      "resolved": "https://registry.npmjs.org/repeating/-/repeating-2.0.1.tgz",
      "integrity": "sha1-UhTFOpJtNVJwdSf7q0FdvAjQbdo=",
      "dev": true,
      "requires": {
        "is-finite": "^1.0.0"
      }
    },
    "request": {
      "version": "2.88.0",
      "resolved": "https://registry.npmjs.org/request/-/request-2.88.0.tgz",
      "integrity": "sha512-NAqBSrijGLZdM0WZNsInLJpkJokL72XYjUpnB0iwsRgxh7dB6COrHnTBNwN0E+lHDAJzu7kLAkDeY08z2/A0hg==",
      "requires": {
        "aws-sign2": "~0.7.0",
        "aws4": "^1.8.0",
        "caseless": "~0.12.0",
        "combined-stream": "~1.0.6",
        "extend": "~3.0.2",
        "forever-agent": "~0.6.1",
        "form-data": "~2.3.2",
        "har-validator": "~5.1.0",
        "http-signature": "~1.2.0",
        "is-typedarray": "~1.0.0",
        "isstream": "~0.1.2",
        "json-stringify-safe": "~5.0.1",
        "mime-types": "~2.1.19",
        "oauth-sign": "~0.9.0",
        "performance-now": "^2.1.0",
        "qs": "~6.5.2",
        "safe-buffer": "^5.1.2",
        "tough-cookie": "~2.4.3",
        "tunnel-agent": "^0.6.0",
        "uuid": "^3.3.2"
      }
    },
    "request-promise-core": {
      "version": "1.1.2",
      "resolved": "https://registry.npmjs.org/request-promise-core/-/request-promise-core-1.1.2.tgz",
      "integrity": "sha512-UHYyq1MO8GsefGEt7EprS8UrXsm1TxEvFUX1IMTuSLU2Rh7fTIdFtl8xD7JiEYiWU2dl+NYAjCTksTehQUxPag==",
      "dev": true,
      "requires": {
        "lodash": "^4.17.11"
      }
    },
    "request-promise-native": {
      "version": "1.0.7",
      "resolved": "https://registry.npmjs.org/request-promise-native/-/request-promise-native-1.0.7.tgz",
      "integrity": "sha512-rIMnbBdgNViL37nZ1b3L/VfPOpSi0TqVDQPAvO6U14lMzOLrt5nilxCQqtDKhZeDiW0/hkCXGoQjhgJd/tCh6w==",
      "dev": true,
      "requires": {
        "request-promise-core": "1.1.2",
        "stealthy-require": "^1.1.1",
        "tough-cookie": "^2.3.3"
      }
    },
    "require-directory": {
      "version": "2.1.1",
      "resolved": "https://registry.npmjs.org/require-directory/-/require-directory-2.1.1.tgz",
      "integrity": "sha1-jGStX9MNqxyXbiNE/+f3kqam30I=",
      "dev": true
    },
    "require-from-string": {
      "version": "2.0.2",
      "resolved": "https://registry.npmjs.org/require-from-string/-/require-from-string-2.0.2.tgz",
      "integrity": "sha512-Xf0nWe6RseziFMu+Ap9biiUbmplq6S9/p+7w7YXP/JBHhrUDDUhwa+vANyubuqfZWTveU//DYVGsDG7RKL/vEw==",
      "dev": true
    },
    "require-main-filename": {
      "version": "2.0.0",
      "resolved": "https://registry.npmjs.org/require-main-filename/-/require-main-filename-2.0.0.tgz",
      "integrity": "sha512-NKN5kMDylKuldxYLSUfrbo5Tuzh4hd+2E8NPPX02mZtn1VuREQToYe/ZdlJy+J3uCpfaiGF05e7B8W0iXbQHmg==",
      "dev": true
    },
    "resolve": {
      "version": "1.12.0",
      "resolved": "https://registry.npmjs.org/resolve/-/resolve-1.12.0.tgz",
      "integrity": "sha512-B/dOmuoAik5bKcD6s6nXDCjzUKnaDvdkRyAk6rsmsKLipWj4797iothd7jmmUhWTfinVMU+wc56rYKsit2Qy4w==",
      "requires": {
        "path-parse": "^1.0.6"
      }
    },
    "resolve-cwd": {
      "version": "2.0.0",
      "resolved": "https://registry.npmjs.org/resolve-cwd/-/resolve-cwd-2.0.0.tgz",
      "integrity": "sha1-AKn3OHVW4nA46uIyyqNypqWbZlo=",
      "dev": true,
      "requires": {
        "resolve-from": "^3.0.0"
      }
    },
    "resolve-from": {
      "version": "3.0.0",
      "resolved": "https://registry.npmjs.org/resolve-from/-/resolve-from-3.0.0.tgz",
      "integrity": "sha1-six699nWiBvItuZTM17rywoYh0g=",
      "dev": true
    },
    "resolve-url": {
      "version": "0.2.1",
      "resolved": "https://registry.npmjs.org/resolve-url/-/resolve-url-0.2.1.tgz",
      "integrity": "sha1-LGN/53yJOv0qZj/iGqkIAGjiBSo=",
      "dev": true
    },
    "restore-cursor": {
      "version": "1.0.1",
      "resolved": "https://registry.npmjs.org/restore-cursor/-/restore-cursor-1.0.1.tgz",
      "integrity": "sha1-NGYfRohjJ/7SmRR5FSJS35LapUE=",
      "dev": true,
      "requires": {
        "exit-hook": "^1.0.0",
        "onetime": "^1.0.0"
      }
    },
    "resumer": {
      "version": "0.0.0",
      "resolved": "https://registry.npmjs.org/resumer/-/resumer-0.0.0.tgz",
      "integrity": "sha1-8ej0YeQGS6Oegq883CqMiT0HZ1k=",
      "requires": {
        "through": "~2.3.4"
      }
    },
    "ret": {
      "version": "0.1.15",
      "resolved": "https://registry.npmjs.org/ret/-/ret-0.1.15.tgz",
      "integrity": "sha512-TTlYpa+OL+vMMNG24xSlQGEJ3B/RzEfUlLct7b5G/ytav+wPrplCpVMFuwzXbkecJrb6IYo1iFb0S9v37754mg==",
      "dev": true
    },
    "rimraf": {
      "version": "2.7.1",
      "resolved": "https://registry.npmjs.org/rimraf/-/rimraf-2.7.1.tgz",
      "integrity": "sha512-uWjbaKIK3T1OSVptzX7Nl6PvQ3qAGtKEtVRjRuazjfL3Bx5eI409VZSqgND+4UNnmzLVdPj9FqFJNPqBZFve4w==",
      "dev": true,
      "requires": {
        "glob": "^7.1.3"
      }
    },
    "ripemd160": {
      "version": "2.0.2",
      "resolved": "https://registry.npmjs.org/ripemd160/-/ripemd160-2.0.2.tgz",
      "integrity": "sha512-ii4iagi25WusVoiC4B4lq7pbXfAp3D9v5CwfkY33vffw2+pkDjY1D8GaN7spsxvCSx8dkPqOZCEZyfxcmJG2IA==",
      "requires": {
        "hash-base": "^3.0.0",
        "inherits": "^2.0.1"
      }
    },
    "rlp": {
      "version": "2.2.3",
      "resolved": "https://registry.npmjs.org/rlp/-/rlp-2.2.3.tgz",
      "integrity": "sha512-l6YVrI7+d2vpW6D6rS05x2Xrmq8oW7v3pieZOJKBEdjuTF4Kz/iwk55Zyh1Zaz+KOB2kC8+2jZlp2u9L4tTzCQ==",
      "requires": {
        "bn.js": "^4.11.1",
        "safe-buffer": "^5.1.1"
      }
    },
    "rsvp": {
      "version": "4.8.5",
      "resolved": "https://registry.npmjs.org/rsvp/-/rsvp-4.8.5.tgz",
      "integrity": "sha512-nfMOlASu9OnRJo1mbEk2cz0D56a1MBNrJ7orjRZQG10XDyuvwksKbuXNp6qa+kbn839HwjwhBzhFmdsaEAfauA==",
      "dev": true
    },
    "rustbn.js": {
      "version": "0.2.0",
      "resolved": "https://registry.npmjs.org/rustbn.js/-/rustbn.js-0.2.0.tgz",
      "integrity": "sha512-4VlvkRUuCJvr2J6Y0ImW7NvTCriMi7ErOAqWk1y69vAdoNIzCF3yPmgeNzx+RQTLEDFq5sHfscn1MwHxP9hNfA=="
    },
    "rxjs": {
      "version": "5.5.12",
      "resolved": "https://registry.npmjs.org/rxjs/-/rxjs-5.5.12.tgz",
      "integrity": "sha512-xx2itnL5sBbqeeiVgNPVuQQ1nC8Jp2WfNJhXWHmElW9YmrpS9UVnNzhP3EH3HFqexO5Tlp8GhYY+WEcqcVMvGw==",
      "dev": true,
      "requires": {
        "symbol-observable": "1.0.1"
      },
      "dependencies": {
        "symbol-observable": {
          "version": "1.0.1",
          "resolved": "https://registry.npmjs.org/symbol-observable/-/symbol-observable-1.0.1.tgz",
          "integrity": "sha1-g0D8RwLDEi310iKI+IKD9RPT/dQ=",
          "dev": true
        }
      }
    },
    "safe-buffer": {
      "version": "5.2.0",
      "resolved": "https://registry.npmjs.org/safe-buffer/-/safe-buffer-5.2.0.tgz",
      "integrity": "sha512-fZEwUGbVl7kouZs1jCdMLdt95hdIv0ZeHg6L7qPeciMZhZ+/gdesW4wgTARkrFWEpspjEATAzUGPG8N2jJiwbg=="
    },
    "safe-event-emitter": {
      "version": "1.0.1",
      "resolved": "https://registry.npmjs.org/safe-event-emitter/-/safe-event-emitter-1.0.1.tgz",
      "integrity": "sha512-e1wFe99A91XYYxoQbcq2ZJUWurxEyP8vfz7A7vuUe1s95q8r5ebraVaA1BukYJcpM6V16ugWoD9vngi8Ccu5fg==",
      "requires": {
        "events": "^3.0.0"
      }
    },
    "safe-regex": {
      "version": "1.1.0",
      "resolved": "https://registry.npmjs.org/safe-regex/-/safe-regex-1.1.0.tgz",
      "integrity": "sha1-QKNmnzsHfR6UPURinhV91IAjvy4=",
      "dev": true,
      "requires": {
        "ret": "~0.1.10"
      }
    },
    "safer-buffer": {
      "version": "2.1.2",
      "resolved": "https://registry.npmjs.org/safer-buffer/-/safer-buffer-2.1.2.tgz",
      "integrity": "sha512-YZo3K82SD7Riyi0E1EQPojLz7kpepnSQI9IyPbHHg1XXXevb5dJI7tpyN2ADxGcQbHG7vcyRHk0cbwqcQriUtg=="
    },
    "sane": {
      "version": "4.1.0",
      "resolved": "https://registry.npmjs.org/sane/-/sane-4.1.0.tgz",
      "integrity": "sha512-hhbzAgTIX8O7SHfp2c8/kREfEn4qO/9q8C9beyY6+tvZ87EpoZ3i1RIEvp27YBswnNbY9mWd6paKVmKbAgLfZA==",
      "dev": true,
      "requires": {
        "@cnakazawa/watch": "^1.0.3",
        "anymatch": "^2.0.0",
        "capture-exit": "^2.0.0",
        "exec-sh": "^0.3.2",
        "execa": "^1.0.0",
        "fb-watchman": "^2.0.0",
        "micromatch": "^3.1.4",
        "minimist": "^1.1.1",
        "walker": "~1.0.5"
      }
    },
    "sax": {
      "version": "1.2.4",
      "resolved": "https://registry.npmjs.org/sax/-/sax-1.2.4.tgz",
      "integrity": "sha512-NqVDv9TpANUjFm0N8uM5GxL36UgKi9/atZw+x7YFnQ8ckwFGKrl4xX4yWtrey3UJm5nP1kUbnYgLopqWNSRhWw==",
      "dev": true
    },
    "scrypt": {
      "version": "github:barrysteyn/node-scrypt#93c16be7423c65a7a99d3f10b0bc9e410996f385",
      "from": "github:barrysteyn/node-scrypt#pull/144/head",
      "dev": true,
      "requires": {
        "bindings": "^1.2.1",
        "nan": "^2.0.8"
      }
    },
    "scrypt.js": {
      "version": "0.2.1",
      "resolved": "https://registry.npmjs.org/scrypt.js/-/scrypt.js-0.2.1.tgz",
      "integrity": "sha512-XMoqxwABdotuW+l+qACmJ/h0kVSCgMPZXpbncA/zyBO90z/NnDISzVw+xJ4tUY+X/Hh0EFT269OYHm26VCPgmA==",
      "requires": {
        "scrypt": "^6.0.2",
        "scryptsy": "^1.2.1"
      },
      "dependencies": {
        "scrypt": {
          "version": "6.0.3",
          "resolved": "https://registry.npmjs.org/scrypt/-/scrypt-6.0.3.tgz",
          "integrity": "sha1-BOAUpWgrU/pQwtXM4WfXGcBthw0=",
          "requires": {
            "nan": "^2.0.8"
          }
        }
      }
    },
    "scryptsy": {
      "version": "1.2.1",
      "resolved": "https://registry.npmjs.org/scryptsy/-/scryptsy-1.2.1.tgz",
      "integrity": "sha1-oyJfpLJST4AnAHYeKFW987LZIWM=",
      "requires": {
        "pbkdf2": "^3.0.3"
      }
    },
    "secp256k1": {
      "version": "3.7.1",
      "resolved": "https://registry.npmjs.org/secp256k1/-/secp256k1-3.7.1.tgz",
      "integrity": "sha512-1cf8sbnRreXrQFdH6qsg2H71Xw91fCCS9Yp021GnUNJzWJS/py96fS4lHbnTnouLp08Xj6jBoBB6V78Tdbdu5g==",
      "requires": {
        "bindings": "^1.5.0",
        "bip66": "^1.1.5",
        "bn.js": "^4.11.8",
        "create-hash": "^1.2.0",
        "drbg.js": "^1.0.1",
        "elliptic": "^6.4.1",
        "nan": "^2.14.0",
        "safe-buffer": "^5.1.2"
      }
    },
    "semaphore": {
      "version": "1.1.0",
      "resolved": "https://registry.npmjs.org/semaphore/-/semaphore-1.1.0.tgz",
      "integrity": "sha512-O4OZEaNtkMd/K0i6js9SL+gqy0ZCBMgUvlSqHKi4IBdjhe7wB8pwztUk1BbZ1fmrvpwFrPbHzqd2w5pTcJH6LA=="
    },
    "semver": {
      "version": "5.7.1",
      "resolved": "https://registry.npmjs.org/semver/-/semver-5.7.1.tgz",
      "integrity": "sha512-sauaDf/PZdVgrLTNYHRtpXa1iRiKcaebiKQ1BJdpQlWH2lCvexQdX55snPFyK7QzpudqbCI0qXFfOasHdyNDGQ=="
    },
    "set-blocking": {
      "version": "2.0.0",
      "resolved": "https://registry.npmjs.org/set-blocking/-/set-blocking-2.0.0.tgz",
      "integrity": "sha1-BF+XgtARrppoA93TgrJDkrPYkPc=",
      "dev": true
    },
    "set-immediate-shim": {
      "version": "1.0.1",
      "resolved": "https://registry.npmjs.org/set-immediate-shim/-/set-immediate-shim-1.0.1.tgz",
      "integrity": "sha1-SysbJ+uAip+NzEgaWOXlb1mfP2E="
    },
    "set-value": {
      "version": "2.0.1",
      "resolved": "https://registry.npmjs.org/set-value/-/set-value-2.0.1.tgz",
      "integrity": "sha512-JxHc1weCN68wRY0fhCoXpyK55m/XPHafOmK4UWD7m2CI14GMcFypt4w/0+NV5f/ZMby2F6S2wwA7fgynh9gWSw==",
      "dev": true,
      "requires": {
        "extend-shallow": "^2.0.1",
        "is-extendable": "^0.1.1",
        "is-plain-object": "^2.0.3",
        "split-string": "^3.0.1"
      },
      "dependencies": {
        "extend-shallow": {
          "version": "2.0.1",
          "resolved": "https://registry.npmjs.org/extend-shallow/-/extend-shallow-2.0.1.tgz",
          "integrity": "sha1-Ua99YUrZqfYQ6huvu5idaxxWiQ8=",
          "dev": true,
          "requires": {
            "is-extendable": "^0.1.0"
          }
        }
      }
    },
    "sha.js": {
      "version": "2.4.11",
      "resolved": "https://registry.npmjs.org/sha.js/-/sha.js-2.4.11.tgz",
      "integrity": "sha512-QMEp5B7cftE7APOjk5Y6xgrbWu+WkLVQwk8JNjZ8nKRciZaByEW6MubieAiToS7+dwvrjGhH8jRXz3MVd0AYqQ==",
      "requires": {
        "inherits": "^2.0.1",
        "safe-buffer": "^5.0.1"
      }
    },
    "sha3": {
      "version": "1.2.3",
      "resolved": "https://registry.npmjs.org/sha3/-/sha3-1.2.3.tgz",
      "integrity": "sha512-sOWDZi8cDBRkLfWOw18wvJyNblXDHzwMGnRWut8zNNeIeLnmMRO17bjpLc7OzMuj1ASUgx2IyohzUCAl+Kx5vA==",
      "requires": {
        "nan": "2.13.2"
      },
      "dependencies": {
        "nan": {
          "version": "2.13.2",
          "resolved": "https://registry.npmjs.org/nan/-/nan-2.13.2.tgz",
          "integrity": "sha512-TghvYc72wlMGMVMluVo9WRJc0mB8KxxF/gZ4YYFy7V2ZQX9l7rgbPg7vjS9mt6U5HXODVFVI2bOduCzwOMv/lw=="
        }
      }
    },
    "shebang-command": {
      "version": "1.2.0",
      "resolved": "https://registry.npmjs.org/shebang-command/-/shebang-command-1.2.0.tgz",
      "integrity": "sha1-RKrGW2lbAzmJaMOfNj/uXer98eo=",
      "dev": true,
      "requires": {
        "shebang-regex": "^1.0.0"
      }
    },
    "shebang-regex": {
      "version": "1.0.0",
      "resolved": "https://registry.npmjs.org/shebang-regex/-/shebang-regex-1.0.0.tgz",
      "integrity": "sha1-2kL0l0DAtC2yypcoVxyxkMmO/qM=",
      "dev": true
    },
    "shelljs": {
      "version": "0.8.3",
      "resolved": "https://registry.npmjs.org/shelljs/-/shelljs-0.8.3.tgz",
      "integrity": "sha512-fc0BKlAWiLpwZljmOvAOTE/gXawtCoNrP5oaY7KIaQbbyHeQVg01pSEuEGvGh3HEdBU4baCD7wQBwADmM/7f7A==",
      "dev": true,
      "requires": {
        "glob": "^7.0.0",
        "interpret": "^1.0.0",
        "rechoir": "^0.6.2"
      }
    },
    "shellwords": {
      "version": "0.1.1",
      "resolved": "https://registry.npmjs.org/shellwords/-/shellwords-0.1.1.tgz",
      "integrity": "sha512-vFwSUfQvqybiICwZY5+DAWIPLKsWO31Q91JSKl3UYv+K5c2QRPzn0qzec6QPu1Qc9eHYItiP3NdJqNVqetYAww==",
      "dev": true
    },
    "signal-exit": {
      "version": "3.0.2",
      "resolved": "https://registry.npmjs.org/signal-exit/-/signal-exit-3.0.2.tgz",
      "integrity": "sha1-tf3AjxKH6hF4Yo5BXiUTK3NkbG0=",
      "dev": true
    },
    "single-call-balance-checker-abi": {
      "version": "1.0.0",
      "resolved": "https://registry.npmjs.org/single-call-balance-checker-abi/-/single-call-balance-checker-abi-1.0.0.tgz",
      "integrity": "sha512-T5fRBJHmGEMe76JFGB36gcZnOh1ip2S7Qsp7cwmwrfMRjadxTe02zJHtXERpnQf2yvSqNWRxvae5f6e8v4rhng=="
    },
    "sinon": {
      "version": "7.4.1",
      "resolved": "https://registry.npmjs.org/sinon/-/sinon-7.4.1.tgz",
      "integrity": "sha512-7s9buHGHN/jqoy/v4bJgmt0m1XEkCEd/tqdHXumpBp0JSujaT4Ng84JU5wDdK4E85ZMq78NuDe0I3NAqXY8TFg==",
      "dev": true,
      "requires": {
        "@sinonjs/commons": "^1.4.0",
        "@sinonjs/formatio": "^3.2.1",
        "@sinonjs/samsam": "^3.3.2",
        "diff": "^3.5.0",
        "lolex": "^4.2.0",
        "nise": "^1.5.1",
        "supports-color": "^5.5.0"
      },
      "dependencies": {
        "supports-color": {
          "version": "5.5.0",
          "resolved": "https://registry.npmjs.org/supports-color/-/supports-color-5.5.0.tgz",
          "integrity": "sha512-QjVjwdXIt408MIiAqCX4oUKsgU2EqAGzs2Ppkm4aQYbjm+ZEWEcW4SfFNTr4uMNZma0ey4f5lgLrkB0aX0QMow==",
          "dev": true,
          "requires": {
            "has-flag": "^3.0.0"
          }
        }
      }
    },
    "sisteransi": {
      "version": "1.0.3",
      "resolved": "https://registry.npmjs.org/sisteransi/-/sisteransi-1.0.3.tgz",
      "integrity": "sha512-SbEG75TzH8G7eVXFSN5f9EExILKfly7SUvVY5DhhYLvfhKqhDFY0OzevWa/zwak0RLRfWS5AvfMWpd9gJvr5Yg==",
      "dev": true
    },
    "slice-ansi": {
      "version": "0.0.4",
      "resolved": "https://registry.npmjs.org/slice-ansi/-/slice-ansi-0.0.4.tgz",
      "integrity": "sha1-7b+JA/ZvfOL46v1s7tZeJkyDGzU=",
      "dev": true
    },
    "snapdragon": {
      "version": "0.8.2",
      "resolved": "https://registry.npmjs.org/snapdragon/-/snapdragon-0.8.2.tgz",
      "integrity": "sha512-FtyOnWN/wCHTVXOMwvSv26d+ko5vWlIDD6zoUJ7LW8vh+ZBC8QdljveRP+crNrtBwioEUWy/4dMtbBjA4ioNlg==",
      "dev": true,
      "requires": {
        "base": "^0.11.1",
        "debug": "^2.2.0",
        "define-property": "^0.2.5",
        "extend-shallow": "^2.0.1",
        "map-cache": "^0.2.2",
        "source-map": "^0.5.6",
        "source-map-resolve": "^0.5.0",
        "use": "^3.1.0"
      },
      "dependencies": {
        "define-property": {
          "version": "0.2.5",
          "resolved": "https://registry.npmjs.org/define-property/-/define-property-0.2.5.tgz",
          "integrity": "sha1-w1se+RjsPJkPmlvFe+BKrOxcgRY=",
          "dev": true,
          "requires": {
            "is-descriptor": "^0.1.0"
          }
        },
        "extend-shallow": {
          "version": "2.0.1",
          "resolved": "https://registry.npmjs.org/extend-shallow/-/extend-shallow-2.0.1.tgz",
          "integrity": "sha1-Ua99YUrZqfYQ6huvu5idaxxWiQ8=",
          "dev": true,
          "requires": {
            "is-extendable": "^0.1.0"
          }
        }
      }
    },
    "snapdragon-node": {
      "version": "2.1.1",
      "resolved": "https://registry.npmjs.org/snapdragon-node/-/snapdragon-node-2.1.1.tgz",
      "integrity": "sha512-O27l4xaMYt/RSQ5TR3vpWCAB5Kb/czIcqUFOM/C4fYcLnbZUc1PkjTAMjof2pBWaSTwOUd6qUHcFGVGj7aIwnw==",
      "dev": true,
      "requires": {
        "define-property": "^1.0.0",
        "isobject": "^3.0.0",
        "snapdragon-util": "^3.0.1"
      },
      "dependencies": {
        "define-property": {
          "version": "1.0.0",
          "resolved": "https://registry.npmjs.org/define-property/-/define-property-1.0.0.tgz",
          "integrity": "sha1-dp66rz9KY6rTr56NMEybvnm/sOY=",
          "dev": true,
          "requires": {
            "is-descriptor": "^1.0.0"
          }
        },
        "is-accessor-descriptor": {
          "version": "1.0.0",
          "resolved": "https://registry.npmjs.org/is-accessor-descriptor/-/is-accessor-descriptor-1.0.0.tgz",
          "integrity": "sha512-m5hnHTkcVsPfqx3AKlyttIPb7J+XykHvJP2B9bZDjlhLIoEq4XoK64Vg7boZlVWYK6LUY94dYPEE7Lh0ZkZKcQ==",
          "dev": true,
          "requires": {
            "kind-of": "^6.0.0"
          }
        },
        "is-data-descriptor": {
          "version": "1.0.0",
          "resolved": "https://registry.npmjs.org/is-data-descriptor/-/is-data-descriptor-1.0.0.tgz",
          "integrity": "sha512-jbRXy1FmtAoCjQkVmIVYwuuqDFUbaOeDjmed1tOGPrsMhtJA4rD9tkgA0F1qJ3gRFRXcHYVkdeaP50Q5rE/jLQ==",
          "dev": true,
          "requires": {
            "kind-of": "^6.0.0"
          }
        },
        "is-descriptor": {
          "version": "1.0.2",
          "resolved": "https://registry.npmjs.org/is-descriptor/-/is-descriptor-1.0.2.tgz",
          "integrity": "sha512-2eis5WqQGV7peooDyLmNEPUrps9+SXX5c9pL3xEB+4e9HnGuDa7mB7kHxHw4CbqS9k1T2hOH3miL8n8WtiYVtg==",
          "dev": true,
          "requires": {
            "is-accessor-descriptor": "^1.0.0",
            "is-data-descriptor": "^1.0.0",
            "kind-of": "^6.0.2"
          }
        }
      }
    },
    "snapdragon-util": {
      "version": "3.0.1",
      "resolved": "https://registry.npmjs.org/snapdragon-util/-/snapdragon-util-3.0.1.tgz",
      "integrity": "sha512-mbKkMdQKsjX4BAL4bRYTj21edOf8cN7XHdYUJEe+Zn99hVEYcMvKPct1IqNe7+AZPirn8BCDOQBHQZknqmKlZQ==",
      "dev": true,
      "requires": {
        "kind-of": "^3.2.0"
      },
      "dependencies": {
        "kind-of": {
          "version": "3.2.2",
          "resolved": "https://registry.npmjs.org/kind-of/-/kind-of-3.2.2.tgz",
          "integrity": "sha1-MeohpzS6ubuw8yRm2JOupR5KPGQ=",
          "dev": true,
          "requires": {
            "is-buffer": "^1.1.5"
          }
        }
      }
    },
    "source-map": {
      "version": "0.5.7",
      "resolved": "https://registry.npmjs.org/source-map/-/source-map-0.5.7.tgz",
      "integrity": "sha1-igOdLRAh0i0eoUyA2OpGi6LvP8w=",
      "dev": true
    },
    "source-map-resolve": {
      "version": "0.5.2",
      "resolved": "https://registry.npmjs.org/source-map-resolve/-/source-map-resolve-0.5.2.tgz",
      "integrity": "sha512-MjqsvNwyz1s0k81Goz/9vRBe9SZdB09Bdw+/zYyO+3CuPk6fouTaxscHkgtE8jKvf01kVfl8riHzERQ/kefaSA==",
      "dev": true,
      "requires": {
        "atob": "^2.1.1",
        "decode-uri-component": "^0.2.0",
        "resolve-url": "^0.2.1",
        "source-map-url": "^0.4.0",
        "urix": "^0.1.0"
      }
    },
    "source-map-url": {
      "version": "0.4.0",
      "resolved": "https://registry.npmjs.org/source-map-url/-/source-map-url-0.4.0.tgz",
      "integrity": "sha1-PpNdfd1zYxuXZZlW1VEo6HtQhKM=",
      "dev": true
    },
    "spdx-correct": {
      "version": "3.1.0",
      "resolved": "https://registry.npmjs.org/spdx-correct/-/spdx-correct-3.1.0.tgz",
      "integrity": "sha512-lr2EZCctC2BNR7j7WzJ2FpDznxky1sjfxvvYEyzxNyb6lZXHODmEoJeFu4JupYlkfha1KZpJyoqiJ7pgA1qq8Q==",
      "dev": true,
      "requires": {
        "spdx-expression-parse": "^3.0.0",
        "spdx-license-ids": "^3.0.0"
      }
    },
    "spdx-exceptions": {
      "version": "2.2.0",
      "resolved": "https://registry.npmjs.org/spdx-exceptions/-/spdx-exceptions-2.2.0.tgz",
      "integrity": "sha512-2XQACfElKi9SlVb1CYadKDXvoajPgBVPn/gOQLrTvHdElaVhr7ZEbqJaRnJLVNeaI4cMEAgVCeBMKF6MWRDCRA==",
      "dev": true
    },
    "spdx-expression-parse": {
      "version": "3.0.0",
      "resolved": "https://registry.npmjs.org/spdx-expression-parse/-/spdx-expression-parse-3.0.0.tgz",
      "integrity": "sha512-Yg6D3XpRD4kkOmTpdgbUiEJFKghJH03fiC1OPll5h/0sO6neh2jqRDVHOQ4o/LMea0tgCkbMgea5ip/e+MkWyg==",
      "dev": true,
      "requires": {
        "spdx-exceptions": "^2.1.0",
        "spdx-license-ids": "^3.0.0"
      }
    },
    "spdx-license-ids": {
      "version": "3.0.5",
      "resolved": "https://registry.npmjs.org/spdx-license-ids/-/spdx-license-ids-3.0.5.tgz",
      "integrity": "sha512-J+FWzZoynJEXGphVIS+XEh3kFSjZX/1i9gFBaWQcB+/tmpe2qUsSBABpcxqxnAxFdiUFEgAX1bjYGQvIZmoz9Q==",
      "dev": true
    },
    "split-string": {
      "version": "3.1.0",
      "resolved": "https://registry.npmjs.org/split-string/-/split-string-3.1.0.tgz",
      "integrity": "sha512-NzNVhJDYpwceVVii8/Hu6DKfD2G+NrQHlS/V/qgv763EYudVwEcMQNxd2lh+0VrUByXN/oJkl5grOhYWvQUYiw==",
      "dev": true,
      "requires": {
        "extend-shallow": "^3.0.0"
      }
    },
    "sprintf-js": {
      "version": "1.0.3",
      "resolved": "https://registry.npmjs.org/sprintf-js/-/sprintf-js-1.0.3.tgz",
      "integrity": "sha1-BOaSb2YolTVPPdAVIDYzuFcpfiw=",
      "dev": true
    },
    "sshpk": {
      "version": "1.16.1",
      "resolved": "https://registry.npmjs.org/sshpk/-/sshpk-1.16.1.tgz",
      "integrity": "sha512-HXXqVUq7+pcKeLqqZj6mHFUMvXtOJt1uoUx09pFW6011inTMxqI8BA8PM95myrIyyKwdnzjdFjLiE6KBPVtJIg==",
      "requires": {
        "asn1": "~0.2.3",
        "assert-plus": "^1.0.0",
        "bcrypt-pbkdf": "^1.0.0",
        "dashdash": "^1.12.0",
        "ecc-jsbn": "~0.1.1",
        "getpass": "^0.1.1",
        "jsbn": "~0.1.0",
        "safer-buffer": "^2.0.2",
        "tweetnacl": "~0.14.0"
      },
      "dependencies": {
        "tweetnacl": {
          "version": "0.14.5",
          "resolved": "https://registry.npmjs.org/tweetnacl/-/tweetnacl-0.14.5.tgz",
          "integrity": "sha1-WuaBd/GS1EViadEIr6k/+HQ/T2Q="
        }
      }
    },
    "stack-utils": {
      "version": "1.0.2",
      "resolved": "https://registry.npmjs.org/stack-utils/-/stack-utils-1.0.2.tgz",
      "integrity": "sha512-MTX+MeG5U994cazkjd/9KNAapsHnibjMLnfXodlkXw76JEea0UiNzrqidzo1emMwk7w5Qhc9jd4Bn9TBb1MFwA==",
      "dev": true
    },
    "staged-git-files": {
      "version": "1.0.0",
      "resolved": "https://registry.npmjs.org/staged-git-files/-/staged-git-files-1.0.0.tgz",
      "integrity": "sha1-zbhHg3wfzFLAioctSIPMCHdmioA=",
      "dev": true
    },
    "static-extend": {
      "version": "0.1.2",
      "resolved": "https://registry.npmjs.org/static-extend/-/static-extend-0.1.2.tgz",
      "integrity": "sha1-YICcOcv/VTNyJv1eC1IPNB8ftcY=",
      "dev": true,
      "requires": {
        "define-property": "^0.2.5",
        "object-copy": "^0.1.0"
      },
      "dependencies": {
        "define-property": {
          "version": "0.2.5",
          "resolved": "https://registry.npmjs.org/define-property/-/define-property-0.2.5.tgz",
          "integrity": "sha1-w1se+RjsPJkPmlvFe+BKrOxcgRY=",
          "dev": true,
          "requires": {
            "is-descriptor": "^0.1.0"
          }
        }
      }
    },
    "stealthy-require": {
      "version": "1.1.1",
      "resolved": "https://registry.npmjs.org/stealthy-require/-/stealthy-require-1.1.1.tgz",
      "integrity": "sha1-NbCYdbT/SfJqd35QmzCQoyJr8ks=",
      "dev": true
    },
    "stream-to-observable": {
      "version": "0.2.0",
      "resolved": "https://registry.npmjs.org/stream-to-observable/-/stream-to-observable-0.2.0.tgz",
      "integrity": "sha1-WdbqOT2HwsDdrBCqDVYbxrpvDhA=",
      "dev": true,
      "requires": {
        "any-observable": "^0.2.0"
      }
    },
    "string-length": {
      "version": "2.0.0",
      "resolved": "https://registry.npmjs.org/string-length/-/string-length-2.0.0.tgz",
      "integrity": "sha1-1A27aGo6zpYMHP/KVivyxF+DY+0=",
      "dev": true,
      "requires": {
        "astral-regex": "^1.0.0",
        "strip-ansi": "^4.0.0"
      },
      "dependencies": {
        "ansi-regex": {
          "version": "3.0.0",
          "resolved": "https://registry.npmjs.org/ansi-regex/-/ansi-regex-3.0.0.tgz",
          "integrity": "sha1-7QMXwyIGT3lGbAKWa922Bas32Zg=",
          "dev": true
        },
        "strip-ansi": {
          "version": "4.0.0",
          "resolved": "https://registry.npmjs.org/strip-ansi/-/strip-ansi-4.0.0.tgz",
          "integrity": "sha1-qEeQIusaw2iocTibY1JixQXuNo8=",
          "dev": true,
          "requires": {
            "ansi-regex": "^3.0.0"
          }
        }
      }
    },
    "string-width": {
      "version": "3.1.0",
      "resolved": "https://registry.npmjs.org/string-width/-/string-width-3.1.0.tgz",
      "integrity": "sha512-vafcv6KjVZKSgz06oM/H6GDBrAtz8vdhQakGjFIvNrHA6y3HCF1CInLy+QLq8dTJPQ1b+KDUqDFctkdRW44e1w==",
      "dev": true,
      "requires": {
        "emoji-regex": "^7.0.1",
        "is-fullwidth-code-point": "^2.0.0",
        "strip-ansi": "^5.1.0"
      },
      "dependencies": {
        "ansi-regex": {
          "version": "4.1.0",
          "resolved": "https://registry.npmjs.org/ansi-regex/-/ansi-regex-4.1.0.tgz",
          "integrity": "sha512-1apePfXM1UOSqw0o9IiFAovVz9M5S1Dg+4TrDwfMewQ6p/rmMueb7tWZjQ1rx4Loy1ArBggoqGpfqqdI4rondg==",
          "dev": true
        },
        "strip-ansi": {
          "version": "5.2.0",
          "resolved": "https://registry.npmjs.org/strip-ansi/-/strip-ansi-5.2.0.tgz",
          "integrity": "sha512-DuRs1gKbBqsMKIZlrffwlug8MHkcnpjs5VPmL1PAh+mA30U0DTotfDZ0d2UUsXpPmPmMMJ6W773MaA3J+lbiWA==",
          "dev": true,
          "requires": {
            "ansi-regex": "^4.1.0"
          }
        }
      }
    },
    "string.prototype.trim": {
      "version": "1.1.2",
      "resolved": "https://registry.npmjs.org/string.prototype.trim/-/string.prototype.trim-1.1.2.tgz",
      "integrity": "sha1-0E3iyJ4Tf019IG8Ia17S+ua+jOo=",
      "requires": {
        "define-properties": "^1.1.2",
        "es-abstract": "^1.5.0",
        "function-bind": "^1.0.2"
      }
    },
    "string_decoder": {
      "version": "0.10.31",
      "resolved": "https://registry.npmjs.org/string_decoder/-/string_decoder-0.10.31.tgz",
      "integrity": "sha1-YuIDvEF2bGwoyfyEMB2rHFMQ+pQ="
    },
    "stringify-object": {
      "version": "3.3.0",
      "resolved": "https://registry.npmjs.org/stringify-object/-/stringify-object-3.3.0.tgz",
      "integrity": "sha512-rHqiFh1elqCQ9WPLIC8I0Q/g/wj5J1eMkyoiD6eoQApWHP0FtlK7rqnhmabL5VUY9JQCcqwwvlOaSuutekgyrw==",
      "dev": true,
      "requires": {
        "get-own-enumerable-property-symbols": "^3.0.0",
        "is-obj": "^1.0.1",
        "is-regexp": "^1.0.0"
      }
    },
    "strip-ansi": {
      "version": "3.0.1",
      "resolved": "https://registry.npmjs.org/strip-ansi/-/strip-ansi-3.0.1.tgz",
      "integrity": "sha1-ajhfuIU9lS1f8F0Oiq+UJ43GPc8=",
      "dev": true,
      "requires": {
        "ansi-regex": "^2.0.0"
      }
    },
    "strip-bom": {
      "version": "3.0.0",
      "resolved": "https://registry.npmjs.org/strip-bom/-/strip-bom-3.0.0.tgz",
      "integrity": "sha1-IzTBjpx1n3vdVv3vfprj1YjmjtM=",
      "dev": true
    },
    "strip-eof": {
      "version": "1.0.0",
      "resolved": "https://registry.npmjs.org/strip-eof/-/strip-eof-1.0.0.tgz",
      "integrity": "sha1-u0P/VZim6wXYm1n80SnJgzE2Br8=",
      "dev": true
    },
    "strip-hex-prefix": {
      "version": "1.0.0",
      "resolved": "https://registry.npmjs.org/strip-hex-prefix/-/strip-hex-prefix-1.0.0.tgz",
      "integrity": "sha1-DF8VX+8RUTczd96du1iNoFUA428=",
      "requires": {
        "is-hex-prefixed": "1.0.0"
      }
    },
    "strip-indent": {
      "version": "2.0.0",
      "resolved": "https://registry.npmjs.org/strip-indent/-/strip-indent-2.0.0.tgz",
      "integrity": "sha1-XvjbKV0B5u1sv3qrlpmNeCJSe2g=",
      "dev": true
    },
    "supports-color": {
      "version": "2.0.0",
      "resolved": "https://registry.npmjs.org/supports-color/-/supports-color-2.0.0.tgz",
      "integrity": "sha1-U10EXOa2Nj+kARcIRimZXp3zJMc=",
      "dev": true
    },
    "symbol-observable": {
      "version": "0.2.4",
      "resolved": "https://registry.npmjs.org/symbol-observable/-/symbol-observable-0.2.4.tgz",
      "integrity": "sha1-lag9smGG1q9+ehjb2XYKL4bQj0A=",
      "dev": true
    },
    "symbol-tree": {
      "version": "3.2.4",
      "resolved": "https://registry.npmjs.org/symbol-tree/-/symbol-tree-3.2.4.tgz",
      "integrity": "sha512-9QNk5KwDF+Bvz+PyObkmSYjI5ksVUYtjW7AU22r2NKcfLJcXp96hkDWU3+XndOsUb+AQ9QhfzfCT2O+CNWT5Tw==",
      "dev": true
    },
    "tape": {
      "version": "4.11.0",
      "resolved": "https://registry.npmjs.org/tape/-/tape-4.11.0.tgz",
      "integrity": "sha512-yixvDMX7q7JIs/omJSzSZrqulOV51EC9dK8dM0TzImTIkHWfe2/kFyL5v+d9C+SrCMaICk59ujsqFAVidDqDaA==",
      "requires": {
        "deep-equal": "~1.0.1",
        "defined": "~1.0.0",
        "for-each": "~0.3.3",
        "function-bind": "~1.1.1",
        "glob": "~7.1.4",
        "has": "~1.0.3",
        "inherits": "~2.0.4",
        "minimist": "~1.2.0",
        "object-inspect": "~1.6.0",
        "resolve": "~1.11.1",
        "resumer": "~0.0.0",
        "string.prototype.trim": "~1.1.2",
        "through": "~2.3.8"
      },
      "dependencies": {
        "resolve": {
          "version": "1.11.1",
          "resolved": "https://registry.npmjs.org/resolve/-/resolve-1.11.1.tgz",
          "integrity": "sha512-vIpgF6wfuJOZI7KKKSP+HmiKggadPQAdsp5HiC1mvqnfp0gF1vdwgBWZIdrVft9pgqoMFQN+R7BSWZiBxx+BBw==",
          "requires": {
            "path-parse": "^1.0.6"
          }
        }
      }
    },
    "test-exclude": {
      "version": "5.2.3",
      "resolved": "https://registry.npmjs.org/test-exclude/-/test-exclude-5.2.3.tgz",
      "integrity": "sha512-M+oxtseCFO3EDtAaGH7iiej3CBkzXqFMbzqYAACdzKui4eZA+pq3tZEwChvOdNfa7xxy8BfbmgJSIr43cC/+2g==",
      "dev": true,
      "requires": {
        "glob": "^7.1.3",
        "minimatch": "^3.0.4",
        "read-pkg-up": "^4.0.0",
        "require-main-filename": "^2.0.0"
      }
    },
    "throat": {
      "version": "4.1.0",
      "resolved": "https://registry.npmjs.org/throat/-/throat-4.1.0.tgz",
      "integrity": "sha1-iQN8vJLFarGJJua6TLsgDhVnKmo=",
      "dev": true
    },
    "through": {
      "version": "2.3.8",
      "resolved": "https://registry.npmjs.org/through/-/through-2.3.8.tgz",
      "integrity": "sha1-DdTJ/6q8NXlgsbckEV1+Doai4fU="
    },
    "through2": {
      "version": "2.0.5",
      "resolved": "https://registry.npmjs.org/through2/-/through2-2.0.5.tgz",
      "integrity": "sha512-/mrRod8xqpA+IHSLyGCQ2s8SPHiCDEeQJSep1jqLYeEUClOFG2Qsh+4FU6G9VeqpZnGW/Su8LQGc4YKni5rYSQ==",
      "requires": {
        "readable-stream": "~2.3.6",
        "xtend": "~4.0.1"
      }
    },
    "tmpl": {
      "version": "1.0.4",
      "resolved": "https://registry.npmjs.org/tmpl/-/tmpl-1.0.4.tgz",
      "integrity": "sha1-I2QN17QtAEM5ERQIIOXPRA5SHdE=",
      "dev": true
    },
    "to-fast-properties": {
      "version": "2.0.0",
      "resolved": "https://registry.npmjs.org/to-fast-properties/-/to-fast-properties-2.0.0.tgz",
      "integrity": "sha1-3F5pjL0HkmW8c+A3doGk5Og/YW4="
    },
    "to-object-path": {
      "version": "0.3.0",
      "resolved": "https://registry.npmjs.org/to-object-path/-/to-object-path-0.3.0.tgz",
      "integrity": "sha1-KXWIt7Dn4KwI4E5nL4XB9JmeF68=",
      "dev": true,
      "requires": {
        "kind-of": "^3.0.2"
      },
      "dependencies": {
        "kind-of": {
          "version": "3.2.2",
          "resolved": "https://registry.npmjs.org/kind-of/-/kind-of-3.2.2.tgz",
          "integrity": "sha1-MeohpzS6ubuw8yRm2JOupR5KPGQ=",
          "dev": true,
          "requires": {
            "is-buffer": "^1.1.5"
          }
        }
      }
    },
    "to-regex": {
      "version": "3.0.2",
      "resolved": "https://registry.npmjs.org/to-regex/-/to-regex-3.0.2.tgz",
      "integrity": "sha512-FWtleNAtZ/Ki2qtqej2CXTOayOH9bHDQF+Q48VpWyDXjbYxA4Yz8iDB31zXOBUlOHHKidDbqGVrTUvQMPmBGBw==",
      "dev": true,
      "requires": {
        "define-property": "^2.0.2",
        "extend-shallow": "^3.0.2",
        "regex-not": "^1.0.2",
        "safe-regex": "^1.1.0"
      }
    },
    "to-regex-range": {
      "version": "2.1.1",
      "resolved": "https://registry.npmjs.org/to-regex-range/-/to-regex-range-2.1.1.tgz",
      "integrity": "sha1-fIDBe53+vlmeJzZ+DU3VWQFB2zg=",
      "dev": true,
      "requires": {
        "is-number": "^3.0.0",
        "repeat-string": "^1.6.1"
      }
    },
    "tough-cookie": {
      "version": "2.4.3",
      "resolved": "https://registry.npmjs.org/tough-cookie/-/tough-cookie-2.4.3.tgz",
      "integrity": "sha512-Q5srk/4vDM54WJsJio3XNn6K2sCG+CQ8G5Wz6bZhRZoAe/+TxjWB/GlFAnYEbkYVlON9FMk/fE3h2RLpPXo4lQ==",
      "requires": {
        "psl": "^1.1.24",
        "punycode": "^1.4.1"
      },
      "dependencies": {
        "punycode": {
          "version": "1.4.1",
          "resolved": "https://registry.npmjs.org/punycode/-/punycode-1.4.1.tgz",
          "integrity": "sha1-wNWmOycYgArY4esPpSachN1BhF4="
        }
      }
    },
    "tr46": {
      "version": "1.0.1",
      "resolved": "https://registry.npmjs.org/tr46/-/tr46-1.0.1.tgz",
      "integrity": "sha1-qLE/1r/SSJUZZ0zN5VujaTtwbQk=",
      "dev": true,
      "requires": {
        "punycode": "^2.1.0"
      }
    },
    "trim-right": {
      "version": "1.0.1",
      "resolved": "https://registry.npmjs.org/trim-right/-/trim-right-1.0.1.tgz",
      "integrity": "sha1-yy4SAwZ+DI3h9hQJS5/kVwTqYAM=",
      "dev": true
    },
    "ts-jest": {
      "version": "24.0.2",
      "resolved": "https://registry.npmjs.org/ts-jest/-/ts-jest-24.0.2.tgz",
      "integrity": "sha512-h6ZCZiA1EQgjczxq+uGLXQlNgeg02WWJBbeT8j6nyIBRQdglqbvzDoHahTEIiS6Eor6x8mK6PfZ7brQ9Q6tzHw==",
      "dev": true,
      "requires": {
        "bs-logger": "0.x",
        "buffer-from": "1.x",
        "fast-json-stable-stringify": "2.x",
        "json5": "2.x",
        "make-error": "1.x",
        "mkdirp": "0.x",
        "resolve": "1.x",
        "semver": "^5.5",
        "yargs-parser": "10.x"
      },
      "dependencies": {
        "camelcase": {
          "version": "4.1.0",
          "resolved": "https://registry.npmjs.org/camelcase/-/camelcase-4.1.0.tgz",
          "integrity": "sha1-1UVjW+HjPFQmScaRc+Xeas+uNN0=",
          "dev": true
        },
        "json5": {
          "version": "2.1.0",
          "resolved": "https://registry.npmjs.org/json5/-/json5-2.1.0.tgz",
          "integrity": "sha512-8Mh9h6xViijj36g7Dxi+Y4S6hNGV96vcJZr/SrlHh1LR/pEn/8j/+qIBbs44YKl69Lrfctp4QD+AdWLTMqEZAQ==",
          "dev": true,
          "requires": {
            "minimist": "^1.2.0"
          }
        },
        "yargs-parser": {
          "version": "10.1.0",
          "resolved": "https://registry.npmjs.org/yargs-parser/-/yargs-parser-10.1.0.tgz",
          "integrity": "sha512-VCIyR1wJoEBZUqk5PA+oOBF6ypbwh5aNB3I50guxAL/quggdfs4TtNHQrSazFA3fYZ+tEqfs0zIGlv0c/rgjbQ==",
          "dev": true,
          "requires": {
            "camelcase": "^4.1.0"
          }
        }
      }
    },
    "tslib": {
      "version": "1.10.0",
      "resolved": "https://registry.npmjs.org/tslib/-/tslib-1.10.0.tgz",
      "integrity": "sha512-qOebF53frne81cf0S9B41ByenJ3/IuH8yJKngAX35CmiZySA0khhkovshKK+jGCaMnVomla7gVlIcc3EvKPbTQ==",
      "dev": true
    },
    "tslint": {
      "version": "5.18.0",
      "resolved": "https://registry.npmjs.org/tslint/-/tslint-5.18.0.tgz",
      "integrity": "sha512-Q3kXkuDEijQ37nXZZLKErssQVnwCV/+23gFEMROi8IlbaBG6tXqLPQJ5Wjcyt/yHPKBC+hD5SzuGaMora+ZS6w==",
      "dev": true,
      "requires": {
        "@babel/code-frame": "^7.0.0",
        "builtin-modules": "^1.1.1",
        "chalk": "^2.3.0",
        "commander": "^2.12.1",
        "diff": "^3.2.0",
        "glob": "^7.1.1",
        "js-yaml": "^3.13.1",
        "minimatch": "^3.0.4",
        "mkdirp": "^0.5.1",
        "resolve": "^1.3.2",
        "semver": "^5.3.0",
        "tslib": "^1.8.0",
        "tsutils": "^2.29.0"
      },
      "dependencies": {
        "ansi-styles": {
          "version": "3.2.1",
          "resolved": "https://registry.npmjs.org/ansi-styles/-/ansi-styles-3.2.1.tgz",
          "integrity": "sha512-VT0ZI6kZRdTh8YyJw3SMbYm/u+NqfsAxEpWO0Pf9sq8/e94WxxOpPKx9FR1FlyCtOVDNOQ+8ntlqFxiRc+r5qA==",
          "dev": true,
          "requires": {
            "color-convert": "^1.9.0"
          }
        },
        "chalk": {
          "version": "2.4.2",
          "resolved": "https://registry.npmjs.org/chalk/-/chalk-2.4.2.tgz",
          "integrity": "sha512-Mti+f9lpJNcwF4tWV8/OrTTtF1gZi+f8FqlyAdouralcFWFQWF2+NgCHShjkCb+IFBLq9buZwE1xckQU4peSuQ==",
          "dev": true,
          "requires": {
            "ansi-styles": "^3.2.1",
            "escape-string-regexp": "^1.0.5",
            "supports-color": "^5.3.0"
          }
        },
        "supports-color": {
          "version": "5.5.0",
          "resolved": "https://registry.npmjs.org/supports-color/-/supports-color-5.5.0.tgz",
          "integrity": "sha512-QjVjwdXIt408MIiAqCX4oUKsgU2EqAGzs2Ppkm4aQYbjm+ZEWEcW4SfFNTr4uMNZma0ey4f5lgLrkB0aX0QMow==",
          "dev": true,
          "requires": {
            "has-flag": "^3.0.0"
          }
        }
      }
    },
    "tslint-config-prettier": {
      "version": "1.18.0",
      "resolved": "https://registry.npmjs.org/tslint-config-prettier/-/tslint-config-prettier-1.18.0.tgz",
      "integrity": "sha512-xPw9PgNPLG3iKRxmK7DWr+Ea/SzrvfHtjFt5LBl61gk2UBG/DB9kCXRjv+xyIU1rUtnayLeMUVJBcMX8Z17nDg==",
      "dev": true
    },
    "tsutils": {
      "version": "2.29.0",
      "resolved": "https://registry.npmjs.org/tsutils/-/tsutils-2.29.0.tgz",
      "integrity": "sha512-g5JVHCIJwzfISaXpXE1qvNalca5Jwob6FjI4AoPlqMusJ6ftFE7IkkFoMhVLRgK+4Kx3gkzb8UZK5t5yTTvEmA==",
      "dev": true,
      "requires": {
        "tslib": "^1.8.1"
      }
    },
    "tunnel-agent": {
      "version": "0.6.0",
      "resolved": "https://registry.npmjs.org/tunnel-agent/-/tunnel-agent-0.6.0.tgz",
      "integrity": "sha1-J6XeoGs2sEoKmWZ3SykIaPD8QP0=",
      "requires": {
        "safe-buffer": "^5.0.1"
      }
    },
    "tweetnacl": {
      "version": "1.0.1",
      "resolved": "https://registry.npmjs.org/tweetnacl/-/tweetnacl-1.0.1.tgz",
      "integrity": "sha512-kcoMoKTPYnoeS50tzoqjPY3Uv9axeuuFAZY9M/9zFnhoVvRfxz9K29IMPD7jGmt2c8SW7i3gT9WqDl2+nV7p4A=="
    },
    "tweetnacl-util": {
      "version": "0.15.0",
      "resolved": "https://registry.npmjs.org/tweetnacl-util/-/tweetnacl-util-0.15.0.tgz",
      "integrity": "sha1-RXbBzuXi1j0gf+5S8boCgZSAvHU="
    },
    "type-check": {
      "version": "0.3.2",
      "resolved": "https://registry.npmjs.org/type-check/-/type-check-0.3.2.tgz",
      "integrity": "sha1-WITKtRLPHTVeP7eE8wgEsrUg23I=",
      "dev": true,
      "requires": {
        "prelude-ls": "~1.1.2"
      }
    },
    "type-detect": {
      "version": "4.0.8",
      "resolved": "https://registry.npmjs.org/type-detect/-/type-detect-4.0.8.tgz",
      "integrity": "sha512-0fr/mIH1dlO+x7TlcMy+bIDqKPsw/70tVyeHW787goQjhmqaZe10uwLujubK9q9Lg6Fiho1KUKDYz0Z7k7g5/g==",
      "dev": true
    },
    "typedoc": {
      "version": "0.15.0",
      "resolved": "https://registry.npmjs.org/typedoc/-/typedoc-0.15.0.tgz",
      "integrity": "sha512-NOtfq5Tis4EFt+J2ozhVq9RCeUnfEYMFKoU6nCXCXUULJz1UQynOM+yH3TkfZCPLzigbqB0tQYGVlktUWweKlw==",
      "dev": true,
      "requires": {
        "@types/minimatch": "3.0.3",
        "fs-extra": "^8.1.0",
        "handlebars": "^4.1.2",
        "highlight.js": "^9.15.8",
        "lodash": "^4.17.15",
        "marked": "^0.7.0",
        "minimatch": "^3.0.0",
        "progress": "^2.0.3",
        "shelljs": "^0.8.3",
        "typedoc-default-themes": "^0.6.0",
        "typescript": "3.5.x"
      },
      "dependencies": {
        "typescript": {
          "version": "3.5.3",
          "resolved": "https://registry.npmjs.org/typescript/-/typescript-3.5.3.tgz",
          "integrity": "sha512-ACzBtm/PhXBDId6a6sDJfroT2pOWt/oOnk4/dElG5G33ZL776N3Y6/6bKZJBFpd+b05F3Ct9qDjMeJmRWtE2/g==",
          "dev": true
        }
      }
    },
    "typedoc-default-themes": {
      "version": "0.6.0",
      "resolved": "https://registry.npmjs.org/typedoc-default-themes/-/typedoc-default-themes-0.6.0.tgz",
      "integrity": "sha512-MdTROOojxod78CEv22rIA69o7crMPLnVZPefuDLt/WepXqJwgiSu8Xxq+H36x0Jj3YGc7lOglI2vPJ2GhoOybw==",
      "dev": true,
      "requires": {
        "backbone": "^1.4.0",
        "jquery": "^3.4.1",
        "lunr": "^2.3.6",
        "underscore": "^1.9.1"
      }
    },
    "typescript": {
      "version": "3.5.3",
      "resolved": "https://registry.npmjs.org/typescript/-/typescript-3.5.3.tgz",
      "integrity": "sha512-ACzBtm/PhXBDId6a6sDJfroT2pOWt/oOnk4/dElG5G33ZL776N3Y6/6bKZJBFpd+b05F3Ct9qDjMeJmRWtE2/g==",
      "dev": true
    },
    "uglify-js": {
      "version": "3.6.0",
      "resolved": "https://registry.npmjs.org/uglify-js/-/uglify-js-3.6.0.tgz",
      "integrity": "sha512-W+jrUHJr3DXKhrsS7NUVxn3zqMOFn0hL/Ei6v0anCIMoKC93TjcflTagwIHLW7SfMFfiQuktQyFVCFHGUE0+yg==",
      "dev": true,
      "optional": true,
      "requires": {
        "commander": "~2.20.0",
        "source-map": "~0.6.1"
      },
      "dependencies": {
        "source-map": {
          "version": "0.6.1",
          "resolved": "https://registry.npmjs.org/source-map/-/source-map-0.6.1.tgz",
          "integrity": "sha512-UjgapumWlbMhkBgzT7Ykc5YXUT46F0iKu8SGXq0bcwP5dz/h0Plj6enJqjz1Zbq2l5WaqYnrVbwWOWMyF3F47g==",
          "dev": true,
          "optional": true
        }
      }
    },
    "underscore": {
      "version": "1.9.1",
      "resolved": "https://registry.npmjs.org/underscore/-/underscore-1.9.1.tgz",
      "integrity": "sha512-5/4etnCkd9c8gwgowi5/om/mYO5ajCaOgdzj/oW+0eQV9WxKBDZw5+ycmKmeaTXjInS/W0BzpGLo2xR2aBwZdg==",
      "dev": true
    },
    "union-value": {
      "version": "1.0.1",
      "resolved": "https://registry.npmjs.org/union-value/-/union-value-1.0.1.tgz",
      "integrity": "sha512-tJfXmxMeWYnczCVs7XAEvIV7ieppALdyepWMkHkwciRpZraG/xwT+s2JN8+pr1+8jCRf80FFzvr+MpQeeoF4Xg==",
      "dev": true,
      "requires": {
        "arr-union": "^3.1.0",
        "get-value": "^2.0.6",
        "is-extendable": "^0.1.1",
        "set-value": "^2.0.1"
      }
    },
    "universalify": {
      "version": "0.1.2",
      "resolved": "https://registry.npmjs.org/universalify/-/universalify-0.1.2.tgz",
      "integrity": "sha512-rBJeI5CXAlmy1pV+617WB9J63U6XcazHHF2f2dbJix4XzpUF0RS3Zbj0FGIOCAva5P/d/GBOYaACQ1w+0azUkg==",
      "dev": true
    },
    "unorm": {
      "version": "1.6.0",
      "resolved": "https://registry.npmjs.org/unorm/-/unorm-1.6.0.tgz",
      "integrity": "sha512-b2/KCUlYZUeA7JFUuRJZPUtr4gZvBh7tavtv4fvk4+KV9pfGiR6CQAQAWl49ZpR3ts2dk4FYkP7EIgDJoiOLDA=="
    },
    "unset-value": {
      "version": "1.0.0",
      "resolved": "https://registry.npmjs.org/unset-value/-/unset-value-1.0.0.tgz",
      "integrity": "sha1-g3aHP30jNRef+x5vw6jtDfyKtVk=",
      "dev": true,
      "requires": {
        "has-value": "^0.3.1",
        "isobject": "^3.0.0"
      },
      "dependencies": {
        "has-value": {
          "version": "0.3.1",
          "resolved": "https://registry.npmjs.org/has-value/-/has-value-0.3.1.tgz",
          "integrity": "sha1-ex9YutpiyoJ+wKIHgCVlSEWZXh8=",
          "dev": true,
          "requires": {
            "get-value": "^2.0.3",
            "has-values": "^0.1.4",
            "isobject": "^2.0.0"
          },
          "dependencies": {
            "isobject": {
              "version": "2.1.0",
              "resolved": "https://registry.npmjs.org/isobject/-/isobject-2.1.0.tgz",
              "integrity": "sha1-8GVWEJaj8dou9GJy+BXIQNh+DIk=",
              "dev": true,
              "requires": {
                "isarray": "1.0.0"
              }
            }
          }
        },
        "has-values": {
          "version": "0.1.4",
          "resolved": "https://registry.npmjs.org/has-values/-/has-values-0.1.4.tgz",
          "integrity": "sha1-bWHeldkd/Km5oCCJrThL/49it3E=",
          "dev": true
        },
        "isarray": {
          "version": "1.0.0",
          "resolved": "https://registry.npmjs.org/isarray/-/isarray-1.0.0.tgz",
          "integrity": "sha1-u5NdSFgsuhaMBoNJV6VKPgcSTxE=",
          "dev": true
        }
      }
    },
    "uri-js": {
      "version": "4.2.2",
      "resolved": "https://registry.npmjs.org/uri-js/-/uri-js-4.2.2.tgz",
      "integrity": "sha512-KY9Frmirql91X2Qgjry0Wd4Y+YTdrdZheS8TFwvkbLWf/G5KNJDCh6pKL5OZctEW4+0Baa5idK2ZQuELRwPznQ==",
      "requires": {
        "punycode": "^2.1.0"
      }
    },
    "urix": {
      "version": "0.1.0",
      "resolved": "https://registry.npmjs.org/urix/-/urix-0.1.0.tgz",
      "integrity": "sha1-2pN/emLiH+wf0Y1Js1wpNQZ6bHI=",
      "dev": true
    },
    "use": {
      "version": "3.1.1",
      "resolved": "https://registry.npmjs.org/use/-/use-3.1.1.tgz",
      "integrity": "sha512-cwESVXlO3url9YWlFW/TA9cshCEhtu7IKJ/p5soJ/gGpj7vbvFrAY/eIioQ6Dw23KjZhYgiIo8HOs1nQ2vr/oQ==",
      "dev": true
    },
    "utf8": {
      "version": "2.1.2",
      "resolved": "https://registry.npmjs.org/utf8/-/utf8-2.1.2.tgz",
      "integrity": "sha1-H6DZJw6b6FDZsFAn9jUZv0ZFfZY="
    },
    "util-deprecate": {
      "version": "1.0.2",
      "resolved": "https://registry.npmjs.org/util-deprecate/-/util-deprecate-1.0.2.tgz",
      "integrity": "sha1-RQ1Nyfpw3nMnYvvS1KKJgUGaDM8="
    },
    "util.promisify": {
      "version": "1.0.0",
      "resolved": "https://registry.npmjs.org/util.promisify/-/util.promisify-1.0.0.tgz",
      "integrity": "sha512-i+6qA2MPhvoKLuxnJNpXAGhg7HphQOSUq2LKMZD0m15EiskXUkMvKdF4Uui0WYeCUGea+o2cw/ZuwehtfsrNkA==",
      "dev": true,
      "requires": {
        "define-properties": "^1.1.2",
        "object.getownpropertydescriptors": "^2.0.3"
      }
    },
    "uuid": {
      "version": "3.3.3",
      "resolved": "https://registry.npmjs.org/uuid/-/uuid-3.3.3.tgz",
      "integrity": "sha512-pW0No1RGHgzlpHJO1nsVrHKpOEIxkGg1xB+v0ZmdNH5OAeAwzAVrCnI2/6Mtx+Uys6iaylxa+D3g4j63IKKjSQ=="
    },
    "validate-npm-package-license": {
      "version": "3.0.4",
      "resolved": "https://registry.npmjs.org/validate-npm-package-license/-/validate-npm-package-license-3.0.4.tgz",
      "integrity": "sha512-DpKm2Ui/xN7/HQKCtpZxoRWBhZ9Z0kqtygG8XCgNQ8ZlDnxuQmWhj566j8fN4Cu3/JmbhsDo7fcAJq4s9h27Ew==",
      "dev": true,
      "requires": {
        "spdx-correct": "^3.0.0",
        "spdx-expression-parse": "^3.0.0"
      }
    },
    "verror": {
      "version": "1.10.0",
      "resolved": "https://registry.npmjs.org/verror/-/verror-1.10.0.tgz",
      "integrity": "sha1-OhBcoXBTr1XW4nDB+CiGguGNpAA=",
      "requires": {
        "assert-plus": "^1.0.0",
        "core-util-is": "1.0.2",
        "extsprintf": "^1.2.0"
      }
    },
    "w3c-hr-time": {
      "version": "1.0.1",
      "resolved": "https://registry.npmjs.org/w3c-hr-time/-/w3c-hr-time-1.0.1.tgz",
      "integrity": "sha1-gqwr/2PZUOqeMYmlimViX+3xkEU=",
      "dev": true,
      "requires": {
        "browser-process-hrtime": "^0.1.2"
      }
    },
    "walker": {
      "version": "1.0.7",
      "resolved": "https://registry.npmjs.org/walker/-/walker-1.0.7.tgz",
      "integrity": "sha1-L3+bj9ENZ3JisYqITijRlhjgKPs=",
      "dev": true,
      "requires": {
        "makeerror": "1.0.x"
      }
    },
    "web3": {
      "version": "0.20.7",
      "resolved": "https://registry.npmjs.org/web3/-/web3-0.20.7.tgz",
      "integrity": "sha512-VU6/DSUX93d1fCzBz7WP/SGCQizO1rKZi4Px9j/3yRyfssHyFcZamMw2/sj4E8TlfMXONvZLoforR8B4bRoyTQ==",
      "requires": {
        "bignumber.js": "git+https://github.com/frozeman/bignumber.js-nolookahead.git",
        "crypto-js": "^3.1.4",
        "utf8": "^2.1.1",
        "xhr2-cookies": "^1.1.0",
        "xmlhttprequest": "*"
      }
    },
    "web3-provider-engine": {
      "version": "15.0.3",
      "resolved": "https://registry.npmjs.org/web3-provider-engine/-/web3-provider-engine-15.0.3.tgz",
      "integrity": "sha512-E2/j0iEA1JJVijV84bPpiFKZPA6jFkcCKJtzDCl/CUn8CeqtkGykpjP55pnQtzxszzmpGgSZlThMEFUzBU7X2g==",
      "requires": {
        "async": "^2.5.0",
        "backoff": "^2.5.0",
        "clone": "^2.0.0",
        "cross-fetch": "^2.1.0",
        "eth-block-tracker": "^4.4.2",
        "eth-json-rpc-errors": "^1.0.1",
        "eth-json-rpc-filters": "^4.1.0",
        "eth-json-rpc-infura": "^4.0.1",
        "eth-json-rpc-middleware": "^4.1.5",
        "eth-sig-util": "^1.4.2",
        "ethereumjs-block": "^1.2.2",
        "ethereumjs-tx": "^1.2.0",
        "ethereumjs-util": "^5.1.5",
        "ethereumjs-vm": "^2.3.4",
        "json-stable-stringify": "^1.0.1",
        "promise-to-callback": "^1.0.0",
        "readable-stream": "^2.2.9",
        "request": "^2.85.0",
        "semaphore": "^1.0.3",
        "ws": "^5.1.1",
        "xhr": "^2.2.0",
        "xtend": "^4.0.1"
      },
      "dependencies": {
        "eth-sig-util": {
          "version": "1.4.2",
          "resolved": "https://registry.npmjs.org/eth-sig-util/-/eth-sig-util-1.4.2.tgz",
          "integrity": "sha1-jZWCAsftuq6Dlwf7pvCf8ydgYhA=",
          "requires": {
            "ethereumjs-abi": "git+https://github.com/ethereumjs/ethereumjs-abi.git",
            "ethereumjs-util": "^5.1.1"
          }
        },
        "ethereumjs-abi": {
          "version": "git+https://github.com/ethereumjs/ethereumjs-abi.git#1cfbb13862f90f0b391d8a699544d5fe4dfb8c7b",
          "from": "git+https://github.com/ethereumjs/ethereumjs-abi.git",
          "requires": {
            "bn.js": "^4.11.8",
            "ethereumjs-util": "^6.0.0"
          },
          "dependencies": {
            "ethereumjs-util": {
              "version": "6.1.0",
              "resolved": "https://registry.npmjs.org/ethereumjs-util/-/ethereumjs-util-6.1.0.tgz",
              "integrity": "sha512-URESKMFbDeJxnAxPppnk2fN6Y3BIatn9fwn76Lm8bQlt+s52TpG8dN9M66MLPuRAiAOIqL3dfwqWJf0sd0fL0Q==",
              "requires": {
                "bn.js": "^4.11.0",
                "create-hash": "^1.1.2",
                "ethjs-util": "0.1.6",
                "keccak": "^1.0.2",
                "rlp": "^2.0.0",
                "safe-buffer": "^5.1.1",
                "secp256k1": "^3.0.1"
              }
            }
          }
        },
        "ethereumjs-util": {
          "version": "5.2.0",
          "resolved": "https://registry.npmjs.org/ethereumjs-util/-/ethereumjs-util-5.2.0.tgz",
          "integrity": "sha512-CJAKdI0wgMbQFLlLRtZKGcy/L6pzVRgelIZqRqNbuVFM3K9VEnyfbcvz0ncWMRNCe4kaHWjwRYQcYMucmwsnWA==",
          "requires": {
            "bn.js": "^4.11.0",
            "create-hash": "^1.1.2",
            "ethjs-util": "^0.1.3",
            "keccak": "^1.0.2",
            "rlp": "^2.0.0",
            "safe-buffer": "^5.1.1",
            "secp256k1": "^3.0.1"
          }
        }
      }
    },
    "webidl-conversions": {
      "version": "4.0.2",
      "resolved": "https://registry.npmjs.org/webidl-conversions/-/webidl-conversions-4.0.2.tgz",
      "integrity": "sha512-YQ+BmxuTgd6UXZW3+ICGfyqRyHXVlD5GtQr5+qjiNW7bF0cqrzX500HVXPBOvgXb5YnzDd+h0zqyv61KUD7+Sg==",
      "dev": true
    },
    "whatwg-encoding": {
      "version": "1.0.5",
      "resolved": "https://registry.npmjs.org/whatwg-encoding/-/whatwg-encoding-1.0.5.tgz",
      "integrity": "sha512-b5lim54JOPN9HtzvK9HFXvBma/rnfFeqsic0hSpjtDbVxR3dJKLc+KB4V6GgiGOvl7CY/KNh8rxSo9DKQrnUEw==",
      "dev": true,
      "requires": {
        "iconv-lite": "0.4.24"
      }
    },
    "whatwg-fetch": {
      "version": "2.0.4",
      "resolved": "https://registry.npmjs.org/whatwg-fetch/-/whatwg-fetch-2.0.4.tgz",
      "integrity": "sha512-dcQ1GWpOD/eEQ97k66aiEVpNnapVj90/+R+SXTPYGHpYBBypfKJEQjLrvMZ7YXbKm21gXd4NcuxUTjiv1YtLng=="
    },
    "whatwg-mimetype": {
      "version": "2.3.0",
      "resolved": "https://registry.npmjs.org/whatwg-mimetype/-/whatwg-mimetype-2.3.0.tgz",
      "integrity": "sha512-M4yMwr6mAnQz76TbJm914+gPpB/nCwvZbJU28cUD6dR004SAxDLOOSUaB1JDRqLtaOV/vi0IC5lEAGFgrjGv/g==",
      "dev": true
    },
    "whatwg-url": {
      "version": "6.5.0",
      "resolved": "https://registry.npmjs.org/whatwg-url/-/whatwg-url-6.5.0.tgz",
      "integrity": "sha512-rhRZRqx/TLJQWUpQ6bmrt2UV4f0HCQ463yQuONJqC6fO2VoEb1pTYddbe59SkYq87aoM5A3bdhMZiUiVws+fzQ==",
      "dev": true,
      "requires": {
        "lodash.sortby": "^4.7.0",
        "tr46": "^1.0.1",
        "webidl-conversions": "^4.0.2"
      }
    },
    "which": {
      "version": "1.3.1",
      "resolved": "https://registry.npmjs.org/which/-/which-1.3.1.tgz",
      "integrity": "sha512-HxJdYWq1MTIQbJ3nw0cqssHoTNU267KlrDuGZ1WYlxDStUtKUhOaJmh112/TZmHxxUfuJqPXSOm7tDyas0OSIQ==",
      "dev": true,
      "requires": {
        "isexe": "^2.0.0"
      }
    },
    "which-module": {
      "version": "2.0.0",
      "resolved": "https://registry.npmjs.org/which-module/-/which-module-2.0.0.tgz",
      "integrity": "sha1-2e8H3Od7mQK4o6j6SzHD4/fm6Ho=",
      "dev": true
    },
    "wordwrap": {
      "version": "0.0.3",
      "resolved": "https://registry.npmjs.org/wordwrap/-/wordwrap-0.0.3.tgz",
      "integrity": "sha1-o9XabNXAvAAI03I0u68b7WMFkQc=",
      "dev": true
    },
    "wrap-ansi": {
      "version": "5.1.0",
      "resolved": "https://registry.npmjs.org/wrap-ansi/-/wrap-ansi-5.1.0.tgz",
      "integrity": "sha512-QC1/iN/2/RPVJ5jYK8BGttj5z83LmSKmvbvrXPNCLZSEb32KKVDJDl/MOt2N01qU2H/FkzEa9PKto1BqDjtd7Q==",
      "dev": true,
      "requires": {
        "ansi-styles": "^3.2.0",
        "string-width": "^3.0.0",
        "strip-ansi": "^5.0.0"
      },
      "dependencies": {
        "ansi-regex": {
          "version": "4.1.0",
          "resolved": "https://registry.npmjs.org/ansi-regex/-/ansi-regex-4.1.0.tgz",
          "integrity": "sha512-1apePfXM1UOSqw0o9IiFAovVz9M5S1Dg+4TrDwfMewQ6p/rmMueb7tWZjQ1rx4Loy1ArBggoqGpfqqdI4rondg==",
          "dev": true
        },
        "ansi-styles": {
          "version": "3.2.1",
          "resolved": "https://registry.npmjs.org/ansi-styles/-/ansi-styles-3.2.1.tgz",
          "integrity": "sha512-VT0ZI6kZRdTh8YyJw3SMbYm/u+NqfsAxEpWO0Pf9sq8/e94WxxOpPKx9FR1FlyCtOVDNOQ+8ntlqFxiRc+r5qA==",
          "dev": true,
          "requires": {
            "color-convert": "^1.9.0"
          }
        },
        "strip-ansi": {
          "version": "5.2.0",
          "resolved": "https://registry.npmjs.org/strip-ansi/-/strip-ansi-5.2.0.tgz",
          "integrity": "sha512-DuRs1gKbBqsMKIZlrffwlug8MHkcnpjs5VPmL1PAh+mA30U0DTotfDZ0d2UUsXpPmPmMMJ6W773MaA3J+lbiWA==",
          "dev": true,
          "requires": {
            "ansi-regex": "^4.1.0"
          }
        }
      }
    },
    "wrappy": {
      "version": "1.0.2",
      "resolved": "https://registry.npmjs.org/wrappy/-/wrappy-1.0.2.tgz",
      "integrity": "sha1-tSQ9jz7BqjXxNkYFvA0QNuMKtp8="
    },
    "write-file-atomic": {
      "version": "2.4.1",
      "resolved": "https://registry.npmjs.org/write-file-atomic/-/write-file-atomic-2.4.1.tgz",
      "integrity": "sha512-TGHFeZEZMnv+gBFRfjAcxL5bPHrsGKtnb4qsFAws7/vlh+QfwAaySIw4AXP9ZskTTh5GWu3FLuJhsWVdiJPGvg==",
      "dev": true,
      "requires": {
        "graceful-fs": "^4.1.11",
        "imurmurhash": "^0.1.4",
        "signal-exit": "^3.0.2"
      }
    },
    "ws": {
      "version": "5.2.2",
      "resolved": "https://registry.npmjs.org/ws/-/ws-5.2.2.tgz",
      "integrity": "sha512-jaHFD6PFv6UgoIVda6qZllptQsMlDEJkTQcybzzXDYM1XO9Y8em691FGMPmM46WGyLU4z9KMgQN+qrux/nhlHA==",
      "requires": {
        "async-limiter": "~1.0.0"
      }
    },
    "xhr": {
      "version": "2.5.0",
      "resolved": "https://registry.npmjs.org/xhr/-/xhr-2.5.0.tgz",
      "integrity": "sha512-4nlO/14t3BNUZRXIXfXe+3N6w3s1KoxcJUUURctd64BLRe67E4gRwp4PjywtDY72fXpZ1y6Ch0VZQRY/gMPzzQ==",
      "requires": {
        "global": "~4.3.0",
        "is-function": "^1.0.1",
        "parse-headers": "^2.0.0",
        "xtend": "^4.0.0"
      }
    },
    "xhr2": {
      "version": "0.1.3",
      "resolved": "https://registry.npmjs.org/xhr2/-/xhr2-0.1.3.tgz",
      "integrity": "sha1-y/xHWaabSoiOeM9PILBRA4dXvRE="
    },
    "xhr2-cookies": {
      "version": "1.1.0",
      "resolved": "https://registry.npmjs.org/xhr2-cookies/-/xhr2-cookies-1.1.0.tgz",
      "integrity": "sha1-fXdEnQmZGX8VXLc7I99yUF7YnUg=",
      "requires": {
        "cookiejar": "^2.1.1"
      }
    },
    "xml-name-validator": {
      "version": "3.0.0",
      "resolved": "https://registry.npmjs.org/xml-name-validator/-/xml-name-validator-3.0.0.tgz",
      "integrity": "sha512-A5CUptxDsvxKJEU3yO6DuWBSJz/qizqzJKOMIfUJHETbBw/sFaDxgd6fxm1ewUaM0jZ444Fc5vC5ROYurg/4Pw==",
      "dev": true
    },
    "xmlhttprequest": {
      "version": "1.8.0",
      "resolved": "https://registry.npmjs.org/xmlhttprequest/-/xmlhttprequest-1.8.0.tgz",
      "integrity": "sha1-Z/4HXFwk/vOfnWX197f+dRcZaPw="
    },
    "xtend": {
      "version": "4.0.2",
      "resolved": "https://registry.npmjs.org/xtend/-/xtend-4.0.2.tgz",
      "integrity": "sha512-LKYU1iAXJXUgAXn9URjiu+MWhyUXHsvfp7mcuYm9dSUKK0/CjtrUwFAxD82/mCWbtLsGjFIad0wIsod4zrTAEQ=="
    },
    "y18n": {
      "version": "4.0.0",
      "resolved": "https://registry.npmjs.org/y18n/-/y18n-4.0.0.tgz",
      "integrity": "sha512-r9S/ZyXu/Xu9q1tYlpsLIsa3EeLXXk0VwlxqTcFRfg9EhMW+17kbt9G0NrgCmhGb5vT2hyhJZLfDGx+7+5Uj/w==",
      "dev": true
    },
    "yallist": {
      "version": "2.1.2",
      "resolved": "https://registry.npmjs.org/yallist/-/yallist-2.1.2.tgz",
      "integrity": "sha1-HBH5IY8HYImkfdUS+TxmmaaoHVI=",
      "dev": true
    },
    "yargs": {
      "version": "13.3.0",
      "resolved": "https://registry.npmjs.org/yargs/-/yargs-13.3.0.tgz",
      "integrity": "sha512-2eehun/8ALW8TLoIl7MVaRUrg+yCnenu8B4kBlRxj3GJGDKU1Og7sMXPNm1BYyM1DOJmTZ4YeN/Nwxv+8XJsUA==",
      "dev": true,
      "requires": {
        "cliui": "^5.0.0",
        "find-up": "^3.0.0",
        "get-caller-file": "^2.0.1",
        "require-directory": "^2.1.1",
        "require-main-filename": "^2.0.0",
        "set-blocking": "^2.0.0",
        "string-width": "^3.0.0",
        "which-module": "^2.0.0",
        "y18n": "^4.0.0",
        "yargs-parser": "^13.1.1"
      }
    },
    "yargs-parser": {
      "version": "13.1.1",
      "resolved": "https://registry.npmjs.org/yargs-parser/-/yargs-parser-13.1.1.tgz",
      "integrity": "sha512-oVAVsHz6uFrg3XQheFII8ESO2ssAf9luWuAd6Wexsu4F3OtIW0o8IribPXYrD4WC24LWtPrJlGy87y5udK+dxQ==",
      "dev": true,
      "requires": {
        "camelcase": "^5.0.0",
        "decamelize": "^1.2.0"
      }
    }
  }
}<|MERGE_RESOLUTION|>--- conflicted
+++ resolved
@@ -2219,34 +2219,9 @@
         "@babel/plugin-transform-runtime": "^7.5.5",
         "@babel/runtime": "^7.5.5",
         "eth-query": "^2.1.0",
-<<<<<<< HEAD
         "json-rpc-random-id": "^1.0.1",
         "pify": "^3.0.0",
         "safe-event-emitter": "^1.0.1"
-=======
-        "ethereumjs-tx": "^1.3.3",
-        "ethereumjs-util": "^5.1.3",
-        "ethjs-util": "^0.1.3",
-        "json-rpc-engine": "^3.6.0",
-        "pify": "^2.3.0",
-        "tape": "^4.6.3"
-      },
-      "dependencies": {
-        "ethereumjs-util": {
-          "version": "5.2.0",
-          "resolved": "https://registry.npmjs.org/ethereumjs-util/-/ethereumjs-util-5.2.0.tgz",
-          "integrity": "sha512-CJAKdI0wgMbQFLlLRtZKGcy/L6pzVRgelIZqRqNbuVFM3K9VEnyfbcvz0ncWMRNCe4kaHWjwRYQcYMucmwsnWA==",
-          "requires": {
-            "bn.js": "^4.11.0",
-            "create-hash": "^1.1.2",
-            "ethjs-util": "^0.1.3",
-            "keccak": "^1.0.2",
-            "rlp": "^2.0.0",
-            "safe-buffer": "^5.1.1",
-            "secp256k1": "^3.0.1"
-          }
-        }
->>>>>>> 8b157150
       }
     },
     "eth-contract-metadata": {
@@ -2339,7 +2314,6 @@
         "fetch-ponyfill": "^4.0.0",
         "json-rpc-engine": "^5.1.3",
         "json-stable-stringify": "^1.0.1",
-<<<<<<< HEAD
         "pify": "^3.0.0",
         "safe-event-emitter": "^1.0.1"
       },
@@ -2375,24 +2349,6 @@
                 "secp256k1": "^3.0.1"
               }
             }
-=======
-        "promise-to-callback": "^1.0.0",
-        "tape": "^4.6.3"
-      },
-      "dependencies": {
-        "ethereumjs-util": {
-          "version": "5.2.0",
-          "resolved": "https://registry.npmjs.org/ethereumjs-util/-/ethereumjs-util-5.2.0.tgz",
-          "integrity": "sha512-CJAKdI0wgMbQFLlLRtZKGcy/L6pzVRgelIZqRqNbuVFM3K9VEnyfbcvz0ncWMRNCe4kaHWjwRYQcYMucmwsnWA==",
-          "requires": {
-            "bn.js": "^4.11.0",
-            "create-hash": "^1.1.2",
-            "ethjs-util": "^0.1.3",
-            "keccak": "^1.0.2",
-            "rlp": "^2.0.0",
-            "safe-buffer": "^5.1.1",
-            "secp256k1": "^3.0.1"
->>>>>>> 8b157150
           }
         }
       }
@@ -2574,42 +2530,6 @@
         }
       }
     },
-<<<<<<< HEAD
-=======
-    "eth-tx-summary": {
-      "version": "3.2.4",
-      "resolved": "https://registry.npmjs.org/eth-tx-summary/-/eth-tx-summary-3.2.4.tgz",
-      "integrity": "sha512-NtlDnaVZah146Rm8HMRUNMgIwG/ED4jiqk0TME9zFheMl1jOp6jL1m0NKGjJwehXQ6ZKCPr16MTr+qspKpEXNg==",
-      "requires": {
-        "async": "^2.1.2",
-        "clone": "^2.0.0",
-        "concat-stream": "^1.5.1",
-        "end-of-stream": "^1.1.0",
-        "eth-query": "^2.0.2",
-        "ethereumjs-block": "^1.4.1",
-        "ethereumjs-tx": "^1.1.1",
-        "ethereumjs-util": "^5.0.1",
-        "ethereumjs-vm": "^2.6.0",
-        "through2": "^2.0.3"
-      },
-      "dependencies": {
-        "ethereumjs-util": {
-          "version": "5.2.0",
-          "resolved": "https://registry.npmjs.org/ethereumjs-util/-/ethereumjs-util-5.2.0.tgz",
-          "integrity": "sha512-CJAKdI0wgMbQFLlLRtZKGcy/L6pzVRgelIZqRqNbuVFM3K9VEnyfbcvz0ncWMRNCe4kaHWjwRYQcYMucmwsnWA==",
-          "requires": {
-            "bn.js": "^4.11.0",
-            "create-hash": "^1.1.2",
-            "ethjs-util": "^0.1.3",
-            "keccak": "^1.0.2",
-            "rlp": "^2.0.0",
-            "safe-buffer": "^5.1.1",
-            "secp256k1": "^3.0.1"
-          }
-        }
-      }
-    },
->>>>>>> 8b157150
     "ethereum-common": {
       "version": "0.2.0",
       "resolved": "https://registry.npmjs.org/ethereum-common/-/ethereum-common-0.2.0.tgz",
