--- conflicted
+++ resolved
@@ -14,14 +14,6 @@
     {
       files: ['*.test.{ts,js}', '**/tests/**/*.{ts,js}'],
       extends: ['@metamask/eslint-config-jest'],
-      rules: {
-<<<<<<< HEAD
-        // TODO: Re-enable
-        'import/no-named-as-default-member': 'off',
-=======
-        'jest/no-conditional-expect': 'off',
->>>>>>> f6dbd56a
-      },
     },
     {
       // These files are test helpers, not tests. We still use the Jest ESLint
