--- conflicted
+++ resolved
@@ -53,7 +53,6 @@
         // See https://github.com/Microsoft/TypeScript/issues/15300#issuecomment-702872440
         '@typescript-eslint/consistent-type-definitions': 'off',
 
-<<<<<<< HEAD
         // We really don't want to use any if we can avoid it.
         '@typescript-eslint/no-explicit-any': 'error',
 
@@ -68,7 +67,6 @@
             ignoreRestSiblings: true,
           },
         ],
-=======
         // TODO: auto-fix breaks stuff
         '@typescript-eslint/promise-function-async': 'off',
 
@@ -95,7 +93,6 @@
       files: ['tests/setupAfterEnv/matchers.ts'],
       parserOptions: {
         sourceType: 'script',
->>>>>>> 2e95c895
       },
     },
     {
