<<<<<<< HEAD
const EthQuery = require('eth-query')
const pify = require('pify')
const SafeEventEmitter = require('safe-event-emitter')
=======
const EventEmitter = require('events')
>>>>>>> d5c5aff5

const sec = 1000

const calculateSum = (accumulator, currentValue) => accumulator + currentValue
const blockTrackerEvents = ['sync', 'latest']

class BaseBlockTracker extends SafeEventEmitter {

  //
  // public
  //

  constructor (opts = {}) {
    super()
    // config
    this._blockResetDuration = opts.blockResetDuration || 20 * sec
    // state
    this._blockResetTimeout
    this._currentBlock = null
    this._isRunning = false
    // bind functions for internal use
    this._onNewListener = this._onNewListener.bind(this)
    this._onRemoveListener = this._onRemoveListener.bind(this)
    this._resetCurrentBlock = this._resetCurrentBlock.bind(this)
    // listen for handler changes
    this._setupInternalEvents()
  }

  isRunning () {
    return this._isRunning
  }

  getCurrentBlock () {
    return this._currentBlock
  }

  async getLatestBlock () {
    // return if available
    if (this._currentBlock) return this._currentBlock
    // wait for a new latest block
    const latestBlock = await new Promise(resolve => this.once('latest', resolve))
    // return newly set current block
    return latestBlock
  }

  // dont allow module consumer to remove our internal event listeners
  removeAllListeners (eventName) {
    // perform default behavior, preserve fn arity
    if (eventName) {
      super.removeAllListeners(eventName)
    } else {
      super.removeAllListeners()
    }
    // re-add internal events
    this._setupInternalEvents()
    // trigger stop check just in case
    this._onRemoveListener()
  }

  //
  // to be implemented in subclass
  //

  _start () {
    // default behavior is noop
  }

  _end () {
    // default behavior is noop
  }

  //
  // private
  //

  _setupInternalEvents () {
    // first remove listeners for idempotence
    this.removeListener('newListener', this._onNewListener)
    this.removeListener('removeListener', this._onRemoveListener)
    // then add them
    this.on('newListener', this._onNewListener)
    this.on('removeListener', this._onRemoveListener)
  }

  _onNewListener (eventName, handler) {
    // `newListener` is called *before* the listener is added
    if (!blockTrackerEvents.includes(eventName)) return
    this._maybeStart()
  }

  _onRemoveListener (eventName, handler) {
    // `removeListener` is called *after* the listener is removed
    if (this._getBlockTrackerEventCount() > 0) return
    this._maybeEnd()
  }

  _maybeStart () {
    if (this._isRunning) return
    this._isRunning = true
    // cancel setting latest block to stale
    this._cancelBlockResetTimeout()
    this._start()
  }

  _maybeEnd () {
    if (!this._isRunning) return
    this._isRunning = false
    this._setupBlockResetTimeout()
    this._end()
  }

  _getBlockTrackerEventCount () {
    return blockTrackerEvents
      .map(eventName => this.listenerCount(eventName))
      .reduce(calculateSum)
  }

  _newPotentialLatest (newBlock) {
    const currentBlock = this._currentBlock
    // only update if blok number is higher
    if (currentBlock && (hexToInt(newBlock) <= hexToInt(currentBlock))) return
    this._setCurrentBlock(newBlock)
  }

  _setCurrentBlock (newBlock) {
    const oldBlock = this._currentBlock
    this._currentBlock = newBlock
    this.emit('latest', newBlock)
    this.emit('sync', { oldBlock, newBlock })
  }

  _setupBlockResetTimeout () {
    // clear any existing timeout
    this._cancelBlockResetTimeout()
    // clear latest block when stale
    this._blockResetTimeout = setTimeout(this._resetCurrentBlock, this._blockResetDuration)
    // nodejs - dont hold process open
    if (this._blockResetTimeout.unref) {
      this._blockResetTimeout.unref()
    }
  }

  _cancelBlockResetTimeout () {
    clearTimeout(this._blockResetTimeout)
  }

  _resetCurrentBlock () {
    this._currentBlock = null
  }

}

module.exports = BaseBlockTracker

function hexToInt(hexInt) {
  return Number.parseInt(hexInt, 16)
}<|MERGE_RESOLUTION|>--- conflicted
+++ resolved
@@ -1,10 +1,6 @@
-<<<<<<< HEAD
 const EthQuery = require('eth-query')
 const pify = require('pify')
 const SafeEventEmitter = require('safe-event-emitter')
-=======
-const EventEmitter = require('events')
->>>>>>> d5c5aff5
 
 const sec = 1000
 
