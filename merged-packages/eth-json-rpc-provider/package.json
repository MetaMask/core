--- conflicted
+++ resolved
@@ -35,20 +35,7 @@
     "@types/jest": "^27.4.1",
     "depcheck": "^1.4.3",
     "deepmerge": "^4.2.2",
-<<<<<<< HEAD
-    "eslint": "^8.44.0",
-    "eslint-config-prettier": "^8.5.0",
-    "eslint-import-resolver-typescript": "^2.5.0",
-    "eslint-plugin-import": "^2.26.0",
-    "eslint-plugin-jest": "^27.1.5",
-    "eslint-plugin-jsdoc": "^39.3.3",
-    "eslint-plugin-n": "^15.7.0",
-    "eslint-plugin-prettier": "^4.2.1",
-    "eslint-plugin-promise": "^6.1.1",
-    "jest": "^28.1.3",
-=======
     "jest": "^27.5.1",
->>>>>>> 996eb64e
     "jest-it-up": "^2.0.2",
     "ts-jest": "^27.1.4",
     "typedoc": "^0.24.8"
