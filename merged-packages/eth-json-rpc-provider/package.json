--- conflicted
+++ resolved
@@ -35,7 +35,6 @@
     "@types/jest": "^27.4.1",
     "depcheck": "^1.4.3",
     "deepmerge": "^4.2.2",
-<<<<<<< HEAD
     "eslint": "^8.44.0",
     "eslint-config-prettier": "^8.5.0",
     "eslint-import-resolver-typescript": "^2.5.0",
@@ -45,10 +44,7 @@
     "eslint-plugin-n": "^15.7.0",
     "eslint-plugin-prettier": "^4.2.1",
     "eslint-plugin-promise": "^6.1.1",
-    "jest": "^28.1.3",
-=======
     "jest": "^27.5.1",
->>>>>>> 4b8f6eea
     "jest-it-up": "^2.0.2",
     "ts-jest": "^27.1.4",
     "typedoc": "^0.24.8"
