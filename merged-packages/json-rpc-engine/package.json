--- conflicted
+++ resolved
@@ -42,13 +42,10 @@
     "@lavamoat/allow-scripts": "^2.3.1",
     "@metamask/auto-changelog": "^3.4.0",
     "@types/jest": "^29.5.0",
-<<<<<<< HEAD
-=======
     "@types/node": "^18.15.11",
     "@typescript-eslint/eslint-plugin": "^5.43.0",
     "@typescript-eslint/parser": "^5.43.0",
     "deepmerge": "^4.2.2",
->>>>>>> bc4aaadb
     "depcheck": "^1.4.3",
     "jest": "^27.5.1",
     "jest-it-up": "^2.0.2",
