--- conflicted
+++ resolved
@@ -22,11 +22,12 @@
   - This event handler was added to allow us to capture metrics.
 
 ### Changed
-<<<<<<< HEAD
 - **BREAKING:** Change `addTokens` to `addDetectedTokens` on the TokenDetectionController constructor ([#808](https://github.com/MetaMask/controllers/pull/808))
   - We are no longer automatically adding detected tokens to the wallet. This will provide users with the ability to manually import or ignore detected tokens.
 - **BREAKING:** Rename `useStaticTokenList` to `useTokenDetection` on the `PreferencesController` constructor options object and set the value to be true by default ([#808](https://github.com/MetaMask/controllers/pull/808))
   - Token detection will now be enabled by default.
+- **BREAKING:** Append phishfort blocklist to list used by PhishingController ([#715](https://github.com/MetaMask/controllers/pull/715))
+  - The `test` method on `PhishingController` no longer returns a boolean, it now returns an object matching the `EthPhishingDetectResult` interface (defined in `PhishingController.ts`).
 - **BREAKING:** Rename `convertPriceToDecimal` method name to `convertHexToDecimal` ([#808](https://github.com/MetaMask/controllers/pull/808))
   - Consumers of the controllers repo may have to update the instances where this function is used.
 - Update TokensController to support detected tokens ([#808](https://github.com/MetaMask/controllers/pull/808))
@@ -34,10 +35,6 @@
   - Added `fetchTokenMetadata` private method to fetch token metadata whenever adding individual tokens. This is currently used to populate aggregator information.
 - Append `detectedTokens` to both TokenBalancesController & TokenRatesController `tokens` config object within their `onTokensStateChange` listener methods ([#808](https://github.com/MetaMask/controllers/pull/808))
   - This change ensures that we are populating both balances and rates for detected tokens.
-=======
-- **BREAKING:** Append phishfort blocklist to list used by PhishingController ([#715](https://github.com/MetaMask/controllers/pull/715))
-  - The `test` method on `PhishingController` no longer returns a boolean, it now returns an object matching the `EthPhishingDetectResult` interface (defined in `PhishingController.ts`).
->>>>>>> 5114337b
 - Re-point OpeanSea API calls to Codefi proxy ([#805](https://github.com/MetaMask/controllers/pull/805))
   - All NFT related queries that were routed to OpenSea will now first route to a proxy server owened by Codefi. If this first request fails, and an OpenSea API key has been set, the query will re-route to OpenSea as a fallback.
 - Return ETH currency rate for testnet ETH ([#816](https://github.com/MetaMask/controllers/pull/816))
