--- conflicted
+++ resolved
@@ -2,7 +2,6 @@
 
 A collection of platform-agnostic modules for creating secure data models for cryptocurrency wallets.
 
-<<<<<<< HEAD
 ## Modules
 
 This is a monorepo that houses the following packages. Please refer to the READMEs for these packages for installation and usage instructions:
@@ -26,19 +25,6 @@
 - [`@metamask/rate-limit-controller`](packages/rate-limit-controller)
 - [`@metamask/subject-metadata-controller`](packages/subject-metadata-controller)
 - [`@metamask/transaction-controller`](packages/transaction-controller)
-=======
-## Installation
-
-```sh
-yarn add @metamask/controllers
-```
-
-or
-
-```sh
-npm install @metamask/controllers
-```
->>>>>>> c2f3a8d7
 
 ## Contributing
 
@@ -52,25 +38,14 @@
 
 ### Testing and Linting
 
-Run `yarn lint` to run the linter, or run `yarn lint:fix` to run the linter and fix any automatically fixable issues.
+Run `yarn test` to run tests for all packages. Run `yarn workspace <package-name> run test` to run tests for a single package.
 
-Run `yarn test` to run the tests once. To run tests on file changes, run `yarn test:watch`.
-
-<<<<<<< HEAD
-Run `yarn lint` to run the linter, or run `yarn lint:fix` to fix any automatically fixable issues encountered by the linter.
-=======
-To enable debugger [via Chrome DevTools](https://jestjs.io/docs/troubleshooting#tests-are-failing-and-you-dont-know-why):
-
-1.  run `yarn test:debug`
-2.  navigate to `chrome://inspect`
-3.  click "Open Dedicated DevTools for Node". Keep the DevTools window open
-4.  stop/rerun the tests as needed
->>>>>>> c2f3a8d7
+Run `yarn lint` to lint all files and show possible violations, or run `yarn lint:fix` to fix any automatically fixable violations.
 
 ### Release & Publishing
 
-When you are ready to release one or more packages within this monorepo, you use the `create-release-branch` tool, which automates the task of bumping versions and updating changelogs across the monorepo, then creates a new branch for you to share as a pull request. You can learn more about how to use this tool by reading through its [documentation][create-release-branch-docs].
+When you are ready to release one or more packages within this monorepo, use the `create-release-branch` tool. This will automate the task of bumping versions and updating changelogs across the monorepo, then create a new branch for you to share as a pull request. You can learn more about how to use this tool by reading through its [documentation][create-release-branch-docs].
 
-This monorepo is following an **independent** versioning strategy, where the version of each package may be changed without needing to synchronize that version across any other packages.
+This monorepo is following an **independent** versioning strategy: each package has its own version and may be changed without needing to change any other package's version.
 
 [create-release-branch-docs]: https://github.com/MetaMask/create-release-branch/blob/main/docs/usage-monorepo-independent.md