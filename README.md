--- conflicted
+++ resolved
@@ -146,10 +146,7 @@
   base_controller --> json_rpc_engine;
   bridge_controller --> base_controller;
   bridge_controller --> controller_utils;
-<<<<<<< HEAD
-=======
   bridge_controller --> gas_fee_controller;
->>>>>>> 0830705e
   bridge_controller --> multichain_network_controller;
   bridge_controller --> polling_controller;
   bridge_controller --> accounts_controller;
