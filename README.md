# Core Monorepo

This monorepo is a collection of packages used across multiple MetaMask clients (e.g. [`metamask-extension`](https://github.com/MetaMask/metamask-extension/), [`metamask-mobile`](https://github.com/MetaMask/metamask-mobile/)).

## Modules

This repository houses the following packages:

- [`@metamask/accounts-controller`](packages/accounts-controller)
- [`@metamask/address-book-controller`](packages/address-book-controller)
- [`@metamask/announcement-controller`](packages/announcement-controller)
- [`@metamask/approval-controller`](packages/approval-controller)
- [`@metamask/assets-controllers`](packages/assets-controllers)
- [`@metamask/base-controller`](packages/base-controller)
- [`@metamask/composable-controller`](packages/composable-controller)
- [`@metamask/controller-utils`](packages/controller-utils)
- [`@metamask/ens-controller`](packages/ens-controller)
- [`@metamask/eth-json-rpc-provider`](packages/eth-json-rpc-provider)
- [`@metamask/gas-fee-controller`](packages/gas-fee-controller)
- [`@metamask/json-rpc-engine`](packages/json-rpc-engine)
- [`@metamask/json-rpc-middleware-stream`](packages/json-rpc-middleware-stream)
- [`@metamask/keyring-controller`](packages/keyring-controller)
- [`@metamask/logging-controller`](packages/logging-controller);
- [`@metamask/message-manager`](packages/message-manager)
- [`@metamask/name-controller`](packages/name-controller)
- [`@metamask/network-controller`](packages/network-controller)
- [`@metamask/notification-controller`](packages/notification-controller)
- [`@metamask/permission-controller`](packages/permission-controller)
- [`@metamask/phishing-controller`](packages/phishing-controller)
- [`@metamask/polling-controller`](packages/polling-controller)
- [`@metamask/preferences-controller`](packages/preferences-controller)
- [`@metamask/queued-request-controller`](packages/queued-request-controller)
- [`@metamask/rate-limit-controller`](packages/rate-limit-controller)
- [`@metamask/selected-network-controller`](packages/selected-network-controller);
- [`@metamask/signature-controller`](packages/signature-controller)
- [`@metamask/transaction-controller`](packages/transaction-controller)
- [`@metamask/permission-log-controller`](packages/permission-log-controller)

Or, in graph form [^fn1]:

<!-- start dependency graph -->

```mermaid
%%{ init: { 'flowchart': { 'curve': 'bumpX' } } }%%
graph LR;
linkStyle default opacity:0.5
  accounts_controller(["@metamask/accounts-controller"]);
  address_book_controller(["@metamask/address-book-controller"]);
  announcement_controller(["@metamask/announcement-controller"]);
  approval_controller(["@metamask/approval-controller"]);
  assets_controllers(["@metamask/assets-controllers"]);
  base_controller(["@metamask/base-controller"]);
  composable_controller(["@metamask/composable-controller"]);
  controller_utils(["@metamask/controller-utils"]);
  ens_controller(["@metamask/ens-controller"]);
  eth_json_rpc_provider(["@metamask/eth-json-rpc-provider"]);
  gas_fee_controller(["@metamask/gas-fee-controller"]);
  json_rpc_engine(["@metamask/json-rpc-engine"]);
  json_rpc_middleware_stream(["@metamask/json-rpc-middleware-stream"]);
  keyring_controller(["@metamask/keyring-controller"]);
  logging_controller(["@metamask/logging-controller"]);
  message_manager(["@metamask/message-manager"]);
  name_controller(["@metamask/name-controller"]);
  network_controller(["@metamask/network-controller"]);
  notification_controller(["@metamask/notification-controller"]);
  permission_controller(["@metamask/permission-controller"]);
  permission_log_controller(["@metamask/permission-log-controller"]);
  phishing_controller(["@metamask/phishing-controller"]);
  polling_controller(["@metamask/polling-controller"]);
  preferences_controller(["@metamask/preferences-controller"]);
  queued_request_controller(["@metamask/queued-request-controller"]);
  rate_limit_controller(["@metamask/rate-limit-controller"]);
  selected_network_controller(["@metamask/selected-network-controller"]);
  signature_controller(["@metamask/signature-controller"]);
  transaction_controller(["@metamask/transaction-controller"]);
  accounts_controller --> base_controller;
  accounts_controller --> keyring_controller;
  address_book_controller --> base_controller;
  address_book_controller --> controller_utils;
  announcement_controller --> base_controller;
  approval_controller --> base_controller;
  assets_controllers --> approval_controller;
  assets_controllers --> base_controller;
  assets_controllers --> controller_utils;
  assets_controllers --> network_controller;
  assets_controllers --> polling_controller;
  assets_controllers --> preferences_controller;
  composable_controller --> base_controller;
  ens_controller --> base_controller;
  ens_controller --> controller_utils;
  ens_controller --> network_controller;
  eth_json_rpc_provider --> json_rpc_engine;
  gas_fee_controller --> base_controller;
  gas_fee_controller --> controller_utils;
  gas_fee_controller --> network_controller;
  gas_fee_controller --> polling_controller;
  json_rpc_middleware_stream --> json_rpc_engine;
  keyring_controller --> base_controller;
  keyring_controller --> message_manager;
  keyring_controller --> preferences_controller;
  logging_controller --> base_controller;
  logging_controller --> controller_utils;
  message_manager --> base_controller;
  message_manager --> controller_utils;
  name_controller --> base_controller;
  network_controller --> base_controller;
  network_controller --> controller_utils;
  network_controller --> eth_json_rpc_provider;
  network_controller --> json_rpc_engine;
  notification_controller --> base_controller;
  permission_controller --> approval_controller;
  permission_controller --> base_controller;
  permission_controller --> controller_utils;
<<<<<<< HEAD
  permission_log_controller --> base_controller;
  permission_log_controller --> json_rpc_engine;
=======
  permission_controller --> json_rpc_engine;
>>>>>>> 19be7ca1
  phishing_controller --> base_controller;
  phishing_controller --> controller_utils;
  polling_controller --> base_controller;
  polling_controller --> controller_utils;
  polling_controller --> network_controller;
  preferences_controller --> base_controller;
  preferences_controller --> controller_utils;
  queued_request_controller --> base_controller;
  queued_request_controller --> controller_utils;
  queued_request_controller --> json_rpc_engine;
  queued_request_controller --> network_controller;
  queued_request_controller --> selected_network_controller;
  queued_request_controller --> approval_controller;
  rate_limit_controller --> base_controller;
  selected_network_controller --> base_controller;
  selected_network_controller --> json_rpc_engine;
  selected_network_controller --> network_controller;
  signature_controller --> approval_controller;
  signature_controller --> base_controller;
  signature_controller --> controller_utils;
  signature_controller --> logging_controller;
  signature_controller --> message_manager;
  signature_controller --> keyring_controller;
  transaction_controller --> approval_controller;
  transaction_controller --> base_controller;
  transaction_controller --> controller_utils;
  transaction_controller --> gas_fee_controller;
  transaction_controller --> network_controller;
```

<!-- end dependency graph -->

Refer to individual packages for usage instructions.

## Learn more

For instructions on performing common development-related tasks, see [contributing to the monorepo](./docs/contributing.md).

[^fn1]: This graph can be auto-generated! To update it based on the current set of packages, run `yarn generate-dependency-graph`.<|MERGE_RESOLUTION|>--- conflicted
+++ resolved
@@ -111,12 +111,9 @@
   permission_controller --> approval_controller;
   permission_controller --> base_controller;
   permission_controller --> controller_utils;
-<<<<<<< HEAD
   permission_log_controller --> base_controller;
   permission_log_controller --> json_rpc_engine;
-=======
   permission_controller --> json_rpc_engine;
->>>>>>> 19be7ca1
   phishing_controller --> base_controller;
   phishing_controller --> controller_utils;
   polling_controller --> base_controller;
